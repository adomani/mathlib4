
# To normalize:
# bibtool --preserve.key.case=on --preserve.keys=on --pass.comments=on --print.use.tab=off -s -i docs/references.bib -o docs/references.bib

# https://www.zbmath.org/ and https://mathscinet.ams.org/mathscinet
# (or the free tool https://mathscinet.ams.org/mrlookup)
# are good sources of complete bibtex entries for mathematics

# To link to an entry in `references.bib`, use the following formats:
#   [Author, *Title* (optional location)][bibkey]
@Book{            abramsky_gabbay_maibaum_1994,
  editor        = {Abramsky, S. and Gabbay, D. M. and Maibaum, T. S. E.},
  title         = {Handbook of logic in computer science. {Vol}. 3:
                  {Semantic} structures},
  isbn          = {0-19-853762-X},
  year          = {1994},
  publisher     = {Oxford: Clarendon Press},
  language      = {English},
  keywords      = {68-00,68Q55},
  zbmath        = {783754},
  zbl           = {0829.68111}
}

@Book{            Adamek_Rosicky_Vitale_2010,
  place         = {Cambridge},
  series        = {Cambridge Tracts in Mathematics},
  title         = {Algebraic Theories: A Categorical Introduction to General
                  Algebra},
  publisher     = {Cambridge University Press},
  author        = {Adámek, J. and Rosický, J. and Vitale, E. M.},
  year          = {2010},
  collection    = {Cambridge Tracts in Mathematics}
}

@InProceedings{   adhesive2004,
  author        = {S. Lack and P. Soboci{\'n}ski},
  title         = {Adhesive categories},
  booktitle     = {Foundations of Software Science and Computation
                  Structures, {FoSSaCS '04}},
  series        = {LNCS},
  volume        = {2987},
  pages         = {273--288},
  publisher     = {Springer},
  year          = {2004},
  url           = {https://www.ioc.ee/~pawel/papers/adhesive.pdf}
}

@Article{         ahrens2017,
  author        = {Benedikt Ahrens and Peter LeFanu Lumsdaine},
  year          = {2019},
  title         = {Displayed Categories},
  journal       = {Logical Methods in Computer Science},
  volume        = {15},
  issue         = {1},
  doi           = {10.23638/LMCS-15(1:20)2019}
}

@Book{            aigner1999proofs,
  author        = {Aigner, Martin and Ziegler, G{\"u}nter M.},
  title         = {Proofs from {THE} {BOOK}},
  isbn          = {3-540-63698-6},
  year          = {1998},
  publisher     = {Berlin: Springer},
  language      = {English},
  keywords      = {00A05,11-01,05-01,52-01,26-01},
  zbmath        = {1188564},
  zbl           = {0905.00001}
}

@Misc{            aignerhorev2012infinite,
  author        = {Elad Aigner-Horev and Johannes Carmesin and Jan-Oliver
                  Fröhlich},
  title         = {Infinite matroid union},
  year          = {2012},
  eprint        = {1111.0602},
  archiveprefix = {arXiv}
}

@Article{         alfseneffros1972,
  author        = {Erik M. {Alfsen} and Edward G. {Effros}},
  title         = {{Structure in real Banach spaces. I and II}},
  fjournal      = {{Annals of Mathematics. Second Series}},
  journal       = {{Ann. Math. (2)}},
  issn          = {0003-486X},
  volume        = {96},
  pages         = {98--173},
  year          = {1972},
  publisher     = {Princeton University, Mathematics Department, Princeton,
                  NJ},
  language      = {English},
  doi           = {10.2307/1970895},
  msc2010       = {46L05 46B10 46K05 46E15 46B99 46A40},
  zbl           = {0248.46019}
}

@Book{            alfsenshultz2003,
  author        = {Erik M. {Alfsen} and Frederic W. {Shultz}},
  title         = {{Geometry of state spaces of operator algebras}},
  isbn          = {0-8176-4319-2},
  pages         = {xiii + 467},
  year          = {2003},
  publisher     = {Boston, MA: Birkh\"auser},
  language      = {English},
  msc2010       = {46-02 46L05 46L10 46L70 46L30 17C65},
  zbl           = {1042.46001}
}

@Book{            altman2021term,
  title         = {A Term of Commutative Algebra},
  author        = {Altman, A. and Kleiman, S.},
  isbn          = {9780988557215},
  year          = {2021},
  publisher     = {Worldwide Center of Mathematics}
}

@Book{            aluffi2016,
  title         = {Algebra: Chapter 0},
  author        = {Aluffi, Paolo},
  series        = {Graduate Studies in Mathematics},
  volume        = {104},
  year          = {2016},
  publisher     = {American Mathematical Society},
  edition       = {Reprinted with corrections by the American Mathematical
                  Society}
}

@Book{            atiyah-macdonald,
  author        = {Atiyah, M. F. and Macdonald, I. G.},
  title         = {Introduction to commutative algebra},
  publisher     = {Addison-Wesley Publishing Co., Reading, Mass.-London-Don
                  Mills, Ont.},
  year          = {1969},
  pages         = {ix+128},
  mrclass       = {13.00},
  mrnumber      = {0242802},
  mrreviewer    = {J. A. Johnson}
}

@InProceedings{   avigad-carneiro-hudon2019,
  author        = {Jeremy Avigad and Mario M. Carneiro and Simon Hudon},
  editor        = {John Harrison and John O'Leary and Andrew Tolmach},
  title         = {Data Types as Quotients of Polynomial Functors},
  booktitle     = {10th International Conference on Interactive Theorem
                  Proving, {ITP} 2019, September 9-12, 2019, Portland, OR,
                  {USA}},
  series        = {LIPIcs},
  volume        = {141},
  pages         = {6:1--6:19},
  publisher     = {Schloss Dagstuhl - Leibniz-Zentrum f{\"{u}}r Informatik},
  year          = {2019},
  url           = {https://doi.org/10.4230/LIPIcs.ITP.2019.6},
  doi           = {10.4230/LIPIcs.ITP.2019.6},
  timestamp     = {Fri, 27 Sep 2019 15:57:06 +0200},
  biburl        = {https://dblp.org/rec/conf/itp/AvigadCH19.bib},
  bibsource     = {dblp computer science bibliography, https://dblp.org}
}

@Misc{            avigad_moura_kong-2017,
  author        = {Jeremy Avigad and Leonardo de Moura and Soonho Kong},
  title         = {{T}heorem {P}roving in {L}ean},
  year          = {2017},
  howpublished  = {},
  url           = {https://leanprover.github.io/theorem_proving_in_lean/}
}

@Book{            axler2015,
  author        = {Sheldon Axler},
  title         = {Linear algebra done right. 3rd ed.},
  fjournal      = {Undergraduate Texts in Mathematics},
  journal       = {Undergraduate Texts Math.},
  issn          = {0172-6056; 2197-5604/e},
  edition       = {3rd ed.},
  isbn          = {978-3-319-11079-0/hbk; 978-3-319-11080-6/ebook},
  pages         = {xvii + 340},
  year          = {2015},
  publisher     = {Springer}
}

@Manual{          banasiak,
  author        = {Banasiak},
  title         = {Banach Lattices in Applications},
  organization  = {University of Pretoria},
  address       = {Pretoria, South Africa}
}

@Article{         barnes1967,
  author        = {Barnes, Donald W.},
  title         = {On {C}artan subalgebras of {L}ie algebras},
  journal       = {Math. Z.},
  fjournal      = {Mathematische Zeitschrift},
  volume        = {101},
  year          = {1967},
  pages         = {350--355},
  issn          = {0025-5874},
  mrclass       = {17.30},
  mrnumber      = {220785},
  mrreviewer    = {R. Steinberg},
  doi           = {10.1007/BF01109800},
  url           = {https://doi.org/10.1007/BF01109800}
}

@Misc{            barwickhaine2019,
  title         = {Pyknotic objects, I. Basic notions},
  author        = {Clark Barwick and Peter Haine},
  year          = {2019},
  eprint        = {1904.09966},
  archiveprefix = {arXiv},
  primaryclass  = {math.AG}
}

@Book{            bbd-1982,
  author        = {Beilinson, A. A. and Bernstein, J. and Deligne, P. and
                  Gabber, O.},
  title         = {Analyse et topologie sur les espaces singuliers. {I :
                  Faisceaux pervers}},
  series        = {Ast\'{e}risque},
  volume        = {100},
  booktitle     = {Proceedings of the colloquium held at {L}uminy, {J}uly
                  6--11, 1981},
  publisher     = {Soci\'{e}t\'{e} Math\'{e}matique de France, Paris},
  year          = {2018},
  pages         = {172},
  mrclass       = {32-06 (14-06)},
  mrnumber      = {751965}
}

@Book{            beals2004,
  author        = {Richard Beals},
  title         = {Analysis. An introduction},
  publisher     = {Cambridge University Press},
  isbn          = {0521600472},
  year          = {2004}
}

@Book{            behrends1979,
  author        = {Ehrhard {Behrends}},
  title         = {{M-structure and the Banach-Stone theorem}},
  fjournal      = {{Lecture Notes in Mathematics}},
  journal       = {{Lect. Notes Math.}},
  issn          = {0075-8434},
  volume        = {736},
  year          = {1979},
  publisher     = {Springer, Cham},
  language      = {English},
  msc2010       = {46B20 46-02 46E40 46A40},
  zbl           = {0436.46013}
}

@Article{         bergelson1985,
  author        = {Bergelson, Vitaly},
  title         = {Sets of Recurrence of Zm-Actions and Properties of Sets of
                  Differences in Zm},
  journal       = {Journal of the London Mathematical Society},
  volume        = {s2-31},
  number        = {2},
  pages         = {295-304},
  doi           = {https://doi.org/10.1112/jlms/s2-31.2.295},
  url           = {https://londmathsoc.onlinelibrary.wiley.com/doi/abs/10.1112/jlms/s2-31.2.295},
  eprint        = {https://londmathsoc.onlinelibrary.wiley.com/doi/pdf/10.1112/jlms/s2-31.2.295},
  year          = {1985}
}

@Book{            berger1987,
  author        = {Marcel Berger},
  title         = {Geometry I},
  publisher     = {Springer Berlin},
  year          = 1987,
  issn          = {0172-5939},
  pages         = {XIV, 432},
  series        = {Universitext},
  address       = {Heidelberg},
  edition       = 1
}

@Book{            bergh_lofstrom_1976,
  author        = {Bergh, Jöran and Löfström, Jörgen},
  title         = {Interpolation Spaces},
  publisher     = {Springer Berlin},
  year          = 1976,
  issn          = {0072-7830}
}

@Article{         bernstein1912,
  author        = {Bernstein, S.},
  year          = {1912},
  title         = {Démonstration du théorème de Weierstrass fondée sur le
                  calcul des probabilités},
  journal       = {Comm. Kharkov Math. Soc.},
  volume        = {13},
  number        = {1–2}
}

@InProceedings{   beylin1996,
  author        = "Beylin, Ilya and Dybjer, Peter",
  editor        = "Berardi, Stefano and Coppo, Mario",
  title         = "Extracting a proof of coherence for monoidal categories
                  from a proof of normalization for monoids",
  booktitle     = "Types for Proofs and Programs",
  year          = "1996",
  publisher     = "Springer Berlin Heidelberg",
  address       = "Berlin, Heidelberg",
  pages         = "47--61",
  abstract      = "This paper studies the problem of coherence in category
                  theory from a type-theoretic viewpoint. We first show how a
                  Curry-Howard interpretation of a formal proof of
                  normalization for monoids almost directly yields a
                  coherence proof for monoidal categories. Then we formalize
                  this coherence proof in intensional intuitionistic type
                  theory and show how it relies on explicit reasoning about
                  proof objects for intensional equality. This formalization
                  has been checked in the proof assistant ALF.",
  isbn          = "978-3-540-70722-6"
}

@Book{            billingsley1999,
  author        = {Billingsley, Patrick},
  title         = {Convergence of probability measures},
  series        = {Wiley Series in Probability and Statistics: Probability
                  and Statistics},
  edition       = {Second},
  note          = {A Wiley-Interscience Publication},
  publisher     = {John Wiley \& Sons, Inc., New York},
  year          = {1999},
  pages         = {x+277},
  isbn          = {0-471-19745-9},
  mrclass       = {60B10 (28A33 60F17)},
  mrnumber      = {1700749},
  doi           = {10.1002/9780470316962},
  url           = {https://doi.org/10.1002/9780470316962}
}

@Article{         birkhoff1937,
  author        = {Birkhoff, Garrett},
  title         = {Rings of sets},
  volume        = {3},
  journal       = {Duke Mathematical Journal},
  number        = {3},
  publisher     = {Duke University Press},
  pages         = {443--454},
  year          = {1937},
  doi           = {10.1215/S0012-7094-37-00334-X},
  url           = {https://doi.org/10.1215/S0012-7094-37-00334-X}
}

@Article{         birkhoff1942,
  author        = {Birkhoff, Garrett},
  title         = {Lattice-Ordered groups},
  journal       = {Ann. of Math. (2)},
  fjournal      = {Annals of Mathematics. Second Series},
  volume        = {43},
  year          = {1942},
  pages         = {298--331},
  issn          = {0003-486X},
  mrclass       = {20.0X},
  mrnumber      = {6550},
  mrreviewer    = {H. Wallman},
  doi           = {10.2307/1968871},
  url           = {https://doi.org/10.2307/1968871}
}

@Book{            bjorner2005,
  author        = {Bj\"{o}rner, Anders and Brenti, Francesco},
  title         = {Combinatorics of {C}oxeter groups},
  series        = {Graduate Texts in Mathematics},
  volume        = {231},
  publisher     = {Springer, New York},
  year          = {2005},
  pages         = {xiv+363},
  isbn          = {978-3540-442387; 3-540-44238-3},
  mrclass       = {05-01 (05E15 20F55)},
  mrnumber      = {2133266},
  mrreviewer    = {Jian-yi\ Shi}
}

@Book{            bogachev2007,
  author        = {Bogachev, V. I.},
  title         = {Measure theory. {V}ol. {I}, {II}},
  publisher     = {Springer-Verlag, Berlin},
  year          = {2007},
  pages         = {Vol. I: xviii+500 pp., Vol. II: xiv+575},
  isbn          = {978-3-540-34513-8; 3-540-34513-2},
  doi           = {10.1007/978-3-540-34514-5},
  url           = {https://doi.org/10.1007/978-3-540-34514-5}
}

@Book{            bollobas1986,
  author        = {Bollob\'{a}s, B\'{e}la},
  title         = {Combinatorics: Set Systems, Hypergraphs, Families of
                  Vectors, and Combinatorial Probability},
  year          = {1986},
  isbn          = {0521330599},
  publisher     = {Cambridge University Press}
}

@Book{            borceux-vol1,
  title         = {Handbook of Categorical Algebra: Volume 1, Basic Category
                  Theory},
  author        = {Borceux, Francis},
  series        = {Encyclopedia of Mathematics},
  volume        = {50},
  year          = {1994},
  publisher     = {Cambridge University Press}
}

@Book{            borceux-vol2,
  title         = {Handbook of Categorical Algebra: Volume 2, Categories and
                  Structures},
  author        = {Borceux, Francis},
  series        = {Encyclopedia of Mathematics},
  volume        = {51},
  year          = {1994},
  publisher     = {Cambridge University Press}
}

@Book{            borceux-vol3,
  title         = {Handbook of Categorical Algebra: Volume 3, Sheaf Theory},
  author        = {Borceux, Francis},
  series        = {Encyclopedia of Mathematics},
  volume        = {52},
  year          = {1994},
  publisher     = {Cambridge University Press}
}

@Article{         borcherds1986vertex,
  author        = {Borcherds, Richard},
  title         = {Vertex algebras, Kac-Moody algebras, and the monster},
  journal       = {Proceedings of the National Academy of Sciences of the
                  United States of America},
  number        = {10},
  year          = {1986},
  pages         = {3068–3071},
  volume        = {83},
  publisher     = {National Academy of Sciences},
  doi           = {10.1073/pnas.83.10.3068}
}

@Book{            bosch-guntzer-remmert,
  title         = {Non-Archimedean Analysis : A Systematic Approach to Rigid
                  Analytic Geometry},
  author        = {S. Bosch and U. G{\"{u}}ntzer and R. Remmert},
  series        = {Grundlehren der mathematischen Wissenschaften},
  volume        = {261},
  year          = {1984},
  publisher     = {Springer-Verlag Berlin }
}

@Book{            bourbaki1966,
  author        = {Bourbaki, Nicolas},
  title         = {Elements of mathematics. {G}eneral topology. {P}art 1},
  publisher     = {Hermann, Paris; Addison-Wesley Publishing Co., Reading,
                  Mass.-London-Don Mills, Ont.},
  year          = {1966},
  pages         = {vii+437},
  mrclass       = {54.00 (00.00)},
  mrnumber      = {0205210}
}

@Book{            bourbaki1966b,
  author        = {Bourbaki, Nicolas},
  title         = {Elements of mathematics. {G}eneral topology. {P}art 2},
  publisher     = {Hermann, Paris; Addison-Wesley Publishing Co., Reading,
                  Mass.-London-Don Mills, Ont.},
  year          = {1966},
  pages         = {iv+363},
  mrclass       = {54-02 (00A05 54-01)},
  mrnumber      = {979295}
}

@Book{            bourbaki1968,
  author        = {Bourbaki, Nicolas},
  title         = {Lie groups and {L}ie algebras. {C}hapters 4--6},
  series        = {Elements of Mathematics (Berlin)},
  note          = {Translated from the 1968 French original by Andrew
                  Pressley},
  publisher     = {Springer-Verlag, Berlin},
  year          = {2002},
  pages         = {xii+300},
  isbn          = {3-540-42650-7},
  mrclass       = {17-01 (00A05 20E42 20F55 22-01)},
  mrnumber      = {1890629}
}

@Book{            bourbaki1975,
  author        = {Bourbaki, Nicolas},
  title         = {Lie groups and {L}ie algebras. {C}hapters 1--3},
  series        = {Elements of Mathematics (Berlin)},
  note          = {Translated from the French, Reprint of the 1989 English
                  translation},
  publisher     = {Springer-Verlag, Berlin},
  year          = {1998},
  pages         = {xviii+450},
  isbn          = {3-540-64242-0},
  mrclass       = {17Bxx (00A05 22Exx)},
  mrnumber      = {1728312}
}

@Book{            bourbaki1975b,
  author        = {Bourbaki, Nicolas},
  title         = {Lie groups and {L}ie algebras. {C}hapters 7--9},
  series        = {Elements of Mathematics (Berlin)},
  note          = {Translated from the 1975 and 1982 French originals by
                  Andrew Pressley},
  publisher     = {Springer-Verlag, Berlin},
  year          = {2005},
  pages         = {xii+434},
  isbn          = {3-540-43405-4},
  mrclass       = {17-01 (01A75 22-01)},
  mrnumber      = {2109105}
}

@Book{            bourbaki1981,
  author        = {Bourbaki, N.},
  title         = {Algebra. {II}. {C}hapters 4--7},
  series        = {Elements of Mathematics},
  note          = {Translated from the French by P. M. Cohn and J. Howie},
  publisher     = {Springer-Verlag, Berlin},
  year          = {1990},
  pages         = {vii+461},
  isbn          = {3-540-19375-8},
  mrclass       = {00A05 (12-01 13-01)},
  mrnumber      = {1080964}
}

@Book{            bourbaki1987,
  author        = {Bourbaki, N.},
  title         = {Topological vector spaces. {C}hapters 1--5},
  series        = {Elements of Mathematics (Berlin)},
  note          = {Translated from the French by H. G. Eggleston and S.
                  Madan},
  publisher     = {Springer-Verlag, Berlin},
  year          = {1987},
  pages         = {viii+364},
  isbn          = {3-540-13627-4},
  mrclass       = {46-02 (46-01 46Axx 47D15)},
  mrnumber      = {910295},
  doi           = {10.1007/978-3-642-61715-7},
  url           = {https://doi.org/10.1007/978-3-642-61715-7}
}

@Book{            bourbaki1989,
  author        = {Bourbaki, N.},
  title         = {Algebra. {II}. {C}hapters 1–3},
  series        = {Elements of Mathematics},
  note          = {Translated from the French},
  year          = {1998},
  publisher     = {Springer-Verlag, Berlin},
  isbn          = {3-540-64243-9},
  pages         = {xxiii + 709},
  edition       = {Softcover edition of the 2nd printing 1989},
  msc2010       = {00A05 12-01 15-01 20-01 16-01 17-01 15A69 15A72 15A75
                  15A78 17D05 20E05 20F16},
  zmnumber      = {0904.00001}
}

@Book{            bourbaki2007,
  author        = {Bourbaki, Nicolas},
  edition       = {Réimpression inchangée de l'édition originale de 1959},
  series        = {Eléments de mathématique},
  title         = {Algèbre. {C}hapitre IX},
  isbn          = {978-3-540-35338-6},
  language      = {fr},
  number        = {2},
  publisher     = {Springer},
  year          = {2007}
}

@Book{            bourbaki2023,
  author        = {Bourbaki, N.},
  series        = {Éléments de mathématique},
  title         = {Théories Spectrales. {C}hapitres 3 à 5},
  isbn          = {978-3-031-19504-4},
  language      = {fr},
  number        = {1},
  publisher     = {Springer Cham},
  year          = {2023},
  url           = {https://doi.org/10.1007/978-3-031-19505-1}
}

@Article{         bowlerGeschke2015,
  author        = {Bowler, Nathan and Geschke, Stefan},
  year          = {2015},
  month         = {10},
  pages         = {1},
  title         = {Self-dual uniform matroids on infinite sets},
  volume        = {144},
  journal       = {Proceedings of the American Mathematical Society},
  doi           = {10.1090/proc/12667}
}

@Book{            boydVandenberghe2004,
  author        = {Stephen P. Boyd and Lieven Vandenberghe},
  title         = {Convex Optimization},
  publisher     = {Cambridge University Press},
  year          = {2004},
  isbn          = {978-0-521-83378-3},
  url           = {https://web.stanford.edu/~boyd/cvxbook/bv_cvxbook.pdf}
}

@Book{            brodmannsharp13,
  author        = {Brodmann, M. P. and Sharp, R. Y.},
  title         = {Local cohomology},
  series        = {Cambridge Studies in Advanced Mathematics},
  volume        = {136},
  edition       = {Second},
  note          = {An algebraic introduction with geometric applications},
  publisher     = {Cambridge University Press, Cambridge},
  year          = {2013},
  pages         = {xxii+491},
  isbn          = {978-0-521-51363-0},
  mrclass       = {13D45 (13-01)}
}

@Article{         bruhnDiestelKriesselPendavinghWollan2013,
  author        = {Henning Bruhn and Reinhard Diestel and Matthias Kriesell
                  and Rudi Pendavingh and Paul Wollan},
  title         = {Axioms for infinite matroids},
  journal       = {Advances in Mathematics},
  volume        = {239},
  pages         = {18-46},
  year          = {2013},
  issn          = {0001-8708},
  doi           = {https://doi.org/10.1016/j.aim.2013.01.011},
  url           = {https://www.sciencedirect.com/science/article/pii/S0001870813000261}
}

@Article{         buzyakovaClopenBox,
  author        = {Buzyakova, Raushan Z.},
  title         = {On clopen sets in {C}artesian products},
  journal       = {Comment. Math. Univ. Carolin.},
  fjournal      = {Commentationes Mathematicae Universitatis Carolinae},
  volume        = {42},
  year          = {2001},
  number        = {2},
  pages         = {357--362},
  issn          = {0010-2628,1213-7243},
  mrclass       = {54B10 (54B15 54D20 55M10)},
  mrnumber      = {1832154}
}

@Book{            cabreragarciarodriguezpalacios2014,
  author        = {Miguel {Cabrera Garc\'ia} and \'Angel {Rodr\'iguez
                  Palacios}},
  title         = {{Non-associative normed algebras. Volume 1. The
                  Vidav-Palmer and Gelfand-Naimark theorems}},
  fjournal      = {{Encyclopedia of Mathematics and Its Applications}},
  journal       = {{Encycl. Math. Appl.}},
  issn          = {0953-4806},
  volume        = {154},
  isbn          = {978-1-107-04306-0; 978-1-107-33776-3},
  pages         = {xxii + 712},
  year          = {2014},
  publisher     = {Cambridge: Cambridge University Press},
  language      = {English},
  doi           = {10.1017/CBO9781107337763},
  msc2010       = {46-02 17-02 46H70 46K70 46L70 17A15 17A80 17C65},
  zbl           = {1322.46003}
}

@Article{         cadiou1972,
  title         = {Recursive definitions of partial functions and their
                  computations},
  doi           = {10.1145/942580.807072},
  number        = {14},
  journal       = {ACM SIGACT News},
  author        = {Cadiou, Jean Marie Cadiou and Manna, Zohar},
  year          = {1972},
  month         = {Jan},
  pages         = {58–65}
}

@Book{            calugareanu,
  author        = {C\v{a}lug\v{a}reanu, Grigore},
  year          = {2000},
  month         = {01},
  pages         = {},
  title         = {Lattice Concepts of Module Theory},
  doi           = {10.1007/978-94-015-9588-9}
}

@Article{         caramello2020,
  title         = {Denseness conditions, morphisms and equivalences of
                  toposes},
  author        = {Olivia Caramello},
  year          = {2020},
  eprint        = {1906.08737},
  archiveprefix = {arXiv},
  primaryclass  = {math.CT},
  url           = {https://arxiv.org/abs/1906.08737}
}

@Article{         CARBONI1993145,
  author        = {Aurelio Carboni and Stephen Lack and R.F.C. Walters},
  doi           = {https://doi.org/10.1016/0022-4049(93)90035-R},
  issn          = {0022-4049},
  journal       = {Journal of Pure and Applied Algebra},
  number        = {2},
  pages         = {145-158},
  title         = {Introduction to extensive and distributive categories},
  url           = {https://www.sciencedirect.com/science/article/pii/002240499390035R},
  volume        = {84},
  year          = {1993},
  bdsk-url-1    = {https://www.sciencedirect.com/science/article/pii/002240499390035R},
  bdsk-url-2    = {https://doi.org/10.1016/0022-4049(93)90035-R}
}

@Article{         carneiro2015arithmetic,
  title         = {Arithmetic in Metamath, Case Study: Bertrand's Postulate},
  author        = {Carneiro, Mario},
  journal       = {arXiv preprint arXiv:1503.02349},
  year          = {2015}
}

@Misc{            carneiro2018matiyasevic,
  title         = {A {L}ean formalization of {M}atiyasevi{\v c}'s theorem},
  author        = {Mario Carneiro},
  year          = {2018},
  eprint        = {1802.01795},
  archiveprefix = {arXiv},
  primaryclass  = {math.LO}
}

@InProceedings{   carneiro2019,
  author        = {Mario M. Carneiro},
  editor        = {John Harrison and John O'Leary and Andrew Tolmach},
  title         = {Formalizing Computability Theory via Partial Recursive
                  Functions},
  booktitle     = {10th International Conference on Interactive Theorem
                  Proving, {ITP} 2019, September 9-12, 2019, Portland, OR,
                  {USA}},
  series        = {LIPIcs},
  volume        = {141},
  pages         = {12:1--12:17},
  publisher     = {Schloss Dagstuhl - Leibniz-Zentrum f{\"{u}}r Informatik},
  year          = {2019},
  url           = {https://doi.org/10.4230/LIPIcs.ITP.2019.12},
  doi           = {10.4230/LIPIcs.ITP.2019.12},
  timestamp     = {Fri, 27 Sep 2019 15:57:06 +0200},
  biburl        = {https://dblp.org/rec/conf/itp/Carneiro19.bib},
  bibsource     = {dblp computer science bibliography, https://dblp.org}
}

@Book{            carter2005,
  author        = {Carter, R. W.},
  title         = {Lie algebras of finite and affine type},
  series        = {Cambridge Studies in Advanced Mathematics},
  volume        = {96},
  publisher     = {Cambridge University Press, Cambridge},
  year          = {2005},
  pages         = {xviii+632},
  isbn          = {978-0-521-85138-1; 0-521-85138-6},
  mrclass       = {17-02 (17B67)},
  mrnumber      = {2188930},
  mrreviewer    = {Stephen\ Slebarski},
  doi           = {10.1017/CBO9780511614910},
  url           = {https://doi.org/10.1017/CBO9780511614910}
}

@Article{         cassels1950,
  author        = {Cassels, J. W. S.},
  title         = {Some metrical theorems in {D}iophantine approximation.
                  {I}},
  journal       = {Proc. Cambridge Philos. Soc.},
  fjournal      = {Proceedings of the Cambridge Philosophical Society},
  volume        = {46},
  year          = {1950},
  pages         = {209--218},
  issn          = {0008-1981},
  mrclass       = {10.0X},
  mrnumber      = {36787},
  mrreviewer    = {P. Erd\H{o}s},
  doi           = {10.1017/s0305004100025676},
  url           = {https://doi.org/10.1017/s0305004100025676}
}

@Book{            cassels1967algebraic,
  title         = {Algebraic number theory},
  author        = {Cassels, John William Scott and Fr{\"o}hlich, Albrecht},
  booktitle     = {Proceedings of an instructional conference organized by
                  the {L}ondon {M}athematical {S}ociety (a {NATO} {A}dvanced
                  {S}tudy {I}nstitute) with the support of the
                  {I}nternational {M}athematical {U}nion},
  editor        = {Cassels, John William Scott and Fr\"{o}hlich, Albrecht},
  publisher     = {Academic Press, London; Thompson Book Co., Inc.,
                  Washington, D.C.},
  year          = {1967},
  pages         = {xviii+366},
  mrclass       = {00.04 (10.00)}
}

@Book{            cassels1986local,
  place         = {Cambridge},
  series        = {London Mathematical Society Student Texts},
  title         = {Local Fields},
  publisher     = {Cambridge University Press},
  author        = {Cassels, J. W. S.},
  year          = {1986},
  collection    = {London Mathematical Society Student Texts},
  doi           = {10.1017/CBO9781139171885}
}

@Article{         chapman1996,
  author        = {Chapman, Robin},
  title         = {A Polynomial Taking Integer Values},
  journal       = {Math. Mag.},
  fjournal      = {Mathematics Magazine},
  volume        = {69},
  year          = {1996},
  pages         = {121--121},
  number        = {2},
  publisher     = {Taylor & Francis, Ltd. on behalf of the Mathematical
                  Association of America}
}

@Misc{            chintala2020,
  title         = {Sorry, the Nilpotents Are in the Center},
  author        = {Chintala, Vineeth},
  year          = {2020},
  month         = jun,
  number        = {arXiv:1805.11451},
  eprint        = {1805.11451},
  primaryclass  = {math},
  publisher     = {{arXiv}},
  doi           = {10.48550/arXiv.1805.11451},
  urldate       = {2023-12-13},
  archiveprefix = {arxiv},
  keywords      = {{16P10, 16U99},Mathematics - Rings and Algebras}
}

@InProceedings{   Chou1994,
  author        = {Chou, Ching-Tsun},
  booktitle     = {Higher Order Logic Theorem Proving and Its Applications},
  title         = {A formal theory of undirected graphs in higher-order
                  logic},
  year          = {1994},
  address       = {Berlin, Heidelberg},
  editor        = {Melham, Thomas F. and Camilleri, Juanito},
  pages         = {144--157},
  publisher     = {Springer Berlin Heidelberg},
  isbn          = {978-3-540-48803-3}
}

@Book{            chu2012,
  author        = {Cho-Ho {Chu}},
  title         = {{Jordan structures in geometry and analysis}},
  fjournal      = {{Cambridge Tracts in Mathematics}},
  journal       = {{Camb. Tracts Math.}},
  issn          = {0950-6284},
  volume        = {190},
  isbn          = {978-1-107-01617-0},
  pages         = {x + 261},
  year          = {2012},
  publisher     = {Cambridge: Cambridge University Press},
  language      = {English},
  msc2010       = {17-02 17C65 17C37 46H70 53C35 46K70 32M15},
  zbl           = {1238.17001}
}

@InProceedings{   CL21,
  author        = {Commelin, Johan and Lewis, Robert Y.},
  title         = {Formalizing the Ring of Witt Vectors},
  year          = {2021},
  isbn          = {9781450382991},
  publisher     = {Association for Computing Machinery},
  address       = {New York, NY, USA},
  url           = {https://doi.org/10.1145/3437992.3439919},
  doi           = {10.1145/3437992.3439919},
  abstract      = {The ring of Witt vectors W R over a base ring R is an
                  important tool in algebraic number theory and lies at the
                  foundations of modern p-adic Hodge theory. W R has the
                  interesting property that it constructs a ring of
                  characteristic 0 out of a ring of characteristic p &gt; 1,
                  and it can be used more specifically to construct from a
                  finite field containing ℤ/pℤ the corresponding
                  unramified field extension of the p-adic numbers ℚp
                  (which is unique up to isomorphism). We formalize the
                  notion of a Witt vector in the Lean proof assistant, along
                  with the corresponding ring operations and other algebraic
                  structure. We prove in Lean that, for prime p, the ring of
                  Witt vectors over ℤ/pℤ is isomorphic to the ring of
                  p-adic integers ℤp. In the process we develop idioms to
                  cleanly handle calculations of identities between
                  operations on the ring of Witt vectors. These calculations
                  are intractable with a naive approach, and require a proof
                  technique that is usually skimmed over in the informal
                  literature. Our proofs resemble the informal arguments
                  while being fully rigorous.},
  booktitle     = {Proceedings of the 10th ACM SIGPLAN International
                  Conference on Certified Programs and Proofs},
  pages         = {264–277},
  numpages      = {14},
  keywords      = {ring theory, formal math, proof assistant, Lean, number
                  theory},
  location      = {Virtual, Denmark},
  series        = {CPP 2021}
}

@Book{            clark_gon,
  author        = {Pete L. Clark},
  title         = {Geometry of Numbers with Applications to Number Theory},
  url           = {http://alpha.math.uga.edu/~pete/geometryofnumbers.pdf}
}

@Article{         cohen2012,
  author        = {David A. Cohen and Martin C. Cooper and Páidí Creed and
                  Peter G. Jeavons and Stanislav Živný},
  title         = {An Algebraic Theory of Complexity for Discrete
                  Optimisation},
  journal       = {CoRR},
  volume        = {abs/1207.6692},
  year          = {2012},
  url           = {http://arxiv.org/abs/1207.6692},
  eprinttype    = {arXiv},
  eprint        = {1207.6692},
  timestamp     = {Mon, 03 Aug 2020 17:29:56 +0200},
  biburl        = {https://dblp.org/rec/journals/corr/abs-1207-6692.bib},
  bibsource     = {dblp computer science bibliography, https://dblp.org}
}

@Book{            cohn_1995,
  place         = {Cambridge},
  series        = {Encyclopedia of Mathematics and its Applications},
  title         = {Skew Fields: Theory of General Division Rings},
  doi           = {10.1017/CBO9781139087193},
  publisher     = {Cambridge University Press},
  author        = {Cohn, P. M.},
  year          = {1995},
  collection    = {Encyclopedia of Mathematics and its Applications}
}

@Book{            conrad2000,
  author        = {Conrad, Brian},
  title         = {Grothendieck duality and base change},
  series        = {Lecture Notes in Mathematics},
  volume        = {1750},
  publisher     = {Springer-Verlag, Berlin},
  year          = {2000},
  pages         = {vi+296},
  isbn          = {3-540-41134-8},
  mrclass       = {14F05 (14A15 14F10 18E30)},
  mrnumber      = {1804902},
  mrreviewer    = {J\"{o}rg\ Jahnel},
  doi           = {10.1007/b75857},
  url           = {https://doi.org/10.1007/b75857}
}

@Misc{            conradnumbfield,
  title         = {Ostrowski for number fields},
  author        = {Conrad, K.},
  eprint        = {https://kconrad.math.uconn.edu/blurbs/gradnumthy/ostrowskinumbfield.pdf}
}

@Misc{            conradQ,
  title         = {Ostrowski's Theorem for Q},
  author        = {Conrad, K.},
  eprint        = {https://kconrad.math.uconn.edu/blurbs/gradnumthy/ostrowskiQ.pdf}
}

@Book{            conway1990,
  author        = {Conway, John B.},
  title         = {A course in functional analysis.},
  edition       = {2nd ed.},
  fseries       = {Graduate Texts in Mathematics},
  series        = {Grad. Texts Math.},
  issn          = {0072-5285},
  volume        = {96},
  isbn          = {0-387-97245-5},
  year          = {1990},
  publisher     = {New York etc.: Springer-Verlag},
  language      = {English},
  keywords      = {46-02,47-02,47A53},
  zbmath        = {47995},
  zbl           = {0706.46003}
}

@Book{            conway2001,
  author        = {Conway, J. H.},
  title         = {On numbers and games},
  edition       = {Second},
  publisher     = {A K Peters, Ltd., Natick, MA},
  year          = {2001},
  pages         = {xii+242},
  isbn          = {1-56881-127-6},
  mrclass       = {00A08 (05-01 91A05)},
  mrnumber      = {1803095}
}

@Article{         Cousot1979,
  author        = {Cousot, P{.} and Cousot, R{.}},
  title         = {Constructive Versions of {T}arski's Fixed Point Theorems},
  journal       = {Pacific Journal of Mathematics},
  volume        = 81,
  number        = 1,
  pages         = {43--57},
  year          = 1979
}

@Book{            coxlittleoshea1997,
  author        = {David A. Cox and John Little and Donal O'Shea},
  title         = {Ideals, varieties, and algorithms - an introduction to
                  computational algebraic geometry and commutative algebra
                  {(2.} ed.)},
  series        = {Undergraduate texts in mathematics},
  publisher     = {Springer},
  year          = {1997},
  isbn          = {978-0-387-94680-1}
}

@Article{         crans2017,
  author        = {Crans, Alissa S. and Mukherjee, Sujoy and Przytycki,
                  J\'{o}zef H.},
  title         = {On homology of associative shelves},
  journal       = {J. Homotopy Relat. Struct.},
  fjournal      = {Journal of Homotopy and Related Structures},
  volume        = {12},
  year          = {2017},
  number        = {3},
  pages         = {741--763},
  issn          = {2193-8407},
  mrclass       = {18G60 (20M32 20N02 57M25)},
  mrnumber      = {3691304},
  mrreviewer    = {Mahender Singh},
  doi           = {10.1007/s40062-016-0164-9},
  url           = {https://doi.org/10.1007/s40062-016-0164-9}
}

@Book{            davey_priestley,
  author        = {Davey, B. A. and Priestley, H. A.},
  title         = {Introduction to lattices and order},
  edition       = {Second},
  publisher     = {Cambridge University Press, New York},
  year          = {2002},
  pages         = {xii+298},
  isbn          = {0-521-78451-4},
  mrclass       = {06-01 (68Q55)},
  mrnumber      = {1902334},
  mrreviewer    = {T. S. Blyth},
  doi           = {10.1017/CBO9780511809088},
  url           = {https://doi.org/10.1017/CBO9780511809088}
}

@Article{         day1972,
  author        = {Day, Brian},
  title         = {A reflection theorem for closed categories},
  journal       = {J. Pure Appl. Algebra},
  fjournal      = {Journal of Pure and Applied Algebra},
  volume        = {2},
  year          = {1972},
  number        = {1},
  pages         = {1--11},
  issn          = {0022-4049},
  doi           = {10.1016/0022-4049(72)90021-7},
  url           = {https://doi.org/10.1016/0022-4049(72)90021-7}
}

@InProceedings{   deligne_formulaire,
  author        = {Deligne, P.},
  title         = {Courbes elliptiques: formulaire d'apr\`es {J}. {T}ate},
  booktitle     = {Modular functions of one variable, {IV} ({P}roc.
                  {I}nternat. {S}ummer {S}chool, {U}niv. {A}ntwerp,
                  {A}ntwerp, 1972)},
  pages         = {53--73. Lecture Notes in Math., Vol. 476},
  year          = {1975},
  mrclass       = {14K15 (10D05)},
  mrnumber      = {0387292},
  mrreviewer    = {Jacques Velu}
}

@InProceedings{   demoura2015lean,
  author        = {de Moura, Leonardo and Kong, Soonho and Avigad, Jeremy and
                  van Doorn, Floris and von Raumer, Jakob},
  editor        = {Felty, Amy P. and Middeldorp, Aart},
  title         = {The Lean Theorem Prover (System Description)},
  booktitle     = {Automated Deduction - CADE-25},
  year          = {2015},
  publisher     = {Springer International Publishing},
  address       = {Cham},
  pages         = {378--388},
  isbn          = {978-3-319-21401-6}
}

@Article{         dialectica1989,
  author        = {De Paiva, Valeria},
  title         = {The Dialectica categories},
  year          = {1989},
  month         = {01},
  pages         = {},
  isbn          = {9780821851005},
  doi           = {10.1090/conm/092/1003194},
  url           = {https://www.cl.cam.ac.uk/techreports/UCAM-CL-TR-213.pdf}
}

@Article{         dieudonne1953,
  author        = {Dieudonn\'{e}, Jean},
  title         = {On semi-simple {L}ie algebras},
  journal       = {Proc. Amer. Math. Soc.},
  fjournal      = {Proceedings of the American Mathematical Society},
  volume        = {4},
  year          = {1953},
  pages         = {931--932},
  issn          = {0002-9939},
  mrclass       = {09.1X},
  mrnumber      = {59262},
  doi           = {10.2307/2031832},
  url           = {https://doi.org/10.2307/2031832}
}

@Article{         djokovic1973,
  author        = {Djokovi\'{c}, D. \v{Z}.},
  title         = {Epimorphisms of modules which must be isomorphisms},
  journal       = {Canad. Math. Bull.},
  fjournal      = {Canadian Mathematical Bulletin. Bulletin Canadien de
                  Math\'{e}matiques},
  volume        = {16},
  year          = {1973},
  pages         = {513--515},
  issn          = {0008-4395,1496-4287},
  mrclass       = {16A64},
  mrnumber      = {346014},
  mrreviewer    = {M.\ Teply},
  doi           = {10.4153/CMB-1973-083-0},
  url           = {https://doi.org/10.4153/CMB-1973-083-0}
}

@Article{         dolan1976,
  title         = {A {{Proof}} of {{Jacobson}}'s {{Theorem}}},
  author        = {Dolan, S. W.},
  year          = {1976},
  month         = mar,
  journal       = {Canadian Mathematical Bulletin},
  volume        = {19},
  number        = {1},
  pages         = {59--61},
  issn          = {0008-4395, 1496-4287},
  doi           = {10.4153/CMB-1976-007-9},
  urldate       = {2023-12-13},
  langid        = {english}
}

@Article{         dold1958,
  author        = {Dold, Albrecht},
  title         = {Homology of symmetric products and other functors of
                  complexes},
  journal       = {Ann. of Math. (2)},
  fjournal      = {Annals of Mathematics. Second Series},
  volume        = {68},
  year          = {1958},
  pages         = {54--80},
  issn          = {0003-486X},
  mrclass       = {55.00},
  mrnumber      = {97057},
  mrreviewer    = {Sze-tsen Hu},
  doi           = {10.2307/1970043}
}

@Misc{            dupuis-lewis-macbeth2022,
  title         = {Formalized functional analysis with semilinear maps},
  author        = {Frédéric Dupuis and Robert Y. Lewis and Heather
                  Macbeth},
  year          = {2022},
  eprint        = {2202.05360},
  archiveprefix = {arXiv},
  primaryclass  = {cs.LO}
}

@Article{         dyckhoff_1992,
  author        = {Dyckhoff, Roy},
  title         = {Contraction-free sequent calculi for intuitionistic
                  logic},
  journal       = {Journal of Symbolic Logic},
  number        = {3},
  year          = {1992},
  pages         = {795–807},
  volume        = {57},
  publisher     = {Cambridge University Press},
  doi           = {10.2307/2275431}
}

@Article{         Echenique2005,
  author        = {Echenique, Federico},
  title         = {A short and constructive proof of Tarski’s fixed-point
                  theorem},
  journal       = {International Journal of Game Theory},
  volume        = {33},
  number        = {2},
  year          = {2005},
  pages         = {215–218},
  publisher     = {Springer},
  doi           = {10.1007/s001820400192}
}

@Book{            egno15,
  author        = {Etingof, Pavel and Gelaki, Shlomo and Nikshych, Dmitri and
                  Ostrik, Victor},
  title         = {Tensor Categories},
  publisher     = {American Mathematical Society (AMS), Providence, RI},
  year          = 2015,
  pages         = {xvi+343},
  isbn          = {978-1-4704-3441-0}
}

@Book{            EinsiedlerWard2017,
  author        = {Einsiedler, Manfred and Ward, Thomas},
  title         = {Functional Analysis, Spectral Theory, and Applications},
  year          = 2017,
  publisher     = {Springer},
  doi           = {10.1007/978-3-319-58540-6}
}

@Book{            Eisenbud1995,
  title         = "Commutative algebra",
  author        = "Eisenbud, David",
  publisher     = "Springer",
  series        = "Graduate Texts in Mathematics",
  month         = mar,
  year          = 1995,
  address       = "New York, NY",
  language      = "en",
  isbn          = {978-0-387-94268-1},
  doi           = {10.1007/978-1-4612-5350-1}
}

@Book{            Elephant,
  title         = {Sketches of an Elephant – A Topos Theory Compendium},
  author        = {Peter Johnstone},
  year          = {2002},
  publisher     = {Oxford University Press}
}

@Article{         elliott2006binomial,
  author        = {Elliott, Jesse},
  title         = {Binomial rings, integer-valued polynomials, and λ-rings},
  journal       = {Journal of Pure and Applied Algebra},
  number        = {1},
  year          = {2006},
  pages         = {165–185},
  volume        = {207},
  publisher     = {Elsevier},
  doi           = {10.1016/j.jpaa.2005.09.003}
}

@Book{            engel1997,
  title         = {Sperner theory},
  author        = {Engel, Konrad},
  publisher     = {Cambridge University Press},
  place         = {Cambridge},
  year          = {1997}
}

@Book{            engelking1989,
  title         = {General topology},
  author        = {Engelking, Ryszard},
  series        = {Sigma Series in Pure Mathematics},
  volume        = {6},
  edition       = {Second},
  note          = {Translated from the Polish by the author},
  publisher     = {Heldermann Verlag, Berlin},
  year          = {1989},
  pages         = {viii+529},
  isbn          = {3-88538-006-4},
  mrclass       = {54-01 (54-02)},
  mrnumber      = {1039321},
  mrreviewer    = {Gary\ Gruenhage}
}

@Article{         erdosrenyisos,
  author        = {P. Erd\"os and A. R\'enyi and V. S\'os},
  title         = {On a problem of graph theory},
  journal       = {Studia Sci. Math.},
  number        = {1},
  year          = {1966},
  pages         = {215--235},
  url           = {https://www.renyi.hu/~p_erdos/1966-06.pdf}
}

@Article{         etemadi_strong_law,
  author        = {Etemadi, Nasrollah},
  title         = {An elementary proof of the strong law of large numbers},
  journal       = {Z. Wahrsch. Verw. Gebiete},
  fjournal      = {Zeitschrift f\"{u}r Wahrscheinlichkeitstheorie und
                  Verwandte Gebiete},
  volume        = {55},
  year          = {1981},
  number        = {1},
  pages         = {119--122},
  issn          = {0044-3719},
  mrclass       = {60F15 (60B12)},
  mrnumber      = {606010},
  mrreviewer    = {Robert L. Taylor},
  doi           = {10.1007/BF01013465},
  url           = {https://doi.org/10.1007/BF01013465}
}

@Book{            Federer1996,
  author        = {Herbert Federer},
  title         = {Geometric Measure Theory},
  series        = {Classics in Mathematics},
  year          = {1996},
  publisher     = {Springer-Verlag Berlin Heidelberg},
  issn          = {1431-0821},
  doi           = {10.1007/978-3-642-62010-2},
  numpages      = {677}
}

@Article{         FennRourke1992,
  author        = {Fenn, Roger and Rourke, Colin},
  journal       = {Journal of Knot Theory and its Ramifications},
  title         = {Racks and links in codimension two},
  year          = {1992},
  issn          = {0218-2165},
  number        = {4},
  pages         = {343--406},
  volume        = {1},
  doi           = {10.1142/S0218216592000203},
  keywords      = {57M25 (57N10)},
  mrnumber      = {1194995}
}

@Article{         Fields1971,
  author        = {Fields, David E.},
  title         = {Zero divisors and nilpotent elements in power series
                  rings},
  year          = {1971},
  journal       = {Proceedings of the American Mathematical Society},
  volume        = {27},
  number        = {3},
  pages         = {427–433},
  issn          = {0002-9939, 1088-6826},
  doi           = {10.1090/S0002-9939-1971-0271100-6}
}

@InProceedings{   flypitch_cpp,
  doi           = {10.1145/3372885.3373826},
  url           = {https://doi.org/10.1145/3372885.3373826},
  year          = {2020},
  month         = jan,
  publisher     = {{ACM}},
  author        = {Jesse Michael Han and Floris van Doorn},
  title         = {A formal proof of the independence of the continuum
                  hypothesis},
  booktitle     = {Proceedings of the 9th {ACM} {SIGPLAN} International
                  Conference on Certified Programs and Proofs}
}

@InProceedings{   flypitch_itp,
  author        = {Jesse Michael Han and Floris van Doorn},
  title         = {{A Formalization of Forcing and the Unprovability of the
                  Continuum Hypothesis}},
  booktitle     = {10th International Conference on Interactive Theorem
                  Proving (ITP 2019)},
  pages         = {19:1--19:19},
  series        = {Leibniz International Proceedings in Informatics
                  (LIPIcs)},
  isbn          = {978-3-95977-122-1},
  issn          = {1868-8969},
  year          = {2019},
  volume        = {141},
  editor        = {John Harrison and John O'Leary and Andrew Tolmach},
  publisher     = {Schloss Dagstuhl--Leibniz-Zentrum fuer Informatik},
  address       = {Dagstuhl, Germany},
  url           = {http://drops.dagstuhl.de/opus/volltexte/2019/11074},
  urn           = {urn:nbn:de:0030-drops-110742},
  doi           = {10.4230/LIPIcs.ITP.2019.19},
  annote        = {Keywords: Interactive theorem proving, formal
                  verification, set theory, forcing, independence proofs,
                  continuum hypothesis, Boolean-valued models, Lean}
}

@Book{            fremlin_vol2,
  author        = {Fremlin, David H.},
  title         = {Measure theory. {V}ol. 2},
  note          = {Broad foundations, 2010 edition},
  publisher     = {Torres Fremlin, Colchester},
  year          = {2010},
  isbn          = {0-9538129-2-8}
}

@Book{            fremlin_vol4,
  author        = {Fremlin, David H.},
  title         = {Measure theory. {V}ol. 4},
  note          = {Topological Measure Spaces},
  publisher     = {Torres Fremlin, Colchester},
  year          = {2003}
}

@Article{         frenkel1957,
  author        = {Frenkel, Jean},
  title         = {Cohomologie non ab\'{e}lienne et espaces fibr\'{e}s},
  journal       = {Bull. Soc. Math. France},
  fjournal      = {Bulletin de la Soci\'{e}t\'{e} Math\'{e}matique de France},
  volume        = {85},
  year          = {1957},
  pages         = {135--220},
  issn          = {0037-9484},
  mrclass       = {32.00},
  mrnumber      = {98200},
  url           = {http://www.numdam.org/item?id=BSMF_1957__85__135_0}
}

@Book{            freyd1964abelian,
  title         = {Abelian categories},
  author        = {Freyd, Peter J},
  series        = {Harper's Series in Modern Mathematics},
  year          = {1964},
  publisher     = {Harper \& Row New York}
}

@Book{            friedmanscarr2005,
  author        = {Yaakov {Friedman}},
  title         = {{Physical applications of homogeneous balls. With the
                  assistance of Tzvi Scarr}},
  fjournal      = {{Progress in Mathematical Physics}},
  journal       = {{Prog. Math. Phys.}},
  issn          = {1544-9998},
  volume        = {40},
  isbn          = {0-8176-3339-1},
  pages         = {xxiv + 279},
  year          = {2005},
  publisher     = {Boston, MA: Birkh\"auser},
  language      = {English},
  msc2010       = {46-02 17C65 46L60 46G20 46L70 83A05},
  zbl           = {1080.46001}
}

@Book{            fritsch-piccinini1990,
  place         = {Cambridge},
  series        = {Cambridge Studies in Advanced Mathematics},
  title         = {Cellular Structures in Topology},
  publisher     = {Cambridge University Press},
  author        = {Fritsch, Rudolf and Piccinini, Renzo},
  year          = {1990},
  collection    = {Cambridge Studies in Advanced Mathematics},
  url           = {https://doi.org/10.1017/CBO9780511983948},
  doi           = {10.1017/CBO9780511983948}
}

@Book{            fuchs1963,
  author        = {Fuchs, L.},
  title         = {Partially ordered algebraic systems},
  publisher     = {Pergamon Press, Oxford-London-New York-Paris;
                  Addison-Wesley Publishing Co., Inc., Reading, Mass.-Palo
                  Alto, Calif.-London},
  year          = {1963},
  pages         = {ix+229},
  mrclass       = {06.00 (20.00)},
  mrnumber      = {0171864},
  mrreviewer    = {P. F. Conrad}
}

@InProceedings{   fuerer-lochbihler-schneider-traytel2020,
  author        = {Basil F{\"{u}}rer and Andreas Lochbihler and Joshua
                  Schneider and Dmitriy Traytel},
  editor        = {Nicolas Peltier and Viorica Sofronie{-}Stokkermans},
  title         = {Quotients of Bounded Natural Functors},
  booktitle     = {Automated Reasoning - 10th International Joint Conference,
                  {IJCAR} 2020, Paris, France, July 1-4, 2020, Proceedings,
                  Part {II}},
  series        = {Lecture Notes in Computer Science},
  volume        = {12167},
  pages         = {58--78},
  publisher     = {Springer},
  year          = {2020},
  url           = {https://doi.org/10.1007/978-3-030-51054-1_4},
  doi           = {10.1007/978-3-030-51054-1_4},
  timestamp     = {Mon, 06 Jul 2020 09:05:32 +0200},
  biburl        = {https://dblp.org/rec/conf/cade/FurerLST20.bib},
  bibsource     = {dblp computer science bibliography, https://dblp.org}
}

@Book{            fulton2004,
  title         = {Representation theory: a first course},
  author        = {Fulton, William and Harris, Joe},
  year          = {2004},
  publisher     = {Springer}
}

@Article{         furedi-loeb1994,
  author        = {Zolt\'an {F\"uredi} and Peter A. {Loeb}},
  journal       = {{Proc. Am. Math. Soc.}},
  title         = {{On the best constant for the Besicovitch covering
                  theorem}},
  year          = {1994},
  issn          = {0002-9939},
  number        = {4},
  pages         = {1063--1073},
  volume        = {121},
  doi           = {10.2307/2161215},
  fjournal      = {{Proceedings of the American Mathematical Society}},
  language      = {English},
  msc2010       = {28A75 05B40 51M16},
  publisher     = {American Mathematical Society (AMS), Providence, RI},
  zbl           = {0802.28002}
}

@Book{            gabriel-zisman-1967,
  author        = {Gabriel, P. and Zisman, M.},
  title         = {Calculus of fractions and homotopy theory},
  series        = {Ergebnisse der Mathematik und ihrer Grenzgebiete, Band
                  35},
  publisher     = {Springer-Verlag New York, Inc., New York},
  year          = {1967},
  pages         = {x+168}
}

@Article{         Gallagher1961,
  author        = {Gallagher, Patrick},
  title         = {Approximation by reduced fractions},
  journal       = {J. Math. Soc. Japan},
  fjournal      = {Journal of the Mathematical Society of Japan},
  volume        = {13},
  year          = {1961},
  pages         = {342--345},
  issn          = {0025-5645},
  mrclass       = {10.30},
  mrnumber      = {133297},
  mrreviewer    = {J. W. S. Cassels},
  doi           = {10.2969/jmsj/01340342},
  url           = {https://doi.org/10.2969/jmsj/01340342}
}

@InProceedings{   Gallier2011Notes,
  title         = {Notes on Differential Geometry and Lie Groups},
  author        = {J. Gallier and J. Quaintance},
  year          = {2011},
  url           = {https://www.cis.upenn.edu/~cis610/diffgeom-n.pdf}
}

@Unpublished{     gartnerMatousek,
  title         = {Cone Programming},
  author        = {B. G{\"{a}}rtner and J. Matousek},
  url           = {https://ti.inf.ethz.ch/ew/lehre/ApproxSDP09/notes/conelp.pdf}
}

@Article{         ghys87:groupes,
  author        = {Étienne Ghys},
  title         = {Groupes d'homéomorphismes du cercle et cohomologie
                  bornée},
  journal       = {Contemporary Mathematics},
  year          = 1987,
  volume        = 58,
  number        = {III},
  pages         = {81-106},
  doi           = {10.1090/conm/058.3/893858},
  language      = {french}
}

@Article{         gibbons2009,
  title         = {The essence of the Iterator pattern},
  volume        = {19},
  issn          = {0956-7968, 1469-7653},
  url           = {https://www.cambridge.org/core/product/identifier/S0956796809007291/type/journal_article},
  doi           = {10.1017/S0956796809007291},
  language      = {en},
  number        = {3-4},
  urldate       = {2021-10-24},
  journal       = {Journal of Functional Programming},
  author        = {Gibbons, Jeremy and Oliveira, BRUNO C. d. S.},
  month         = jul,
  year          = {2009},
  pages         = {377--402}
}

@Book{            GierzEtAl1980,
  author        = {Gierz, Gerhard and Hofmann, Karl Heinrich and Keimel,
                  Klaus and Lawson, Jimmie D. and Mislove, Michael W. and
                  Scott, Dana S.},
  title         = {A compendium of continuous lattices},
  publisher     = {Springer-Verlag, Berlin-New York},
  year          = {1980},
  pages         = {xx+371},
  isbn          = {3-540-10111-X},
  mrclass       = {06B30 (03G10 30G30 54H12)},
  mrnumber      = {614752},
  mrreviewer    = {James W. Lea, Jr.}
}

@Article{         gleason1958,
  author        = {Gleason, Andrew M.},
  title         = {Projective topological spaces},
  journal       = {Illinois J. Math.},
  fjournal      = {Illinois Journal of Mathematics},
  volume        = {2},
  year          = {1958},
  pages         = {482--489},
  issn          = {0019-2082},
  mrclass       = {54.00},
  mrnumber      = {121775},
  mrreviewer    = {Dana Scott},
  url           = {http://projecteuclid.org/euclid.ijm/1255454110}
}

@Book{            goerss-jardine-2009,
  author        = {Goerss, Paul G. and Jardine, John F.},
  title         = {Simplicial homotopy theory},
  series        = {Modern Birkh\"{a}user Classics},
  note          = {Reprint of the 1999 edition [MR1711612]},
  publisher     = {Birkh\"{a}user Verlag, Basel},
  year          = {2009},
  pages         = {xvi+510},
  isbn          = {978-3-0346-0188-7},
  mrclass       = {55U10 (18G55)},
  mrnumber      = {2840650},
  doi           = {10.1007/978-3-0346-0189-4}
}

@Book{            Gordon55,
  author        = {Russel A. Gordon},
  title         = {The integrals of Lebesgue, Denjoy, Perron, and Henstock},
  isbn          = {0-8218-3805-9},
  year          = {1955},
  series        = {Graduate Studies in Mathematics},
  volume        = 4,
  publisher     = {American Mathematical Society, Providence, R.I}
}

@Book{            gouvea1997,
  author        = {Gouv\^{e}a, Fernando Q.},
  title         = {{$p$}-adic numbers},
  series        = {Universitext},
  edition       = {Second},
  note          = {An introduction},
  publisher     = {Springer-Verlag, Berlin},
  year          = {1997},
  pages         = {vi+298},
  isbn          = {3-540-62911-4},
  mrclass       = {11S80 (11-01 12J25)},
  mrnumber      = {1488696},
  doi           = {10.1007/978-3-642-59058-0},
  url           = {https://doi.org/10.1007/978-3-642-59058-0}
}

@InBook{          Graham1983,
  author        = "Graham, R. L.",
  editor        = "Bachem, Achim and Korte, Bernhard and Grötschel, Martin",
  title         = "Applications of the FKG Inequality and Its Relatives",
  booktitle     = "Mathematical Programming The State of the Art: Bonn 1982",
  year          = "1983",
  publisher     = "Springer Berlin Heidelberg",
  address       = "Berlin, Heidelberg",
  pages         = "115--131",
  abstract      = "In 1971, C. M. Fortuin, P. W. Kasteleyn and J. Ginibre
                  [FKG] published a remarkable inequality relating certain
                  real functions defined on a finite distributive lattice.
                  This inequality, now generally known as the FKG inequality,
                  arose in connection with these authors' investigations into
                  correlation properties of Ising ferromagnet spin systems
                  and generalized earlier results of Griffiths [Gri] and
                  Harris [Har] (who was studying percolation models). The FKG
                  inequality in turn has stimulated further research in a
                  number of directions, including a variety of interesting
                  generalizations and applications, particularly to
                  statistics, computer science and the theory of partially
                  ordered sets. It turns out that special cases of the FKG
                  inequality can be found in the literature of at least a
                  half dozen different fields, and in some sense can be
                  traced all the way back to work of Chebyshev.",
  isbn          = "978-3-642-68874-4",
  doi           = "10.1007/978-3-642-68874-4_6",
  url           = "https://doi.org/10.1007/978-3-642-68874-4_6"
}

@Book{            Gratzer2011,
  author        = {Gr{\"a}tzer, George},
  title         = {Lattice Theory: Foundation},
  year          = {2011},
  publisher     = {Springer, Basel},
  pages         = {xxx+614},
  isbn          = {978-3-0348-0018-1},
  doi           = {10.1007/978-3-0348-0018-1},
  mrnumber      = {2768581}
}

@Article{         Grillet-1969a,
  author        = {Grillet, Pierre-Antoine},
  title         = {The Tensor Product of Semigroups},
  year          = {1969},
  journal       = {Transactions of the American Mathematical Society},
  volume        = {138},
  pages         = {267--280},
  issn          = {0002-9947, 1088-6850},
  doi           = {10.1090/S0002-9947-1969-0237687-X}
}

@Article{         Grillet-1969b,
  author        = {Grillet, Pierre-Antoine},
  title         = {The Tensor Product of Commutative Semigroups},
  year          = {1969},
  journal       = {Transactions of the American Mathematical Society},
  volume        = {138},
  pages         = {281--293},
  issn          = {0002-9947, 1088-6850},
  doi           = {10.1090/S0002-9947-1969-0237688-1}
}

@Unpublished{     grinberg_clifford_2016,
  title         = {The {Clifford} algebra and the {Chevalley} map- a
                  computational approach (summary version 1)},
  url           = {http://mit.edu/~darij/www/algebra/chevalleys.pdf},
  author        = {Grinberg, D.},
  month         = jun,
  year          = {2016}
}

@Article{         Guitart1980,
  author        = {Guitart, Ren\'{e}},
  tilte         = {Relations et carr\'{e}s exacts},
  journal       = {Ann. Sci. Math. Qu\'{e}bec},
  fjournal      = {Annales des Sciences Math\'{e}matiques du Qu\'{e}bec},
  volume        = {4},
  year          = {1980},
  number        = {2},
  pages         = {103--125},
  issn          = {0707-9109},
  mrclass       = {18A99 (18D99 18E99)},
  mrnumber      = {599050},
  mrreviewer    = {Marta\ C.\ Bunge}
}

@Book{            gunter1992,
  title         = {Semantics of Programming Languages: Structures and
                  Techniques},
  isbn          = {0262570955},
  publisher     = {MIT Press},
  author        = {Gunter, Carl A.},
  year          = {1992}
}

@Article{         Gusakov2021,
  author        = {Alena Gusakov and Bhavik Mehta and Kyle A. Miller},
  title         = {Formalizing Hall's Marriage Theorem in Lean},
  eprint        = {2101.00127},
  eprintclass   = {math.CO},
  eprinttype    = {arXiv},
  keywords      = {math.CO, cs.LO, 05-04 (Primary) 05C70, 68R05 (Secondary)}
}

@Article{         Hall1935,
  author        = {P. Hall},
  journal       = {Journal of the London Mathematical Society},
  title         = {On Representatives of Subsets},
  year          = {1935},
  month         = {jan},
  number        = {1},
  pages         = {26--30},
  volume        = {s1-10},
  doi           = {10.1112/jlms/s1-10.37.26},
  publisher     = {Wiley}
}

@Book{            halmos1950measure,
  author        = {Halmos, Paul R},
  title         = {Measure theory},
  publisher     = {Springer-Verlag New York},
  year          = 1950,
  isbn          = {978-1-4684-9440-2},
  doi           = {10.1007/978-1-4684-9440-2}
}

@Book{            halmos2013measure,
  title         = {Measure theory},
  author        = {Halmos, Paul R},
  volume        = {18},
  year          = {1950},
  publisher     = {Springer},
  isbn          = {0-387-90088-8}
}

@Article{         Halpern1966,
  author        = {Halpern, James D.},
  journal       = {Proc. Amer. Math. Soc.},
  title         = {Bases in vector spaces and the axiom of choice},
  year          = {1966},
  issn          = {0002-9939},
  pages         = {670--673},
  volume        = {17},
  doi           = {10.2307/2035388},
  fjournal      = {Proceedings of the American Mathematical Society},
  mrclass       = {04.00},
  mrnumber      = {194340},
  mrreviewer    = {Ivan Singer}
}

@Book{            hancheolsenstormer1984,
  author        = {Harald {Hanche-Olsen} and Erling {St{\o}rmer}},
  title         = {{Jordan operator algebras}},
  fjournal      = {{Monographs and Studies in Mathematics}},
  journal       = {{Monogr. Stud. Math.}},
  volume        = {21},
  year          = {1984},
  publisher     = {Pitman, Boston, MA},
  language      = {English},
  msc2010       = {46L99 46L05 17C65 46-02},
  zbl           = {0561.46031}
}

@Book{            har77,
  author        = {Hartshorne, Robin},
  title         = {Algebraic geometry},
  note          = {Graduate Texts in Mathematics, No. 52},
  publisher     = {Springer-Verlag, New York-Heidelberg},
  year          = {1977},
  pages         = {xvi+496},
  isbn          = {0-387-90244-9},
  mrclass       = {14-01},
  mrnumber      = {0463157},
  mrreviewer    = {Robert Speiser}
}

@Book{            hardy2008introduction,
  title         = {An Introduction to the Theory of Numbers},
  author        = {Hardy, GH and Wright, EM and Heath-Brown, Roger and
                  Silverman, Joseph},
  year          = {2008},
  publisher     = {Oxford University Press}
}

@Book{            harmandwernerwerner1993,
  author        = {Peter {Harmand} and Dirk {Werner} and Wend {Werner}},
  title         = {{\(M\)-ideals in Banach spaces and Banach algebras}},
  fjournal      = {{Lecture Notes in Mathematics}},
  journal       = {{Lect. Notes Math.}},
  issn          = {0075-8434},
  volume        = {1547},
  isbn          = {3-540-56814-X},
  pages         = {viii + 387},
  year          = {1993},
  publisher     = {Berlin: Springer-Verlag},
  language      = {English},
  doi           = {10.1007/BFb0084355},
  msc2010       = {46B20 46B25 46B22 46-02 46B28},
  zbl           = {0789.46011}
}

@Book{            hartshorne61,
  author        = {Hartshorne, Robin},
  title         = {Local cohomology},
  series        = {Lecture Notes in Mathematics, No. 41},
  note          = {A seminar given by A. Grothendieck, Harvard University,
                  Fall, 1961},
  publisher     = {Springer-Verlag, Berlin-New York},
  year          = {1967},
  pages         = {vi+106},
  mrclass       = {14.55 (18.00)},
  mrnumber      = {0224620},
  mrreviewer    = {F. Oort}
}

@Article{         Haze09,
  title         = {Witt vectors. Part 1},
  isbn          = {9780444532572},
  issn          = {1570-7954},
  url           = {http://dx.doi.org/10.1016/S1570-7954(08)00207-6},
  doi           = {10.1016/s1570-7954(08)00207-6},
  journal       = {Handbook of Algebra},
  publisher     = {Elsevier},
  author        = {Hazewinkel, Michiel},
  year          = {2009},
  pages         = {319–472}
}

@Article{         Higman52,
  author        = {Higman, Graham},
  title         = {Ordering by Divisibility in Abstract Algebras},
  journal       = {Proceedings of the London Mathematical Society},
  volume        = {s3-2},
  number        = {1},
  pages         = {326-336},
  doi           = {https://doi.org/10.1112/plms/s3-2.1.326},
  year          = {1952}
}

@Book{            hindrysilverman00,
  author        = {Hindry, Marc and Silverman, Joseph H.},
  title         = {Diophantine geometry},
  series        = {Graduate Texts in Mathematics},
  volume        = {201},
  note          = {An introduction},
  publisher     = {Springer-Verlag, New York},
  year          = {2000},
  pages         = {xiv+558}
}

@Unpublished{     hochsterunpublished,
  title         = {Local cohomology},
  author        = {Hochster, Mel},
  url           = {https://dept.math.lsa.umich.edu/~hochster/615W11/loc.pdf}
}

@Book{            Hodges97,
  author        = {Hodges, Wilfrid},
  title         = {A Shorter Model Theory},
  year          = {1997},
  isbn          = {0521587131},
  publisher     = {Cambridge University Press},
  address       = {USA}
}

@Book{            Hofstadter-1979,
  author        = "Douglas R Hofstadter",
  title         = "{{G}ödel, {E}scher, {B}ach: an eternal golden braid}",
  publisher     = "Basic Books",
  address       = "New York, NY",
  series        = "Penguin books",
  year          = "1979"
}

@Article{         hovey-2001,
  author        = {Hovey, Mark},
  title         = {Model category structures on chain complexes of sheaves},
  journal       = {Trans. Amer. Math. Soc.},
  fjournal      = {Transactions of the American Mathematical Society},
  volume        = {353},
  year          = {2001},
  number        = {6},
  pages         = {2441--2457},
  issn          = {0002-9947,1088-6850},
  mrclass       = {18F20 (14F05 18E15 18E30 55U35)},
  mrnumber      = {1814077},
  doi           = {10.1090/S0002-9947-01-02721-0},
  url           = {https://doi.org/10.1090/S0002-9947-01-02721-0}
}

@Misc{            howard,
  title         = {Second Order Elliptic PDE: The Lax-Milgram Theorem},
  url           = {https://www.math.tamu.edu/~phoward/m612/s20/elliptic2.pdf},
  journal       = {M612: Partial Differential Equations},
  author        = {Howard, Peter}
}

@Book{            hua1982house,
  author        = {Hua, Loo-Keng},
  publisher     = {Springer},
  title         = {Introduction to Number Theory},
  year          = {1982},
  pages         = {489}
}

@Book{            HubbardWest-ode,
  author        = {John H. Hubbard and Beverly H. West},
  title         = {Differential Equations: A Dynamical Systems Approach},
  subtitle      = {Ordinary Differential Equations},
  year          = {1991},
  publisher     = {Springer},
  location      = {New York},
  volume        = {5},
  isbn          = {978-1-4612-8693-6},
  doi           = {10.1007/978-1-4612-4192-8},
  pages         = {XX, 350}
}

@Article{         huneke2002,
  author        = {Huneke, Craig},
  title         = {The Friendship Theorem},
  publisher     = {Mathematical Association of America},
  year          = {2002},
  pages         = {192--194},
  journal       = {The American Mathematical Monthly},
  issn          = {00029890, 19300972},
  volume        = {109},
  number        = {2},
  doi           = {10.1080/00029890.2002.11919853},
  url           = {https://doi.org/10.1080/00029890.2002.11919853}
}

@InProceedings{   hyman1973,
  author        = "Bass, Hyman",
  editor        = "Bass, Hyman",
  title         = "Unitary algebraic K-theory",
  booktitle     = "Hermitian K-Theory and Geometric Applications",
  year          = "1973",
  publisher     = "Springer Berlin Heidelberg",
  address       = "Berlin, Heidelberg",
  pages         = "57--265",
  isbn          = "978-3-540-37773-3"
}

@Book{            iordanescu2003,
  author        = {Radu {Iord\u{a}nescu}},
  title         = {{Jordan structures in geometry and physics. With an
                  appendix on Jordan structures in analysis}},
  isbn          = {973-27-0956-1},
  pages         = {201},
  year          = {2003},
  publisher     = {Bucharest: Editura Academiei Rom\^ane},
  language      = {English},
  msc2010       = {17C50 17-02 17C65 32M15 35Q58 51A35 53C35 46H70 46K70
                  81R12 81R50},
  zbl           = {1073.17014}
}

@Book{            IrelandRosen1990,
  author        = {Ireland, Kenneth and Rosen, Michael},
  title         = {A classical introduction to modern number theory},
  series        = {Graduate Texts in Mathematics},
  volume        = {84},
  edition       = {Second},
  publisher     = {Springer-Verlag, New York},
  year          = {1990},
  pages         = {xiv+389},
  isbn          = {0-387-97329-X},
  doi           = {10.1007/978-1-4757-2103-4},
  url           = {https://doi.org/10.1007/978-1-4757-2103-4}
}

@Book{            iversen,
  title         = {Generic Local Structure of the Morphisms in Commutative
                  Algebra},
  author        = {Birger Iversen},
  series        = {Lecture Notes in Mathematics},
  volume        = {310},
  year          = {2006},
  publisher     = {Springer Berlin, Heidelberg},
  doi           = {10.1007/BFb0060790},
  isbn          = {978-3-540-06137-3}
}

@Book{            iyengaretal07,
  author        = {Iyengar, Srikanth B. and Leuschke, Graham J. and Leykin,
                  Anton and Miller, Claudia and Miller, Ezra and Singh,
                  Anurag K. and Walther, Uli},
  title         = {Twenty-four hours of local cohomology},
  series        = {Graduate Studies in Mathematics},
  volume        = {87},
  publisher     = {American Mathematical Society, Providence, RI},
  year          = {2007},
  pages         = {xviii+282},
  isbn          = {978-0-8218-4126-6},
  mrclass       = {13D45 (14B15 55N30)},
  doi           = {10.1090/gsm/087},
  url           = {https://doi-org.www2.lib.ku.edu/10.1090/gsm/087}
}

@Article{         izhakian2016,
  title         = {Supertropical quadratic forms I},
  journal       = {Journal of Pure and Applied Algebra},
  volume        = {220},
  number        = {1},
  pages         = {61-93},
  year          = {2016},
  issn          = {0022-4049},
  doi           = {10.1016/j.jpaa.2015.05.043},
  url           = {https://www.sciencedirect.com/science/article/pii/S0022404915001589},
  author        = {Zur Izhakian and Manfred Knebusch and Louis Rowen}
}

@Book{            Jacobson1956,
  author        = {Jacobson, Nathan},
  title         = {Structure of rings},
  fseries       = {Colloquium Publications. American Mathematical Society},
  series        = {Colloq. Publ., Am. Math. Soc.},
  issn          = {0065-9258},
  volume        = {37},
  year          = {1956},
  publisher     = {American Mathematical Society (AMS), Providence, RI},
  language      = {English},
  keywords      = {16-02},
  zbmath        = {3121681},
  zbl           = {0073.02002}
}

@Book{            james1999,
  author        = {James, Ioan},
  title         = {Topologies and uniformities},
  series        = {Springer Undergraduate Mathematics Series},
  note          = {Revised version of {{\i}t Topological and uniform spaces}
                  [Springer, New York, 1987; MR0884154 (89b:54001)]},
  publisher     = {Springer-Verlag London, Ltd., London},
  year          = {1999},
  pages         = {xvi+230},
  isbn          = {1-85233-061-9},
  mrclass       = {54-01 (54A05 54E15)},
  mrnumber      = {1687407},
  mrreviewer    = {Hans-Peter A. K\"{u}nzi},
  doi           = {10.1007/978-1-4471-3994-2},
  url           = {https://doi.org/10.1007/978-1-4471-3994-2}
}

@Article{         Jordan1935,
  title         = "On inner products in linear, metric spaces",
  author        = "Jordan, P. and von Neumann, J.",
  fjournal      = {{Annals of Mathematics}},
  journal       = "Ann. Math.",
  volume        = 36,
  number        = 3,
  pages         = "719-723",
  month         = jul,
  year          = 1935,
  url           = "http://www.mathematik.uni-muenchen.de/~michel/jordan-von_neumann_-_parallelogram_identity.pdf",
  doi           = {10.2307/1968653}
}

@Article{         joyal1977,
  author        = {André Joyal},
  title         = {Remarques sur la théorie des jeux à deux personnes},
  journal       = {Gazette des Sciences Mathematiques du Québec},
  volume        = {1},
  number        = {4},
  pages         = {46--52},
  year          = {1977},
  note          = {(English translation at
                  https://bosker.files.wordpress.com/2010/12/joyal-games.pdf)}
}

@Misc{            Joyal_Street,
  title         = {Braided monoidal categories},
  author        = {Andr{\'e} Joyal and Ross H. Street},
  year          = {1986},
  note          = {Mathematics Reports 860081, Macquarie University},
  url           = {http://maths.mq.edu.au/~street/JS1.pdf}
}

@Article{         Joyce1982,
  author        = {David Joyce},
  title         = {A classifying invariant of knots, the knot quandle},
  journal       = {Journal of Pure and Applied Algebra},
  year          = {1982},
  volume        = {23},
  number        = {1},
  month         = {1},
  pages         = {37--65},
  doi           = {10.1016/0022-4049(82)90077-9},
  publisher     = {Elsevier {BV}}
}

@Book{            juskevic2022,
  author        = {Ju{\v{s}}kevi{\v{c}}, Adolf P and Winter, Eduard},
  title         = {Leonhard Euler und Christian Goldbach: Briefwechsel
                  1729--1764},
  year          = {2022},
  publisher     = {Walter de Gruyter GmbH \& Co KG}
}

@Article{         KahnMaltsiniotis2008,
  author        = {Kahn, Bruno and Maltsiniotis, Georges},
  title         = {Structures de d\'{e}rivabilit\'{e}},
  journal       = {Adv. Math.},
  fjournal      = {Advances in Mathematics},
  volume        = {218},
  year          = {2008},
  number        = {4},
  pages         = {1286--1318},
  issn          = {0001-8708,1090-2082},
  mrclass       = {18G55 (18A40 18E25 18E35 18G10 55P60 55U35)},
  mrnumber      = {2419385},
  mrreviewer    = {Simona\ Paoli},
  doi           = {10.1016/j.aim.2008.03.010},
  url           = {https://doi.org/10.1016/j.aim.2008.03.010}
}

@Book{            kallenberg2017,
  title         = {Random Measures, Theory and Applications},
  author        = {Kallenberg, Olav},
  series        = {Probability Theory and Stochastic Modelling},
  volume        = {77},
  year          = {2017},
  publisher     = {Springer},
  doi           = {10.1007/978-3-319-41598-7},
  url           = {https://doi.org/10.1007/978-3-319-41598-7}
}

@Book{            kallenberg2021,
  author        = {Kallenberg, Olav},
  title         = {Foundations of modern probability},
  series        = {Probability Theory and Stochastic Modelling},
  volume        = {99},
  publisher     = {Springer Nature Switzerland},
  edition       = {Third Edition},
  year          = {2021},
  pages         = {193},
  isbn          = {978-3-030-61870-4; 978-3-030-61871-1},
  doi           = {10.1007/978-3-030-61871-1},
  url           = {https://doi.org/10.1007/978-3-030-61871-1}
}

@Article{         Karner2004,
  author        = {Karner, Georg},
  title         = {Continuous monoids and semirings},
  fjournal      = {Theoretical Computer Science},
  journal       = {Theor. Comput. Sci.},
  issn          = {0304-3975},
  volume        = {318},
  number        = {3},
  pages         = {355--372},
  year          = {2004},
  language      = {English},
  doi           = {10.1016/j.tcs.2004.01.020},
  keywords      = {68Q55,16Y60,06F05,06B35},
  zbmath        = {2085476},
  zbl           = {1068.68079}
}

@Book{            Kashiwara2006,
  doi           = {10.1007/3-540-27950-4},
  url           = {https://doi.org/10.1007/3-540-27950-4},
  year          = {2006},
  publisher     = {Springer Berlin Heidelberg},
  author        = {Masaki Kashiwara and Pierre Schapira},
  title         = {Categories and Sheaves}
}

@Book{            Kassel1995,
  author        = {Kassel, Christian},
  title         = {Quantum groups},
  series        = {Graduate Texts in Mathematics},
  volume        = {155},
  publisher     = {Springer-Verlag, New York},
  year          = {1995},
  pages         = {xii+531},
  isbn          = {0-387-94370-6},
  mrclass       = {17B37 (16W30 18D10 20F36 57M25 81R50)},
  mrnumber      = {1321145},
  mrreviewer    = {Yu.\ N.\ Bespalov},
  doi           = {10.1007/978-1-4612-0783-2},
  url           = {https://doi.org/10.1007/978-1-4612-0783-2}
}

@Book{            katz_mazur,
  author        = {Katz, Nicholas M. and Mazur, Barry},
  title         = {Arithmetic moduli of elliptic curves},
  series        = {Annals of Mathematics Studies},
  volume        = {108},
  publisher     = {Princeton University Press, Princeton, NJ},
  year          = {1985},
  pages         = {xiv+514},
  isbn          = {0-691-08349-5; 0-691-08352-5},
  mrclass       = {11G05 (11F11 14G25 14K15)},
  mrnumber      = {772569},
  mrreviewer    = {Kenneth A. Ribet},
  doi           = {10.1515/9781400881710},
  url           = {https://doi.org/10.1515/9781400881710}
}

@Book{            kaye1991,
  author        = {Richard Kaye},
  publisher     = {Clarendon Press},
  title         = {Models of Peano Arithmetic},
  year          = {1991}
}

@Book{            kechris1995,
  author        = {Kechris, Alexander S.},
  title         = {Classical descriptive set theory},
  series        = {Graduate Texts in Mathematics},
  volume        = {156},
  publisher     = {Springer-Verlag, New York},
  year          = {1995},
  pages         = {xviii+402},
  isbn          = {0-387-94374-9},
  mrclass       = {03E15 (03-01 03-02 04A15 28A05 54H05 90D44)},
  mrnumber      = {1321597},
  mrreviewer    = {Jakub Jasi\'{n}ski},
  doi           = {10.1007/978-1-4612-4190-4},
  url           = {https://doi.org/10.1007/978-1-4612-4190-4}
}

@Article{         kelleyVaught1953,
  author        = {Kelley, J. L. and Vaught, R. L.},
  title         = {The positive cone in {Banach} algebras},
  journal       = {Trans. Am. Math. Soc.},
  issn          = {0002-9947},
  volume        = {74},
  pages         = {44--55},
  year          = {1953},
  language      = {English},
  doi           = {10.2307/1990847}
}

@Article{         kleiman1979,
  author        = {Kleiman, Steven Lawrence},
  title         = {Misconceptions about {$K_X$}},
  journal       = {Enseign. Math. (2)},
  volume        = {25},
  year          = {1979},
  number        = {3-4},
  pages         = {203--206},
  url           = {http://dx.doi.org/10.5169/seals-50379}
}

@Article{         kleitman1966,
  author        = {Kleitman, D. J.},
  title         = {Families of non-disjoint subsets},
  journal       = {J. Comb. Theory},
  fjournal      = {Journal of Combinatorial Theory},
  issn          = {0097-3165},
  volume        = {1},
  year          = {1966},
  pages         = {153--155},
  language      = {English},
  doi           = {10.1016/S0021-9800(66)80012-1},
  zbl           = {0141.00801}
}

@Article{         KoukoulopoulosMaynard2020,
  author        = {Koukoulopoulos, Dimitris and Maynard, James},
  title         = {On the {D}uffin-{S}chaeffer conjecture},
  journal       = {Ann. of Math. (2)},
  fjournal      = {Annals of Mathematics. Second Series},
  volume        = {192},
  year          = {2020},
  number        = {1},
  pages         = {251--307},
  issn          = {0003-486X},
  mrclass       = {11J83 (05C40)},
  mrnumber      = {4125453},
  mrreviewer    = {Sam Chow},
  doi           = {10.4007/annals.2020.192.1.5},
  url           = {https://doi.org/10.4007/annals.2020.192.1.5}
}

@Article{         kozen1994,
  title         = {A Completeness Theorem for Kleene Algebras and the Algebra
                  of Regular Events},
  journal       = {Information and Computation},
  volume        = {110},
  number        = {2},
  pages         = {366-390},
  year          = {1994},
  issn          = {0890-5401},
  doi           = {https://doi.org/10.1006/inco.1994.1037},
  url           = {https://www.sciencedirect.com/science/article/pii/S0890540184710376},
  author        = {D. Kozen},
  abstract      = {We give a finitary axiomatization of the algebra of
                  regular events involving only equations and equational
                  implications. Unlike Salomaa′s axiomatizations, the
                  axiomatization given here is sound for all interpretations
                  over Kleene algebras.}
}

@Article{         lam_1984,
  author        = {T.Y. Lam},
  title         = {{An introduction to real algebra}},
  volume        = {14},
  journal       = {Rocky Mountain Journal of Mathematics},
  number        = {4},
  publisher     = {Rocky Mountain Mathematics Consortium},
  pages         = {767 -- 814},
  year          = {1984},
  doi           = {10.1216/RMJ-1984-14-4-767},
  url           = {https://doi.org/10.1216/RMJ-1984-14-4-767}
}

@Book{            lam_1999,
  series        = {Graduate Texts in Mathematics},
  title         = {Lectures on Modules and Rings},
  doi           = {10.1007/978-1-4612-0525-8},
  publisher     = {Springer New York, NY},
  author        = {T. Y. Lam},
  year          = {1999}
}

@Article{         lazarus1973,
  author        = {Michel Lazarus},
  title         = {Les familles libres maximales d'un module ont-elles le
                  meme cardinal?},
  journal       = {Pub. Sem. Math. Rennes},
  volume        = {4},
  year          = {1973},
  pages         = {1--12},
  url           = {http://www.numdam.org/article/PSMIR_1973___4_A4_0.pdf}
}

@Misc{            lenstraGSchemes,
  author        = "Lenstra, Hendrik Willem",
  title         = "Galois theory for schemes",
  pages         = "1--109",
  url           = "https://websites.math.leidenuniv.nl/algebra/GSchemes.pdf"
}

@InProceedings{   lewis2019,
  author        = {Lewis, Robert Y.},
  title         = {A Formal Proof of {H}ensel's Lemma over the {$p$}-adic
                  Integers},
  booktitle     = {Proceedings of the 8th ACM SIGPLAN International
                  Conference on Certified Programs and Proofs},
  series        = {CPP 2019},
  year          = {2019},
  isbn          = {978-1-4503-6222-1},
  location      = {Cascais, Portugal},
  pages         = {15--26},
  numpages      = {12},
  url           = {http://doi.acm.org/10.1145/3293880.3294089},
  doi           = {10.1145/3293880.3294089},
  acmid         = {3294089},
  publisher     = {ACM},
  address       = {New York, NY, USA},
  keywords      = {Hensel's lemma, Lean, formal proof, p-adic}
}

@Book{            LurieSAG,
  title         = {Spectral Algebraic Geometry},
  author        = {Jacob Lurie},
  url           = {https://www.math.ias.edu/~lurie/papers/SAG-rootfile.pdf},
  year          = {last updated 2018}
}

@Article{         manin1963,
  author        = {Manin, Ju. I.},
  title         = {Theory of commutative formal groups over fields of finite
                  characteristic},
  journal       = {Uspehi Mat. Nauk},
  fjournal      = {Akademiya Nauk SSSR i Moskovskoe Matematicheskoe
                  Obshchestvo. Uspekhi Matematicheskikh Nauk},
  volume        = {18},
  year          = {1963},
  number        = {6 (114)},
  pages         = {3--90},
  issn          = {0042-1316},
  mrclass       = {14.50 (14.49)},
  mrnumber      = {0157972},
  mrreviewer    = {E. C. Dade}
}

@Book{            marcus1977number,
  title         = {Number fields},
  author        = {Marcus, Daniel A and Sacco, Emanuele},
  volume        = {2},
  year          = {1977},
  publisher     = {Springer}
}

@Article{         markowsky1976,
  title         = {Chain-complete posets and directed sets with
                  applications},
  volume        = {6},
  doi           = {10.1007/bf02485815},
  number        = {1},
  journal       = {Algebra Universalis},
  author        = {Markowsky, George},
  year          = {1976},
  month         = {Dec},
  pages         = {53-68}
}

@InProceedings{   mathlib2020,
  author        = {The mathlib Community},
  title         = {The Lean Mathematical Library},
  year          = {2020},
  isbn          = {9781450370974},
  publisher     = {Association for Computing Machinery},
  address       = {New York, NY, USA},
  url           = {https://doi.org/10.1145/3372885.3373824},
  doi           = {10.1145/3372885.3373824},
  booktitle     = {Proceedings of the 9th ACM SIGPLAN International
                  Conference on Certified Programs and Proofs},
  pages         = {367-381},
  numpages      = {15},
  keywords      = {formal proof, formal library, Lean, mathlib},
  location      = {New Orleans, LA, USA},
  series        = {CPP 2020}
}

@Book{            mattila1995,
  author        = {Mattila, Pertti},
  title         = {Geometry of sets and measures in {E}uclidean spaces},
  series        = {Cambridge Studies in Advanced Mathematics},
  volume        = {44},
  note          = {Fractals and rectifiability},
  publisher     = {Cambridge University Press, Cambridge},
  year          = {1995},
  pages         = {xii+343},
  isbn          = {0-521-46576-1; 0-521-65595-1},
  doi           = {10.1017/CBO9780511623813},
  url           = {https://doi.org/10.1017/CBO9780511623813}
}

@InProceedings{   mcbride1996,
  title         = {Inverting inductively defined relations in {LEGO}},
  author        = {McBride, Conor},
  booktitle     = {International Workshop on Types for Proofs and Programs},
  pages         = {236--253},
  year          = {1996},
  organization  = {Springer}
}

@Book{            mccrimmon2004,
  author        = {Kevin {McCrimmon}},
  title         = {{A taste of Jordan algebras}},
  fjournal      = {{Universitext}},
  journal       = {{Universitext}},
  issn          = {0172-5939},
  isbn          = {0-387-95447-3},
  pages         = {xxvi + 562},
  year          = {2004},
  publisher     = {New York, NY: Springer},
  language      = {English},
  doi           = {10.1007/b97489},
  msc2010       = {17-01 17Cxx},
  zbl           = {1044.17001}
}

@Misc{            melikhov2011,
  title         = {Metrizable uniform spaces},
  author        = {Sergey A. Melikhov},
  year          = {2011},
  eprint        = {1106.3249},
  archiveprefix = {arXiv},
  primaryclass  = {math.GT}
}

@Book{            MeyerNieberg1991,
  author        = {Meyer-Nieberg, Peter},
  title         = {Banach lattices},
  series        = {Universitext},
  publisher     = {Springer-Verlag, Berlin},
  year          = {1991},
  pages         = {xvi+395},
  isbn          = {3-540-54201-9},
  mrclass       = {46B42 (46A40 47B60)},
  mrnumber      = {1128093},
  mrreviewer    = {Yu. A. Abramovich},
  doi           = {10.1007/978-3-642-76724-1},
  url           = {https://doi.org/10.1007/978-3-642-76724-1}
}

@Book{            miraglia2006introduction,
  title         = {An Introduction to Partially Ordered Structures and
                  Sheaves},
  author        = {Miraglia, F.},
  isbn          = {9788876990359},
  series        = {Contemporary logic},
  year          = {2006},
  publisher     = {Polimetrica}
}

@Book{            MM92,
  title         = {Sheaves in geometry and logic: A first introduction to
                  topos theory},
  author        = {MacLane, Saunders and Moerdijk, Ieke},
  year          = {1992},
  publisher     = {Springer Science \& Business Media}
}

@Article{         MR0236876,
  title         = {A new proof that metric spaces are paracompact},
  author        = {Mary Ellen Rudin},
  year          = 1969,
  journal       = {Proc. Amer. Math. Soc.},
  volume        = {20},
  pages         = {603},
  mrnumber      = {0236876},
  doi           = {10.1090/S0002-9939-1969-0236876-3}
}

@Book{            MR0302656,
  author        = {Demazure, Michel and Gabriel, Pierre},
  title         = {Groupes alg\'{e}briques. {T}ome {I}: {G}\'{e}om\'{e}trie
                  alg\'{e}brique, g\'{e}n\'{e}ralit\'{e}s, groupes commutatifs},
  note          = {Avec un appendice {{\i}t Corps de classes local} par
                  Michiel Hazewinkel},
  publisher     = {Masson \& Cie, \'{E}diteur, Paris; North-Holland
                  Publishing Co., Amsterdam},
  year          = {1970},
  pages         = {xxvi+700},
  mrclass       = {14L15 (20G35)},
  mrnumber      = {0302656},
  mrreviewer    = {J.-E. Bertin}
}

@Article{         MR1167694,
  author        = {Blass, Andreas},
  title         = {A game semantics for linear logic},
  journal       = {Ann. Pure Appl. Logic},
  fjournal      = {Annals of Pure and Applied Logic},
  volume        = {56},
  year          = {1992},
  number        = {1-3},
  pages         = {183--220},
  issn          = {0168-0072},
  mrclass       = {03B70 (68Q55)},
  mrnumber      = {1167694},
  mrreviewer    = {Fangmin Song},
  doi           = {10.1016/0168-0072(92)90073-9},
  url           = {https://doi.org/10.1016/0168-0072(92)90073-9}
}

@Book{            MR1237403,
  author        = {Lidl, R. and Mullen, G. L. and Turnwald, G.},
  title         = {Dickson polynomials},
  series        = {Pitman Monographs and Surveys in Pure and Applied
                  Mathematics},
  volume        = {65},
  publisher     = {Longman Scientific \& Technical, Harlow; copublished in
                  the United States with John Wiley \& Sons, Inc., New York},
  year          = {1993},
  pages         = {vi+207},
  isbn          = {0-582-09119-5},
  mrclass       = {11T06 (12E05 13B25 33C80 94A60)},
  mrnumber      = {1237403},
  mrreviewer    = {S. D. Cohen}
}

@Article{         MR25465,
  author        = {van der Waerden, B. L.},
  title         = {Free products of groups},
  journal       = {Amer. J. Math.},
  fjournal      = {American Journal of Mathematics},
  volume        = {70},
  year          = {1948},
  pages         = {527--528},
  issn          = {0002-9327},
  mrclass       = {20.0X},
  mrnumber      = {25465},
  mrreviewer    = {P. Hall},
  doi           = {10.2307/2372196},
  url           = {https://doi.org/10.2307/2372196}
}

@Article{         MR317916,
  author        = {Davis, Martin},
  title         = {Hilbert's tenth problem is unsolvable},
  journal       = {Amer. Math. Monthly},
  fjournal      = {American Mathematical Monthly},
  volume        = {80},
  year          = {1973},
  pages         = {233--269},
  issn          = {0002-9890},
  mrclass       = {02G05 (10B99 10N05)},
  mrnumber      = {317916},
  mrreviewer    = {R. L. Goodstein},
  doi           = {10.2307/2318447},
  url           = {https://doi.org/10.2307/2318447}
}

@Article{         MR32592,
  author        = {Motzkin, Th.},
  title         = {The {E}uclidean algorithm},
  journal       = {Bull. Amer. Math. Soc.},
  fjournal      = {Bulletin of the American Mathematical Society},
  volume        = {55},
  year          = {1949},
  pages         = {1142--1146},
  issn          = {0002-9904},
  mrclass       = {09.1X},
  mrnumber      = {32592},
  mrreviewer    = {B. N. Moyls},
  doi           = {10.1090/S0002-9904-1949-09344-8},
  url           = {https://doi.org/10.1090/S0002-9904-1949-09344-8}
}

@Article{         MR3790629,
  author        = {Bell, J. S.},
  title         = {On the {E}instein {P}odolsky {R}osen paradox},
  journal       = {Phys. Phys. Fiz.},
  fjournal      = {Physics Physique Fizika},
  volume        = {1},
  year          = {1964},
  number        = {3},
  pages         = {195--200},
  issn          = {0554-128X},
  mrclass       = {DML},
  mrnumber      = {3790629},
  doi           = {10.1103/PhysicsPhysiqueFizika.1.195},
  url           = {https://doi.org/10.1103/PhysicsPhysiqueFizika.1.195}
}

@Article{         MR399081,
  author        = {Hiblot, Jean-Jacques},
  title         = {Des anneaux euclidiens dont le plus petit algorithme n'est
                  pas \`a valeurs finies},
  journal       = {C. R. Acad. Sci. Paris S\'{e}r. A-B},
  fjournal      = {Comptes Rendus Hebdomadaires des S\'{e}ances de
                  l'Acad\'{e}mie des Sciences. S\'{e}ries A et B},
  volume        = {281},
  year          = {1975},
  number        = {12},
  pages         = {Ai, A411--A414},
  issn          = {0151-0509},
  mrclass       = {13F15 (12A20)},
  mrnumber      = {399081},
  mrreviewer    = {N. Sankaran}
}

@InCollection{    MR541021,
  author        = {Nagata, Masayoshi},
  title         = {On {E}uclid algorithm},
  booktitle     = {C. {P}. {R}amanujam---a tribute},
  series        = {Tata Inst. Fund. Res. Studies in Math.},
  volume        = {8},
  pages         = {175--186},
  publisher     = {Springer, Berlin-New York},
  year          = {1978},
  mrclass       = {13F07},
  mrnumber      = {541021},
  mrreviewer    = {Daniel Lazard}
}

@Article{         MR577178,
  author        = {Cirel\cprime son, B. S.},
  title         = {Quantum generalizations of {B}ell's inequality},
  journal       = {Lett. Math. Phys.},
  fjournal      = {Letters in Mathematical Physics. A Journal for the Rapid
                  Dissemination of Short Contributions in the Field of
                  Mathematical Physics},
  volume        = {4},
  year          = {1980},
  number        = {2},
  pages         = {93--100},
  issn          = {0377-9017},
  mrclass       = {81B05},
  mrnumber      = {577178},
  doi           = {10.1007/BF00417500},
  url           = {https://doi.org/10.1007/BF00417500}
}

@Unpublished{     Naor-2015,
  author        = {Assaf Naor},
  title         = {Metric Embeddings and Lipschitz Extensions},
  year          = {2015},
  url           = {https://web.math.princeton.edu/~naor/homepage%20files/embeddings_extensions.pdf}
}

@Article{         Nash-Williams63,
  title         = {On well-quasi-ordering finite trees},
  volume        = {59},
  doi           = {10.1017/S0305004100003844},
  number        = {4},
  journal       = {Mathematical Proceedings of the Cambridge Philosophical
                  Society},
  publisher     = {Cambridge University Press},
  author        = {Nash-Williams, C. St. J. A.},
  year          = {1963},
  pages         = {833–835}
}

@Book{            Neukirch1992,
  author        = {Neukirch, J.},
  title         = {Algebraic number theory},
  series        = {Fundamental Principles of Mathematical Sciences},
  volume        = {322},
  note          = {Translated from the 1992 German original and with a note
                  by Norbert Schappacher, With a foreword by G. Harder},
  publisher     = {Springer-Verlag, Berlin},
  year          = {1999},
  pages         = {xviii+571},
  isbn          = {3-540-65399-6},
  doi           = {10.1007/978-3-662-03983-0}
}

@Article{         Neumann-1954,
  author        = {Neumann, B. H.},
  title         = {Groups Covered By Permutable Subsets},
  year          = {1954},
  month         = apr,
  journal       = {Journal of the London Mathematical Society},
  volume        = {s1-29},
  number        = {2},
  pages         = {236--248},
  issn          = {00246107},
  doi           = {10.1112/jlms/s1-29.2.236}
}

@Book{            Okninski1991,
  place         = {New York},
  title         = {Semigroup algebras},
  publisher     = {Marcel Dekker},
  author        = {Okniński, Jan},
  year          = {1991}
}

@Article{         orosi2018faulhaber,
  author        = {Greg {Orosi}},
  title         = {{A simple derivation of Faulhaber's formula}},
  fjournal      = {{Applied Mathematics E-Notes}},
  journal       = {{Appl. Math. E-Notes}},
  issn          = {1607-2510/e},
  volume        = {18},
  pages         = {124--126},
  year          = {2018},
  publisher     = {Tsing Hua University, Department of Mathematics, Hsinchu},
  language      = {English},
  msc2010       = {41A58 30K05},
  zbl           = {1411.41023}
}

@Article{         orzech1971,
  author        = {Orzech, Morris},
  title         = {Onto endomorphisms are isomorphisms},
  journal       = {Amer. Math. Monthly},
  fjournal      = {American Mathematical Monthly},
  volume        = {78},
  year          = {1971},
  pages         = {357--362},
  issn          = {0002-9890,1930-0972},
  mrclass       = {13.40},
  mrnumber      = {280475},
  mrreviewer    = {M.\ Teply},
  doi           = {10.2307/2316897},
  url           = {https://doi.org/10.2307/2316897}
}

@Book{            oxley2011,
  author        = {Oxley, James},
  title         = {Matroid Theory},
  publisher     = {Oxford University Press},
  year          = {2011},
  month         = {02},
  isbn          = {9780198566946},
  doi           = {10.1093/acprof:oso/9780198566946.001.0001},
  url           = {https://doi.org/10.1093/acprof:oso/9780198566946.001.0001}
}

@Article{         perfect1969matroid,
  author        = {Perfect, Hazel},
  title         = {Independence Spaces and Combinatorial Problems},
  journal       = {Proceedings of the London Mathematical Society},
  volume        = {s3-19},
  number        = {1},
  pages         = {17-30},
  doi           = {https://doi.org/10.1112/plms/s3-19.1.17},
  url           = {https://londmathsoc.onlinelibrary.wiley.com/doi/abs/10.1112/plms/s3-19.1.17},
  eprint        = {https://londmathsoc.onlinelibrary.wiley.com/doi/pdf/10.1112/plms/s3-19.1.17},
  year          = {1969}
}

@InCollection{    petridis2014,
  author        = {Petridis, G.},
  title         = {The {Pl{\"u}nnecke}-{Ruzsa} inequality: an overview},
  booktitle     = {Combinatorial and additive number theory. Selected papers
                  based on the presentations at the conferences CANT 2011 and
                  2012, New York, NY, USA, May 2011 and May 2012},
  isbn          = {978-1-4939-1600-9; 978-1-4939-1601-6},
  pages         = {229--241},
  year          = {2014},
  publisher     = {New York, NY: Springer},
  language      = {English},
  doi           = {10.1007/978-1-4939-1601-6_16},
  keywords      = {11B30},
  zblath        = {6463830},
  zbl           = {1371.11029}
}

@Article{         phillips1940,
  author        = {Phillips, Ralph S.},
  title         = {Integration in a convex linear topological space},
  journal       = {Trans. Amer. Math. Soc.},
  fjournal      = {Transactions of the American Mathematical Society},
  volume        = {47},
  year          = {1940},
  pages         = {114--145},
  issn          = {0002-9947},
  mrclass       = {46.3X},
  mrnumber      = {2707},
  mrreviewer    = {B. J. Pettis},
  doi           = {10.2307/1990004},
  url           = {https://doi.org/10.2307/1990004}
}

@Book{            picado2011frames,
  title         = {Frames and Locales: topology without points},
  author        = {Picado, Jorge and Pultr, Ale{\v{s}}},
  year          = {2011},
  publisher     = {Birkhäuser Basel},
  doi           = {10.1007/978-3-0348-0154-6},
  isbn          = {9783034801539}
}

@Misc{            poeschel2017siegelsternberg,
  title         = {On the Siegel-Sternberg linearization theorem},
  author        = {Jürgen Pöschel},
  year          = {2017},
  eprint        = {1702.03691},
  archiveprefix = {arXiv},
  primaryclass  = {math.DS}
}

@Misc{            ponton2020chebyshev,
  title         = {Roots of {C}hebyshev polynomials: a purely algebraic
                  approach},
  author        = {Lionel Ponton},
  year          = {2020},
  eprint        = {2008.03575},
  archiveprefix = {arXiv},
  primaryclass  = {math.NT}
}

@Article{         Prielipp1970,
  author        = {Robert W. Prielipp},
  title         = {PERFECT NUMBERS, ABUNDANT NUMBERS, AND DEFICIENT NUMBERS},
  journal       = {The Mathematics Teacher},
  volume        = {63},
  year          = {1970},
  pages         = {692--696},
  issn          = {00255769},
  url           = {http://www.jstor.org/stable/27958492}
}

@InCollection{    ribenboim1971,
  author        = {Ribenboim, Paulo},
  title         = {\'{E}pimorphismes de modules qui sont n\'{e}cessairement
                  des isomorphismes},
  booktitle     = {S\'{e}minaire {P}. {D}ubreil, {M}.-{L}.
                  {D}ubreil-{J}acotin, {L}. {L}esieur et {C}. {P}isot
                  (24\`eme ann\'{e}e: 1970/71), {A}lg\`ebre et th\'{e}orie
                  des nombres, {F}asc. 2},
  pages         = {Exp. No. 19, 5},
  publisher     = {\'{E}d. Acad. RS Roumanie, Bucharest},
  year          = {1971},
  mrclass       = {16A52},
  mrnumber      = {393128},
  mrreviewer    = {Jonathan\ Golan}
}

@Book{            riehl2017,
  author        = {Riehl, Emily},
  title         = {Category theory in context},
  publisher     = {Dover Publications},
  year          = {2017},
  isbn          = {048680903X},
  url           = {http://www.math.jhu.edu/~eriehl/context.pdf}
}

@Misc{            RisingSea,
  author        = "Vakil, Ravi",
  title         = "{The Rising Sea: Foundations Of Algebraic Geometry Notes}",
  url           = "https://math.stanford.edu/~vakil/216blog/"
}

@Book{            rudin2006real,
  title         = {Real and Complex Analysis},
  author        = {Rudin, Walter},
  year          = {1987},
  publisher     = {McGraw-Hill Book Company},
  edition       = {Third Edition},
  isbn          = {0-07-100276-6}
}

@Article{         ruzsa2009,
  author        = {Ruzsa, Imre},
  title         = {Sumsets and structure},
  journal       = {Combinatorial Number Theory and Additive Group Theory},
  year          = {2009},
  month         = {01}
}

@Article{         salwinski2018,
  author        = {Salwinski, David},
  title         = {Euler's sine product formula: an elementary proof},
  journal       = {College Math. J.},
  fjournal      = {The College Mathematics Journal},
  volume        = {49},
  year          = {2018},
  number        = {2},
  pages         = {126--135},
  issn          = {0746-8342},
  mrclass       = {26A06 (00A05)},
  mrnumber      = {3766700},
  doi           = {10.1080/07468342.2018.1419703}
}

@Book{            samuel1967,
  author        = {Samuel, Pierre},
  title         = {Th\'{e}orie alg\'{e}brique des nombres},
  publisher     = {Hermann, Paris},
  year          = {1967},
  pages         = {130},
  mrclass       = {10.65 (12.00)},
  mrnumber      = {0215808}
}

@Book{            schaefer1966,
  title         = {Topological Vector Spaces},
  author        = {Schaefer, H.H.},
  lccn          = {65024692},
  series        = {Graduate Texts in Mathematics},
  year          = {1966},
  publisher     = {Macmillan}
}

@Misc{            schleicher_stoll,
  author        = {Dierk Schleicher and Michael Stoll},
  title         = {An introduction to {C}onway's games and numbers},
  url           = {http://www.cs.cmu.edu/afs/cs/academic/class/15859-s05/www/lecture-notes/comb-games-notes.pdf}
}

@Misc{            scholze2011perfectoid,
  title         = {Perfectoid spaces},
  author        = {Peter Scholze},
  year          = {2011},
  eprint        = {1111.4914},
  archiveprefix = {arXiv},
  primaryclass  = {math.AG}
}

@Misc{            scholze2019condensed,
  title         = {Lectures on Condensed Mathematics},
  author        = {Peter Scholze},
  year          = {2019},
  url           = {https://www.math.uni-bonn.de/people/scholze/Condensed.pdf}
}

@Book{            seligman1967,
  author        = {Seligman, G. B.},
  title         = {Modular {L}ie algebras},
  series        = {Ergebnisse der Mathematik und ihrer Grenzgebiete, Band
                  40},
  publisher     = {Springer-Verlag New York, Inc., New York},
  year          = {1967},
  pages         = {ix+165},
  mrclass       = {17.30 (22.00)},
  mrnumber      = {0245627},
  mrreviewer    = {R. E. Block}
}

@Book{            serge_lang_algebra,
  author        = {Serge Lang},
  title         = {Algebra},
  isbn          = {978-0-387-95385-4},
  year          = {2002},
  publisher     = {Springer New York, NY},
  language      = {English},
  doi           = {10.1007/978-1-4613-0041-0},
  edition       = {3},
  series        = {Graduate Texts in Mathematics}
}

@Article{         serre1951,
  author        = {Serre, Jean-Pierre},
  title         = {Homologie singuli\`ere des espaces fibr\'{e}s.
                  {A}pplications},
  journal       = {Ann. of Math. (2)},
  year          = {1951},
  volume        = {54},
  pages         = {425--505},
  issn          = {0003-486X},
  doi           = {10.2307/1969485},
  fjournal      = {Annals of Mathematics. Second Series},
  mrclass       = {56.0X},
  mrnumber      = {0045386},
  mrreviewer    = {W. S. Massey}
}

@Book{            serre1965,
  author        = {Serre, Jean-Pierre},
  title         = {Complex semisimple {L}ie algebras},
  note          = {Translated from the French by G. A. Jones},
  publisher     = {Springer-Verlag, New York},
  year          = {1987},
  pages         = {x+74},
  isbn          = {0-387-96569-6},
  mrclass       = {17-01 (17B20)},
  mrnumber      = {914496},
  doi           = {10.1007/978-1-4757-3910-7},
  url           = {https://doi.org/10.1007/978-1-4757-3910-7}
}

@Book{            silverman2009,
  author        = {Silverman, Joseph},
  publisher     = {Springer New York, NY},
  series        = {Graduate Texts in Mathematics},
  title         = {The Arithmetic of Elliptic Curves},
  year          = {2009}
}

@Book{            simon2011,
  author        = {Simon, Barry},
  title         = {Convexity: An Analytic Viewpoint},
  year          = {2011},
  series        = {Cambridge Tracts in Mathematics},
  publisher     = {Cambridge University Press},
  place         = {Cambridge},
  doi           = {10.1017/CBO9780511910135},
  collection    = {Cambridge Tracts in Mathematics}
}

@Article{         skoda2006,
  author        = {{\v{S}}koda, Zoran},
  title         = {Noncommutative localization in noncommutative geometry},
  journal       = {London Math. Soc. Lecture Note Series},
  fjournal      = {London Mathematical Society Lecture Note Series},
  volume        = {330},
  pages         = {220--313},
  year          = {2006},
  url           = {https://doi.org/10.48550/arXiv.math/0403276}
}

@Book{            soare1987,
  author        = {Soare, Robert I.},
  title         = {Recursively enumerable sets and degrees},
  series        = {Perspectives in Mathematical Logic},
  note          = {A study of computable functions and computably generated
                  sets},
  publisher     = {Springer-Verlag, Berlin},
  year          = {1987},
  pages         = {xviii+437},
  isbn          = {3-540-15299-7},
  mrclass       = {03-02 (03D20 03D25 03D30)},
  mrnumber      = {882921},
  mrreviewer    = {Peter G. Hinman},
  doi           = {10.1007/978-3-662-02460-7}
}

@InProceedings{   srl_itp,
  author        = {Dillies, Ya\"{e}l and Mehta, Bhavik},
  title         = {{Formalising Szemer\'{e}di’s Regularity Lemma in Lean}},
  booktitle     = {13th International Conference on Interactive Theorem
                  Proving (ITP 2022)},
  pages         = {9:1--9:19},
  series        = {Leibniz International Proceedings in Informatics
                  (LIPIcs)},
  isbn          = {978-3-95977-252-5},
  issn          = {1868-8969},
  year          = {2022},
  volume        = {237},
  editor        = {Andronick, June and de Moura, Leonardo},
  publisher     = {Schloss Dagstuhl -- Leibniz-Zentrum f{\"u}r Informatik},
  address       = {Dagstuhl, Germany},
  url           = {https://drops.dagstuhl.de/opus/volltexte/2022/16718},
  urn           = {urn:nbn:de:0030-drops-167185},
  doi           = {10.4230/LIPIcs.ITP.2022.9},
  annote        = {Keywords: Lean, formalisation, formal proof, graph theory,
                  combinatorics, additive combinatorics, Szemer\'{e}di’s
                  Regularity Lemma, Roth’s Theorem}
}

@Book{            stanley2012,
  author        = {Stanley, Richard P.},
  title         = {Enumerative combinatorics},
  place         = {Cambridge},
  publisher     = {Cambridge Univ. Press},
  year          = {2012}
}

@Book{            stern2009,
  author        = {Stern, Manfred},
  title         = {Semimodular lattices. {Theory} and applications},
  edition       = {Reprint of the 1999 hardback ed.},
  isbn          = {978-0-521-11884-2},
  year          = {2009},
  publisher     = {Cambridge: Cambridge University Press},
  language      = {English},
  keywords      = {06C10,06-02,06A07},
  zbmath        = {5610899},
  zbl           = {1175.06002}
}

@Article{         Stone1935,
  author        = {Stone, M. H.},
  year          = {1935},
  title         = {Postulates for Boolean Algebras and Generalized Boolean
                  Algebras},
  journal       = {American Journal of Mathematics},
  volume        = {57},
  issue         = {4},
  doi           = {10.2307/2371008}
}

@Article{         Stone1938,
  author        = {Stone, M. H.},
  year          = {1938},
  title         = {Topological representations of distributive lattices and
                  Brouwerian logics},
  journal       = {Časopis pro pěstování matematiky a fysiky},
  volume        = {67},
  issue         = {1},
  url           = {http://dml.cz/dmlcz/124080}
}

@Article{         Stone1979,
  author        = {Stone, A. H.},
  journal       = {General Topology Appl.},
  title         = {Inverse limits of compact spaces},
  year          = {1979},
  issn          = {0016-660X},
  number        = {2},
  pages         = {203--211},
  volume        = {10},
  doi           = {10.1016/0016-660x(79)90008-4},
  fjournal      = {General Topology and its Applications},
  mrclass       = {54B25},
  mrnumber      = {527845},
  mrreviewer    = {J. Segal}
}

@Article{         Strojnowski1980,
  author        = {Andrzej Strojnowski},
  title         = {A note on u.p. groups},
  journal       = {Communications in Algebra},
  volume        = {8},
  number        = {3},
  pages         = {231-234},
  year          = {1980},
  publisher     = {Taylor & Francis},
  doi           = {10.1080/00927878008822456}
}

@Book{            tao-vu,
  author        = {Tao, Terence and Vu, Van H.},
  title         = {Additive combinatorics},
  fseries       = {Cambridge Studies in Advanced Mathematics},
  series        = {Camb. Stud. Adv. Math.},
  volume        = {105},
  isbn          = {0-521-85386-9},
  year          = {2006},
  publisher     = {Cambridge: Cambridge University Press},
  language      = {English},
  keywords      = {11-02,05-02,05D10,05D40,11B75,11B13,11N13,11P70,11K31,11P82,28D05,37A45},
  zbmath        = {5066399},
  zbl           = {1127.11002}
}

@Book{            tao2010,
  author        = {Tao, Terence},
  title         = {An Epsilon of Room, I: Real Analysis: Pages from Year
                  Three of a Mathematical Blog},
  year          = 2010,
  publisher     = {American Mathematical Society},
  url           = {https://terrytao.files.wordpress.com/2010/02/epsilon.pdf}
}

@Article{         Taylor-Wiles-FLT,
  author        = {Taylor, Richard and Wiles, Andrew},
  title         = {Ring-theoretic properties of certain {H}ecke algebras},
  journal       = {Ann. of Math. (2)},
  fjournal      = {Annals of Mathematics. Second Series},
  volume        = {141},
  year          = {1995},
  number        = {3},
  pages         = {553--572},
  issn          = {0003-486X,1939-8980},
  mrclass       = {11G18 (11D41 11F11 11R34 13C40)},
  mrnumber      = {1333036},
  mrreviewer    = {Karl\ Rubin},
  doi           = {10.2307/2118560},
  url           = {https://doi.org/10.2307/2118560}
}

@Book{            Tent_Ziegler,
  place         = {Cambridge},
  series        = {Lecture Notes in Logic},
  title         = {A Course in Model Theory},
  doi           = {10.1017/CBO9781139015417},
  publisher     = {Cambridge University Press},
  author        = {Tent, Katrin and Ziegler, Martin},
  year          = {2012},
  collection    = {Lecture Notes in Logic}
}

@Article{         tochiori_bertrand,
  author        = {Tochiori, Shigenori},
  title         = {Considering the Proof of "There is a Prime between n and
                  2n"},
  subtitle      = {Proof by a stronger estimation than the Bertrand-Chebyshev
                  theorem},
  language      = {Japanese},
  url           = {https://www.chart.co.jp/subject/sugaku/suken_tsushin/76/76-8.pdf}
}

@Book{            upmeier1987,
  author        = {Harald {Upmeier}},
  title         = {{Jordan algebras in analysis, operator theory, and quantum
                  mechanics}},
  fjournal      = {{Regional Conference Series in Mathematics}},
  journal       = {{Reg. Conf. Ser. Math.}},
  issn          = {0160-7642},
  volume        = {67},
  isbn          = {0-8218-0717-X},
  pages         = {viii + 85},
  year          = {1987},
  publisher     = {Providence, RI: American Mathematical Society (AMS)},
  language      = {English},
  msc2010       = {17-02 46-02 17C65 46H70 32M15 46G20 46L70 47B35 81Q99},
  zbl           = {0608.17013}
}

@Article{         Vaisala_2003,
  author        = {Jussi Väisälä},
  title         = {A Proof of the Mazur-Ulam Theorem},
  year          = 2003,
  journal       = {The American Mathematical Monthly},
  volume        = 110,
  number        = 7,
  publisher     = {Taylor & Francis, Ltd. on behalf of the Mathematical
                  Association of America},
  pages         = {633-635},
  url           = {https://www.jstor.org/stable/3647749},
  doi           = {10.2307/3647749}
}

@Article{         van_der_hoeven,
  author        = {van der Hoeven, Joris},
  year          = {2001},
  month         = {12},
  pages         = {},
  title         = {Operators on generalized power series},
  volume        = {45},
  journal       = {Illinois Journal of Mathematics},
  doi           = {10.1215/ijm/1258138061}
}

@Book{            verdier1996,
  author        = {Verdier, Jean-Louis},
  title         = {Des cat\'{e}gories d\'{e}riv\'{e}es des cat\'{e}gories
                  ab\'{e}liennes},
  note          = {With a preface by Luc Illusie, Edited and with a note by
                  Georges Maltsiniotis},
  journal       = {Ast\'{e}risque},
  number        = {239},
  year          = {1996},
  pages         = {xii+253 pp. (1997)},
  issn          = {0303-1179},
  mrclass       = {18E30 (18-03 18E35)},
  mrnumber      = {1453167}
}

<<<<<<< HEAD
@Book{            vickers1989,
  author        = {Vickers, Steven},
  title         = {Topology via Logic},
  isbn          = {0-521-57651-2},
  year          = {1989},
  publisher     = {University of Cambridge},
  language      = {English}
=======
@Misc{            vistoli2004,
  author        = {Vistoli, Angelo},
  title         = {Notes on {Grothendieck} topologies, fibered categories and
                  descent theory},
  year          = {2004},
  howpublished  = {Preprint, {arXiv}:math/0412512 [math.{AG}] (2004)},
  url           = {https://arxiv.org/abs/math/0412512},
  arxiv         = {arXiv:math/0412512}
>>>>>>> 595ebf23
}

@Book{            wall2018analytic,
  title         = {Analytic Theory of Continued Fractions},
  author        = {Wall, H.S.},
  isbn          = {9780486830445},
  series        = {Dover Books on Mathematics},
  year          = {2018},
  publisher     = {Dover Publications}
}

@Book{            washington_cyclotomic,
  author        = {Washington, Lawrence C.},
  title         = {Introduction to cyclotomic fields},
  series        = {Graduate Texts in Mathematics},
  volume        = {83},
  edition       = {Second},
  publisher     = {Springer-Verlag, New York},
  year          = {1997}
}

@Book{            wasserman2003,
  author        = {Wasserman, Larry},
  title         = {All Of Statistics: A Concise Course in Statistical
                  Inference},
  year          = 2004,
  publisher     = {Springer}
}

@Misc{            wedhorn_adic,
  author        = {Torsten Wedhorn},
  title         = {Adic Spaces},
  year          = {2019},
  eprint        = {arXiv:1910.05934}
}

@Book{            weidmann_linear,
  author        = {Weidmann, Joachim},
  title         = {Linear operators in {H}ilbert spaces},
  isbn          = {0-387-90427-1},
  series        = {Graduate Texts in Mathematics},
  volume        = {68},
  note          = {Translated from the German by Joseph Sz\"{u}cs},
  publisher     = {Springer},
  year          = {1980},
  pages         = {xiii+402}
}

@Misc{            welzl_garter,
  author        = {Emo Welzl and Bernd G\"{a}rtner},
  title         = {Cone Programming},
  url           = {https://ti.inf.ethz.ch/ew/lehre/ApproxSDP09/notes/conelp.pdf}
}

@Book{            Wielandt-1964,
  title         = {Finite Permutation Groups},
  author        = {Wielandt, Helmut},
  translator    = {Bercov, R.},
  year          = {1964},
  series        = {Academic Paperbacks},
  publisher     = {Academic Press},
  address       = {New York},
  isbn          = {978-0-12-749650-4}
}

@Article{         Wiles-FLT,
  author        = {Wiles, Andrew},
  title         = {Modular elliptic curves and {F}ermat's last theorem},
  journal       = {Ann. of Math. (2)},
  fjournal      = {Annals of Mathematics. Second Series},
  volume        = {141},
  year          = {1995},
  number        = {3},
  pages         = {443--551},
  issn          = {0003-486X,1939-8980},
  mrclass       = {11G05 (11D41 11F11 11F80 11G18)},
  mrnumber      = {1333035},
  mrreviewer    = {Karl\ Rubin},
  doi           = {10.2307/2118559},
  url           = {https://doi.org/10.2307/2118559}
}

@TechReport{      zaanen1966,
  author        = {Zaanen, A. C.},
  title         = {Lectures on "Riesz Spaces"},
  institution   = {Euratom},
  year          = {1966},
  number        = {EUR 3140.e}
}

@Article{         Zagier1990,
  author        = {Zagier, Don},
  title         = {A One-Sentence Proof That Every Prime {$p\equiv 1(\mod
                  4)$} Is a Sum of Two Squares},
  publisher     = {Mathematical Association of America},
  year          = {1990},
  pages         = {144},
  journal       = {The American Mathematical Monthly},
  volume        = {97},
  number        = {2},
  doi           = {10.2307/2323918},
  url           = {https://doi.org/10.2307/2323918}
}

@Book{            zbMATH02107988,
  author        = {Willard, Stephen},
  title         = {General topology},
  edition       = {Reprint of the 1970 original},
  isbn          = {0-486-43479-6},
  year          = {2004},
  publisher     = {Mineola, NY: Dover Publications},
  language      = {English},
  keywords      = {54-01},
  zbmath        = {2107988},
  zbl           = {1052.54001}
}

@Article{         zbMATH06785026,
  author        = {John F. {Clauser} and Michael A. {Horne} and Abner
                  {Shimony} and Richard A. {Holt}},
  title         = {{Proposed experiment to test local hidden-variable
                  theories}},
  fjournal      = {{Physical Review Letters}},
  journal       = {{Phys. Rev. Lett.}},
  issn          = {0031-9007; 1079-7114/e},
  volume        = {23},
  pages         = {880--883},
  year          = {1969},
  publisher     = {American Physical Society (APS), New York, NY},
  language      = {English},
  msc2010       = {81-05},
  zbl           = {1371.81014},
  doi           = {10.1103/PhysRevLett.23.880},
  url           = {https://doi.org/10.1103/PhysRevLett.23.880}
}

@Article{         zeilberger1984,
  author        = {Zeilberger, Doron},
  title         = {A combinatorial proof of {N}ewton's identities},
  journal       = {Discrete Mathematics},
  volume        = {49},
  number        = {3},
  pages         = {319},
  year          = {1984},
  publisher     = {Elsevier},
  issn          = {0012-365X},
  zbl           = {0535.05010},
  doi           = {10.1016/0012-365X(84)90171-7},
  url           = {https://doi.org/10.1016/0012-365X(84)90171-7}
}

@Article{         zorn1937,
  author        = {Zorn, Max},
  title         = {On a theorem of {E}ngel},
  journal       = {Bull. Amer. Math. Soc.},
  fjournal      = {Bulletin of the American Mathematical Society},
  volume        = {43},
  year          = {1937},
  number        = {6},
  pages         = {401--404},
  issn          = {0002-9904},
  mrclass       = {DML},
  mrnumber      = {1563550},
  doi           = {10.1090/S0002-9904-1937-06565-7},
  url           = {https://doi.org/10.1090/S0002-9904-1937-06565-7}
}<|MERGE_RESOLUTION|>--- conflicted
+++ resolved
@@ -3301,15 +3301,6 @@
   mrnumber      = {1453167}
 }
 
-<<<<<<< HEAD
-@Book{            vickers1989,
-  author        = {Vickers, Steven},
-  title         = {Topology via Logic},
-  isbn          = {0-521-57651-2},
-  year          = {1989},
-  publisher     = {University of Cambridge},
-  language      = {English}
-=======
 @Misc{            vistoli2004,
   author        = {Vistoli, Angelo},
   title         = {Notes on {Grothendieck} topologies, fibered categories and
@@ -3318,7 +3309,15 @@
   howpublished  = {Preprint, {arXiv}:math/0412512 [math.{AG}] (2004)},
   url           = {https://arxiv.org/abs/math/0412512},
   arxiv         = {arXiv:math/0412512}
->>>>>>> 595ebf23
+}
+
+@Book{            vickers1989,
+  author        = {Vickers, Steven},
+  title         = {Topology via Logic},
+  isbn          = {0-521-57651-2},
+  year          = {1989},
+  publisher     = {University of Cambridge},
+  language      = {English}
 }
 
 @Book{            wall2018analytic,
