--- conflicted
+++ resolved
@@ -40,11 +40,7 @@
 /--
 error: failed to synthesize
   ToExpr (Bool → Nat)
-<<<<<<< HEAD
-Additional diagnostic information may be available by using the `set_option diagnostics true` command.
-=======
 Additional diagnostic information may be available using the `set_option diagnostics true` command.
->>>>>>> 912fd07d
 -/
 #guard_msgs in
 inductive Bar
