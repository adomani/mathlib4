--- conflicted
+++ resolved
@@ -4,88 +4,6 @@
 ### NB: and regenerate those files by manually running
 ### NB: .github/workflows/mk_build_yml.sh
 
-<<<<<<< HEAD
-jobs:
-  # Cancels previous runs of jobs in this file
-  cancel:
-    if: github.repository == 'leanprover-community/mathlib4'
-    name: 'Cancel Previous Runs (CI)'
-    runs-on: ubuntu-latest
-    # timeout-minutes: 3
-    steps:
-      - uses: styfle/cancel-workflow-action@0.12.1
-        with:
-          all_but_latest: true
-          access_token: ${{ github.token }}
-
-  style_lint:
-    if: github.repository MAIN_OR_FORK 'leanprover-community/mathlib4'
-    name: Lint styleJOB_NAME
-    runs-on: STYLE_LINT_RUNNER
-    steps:
-      - name: cleanup
-        run: |
-          find . -name . -o -prune -exec rm -rf -- {} +
-
-      - uses: actions/checkout@v4
-
-      # Run the case checker action
-      - name: Check Case Sensitivity
-        uses: credfeto/action-case-checker@v1.3.0
-
-      - name: Look for ignored files
-        uses: credfeto/action-no-ignored-files@v1.2.0
-
-      - name: "Check for Lean files with the executable bit set"
-        shell: bash
-        run: |
-          executable_files="$(find . -name '*.lean' -type f \( -perm -u=x -o -perm -g=x -o -perm -o=x \))"
-          if [[ -n "$executable_files" ]]
-          then
-            echo "ERROR: The following Lean files have the executable bit set."
-            echo "$executable_files"
-            exit 1
-          fi
-
-      - name: install Python
-        if: ${{ 'STYLE_LINT_RUNNER' == 'ubuntu-latest' }}
-        uses: actions/setup-python@v5
-        with:
-          python-version: 3.8
-
-      - name: install elan
-        run: |
-          set -o pipefail
-          curl -sSfL https://github.com/leanprover/elan/releases/download/v3.1.1/elan-x86_64-unknown-linux-gnu.tar.gz | tar xz
-          ./elan-init -y --default-toolchain none
-          echo "$HOME/.elan/bin" >> "${GITHUB_PATH}"
-
-      - name: "run style linters"
-        run: |
-          lake exe lint-style
-
-      - name: "check the formatting of the PR title and for missing or inconsistent labels"
-        if: github.event.pull_request.draft == false && github.event.pull_request.base == 'master'
-        shell: bash
-        env:
-          TITLE: ${{ github.event.pull_request.title }}
-        run: |
-          set -eo pipefail
-          echo "$TITLE"
-          label_names=$(echo "${{ toJson(github.event.pull_request.labels) }}" | jq -r '.[].name')
-          echo "$label_names"
-          lake exe check-title-labels "$TITLE" "$label_names"
-
-      - name: Install bibtool
-        if: ${{ 'STYLE_LINT_RUNNER' == 'ubuntu-latest' }}
-        run: |
-          sudo apt-get update
-          sudo apt-get install -y bibtool
-
-      - name: lint references.bib
-        run: |
-          ./scripts/lint-bib.sh
-=======
 env:
   # Disable Lake's automatic fetching of cloud builds.
   # Lake's cache is currently incompatible with Mathlib's `lake exe cache`.
@@ -101,7 +19,6 @@
     ${{ ( contains(fromJSON( '["refs/heads/master", "refs/heads/staging"]'), github.ref ) && github.run_id) || ''}}
   # cancel any running workflow with the same label
   cancel-in-progress: true
->>>>>>> e88e619b
 
 jobs:
   build:
