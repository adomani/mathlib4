### NB: This is the master file for autogenerating
### NB: `.github/workflows/{bors, build_fork, build}.yml`.
### NB: If you need to edit any of those files, you should edit this file instead,
### NB: and regenerate those files by manually running
### NB: .github/workflows/mk_build_yml.sh

env:
  # Disable Lake's automatic fetching of cloud builds.
  # Lake's cache is currently incompatible with Mathlib's `lake exe cache`.
  # This is because Mathlib's Cache assumes all build artifacts present in the build directory
  # are valid by-products of the Mathlib build. Build artifacts fetched from Lake's cache do
  # not necessarily satisfy this property.
  LAKE_NO_CACHE: true

concurrency:
  # label each workflow run; only the latest with each label will run
  # workflows on master get more expressive labels
  group: ${{ github.workflow }}-${{ github.ref }}.
    ${{ ( contains(fromJSON( '["refs/heads/master", "refs/heads/staging"]'), github.ref ) && github.run_id) || ''}}
  # cancel any running workflow with the same label
  cancel-in-progress: true

jobs:
<<<<<<< HEAD
  style_lint:
    if: github.repository MAIN_OR_FORK 'leanprover-community/mathlib4'
    name: Lint styleJOB_NAME
    runs-on: STYLE_LINT_RUNNER
    steps:
      - uses: leanprover-community/lint-style-action@5f1895889faf7553430063cfea75552572a78aa7 # 2025-04-29
        with:
          mode: check
          lint-bib-file: true

=======
>>>>>>> 7d5475c5
  build:
    if: github.repository MAIN_OR_FORK 'leanprover-community/mathlib4'
    name: BuildJOB_NAME
    runs-on: RUNS_ON
    steps:
      - name: cleanup
        run: |
          find . -name . -o -prune -exec rm -rf -- {} +
          # Delete all but the 5 most recent toolchains.
          # Make sure to delete both the `~/.elan/toolchains/X` directory and the `~/.elan/update-hashes/X` file.
          # Skip symbolic links (`-type d`), the current directory (`! -name .`), and `nightly` and `stable`.
          if cd ~/.elan/toolchains && find . -maxdepth 1 -type d ! -name . -print0 | xargs -0 ls -1td | grep -v 'nightly$' | grep -v 'stable$' | tail -n +6 | xargs -I {} sh -c 'echo {} && rm -rf "{}" && rm "../update-hashes/{}"'; then
              : # Do nothing on success
          else
              : # Do nothing on failure, but suppress errors
          fi

      # The Hoskinson runners may not have jq installed, so do that now.
      - name: 'Setup jq'
        uses: dcarbone/install-jq-action@f0e10f46ff84f4d32178b4b76e1ef180b16f82c3 # v3.1.1

      - uses: actions/checkout@11bd71901bbe5b1630ceea73d27597364c9af683 # v4.2.2

      - name: Configure Lean
        uses: leanprover/lean-action@f807b338d95de7813c5c50d018f1c23c9b93b4ec # 2025-04-24
        with:
          auto-config: false
          use-github-cache: false
          use-mathlib-cache: false
          reinstall-transient-toolchain: true

      - name: cleanup .cache/mathlib
        run: |
          # Define the cache directory path
          CACHE_DIR="$HOME/.cache/mathlib"

          # Check if directory exists
          if [ ! -d "$CACHE_DIR" ]; then
            echo "::warning::Cache directory does not exist: $CACHE_DIR"
            exit 0
          fi

          # Calculate directory size in bytes
          DIR_SIZE=$(du -sb "$CACHE_DIR" | cut -f1)
          printf 'Cache size (in bytes): %s\n' "$DIR_SIZE"

          # Check if size exceeds 10GB
          if [ "$DIR_SIZE" -gt "10737418240" ]; then
            echo "Cache size exceeds threshold, running lake exe cache clean"
            lake exe cache clean || echo "lake did not work"
          fi

      - name: build cache
        run: |
          lake build cache

      - name: get cache
        id: get
        run: |
          rm -rf .lake/build/lib/lean/Mathlib
          # useful pre v4.18: the following command is only present for compatibility reasons
          rm -rf .lake/build/lib/Mathlib/
          # Fail quickly if the cache is completely cold, by checking for Mathlib.Init
          lake exe cache get Mathlib/Init.lean
          lake build --no-build Mathlib.Init && lake exe cache get || echo "No cache for 'Mathlib.Init' available"

      - name: update {Mathlib, Tactic, Counterexamples, Archive}.lean
        id: mk_all
        run: |

          if ! lake exe mk_all --check
          then
            echo "Not all lean files are in the import all files"
            echo "mk_all=false" >> "${GITHUB_OUTPUT}"
          else
            echo "mk_all=true" >> "${GITHUB_OUTPUT}"
          fi

      - name: build mathlib
        id: build
        uses: leanprover-community/gh-problem-matcher-wrap@20007cb926a46aa324653a387363b52f07709845 # 2025-04-23
        with:
          linters: lean
          run: |
            bash -o pipefail -c "env LEAN_ABORT_ON_PANIC=1 lake build --wfail -KCI"

      - name: print the sizes of the oleans
        run: |
          du .lake/build/lib/lean/Mathlib ||
            # This path was the correct path before v4.18: it is here just for compatibility reasons
            du .lake/build/lib/Mathlib || echo "This code should be unreachable"

      - name: upload cache
        # We only upload the cache if the build started (whether succeeding, failing, or cancelled)
        # but not if any earlier step failed or was cancelled.
        # See discussion at https://leanprover.zulipchat.com/#narrow/stream/287929-mathlib4/topic/Some.20files.20not.20found.20in.20the.20cache/near/407183836
        if: ${{ always() && steps.get.outcome == 'success' }}
        run: |
          # TODO: this is not doing anything currently, and needs to be integrated with put-unpacked
          # lake exe cache commit || true
          # run this in CI if it gets an incorrect lake hash for existing cache files somehow
          # lake exe cache put!
          # do not try to upload files just downloaded
          lake exe cache put-unpacked
        env:
          MATHLIB_CACHE_SAS: ${{ secrets.MATHLIB_CACHE_SAS }}
          MATHLIB_CACHE_S3_TOKEN: ${{ secrets.MATHLIB_CACHE_S3_TOKEN }}

      - name: check the cache
        run: |
          # Because the `lean-pr-testing-NNNN` branches use toolchains that are "updated in place"
          # the cache mechanism is unreliable, so we don't test it if we are on such a branch.
          if [[ ! $(cat lean-toolchain) =~ ^leanprover/lean4-pr-releases:pr-release-[0-9]+$ ]]; then
            cd DownstreamTest
            cp ../lean-toolchain .
            MATHLIB_NO_CACHE_ON_UPDATE=1 lake update
            lake exe cache get || (sleep 1; lake exe cache get)
            # We need to run `lake build ProofWidgets` here to retrieve ProofWidgets via Reservoir.
            lake build ProofWidgets
            lake build --no-build Mathlib
          fi

      - name: build archive
        id: archive
        run: |
          # Note: we should not be including `Archive` and `Counterexamples` in the cache.
          # We do this for now for the sake of not rebuilding them in every CI run
          # even when they are not touched.
          # Since `Archive` and `Counterexamples` files have very simple dependencies,
          # it should be possible to determine whether they need to be built without actually
          # storing and transferring oleans over the network.
          # Hopefully a future re-implementation of `cache` will obviate the present need for this hack.
          lake exe cache get Archive.lean
          bash -o pipefail -c "env LEAN_ABORT_ON_PANIC=1 lake build Archive"
          lake exe cache put Archive.lean
        env:
          MATHLIB_CACHE_SAS: ${{ secrets.MATHLIB_CACHE_SAS }}
          MATHLIB_CACHE_S3_TOKEN: ${{ secrets.MATHLIB_CACHE_S3_TOKEN }}

      - name: build counterexamples
        id: counterexamples
        run: |
          lake exe cache get Counterexamples.lean
          bash -o pipefail -c "env LEAN_ABORT_ON_PANIC=1 lake build Counterexamples"
          lake exe cache put Counterexamples.lean
        env:
          MATHLIB_CACHE_SAS: ${{ secrets.MATHLIB_CACHE_SAS }}
          MATHLIB_CACHE_S3_TOKEN: ${{ secrets.MATHLIB_CACHE_S3_TOKEN }}

      - name: Check {Mathlib, Tactic, Counterexamples, Archive}.lean
        run: |
          if [ ${{ steps.mk_all.outputs.mk_all }} == "false" ]
          then
            echo "Please run 'lake exe mk_all' to regenerate the import all files"
            exit 1
          fi

      - name: check for noisy stdout lines
        id: noisy
        run: |
          buildMsgs="$(
            ##  we exploit `lake`s replay feature: since the cache is present, running
            ##  `lake build` will reproduce all the outputs without having to recompute
            lake build Mathlib Archive Counterexamples |
            ##  we filter out the output lines that begin with `✔ [xx/yy]`, where xx, yy
            ##  are either numbers or ?, and the "Build completed successfully." message.
            ##  We keep the rest, which are actual outputs of the files
            awk '!($0 ~ "^\\s*✔ \\[[?0-9]*/[?0-9]*\\]" || $0 == "Build completed successfully."){ print $0 }')"
          if [ -n "${buildMsgs}" ]
          then
            printf $'%s\n' "${buildMsgs}"
            exit 1
          fi

      - name: check declarations in db files
        run: |
          python3 scripts/yaml_check.py docs/100.yaml docs/1000.yaml docs/overview.yaml docs/undergrad.yaml
          lake exe check-yaml

      - name: generate our import graph
        run: lake exe graph

      - name: upload the import graph
        uses: actions/upload-artifact@ea165f8d65b6e75b540449e92b4886f43607fa02 # v4.6.2
        with:
          name: import-graph
          path: import_graph.dot
          ## the default is 90, but we build often, so unless there's a reason
          ## to care about old copies in the future, just say 7 days for now
          retention-days: 7

      - name: clean up the import graph file
        run: rm import_graph.dot

      - name: build everything
        # make sure everything is available for test/import_all.lean
        run: |
          lake build Batteries Qq Aesop ProofWidgets Plausible

      - name: test mathlib
        id: test
        uses: leanprover-community/gh-problem-matcher-wrap@20007cb926a46aa324653a387363b52f07709845 # 2025-04-23
        with:
          linters: lean
          run:
            lake --iofail test

      - name: check for unused imports
        id: shake
        uses: leanprover-community/gh-problem-matcher-wrap@20007cb926a46aa324653a387363b52f07709845 # 2025-04-23
        with:
          linters: gcc
          run: env LEAN_ABORT_ON_PANIC=1 lake exe shake --gh-style

      - name: lint mathlib
        if: ${{ always() && steps.build.outcome == 'success' || steps.build.outcome == 'failure' }}
        id: lint
        uses: leanprover-community/gh-problem-matcher-wrap@20007cb926a46aa324653a387363b52f07709845 # 2025-04-23
        with:
          linters: gcc
          run: env LEAN_ABORT_ON_PANIC=1 lake exe runLinter Mathlib

      # We no longer run `lean4checker` in regular CI, as it is quite expensive for little benefit.
      # Instead we run it in a cron job on master: see `lean4checker.yml`.
      # Output is posted to the zulip topic
      # https://leanprover.zulipchat.com/#narrow/stream/345428-mathlib-reviewers/topic/lean4checker

      - name: Post comments for lean-pr-testing-NNNN and batteries-pr-testing-NNNN branches
        if: always()
        env:
          TOKEN: ${{ secrets.LEAN_PR_TESTING }}
          GITHUB_CONTEXT: ${{ toJson(github) }}
          WORKFLOW_URL: https://github.com/${{ github.repository }}/actions/runs/${{ github.run_id }}
          BUILD_OUTCOME: ${{ steps.build.outcome }}
          NOISY_OUTCOME: ${{ steps.noisy.outcome }}
          ARCHIVE_OUTCOME: ${{ steps.archive.outcome }}
          COUNTEREXAMPLES_OUTCOME: ${{ steps.counterexamples.outcome }}
          LINT_OUTCOME: ${{ steps.lint.outcome }}
          TEST_OUTCOME: ${{ steps.test.outcome }}
        run: |
          scripts/lean-pr-testing-comments.sh lean
          scripts/lean-pr-testing-comments.sh batteries

      - name: build lean4checker, but only run it on itself
        if: ${{ (always() && steps.build.outcome == 'success' || steps.build.outcome == 'failure') && contains(github.event.pull_request.changed_files, 'lean-toolchain') }}
        run: |
          git clone https://github.com/leanprover/lean4checker
          cd lean4checker
          # Read lean-toolchain file and checkout appropriate branch
          TOOLCHAIN=$(cat ../lean-toolchain)
          if [[ "$TOOLCHAIN" =~ ^leanprover/lean4:v ]]; then
            VERSION=${TOOLCHAIN#leanprover/lean4:}
            git checkout "$VERSION"
          else
            git checkout master
          fi
          # Build lean4checker using the same toolchain
          cp ../lean-toolchain .
          lake build
          lake -q exe lean4checker Lean4Checker

  style_lint:
    name: Lint styleJOB_NAME
    runs-on: ubuntu-latest
    steps:
      - name: cleanup
        run: |
          find . -name . -o -prune -exec rm -rf -- {} +

      - uses: actions/checkout@11bd71901bbe5b1630ceea73d27597364c9af683 # v4.2.2

      # Run the case checker action
      - name: Check Case Sensitivity
        uses: credfeto/action-case-checker@cb652aeab29ed363bbdb7d9ee1bfcc010c46cac5 # v1.3.0

      - name: Look for ignored files
        uses: credfeto/action-no-ignored-files@4fccae50720d89bef0cd9dc99a85a19b765d2e70 # v1.2.0

      - name: "Check for Lean files with the executable bit set"
        shell: bash
        run: |
          executable_files="$(find . -name '*.lean' -type f \( -perm -u=x -o -perm -g=x -o -perm -o=x \))"
          if [[ -n "$executable_files" ]]
          then
            echo "ERROR: The following Lean files have the executable bit set."
            echo "$executable_files"
            exit 1
          fi

      - name: install Python
        uses: actions/setup-python@a26af69be951a213d495a4c3e4e4022e16d87065 # v5.6.0
        with:
          python-version: 3.8

      - name: Configure Lean
        uses: leanprover/lean-action@f807b338d95de7813c5c50d018f1c23c9b93b4ec # 2025-04-24
        with:
          auto-config: false
          use-github-cache: false
          use-mathlib-cache: false

      - name: "run style linters"
        run: |
          lake exe lint-style

      - name: Install bibtool
        run: |
          sudo apt-get update
          sudo apt-get install -y bibtool

      - name: lint references.bib
        run: |
          ./scripts/lint-bib.sh

  final:
    name: Post-CI jobJOB_NAME
    if: github.repository MAIN_OR_FORK 'leanprover-community/mathlib4'
    needs: [style_lint, build]
    runs-on: ubuntu-latest
    steps:
      - id: PR
        uses: 8BitJonny/gh-get-current-pr@08e737c57a3a4eb24cec6487664b243b77eb5e36 # 3.0.0
        # TODO: this may not work properly if the same commit is pushed to multiple branches:
        # https://github.com/8BitJonny/gh-get-current-pr/issues/8
        with:
          github-token: ${{ secrets.GITHUB_TOKEN }}
          # Only return if PR is still open
          filterOutClosed: true

      - if: contains(steps.PR.outputs.pr_labels, 'bench-after-CI')
        name: If `bench-after-CI` is present, add a `!bench` comment.
        uses: GrantBirki/comment@f524ee31407667c05061bad41e1758b40298bd82 # v2.1.0
        with:
          token: ${{ secrets.AUTO_MERGE_TOKEN }}
          issue-number: ${{ steps.PR.outputs.number }}
          body: |
            !bench

      - id: remove_labels
        name: Remove "awaiting-CI"
        # we use curl rather than octokit/request-action so that the job won't fail
        # (and send an annoying email) if the labels don't exist
        run: |
          curl --request DELETE \
            --url https://api.github.com/repos/${{ github.repository }}/issues/${{ steps.PR.outputs.number }}/labels/awaiting-CI \
            --header 'authorization: Bearer ${{ secrets.GITHUB_TOKEN }}'

      - if: contains(steps.PR.outputs.pr_labels, 'auto-merge-after-CI')
        name: If `auto-merge-after-CI` is present, add a `bors merge` comment.
        uses: GrantBirki/comment@f524ee31407667c05061bad41e1758b40298bd82 # v2.1.0
        with:
          token: ${{ secrets.AUTO_MERGE_TOKEN }}
          issue-number: ${{ steps.PR.outputs.number }}
          body: |
            As this PR is labelled `auto-merge-after-CI`, we are now sending it to bors:

            bors merge<|MERGE_RESOLUTION|>--- conflicted
+++ resolved
@@ -21,19 +21,6 @@
   cancel-in-progress: true
 
 jobs:
-<<<<<<< HEAD
-  style_lint:
-    if: github.repository MAIN_OR_FORK 'leanprover-community/mathlib4'
-    name: Lint styleJOB_NAME
-    runs-on: STYLE_LINT_RUNNER
-    steps:
-      - uses: leanprover-community/lint-style-action@5f1895889faf7553430063cfea75552572a78aa7 # 2025-04-29
-        with:
-          mode: check
-          lint-bib-file: true
-
-=======
->>>>>>> 7d5475c5
   build:
     if: github.repository MAIN_OR_FORK 'leanprover-community/mathlib4'
     name: BuildJOB_NAME
@@ -296,57 +283,14 @@
           lake -q exe lean4checker Lean4Checker
 
   style_lint:
+    if: github.repository MAIN_OR_FORK 'leanprover-community/mathlib4'
     name: Lint styleJOB_NAME
-    runs-on: ubuntu-latest
+    runs-on: STYLE_LINT_RUNNER
     steps:
-      - name: cleanup
-        run: |
-          find . -name . -o -prune -exec rm -rf -- {} +
-
-      - uses: actions/checkout@11bd71901bbe5b1630ceea73d27597364c9af683 # v4.2.2
-
-      # Run the case checker action
-      - name: Check Case Sensitivity
-        uses: credfeto/action-case-checker@cb652aeab29ed363bbdb7d9ee1bfcc010c46cac5 # v1.3.0
-
-      - name: Look for ignored files
-        uses: credfeto/action-no-ignored-files@4fccae50720d89bef0cd9dc99a85a19b765d2e70 # v1.2.0
-
-      - name: "Check for Lean files with the executable bit set"
-        shell: bash
-        run: |
-          executable_files="$(find . -name '*.lean' -type f \( -perm -u=x -o -perm -g=x -o -perm -o=x \))"
-          if [[ -n "$executable_files" ]]
-          then
-            echo "ERROR: The following Lean files have the executable bit set."
-            echo "$executable_files"
-            exit 1
-          fi
-
-      - name: install Python
-        uses: actions/setup-python@a26af69be951a213d495a4c3e4e4022e16d87065 # v5.6.0
-        with:
-          python-version: 3.8
-
-      - name: Configure Lean
-        uses: leanprover/lean-action@f807b338d95de7813c5c50d018f1c23c9b93b4ec # 2025-04-24
-        with:
-          auto-config: false
-          use-github-cache: false
-          use-mathlib-cache: false
-
-      - name: "run style linters"
-        run: |
-          lake exe lint-style
-
-      - name: Install bibtool
-        run: |
-          sudo apt-get update
-          sudo apt-get install -y bibtool
-
-      - name: lint references.bib
-        run: |
-          ./scripts/lint-bib.sh
+      - uses: leanprover-community/lint-style-action@43f7f1b5f2fa1e29dc054ca8c2ce65edf38b8e80 # 2025-04-28
+        with:
+          mode: check
+          lint-bib-file: true
 
   final:
     name: Post-CI jobJOB_NAME
