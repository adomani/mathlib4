--- conflicted
+++ resolved
@@ -23,10 +23,7 @@
         topic: 'Mathlib status updates'
         content: |
           ❌ The latest CI for Mathlib's branch#nightly-testing has [failed](https://github.com/${{ github.repository }}/actions/runs/${{ github.event.workflow_run.id }}) ([${{ github.sha }}](https://github.com/${{ github.repository }}/commit/${{ github.sha }})).
-<<<<<<< HEAD
-=======
           You can `git fetch; git checkout nightly-testing` and push a fix.
->>>>>>> d0df76bd
 
   handle_success:
     if: ${{ github.event.workflow_run.conclusion == 'success' && github.event.workflow_run.head_branch == 'nightly-testing' }}
