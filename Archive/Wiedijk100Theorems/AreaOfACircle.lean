/-
Copyright (c) 2021 James Arthur, Benjamin Davidson, Andrew Souther. All rights reserved.
Released under Apache 2.0 license as described in the file LICENSE.
Authors: James Arthur, Benjamin Davidson, Andrew Souther
-/
import Mathlib.Analysis.SpecialFunctions.Sqrt
import Mathlib.Analysis.SpecialFunctions.Trigonometric.InverseDeriv
import Mathlib.MeasureTheory.Integral.IntervalIntegral.FundThmCalculus
import Mathlib.MeasureTheory.Measure.Lebesgue.Integral

/-!
# Freek № 9: The Area of a Circle

In this file we show that the area of a disc with nonnegative radius `r` is `π * r^2`. The main
tools our proof uses are `volume_regionBetween_eq_integral`, which allows us to represent the area
of the disc as an integral, and `intervalIntegral.integral_eq_sub_of_hasDerivAt_of_le`, the
second fundamental theorem of calculus.

We begin by defining `disc` in `ℝ × ℝ`, then show that `disc` can be represented as the
`regionBetween` two functions.

Though not necessary for the main proof, we nonetheless choose to include a proof of the
measurability of the disc in order to convince the reader that the set whose volume we will be
calculating is indeed measurable and our result is therefore meaningful.

In the main proof, `area_disc`, we use `volume_regionBetween_eq_integral` followed by
`intervalIntegral.integral_of_le` to reduce our goal to a single `intervalIntegral`:
  `∫ (x : ℝ) in -r..r, 2 * sqrt (r ^ 2 - x ^ 2) = π * r ^ 2`.
After disposing of the trivial case `r = 0`, we show that `fun x => 2 * sqrt (r ^ 2 - x ^ 2)` is
equal to the derivative of `fun x => r ^ 2 * arcsin (x / r) + x * sqrt (r ^ 2 - x ^ 2)` everywhere
on `Ioo (-r) r` and that those two functions are continuous, then apply the second fundamental
theorem of calculus with those facts. Some simple algebra then completes the proof.

Note that we choose to define `disc` as a set of points in `ℝ × ℝ`. This is admittedly not ideal; it
would be more natural to define `disc` as a `Metric.ball` in `EuclideanSpace ℝ (Fin 2)` (as well as
to provide a more general proof in higher dimensions). However, our proof indirectly relies on a
number of theorems (particularly `MeasureTheory.Measure.prod_apply`) which do not yet exist for
Euclidean space, thus forcing us to use this less-preferable definition. As `MeasureTheory.pi`
continues to develop, it should eventually become possible to redefine `disc` and extend our proof
to the n-ball.
-/


open Set Real MeasureTheory intervalIntegral

open scoped Real NNReal

namespace Theorems100

/-- A disc of radius `r` is defined as the collection of points `(p.1, p.2)` in `ℝ × ℝ` such that
  `p.1 ^ 2 + p.2 ^ 2 < r ^ 2`.
  Note that this definition is not equivalent to `Metric.ball (0 : ℝ × ℝ) r`. This was done
  intentionally because `dist` in `ℝ × ℝ` is defined as the uniform norm, making the `Metric.ball`
  in `ℝ × ℝ` a square, not a disc.
  See the module docstring for an explanation of why we don't define the disc in Euclidean space. -/
def disc (r : ℝ) :=
  {p : ℝ × ℝ | p.1 ^ 2 + p.2 ^ 2 < r ^ 2}

variable (r : ℝ≥0)

/-- A disc of radius `r` can be represented as the region between the two curves
  `fun x => - √(r ^ 2 - x ^ 2)` and `fun x => √(r ^ 2 - x ^ 2)`. -/
theorem disc_eq_regionBetween :
    disc r =
      regionBetween
        (fun x => -√(r ^ 2 - x ^ 2 : ℝ)) (fun x => √(r ^ 2 - x ^ 2)) (Ioc (-r) r) := by
  ext p
  simp only [disc, regionBetween, mem_setOf_eq, mem_Ioo, mem_Ioc, Pi.neg_apply]
  constructor <;> intro h
  · cases abs_lt_of_sq_lt_sq' (lt_of_add_lt_of_nonneg_left h (sq_nonneg p.2)) r.2 with
    | intro left right =>
      rw [add_comm, ← lt_sub_iff_add_lt] at h
      exact ⟨⟨left, right.le⟩, sq_lt.mp h⟩
  · rw [add_comm, ← lt_sub_iff_add_lt]
    exact sq_lt.mpr h.2

/-- The disc is a `MeasurableSet`. -/
theorem measurableSet_disc : MeasurableSet (disc r) := by
  apply measurableSet_lt <;> apply Continuous.measurable <;> continuity

/-- **Area of a Circle**: The area of a disc with radius `r` is `π * r ^ 2`. -/
theorem area_disc : volume (disc r) = NNReal.pi * r ^ 2 := by
<<<<<<< HEAD
  let f x := √(r ^ 2 - x ^ 2 : ℝ)
  let F x := (r : ℝ) ^ 2 * arcsin (r⁻¹ * x) + x * √(r ^ 2 - x ^ 2)
  have hf : Continuous f := by continuity
=======
  let f x := sqrt (r ^ 2 - x ^ 2)
  let F x := (r : ℝ) ^ 2 * arcsin (r⁻¹ * x) + x * sqrt (r ^ 2 - x ^ 2)
  have hf : Continuous f := by fun_prop
>>>>>>> 554d794c
  suffices ∫ x in -r..r, 2 * f x = NNReal.pi * r ^ 2 by
    have h : IntegrableOn f (Ioc (-r) r) := hf.integrableOn_Icc.mono_set Ioc_subset_Icc_self
    calc
      volume (disc r) = volume (regionBetween (fun x => -f x) f (Ioc (-r) r)) := by
        rw [disc_eq_regionBetween]
      _ = ENNReal.ofReal (∫ x in Ioc (-r : ℝ) r, (f - Neg.neg ∘ f) x) :=
        (volume_regionBetween_eq_integral h.neg h measurableSet_Ioc fun x _ =>
          neg_le_self (sqrt_nonneg _))
      _ = ENNReal.ofReal (∫ x in (-r : ℝ)..r, 2 * f x) := by
        rw [integral_of_le] <;> simp [two_mul, neg_le_self]
      _ = NNReal.pi * r ^ 2 := by rw_mod_cast [this, ← ENNReal.coe_nnreal_eq]
  have hle := NNReal.coe_nonneg r
  obtain heq | hlt := hle.eq_or_lt; · simp [← heq]
  have hderiv : ∀ x ∈ Ioo (-r : ℝ) r, HasDerivAt F (2 * f x) x := by
    rintro x ⟨hx1, hx2⟩
    convert
      ((hasDerivAt_const x ((r : ℝ) ^ 2)).mul
            ((hasDerivAt_arcsin _ _).comp x
              ((hasDerivAt_const x (r : ℝ)⁻¹).mul (hasDerivAt_id' x)))).add
        ((hasDerivAt_id' x).mul ((((hasDerivAt_id' x).pow 2).const_sub ((r : ℝ) ^ 2)).sqrt _))
      using 1
    · have h₁ : (r:ℝ) ^ 2 - x ^ 2 > 0 := sub_pos_of_lt (sq_lt_sq' hx1 hx2)
      have h : √((r:ℝ) ^ 2 - x ^ 2) ^ 3 = ((r:ℝ) ^ 2 - x ^ 2) * √((r: ℝ) ^ 2 - x ^ 2) := by
        rw [pow_three, ← mul_assoc, mul_self_sqrt (by positivity)]
      field_simp [f]
      ring_nf
      rw [h]
      ring
    · suffices -(1 : ℝ) < (r : ℝ)⁻¹ * x by exact this.ne'
      calc
        -(1 : ℝ) = (r : ℝ)⁻¹ * -r := by simp [inv_mul_cancel₀ hlt.ne']
        _ < (r : ℝ)⁻¹ * x := by nlinarith [inv_pos.mpr hlt]
    · suffices (r : ℝ)⁻¹ * x < 1 by exact this.ne
      calc
        (r : ℝ)⁻¹ * x < (r : ℝ)⁻¹ * r := by nlinarith [inv_pos.mpr hlt]
        _ = 1 := inv_mul_cancel₀ hlt.ne'
    · nlinarith
  calc
    ∫ x in -r..r, 2 * f x = F r - F (-r) :=
      integral_eq_sub_of_hasDerivAt_of_le (neg_le_self r.2) (by fun_prop) hderiv
        (continuous_const.mul hf).continuousOn.intervalIntegrable
    _ = NNReal.pi * (r : ℝ) ^ 2 := by
      norm_num [F, inv_mul_cancel₀ hlt.ne', ← mul_div_assoc, mul_comm π]

end Theorems100<|MERGE_RESOLUTION|>--- conflicted
+++ resolved
@@ -80,15 +80,9 @@
 
 /-- **Area of a Circle**: The area of a disc with radius `r` is `π * r ^ 2`. -/
 theorem area_disc : volume (disc r) = NNReal.pi * r ^ 2 := by
-<<<<<<< HEAD
   let f x := √(r ^ 2 - x ^ 2 : ℝ)
   let F x := (r : ℝ) ^ 2 * arcsin (r⁻¹ * x) + x * √(r ^ 2 - x ^ 2)
-  have hf : Continuous f := by continuity
-=======
-  let f x := sqrt (r ^ 2 - x ^ 2)
-  let F x := (r : ℝ) ^ 2 * arcsin (r⁻¹ * x) + x * sqrt (r ^ 2 - x ^ 2)
   have hf : Continuous f := by fun_prop
->>>>>>> 554d794c
   suffices ∫ x in -r..r, 2 * f x = NNReal.pi * r ^ 2 by
     have h : IntegrableOn f (Ioc (-r) r) := hf.integrableOn_Icc.mono_set Ioc_subset_Icc_self
     calc
