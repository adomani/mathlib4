--- conflicted
+++ resolved
@@ -65,14 +65,10 @@
    "type": "git",
    "subDir": null,
    "scope": "leanprover-community",
-<<<<<<< HEAD
-   "rev": "8cd9c9bba28bd6bd4785bb136a183e3b55740539",
-=======
-   "rev": "72b74349f79ec1f3560f60410966240046520b35",
->>>>>>> 0fa7b444
+   "rev": "1998b4cfda49b7ba847337f5f54bf12216538095",
    "name": "batteries",
    "manifestFile": "lake-manifest.json",
-   "inputRev": "lean-pr-testing-7690",
+   "inputRev": "nightly-testing",
    "inherited": false,
    "configFile": "lakefile.toml"},
   {"url": "https://github.com/leanprover/lean4-cli",
