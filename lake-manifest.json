--- conflicted
+++ resolved
@@ -5,11 +5,7 @@
    "type": "git",
    "subDir": null,
    "scope": "leanprover-community",
-<<<<<<< HEAD
-   "rev": "ef6612935f18e7b29c03b8d0dde29cbc28afb438",
-=======
-   "rev": "040ded520b0f374d83b9d76aacfa5d0d111c33b5",
->>>>>>> 2cb06c91
+   "rev": "fd25c10110815f1f2df88def0011b1e713d416d5",
    "name": "batteries",
    "manifestFile": "lake-manifest.json",
    "inputRev": "lean-pr-testing-5302",
