--- conflicted
+++ resolved
@@ -65,17 +65,10 @@
    "type": "git",
    "subDir": null,
    "scope": "leanprover-community",
-<<<<<<< HEAD
-   "rev": "b6f34fa838fc9963b93f4dce0df916222fee3703",
+   "rev": "47db1c874a583b868a212db76fc5a594679bce80",
    "name": "batteries",
    "manifestFile": "lake-manifest.json",
    "inputRev": "lean-pr-testing-6307",
-=======
-   "rev": "82fb7dbd981552872423f5f8b5337aa04fe2a366",
-   "name": "batteries",
-   "manifestFile": "lake-manifest.json",
-   "inputRev": "nightly-testing",
->>>>>>> f0f251d2
    "inherited": false,
    "configFile": "lakefile.toml"},
   {"url": "https://github.com/leanprover/lean4-cli",
