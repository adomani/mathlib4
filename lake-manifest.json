{"version": "1.0.0",
 "packagesDir": ".lake/packages",
 "packages":
 [{"url": "https://github.com/leanprover-community/batteries",
   "type": "git",
   "subDir": null,
<<<<<<< HEAD
   "rev": "6d4f2d17f4a0449dc6a6f0abfc089fd82b40c5b6",
=======
   "rev": "942f7c8497f3d8fbf925b4a33afb32203650d290",
>>>>>>> 8a1d254a
   "name": "batteries",
   "manifestFile": "lake-manifest.json",
   "inputRev": "nightly-testing-2024-06-09",
   "inherited": false,
   "configFile": "lakefile.lean"},
  {"url": "https://github.com/leanprover-community/quote4",
   "type": "git",
   "subDir": null,
   "rev": "44f57616b0d9b8f9e5606f2c58d01df54840eba7",
   "name": "Qq",
   "manifestFile": "lake-manifest.json",
   "inputRev": "nightly-testing",
   "inherited": false,
   "configFile": "lakefile.lean"},
  {"url": "https://github.com/leanprover-community/aesop",
   "type": "git",
   "subDir": null,
   "rev": "f744aab6fc4e06553464e6ae66730a3b14b8e615",
   "name": "aesop",
   "manifestFile": "lake-manifest.json",
   "inputRev": "nightly-testing",
   "inherited": false,
   "configFile": "lakefile.toml"},
  {"url": "https://github.com/leanprover-community/ProofWidgets4",
   "type": "git",
   "subDir": null,
   "rev": "e6b6247c61280c77ade6bbf0bc3c66a44fe2e0c5",
   "name": "proofwidgets",
   "manifestFile": "lake-manifest.json",
   "inputRev": "v0.0.36",
   "inherited": false,
   "configFile": "lakefile.lean"},
  {"url": "https://github.com/leanprover/lean4-cli",
   "type": "git",
   "subDir": null,
   "rev": "a11566029bd9ec4f68a65394e8c3ff1af74c1a29",
   "name": "Cli",
   "manifestFile": "lake-manifest.json",
   "inputRev": "main",
   "inherited": false,
   "configFile": "lakefile.lean"},
  {"url": "https://github.com/leanprover-community/import-graph.git",
   "type": "git",
   "subDir": null,
   "rev": "7983e959f8f4a79313215720de3ef1eca2d6d474",
   "name": "importGraph",
   "manifestFile": "lake-manifest.json",
   "inputRev": "main",
   "inherited": false,
   "configFile": "lakefile.toml"}],
 "name": "mathlib",
 "lakeDir": ".lake"}<|MERGE_RESOLUTION|>--- conflicted
+++ resolved
@@ -4,11 +4,7 @@
  [{"url": "https://github.com/leanprover-community/batteries",
    "type": "git",
    "subDir": null,
-<<<<<<< HEAD
    "rev": "6d4f2d17f4a0449dc6a6f0abfc089fd82b40c5b6",
-=======
-   "rev": "942f7c8497f3d8fbf925b4a33afb32203650d290",
->>>>>>> 8a1d254a
    "name": "batteries",
    "manifestFile": "lake-manifest.json",
    "inputRev": "nightly-testing-2024-06-09",
