{"version": "1.1.0",
 "packagesDir": ".lake/packages",
 "packages":
 [{"url": "https://github.com/leanprover-community/plausible",
   "type": "git",
   "subDir": null,
   "scope": "leanprover-community",
   "rev": "31347da4152838b5d10cc2401eb51dfcf12472d4",
   "name": "plausible",
   "manifestFile": "lake-manifest.json",
   "inputRev": "nightly-testing",
   "inherited": false,
   "configFile": "lakefile.toml"},
  {"url": "https://github.com/leanprover-community/LeanSearchClient",
   "type": "git",
   "subDir": null,
   "scope": "leanprover-community",
   "rev": "d7caecce0d0f003fd5e9cce9a61f1dd6ba83142b",
   "name": "LeanSearchClient",
   "manifestFile": "lake-manifest.json",
   "inputRev": "main",
   "inherited": false,
   "configFile": "lakefile.toml"},
  {"url": "https://github.com/leanprover-community/import-graph",
   "type": "git",
   "subDir": null,
   "scope": "leanprover-community",
   "rev": "a75e35f6cb83e773231f793d1cd8112e41804934",
   "name": "importGraph",
   "manifestFile": "lake-manifest.json",
   "inputRev": "nightly-testing",
   "inherited": false,
   "configFile": "lakefile.toml"},
  {"url": "https://github.com/leanprover-community/ProofWidgets4",
   "type": "git",
   "subDir": null,
   "scope": "leanprover-community",
   "rev": "1383e72b40dd62a566896a6e348ffe868801b172",
   "name": "proofwidgets",
   "manifestFile": "lake-manifest.json",
   "inputRev": "v0.0.46",
   "inherited": false,
   "configFile": "lakefile.lean"},
  {"url": "https://github.com/leanprover-community/aesop",
   "type": "git",
   "subDir": null,
   "scope": "leanprover-community",
   "rev": "0c995c64c9c8e4186e24f85d5d61bc404b378ba6",
   "name": "aesop",
   "manifestFile": "lake-manifest.json",
   "inputRev": "nightly-testing",
   "inherited": false,
   "configFile": "lakefile.toml"},
  {"url": "https://github.com/leanprover-community/quote4",
   "type": "git",
   "subDir": null,
   "scope": "leanprover-community",
   "rev": "2adf619a966509c4e2fe129787f4b1e89601ce64",
   "name": "Qq",
   "manifestFile": "lake-manifest.json",
   "inputRev": "nightly-testing",
   "inherited": false,
   "configFile": "lakefile.lean"},
  {"url": "https://github.com/leanprover-community/batteries",
   "type": "git",
   "subDir": null,
   "scope": "leanprover-community",
<<<<<<< HEAD
   "rev": "e652e51c0a2588af8e989e8f7c77a5755e44c364",
=======
   "rev": "acd5685b2ae9bb177b418a6e33cab1c3015db2fd",
>>>>>>> dbb613fb
   "name": "batteries",
   "manifestFile": "lake-manifest.json",
   "inputRev": "lean-pr-testing-6083",
   "inherited": false,
   "configFile": "lakefile.toml"},
  {"url": "https://github.com/leanprover/lean4-cli",
   "type": "git",
   "subDir": null,
   "scope": "leanprover",
   "rev": "0c8ea32a15a4f74143e4e1e107ba2c412adb90fd",
   "name": "Cli",
   "manifestFile": "lake-manifest.json",
   "inputRev": "main",
   "inherited": true,
   "configFile": "lakefile.toml"}],
 "name": "mathlib",
 "lakeDir": ".lake"}<|MERGE_RESOLUTION|>--- conflicted
+++ resolved
@@ -65,11 +65,7 @@
    "type": "git",
    "subDir": null,
    "scope": "leanprover-community",
-<<<<<<< HEAD
-   "rev": "e652e51c0a2588af8e989e8f7c77a5755e44c364",
-=======
-   "rev": "acd5685b2ae9bb177b418a6e33cab1c3015db2fd",
->>>>>>> dbb613fb
+   "rev": "1c9af2d671f59cbaadde311c4856f8924340c0c7",
    "name": "batteries",
    "manifestFile": "lake-manifest.json",
    "inputRev": "lean-pr-testing-6083",
