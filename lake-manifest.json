{"version": "1.1.0",
 "packagesDir": ".lake/packages",
 "packages":
 [{"url": "https://github.com/leanprover-community/plausible",
   "type": "git",
   "subDir": null,
   "scope": "leanprover-community",
   "rev": "304c5e2f490d546134c06bf8919e13b175272084",
   "name": "plausible",
   "manifestFile": "lake-manifest.json",
   "inputRev": "main",
   "inherited": false,
   "configFile": "lakefile.toml"},
  {"url": "https://github.com/leanprover-community/LeanSearchClient",
   "type": "git",
   "subDir": null,
   "scope": "leanprover-community",
   "rev": "25078369972d295301f5a1e53c3e5850cf6d9d4c",
   "name": "LeanSearchClient",
   "manifestFile": "lake-manifest.json",
   "inputRev": "main",
   "inherited": false,
   "configFile": "lakefile.toml"},
  {"url": "https://github.com/leanprover-community/import-graph",
   "type": "git",
   "subDir": null,
   "scope": "leanprover-community",
   "rev": "f5e58ef1f58fc0cbd92296d18951f45216309e48",
   "name": "importGraph",
   "manifestFile": "lake-manifest.json",
   "inputRev": "main",
   "inherited": false,
   "configFile": "lakefile.toml"},
  {"url": "https://github.com/leanprover-community/ProofWidgets4",
   "type": "git",
   "subDir": null,
   "scope": "leanprover-community",
   "rev": "632ca63a94f47dbd5694cac3fd991354b82b8f7a",
   "name": "proofwidgets",
   "manifestFile": "lake-manifest.json",
   "inputRev": "v0.0.59",
   "inherited": false,
   "configFile": "lakefile.lean"},
  {"url": "https://github.com/leanprover-community/aesop",
   "type": "git",
   "subDir": null,
   "scope": "leanprover-community",
   "rev": "c37af3a23d5798c560bce190bfd779710eaff1e1",
   "name": "aesop",
   "manifestFile": "lake-manifest.json",
   "inputRev": "nightly-testing",
   "inherited": false,
   "configFile": "lakefile.toml"},
  {"url": "https://github.com/leanprover-community/quote4",
   "type": "git",
   "subDir": null,
   "scope": "leanprover-community",
   "rev": "36ce5e17d6ab3c881e0cb1bb727982507e708130",
   "name": "Qq",
   "manifestFile": "lake-manifest.json",
   "inputRev": "master",
   "inherited": false,
   "configFile": "lakefile.toml"},
  {"url": "https://github.com/leanprover-community/batteries",
   "type": "git",
   "subDir": null,
   "scope": "leanprover-community",
<<<<<<< HEAD
   "rev": "bbc2c96d9625a09af91323ae2817d70dcf45e27b",
=======
   "rev": "0d100b8f650ce017029e3a71550b9aae96701d62",
>>>>>>> b1993479
   "name": "batteries",
   "manifestFile": "lake-manifest.json",
   "inputRev": "lean-pr-testing-8384",
   "inherited": false,
   "configFile": "lakefile.toml"},
  {"url": "https://github.com/leanprover/lean4-cli",
   "type": "git",
   "subDir": null,
   "scope": "leanprover",
   "rev": "4f22c09e7ded721e6ecd3cf59221c4647ca49664",
   "name": "Cli",
   "manifestFile": "lake-manifest.json",
   "inputRev": "main",
   "inherited": true,
   "configFile": "lakefile.toml"}],
 "name": "mathlib",
 "lakeDir": ".lake"}<|MERGE_RESOLUTION|>--- conflicted
+++ resolved
@@ -65,11 +65,7 @@
    "type": "git",
    "subDir": null,
    "scope": "leanprover-community",
-<<<<<<< HEAD
-   "rev": "bbc2c96d9625a09af91323ae2817d70dcf45e27b",
-=======
-   "rev": "0d100b8f650ce017029e3a71550b9aae96701d62",
->>>>>>> b1993479
+   "rev": "8affd55c26a1ab83877694c0548d1bae37d6ea16",
    "name": "batteries",
    "manifestFile": "lake-manifest.json",
    "inputRev": "lean-pr-testing-8384",
