--- conflicted
+++ resolved
@@ -65,11 +65,7 @@
    "type": "git",
    "subDir": null,
    "scope": "leanprover-community",
-<<<<<<< HEAD
-   "rev": "aaa0b2a70c7556fcb5878d76051cd1dada30c46f",
-=======
-   "rev": "507936c981d80906aa197aade7b4f21667c3795b",
->>>>>>> a429f616
+   "rev": "580a68c8703a482ab87c9b4c2ac02af4f663a58d",
    "name": "batteries",
    "manifestFile": "lake-manifest.json",
    "inputRev": "lean-pr-testing-7185",
