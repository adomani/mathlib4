--- conflicted
+++ resolved
@@ -5,11 +5,7 @@
    "type": "git",
    "subDir": null,
    "scope": "leanprover-community",
-<<<<<<< HEAD
-   "rev": "37f21afc69c767bdc11cb79776361536f25f3390",
-=======
-   "rev": "27c99fb6e7a1088b1746fe5a63ef1be077b9dd0b",
->>>>>>> 28af5205
+   "rev": "2c9497c893a4f81411023b56c51f2473c7c3c452",
    "name": "batteries",
    "manifestFile": "lake-manifest.json",
    "inputRev": "nightly-testing",
