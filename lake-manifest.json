{"version": "1.1.0",
 "packagesDir": ".lake/packages",
 "packages":
 [{"url": "https://github.com/leanprover-community/plausible",
   "type": "git",
   "subDir": null,
   "scope": "leanprover-community",
   "rev": "fde3fc21dd68a10791dea22b6f5b53c5a5a5962d",
   "name": "plausible",
   "manifestFile": "lake-manifest.json",
   "inputRev": "nightly-testing",
   "inherited": false,
   "configFile": "lakefile.toml"},
  {"url": "https://github.com/leanprover-community/LeanSearchClient",
   "type": "git",
   "subDir": null,
   "scope": "leanprover-community",
   "rev": "6c62474116f525d2814f0157bb468bf3a4f9f120",
   "name": "LeanSearchClient",
   "manifestFile": "lake-manifest.json",
   "inputRev": "main",
   "inherited": false,
   "configFile": "lakefile.toml"},
  {"url": "https://github.com/leanprover-community/import-graph",
   "type": "git",
   "subDir": null,
   "scope": "leanprover-community",
   "rev": "f5e58ef1f58fc0cbd92296d18951f45216309e48",
   "name": "importGraph",
   "manifestFile": "lake-manifest.json",
   "inputRev": "main",
   "inherited": false,
   "configFile": "lakefile.toml"},
  {"url": "https://github.com/leanprover-community/ProofWidgets4",
   "type": "git",
   "subDir": null,
   "scope": "leanprover-community",
   "rev": "632ca63a94f47dbd5694cac3fd991354b82b8f7a",
   "name": "proofwidgets",
   "manifestFile": "lake-manifest.json",
   "inputRev": "v0.0.59",
   "inherited": false,
   "configFile": "lakefile.lean"},
  {"url": "https://github.com/leanprover-community/aesop",
   "type": "git",
   "subDir": null,
   "scope": "leanprover-community",
   "rev": "c37af3a23d5798c560bce190bfd779710eaff1e1",
   "name": "aesop",
   "manifestFile": "lake-manifest.json",
   "inputRev": "nightly-testing",
   "inherited": false,
   "configFile": "lakefile.toml"},
  {"url": "https://github.com/leanprover-community/quote4",
   "type": "git",
   "subDir": null,
   "scope": "leanprover-community",
   "rev": "a412620a83d564dfb8489b92424caaed5067dc73",
   "name": "Qq",
   "manifestFile": "lake-manifest.json",
   "inputRev": "nightly-testing",
   "inherited": false,
   "configFile": "lakefile.toml"},
  {"url": "https://github.com/leanprover-community/batteries",
   "type": "git",
   "subDir": null,
   "scope": "leanprover-community",
<<<<<<< HEAD
   "rev": "d2492c6a3a920447a74d3a009a2a1b85ab1b121c",
=======
   "rev": "33ce662d447121e0a98b1e806b966d3742e0c5b5",
>>>>>>> 59c60793
   "name": "batteries",
   "manifestFile": "lake-manifest.json",
   "inputRev": "lean-pr-testing-7738",
   "inherited": false,
   "configFile": "lakefile.toml"},
  {"url": "https://github.com/leanprover/lean4-cli",
   "type": "git",
   "subDir": null,
   "scope": "leanprover",
   "rev": "4f22c09e7ded721e6ecd3cf59221c4647ca49664",
   "name": "Cli",
   "manifestFile": "lake-manifest.json",
   "inputRev": "main",
   "inherited": true,
   "configFile": "lakefile.toml"}],
 "name": "mathlib",
 "lakeDir": ".lake"}<|MERGE_RESOLUTION|>--- conflicted
+++ resolved
@@ -65,11 +65,7 @@
    "type": "git",
    "subDir": null,
    "scope": "leanprover-community",
-<<<<<<< HEAD
-   "rev": "d2492c6a3a920447a74d3a009a2a1b85ab1b121c",
-=======
-   "rev": "33ce662d447121e0a98b1e806b966d3742e0c5b5",
->>>>>>> 59c60793
+   "rev": "bb7434406259c6d830fde34fc456e828641cdaf0",
    "name": "batteries",
    "manifestFile": "lake-manifest.json",
    "inputRev": "lean-pr-testing-7738",
