{"version": "1.1.0",
 "packagesDir": ".lake/packages",
 "packages":
 [{"url": "https://github.com/leanprover-community/plausible",
   "type": "git",
   "subDir": null,
   "scope": "leanprover-community",
   "rev": "59a8514bb0ee5bae2689d8be717b5272c9b3dc1c",
   "name": "plausible",
   "manifestFile": "lake-manifest.json",
   "inputRev": "main",
   "inherited": false,
   "configFile": "lakefile.toml"},
  {"url": "https://github.com/leanprover-community/LeanSearchClient",
   "type": "git",
   "subDir": null,
   "scope": "leanprover-community",
   "rev": "0c169a0d55fef3763cfb3099eafd7b884ec7e41d",
   "name": "LeanSearchClient",
   "manifestFile": "lake-manifest.json",
   "inputRev": "main",
   "inherited": false,
   "configFile": "lakefile.toml"},
  {"url": "https://github.com/leanprover-community/import-graph",
   "type": "git",
   "subDir": null,
   "scope": "leanprover-community",
   "rev": "4299ce80921bc63c417fe7c33f14beb02f5dbe91",
   "name": "importGraph",
   "manifestFile": "lake-manifest.json",
   "inputRev": "nightly-testing",
   "inherited": false,
   "configFile": "lakefile.toml"},
  {"url": "https://github.com/leanprover-community/ProofWidgets4",
   "type": "git",
   "subDir": null,
   "scope": "leanprover-community",
   "rev": "322a050322e97b0a701588d9b1efbe2bee7f8527",
   "name": "proofwidgets",
   "manifestFile": "lake-manifest.json",
   "inputRev": "v0.0.52-pre2",
   "inherited": false,
   "configFile": "lakefile.lean"},
  {"url": "https://github.com/leanprover-community/aesop",
   "type": "git",
   "subDir": null,
   "scope": "leanprover-community",
   "rev": "7639cf97dcab967a948ec41ccc556fa613bd8963",
   "name": "aesop",
   "manifestFile": "lake-manifest.json",
   "inputRev": "nightly-testing",
   "inherited": false,
   "configFile": "lakefile.toml"},
  {"url": "https://github.com/leanprover-community/quote4",
   "type": "git",
   "subDir": null,
   "scope": "leanprover-community",
   "rev": "7b3b0c8327b3c0214ac49ca6d6922edbb81ab8c9",
   "name": "Qq",
   "manifestFile": "lake-manifest.json",
   "inputRev": "master",
   "inherited": false,
   "configFile": "lakefile.toml"},
  {"url": "https://github.com/leanprover-community/batteries",
   "type": "git",
   "subDir": null,
   "scope": "leanprover-community",
<<<<<<< HEAD
   "rev": "03348d423cc13798b6863ff195e9753af4c71a25",
=======
   "rev": "af088bc8d1e4a5174fb382c16b935265732d8cc7",
>>>>>>> 7c50f8ce
   "name": "batteries",
   "manifestFile": "lake-manifest.json",
   "inputRev": "nightly-testing",
   "inherited": false,
   "configFile": "lakefile.toml"},
  {"url": "https://github.com/leanprover/lean4-cli",
   "type": "git",
   "subDir": null,
   "scope": "leanprover",
   "rev": "5bf2647dfadce4e48961532d6162d46558be6731",
   "name": "Cli",
   "manifestFile": "lake-manifest.json",
   "inputRev": "nightly-testing",
   "inherited": true,
   "configFile": "lakefile.toml"}],
 "name": "mathlib",
 "lakeDir": ".lake"}<|MERGE_RESOLUTION|>--- conflicted
+++ resolved
@@ -65,11 +65,7 @@
    "type": "git",
    "subDir": null,
    "scope": "leanprover-community",
-<<<<<<< HEAD
-   "rev": "03348d423cc13798b6863ff195e9753af4c71a25",
-=======
    "rev": "af088bc8d1e4a5174fb382c16b935265732d8cc7",
->>>>>>> 7c50f8ce
    "name": "batteries",
    "manifestFile": "lake-manifest.json",
    "inputRev": "nightly-testing",
