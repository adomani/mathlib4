--- conflicted
+++ resolved
@@ -65,11 +65,7 @@
    "type": "git",
    "subDir": null,
    "scope": "leanprover-community",
-<<<<<<< HEAD
-   "rev": "333ddabefa5d88f0d3ac5af4ba2cd66b6cbc3752",
-=======
-   "rev": "d1f699f179eed936052df953151f26c37287e95a",
->>>>>>> e7f18a30
+   "rev": "96bbbb8f9576edbb9251d93eefefbda1ca6b7a3e",
    "name": "batteries",
    "manifestFile": "lake-manifest.json",
    "inputRev": "lean-pr-testing-7185",
