--- conflicted
+++ resolved
@@ -5,11 +5,7 @@
    "type": "git",
    "subDir": null,
    "scope": "leanprover-community",
-<<<<<<< HEAD
-   "rev": "3e76ce9159514bb1746f0ed19a455a5925635218",
-=======
-   "rev": "9e3d0d810e9021767c360756f066574f72e8fcce",
->>>>>>> 992ec73d
+   "rev": "924b31f5c475f7fa3ea30b24cfca2b21fb90ae71",
    "name": "batteries",
    "manifestFile": "lake-manifest.json",
    "inputRev": "nightly-testing",
