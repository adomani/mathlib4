{"version": "1.1.0",
 "packagesDir": ".lake/packages",
 "packages":
 [{"url": "https://github.com/leanprover-community/plausible",
   "type": "git",
   "subDir": null,
   "scope": "leanprover-community",
   "rev": "59a8514bb0ee5bae2689d8be717b5272c9b3dc1c",
   "name": "plausible",
   "manifestFile": "lake-manifest.json",
   "inputRev": "main",
   "inherited": false,
   "configFile": "lakefile.toml"},
  {"url": "https://github.com/leanprover-community/LeanSearchClient",
   "type": "git",
   "subDir": null,
   "scope": "leanprover-community",
   "rev": "003ff459cdd85de551f4dcf95cdfeefe10f20531",
   "name": "LeanSearchClient",
   "manifestFile": "lake-manifest.json",
   "inputRev": "main",
   "inherited": false,
   "configFile": "lakefile.toml"},
  {"url": "https://github.com/leanprover-community/import-graph",
   "type": "git",
   "subDir": null,
   "scope": "leanprover-community",
   "rev": "5013810061a18ca1f5510106172b94c6fbd0a2fc",
   "name": "importGraph",
   "manifestFile": "lake-manifest.json",
   "inputRev": "main",
   "inherited": false,
   "configFile": "lakefile.toml"},
  {"url": "https://github.com/leanprover-community/ProofWidgets4",
   "type": "git",
   "subDir": null,
   "scope": "leanprover-community",
   "rev": "8fff3f074da9237cd4e179fd6dd89be6c4022d41",
   "name": "proofwidgets",
   "manifestFile": "lake-manifest.json",
   "inputRev": "v0.0.52-pre",
   "inherited": false,
   "configFile": "lakefile.lean"},
  {"url": "https://github.com/leanprover-community/aesop",
   "type": "git",
   "subDir": null,
   "scope": "leanprover-community",
   "rev": "ba9a63be53f16b3b6e4043641c6bad4883e650b4",
   "name": "aesop",
   "manifestFile": "lake-manifest.json",
   "inputRev": "master",
   "inherited": false,
   "configFile": "lakefile.toml"},
  {"url": "https://github.com/leanprover-community/quote4",
   "type": "git",
   "subDir": null,
   "scope": "leanprover-community",
   "rev": "7b3b0c8327b3c0214ac49ca6d6922edbb81ab8c9",
   "name": "Qq",
   "manifestFile": "lake-manifest.json",
   "inputRev": "master",
   "inherited": false,
   "configFile": "lakefile.toml"},
  {"url": "https://github.com/leanprover-community/batteries",
   "type": "git",
   "subDir": null,
   "scope": "leanprover-community",
<<<<<<< HEAD
   "rev": "fcc3faa429c1ab53c0504b076e03c852512a04e3",
=======
   "rev": "c8369e7a76c69f728f738f85c5a4dbba838c61e2",
>>>>>>> e2649ed6
   "name": "batteries",
   "manifestFile": "lake-manifest.json",
   "inputRev": "nightly-testing",
   "inherited": false,
   "configFile": "lakefile.toml"},
  {"url": "https://github.com/leanprover/lean4-cli",
   "type": "git",
   "subDir": null,
   "scope": "leanprover",
   "rev": "a2eb24a3dbf681f2b655f82ba5ee5b139d4a5abc",
   "name": "Cli",
   "manifestFile": "lake-manifest.json",
   "inputRev": "main",
   "inherited": true,
   "configFile": "lakefile.toml"}],
 "name": "mathlib",
 "lakeDir": ".lake"}<|MERGE_RESOLUTION|>--- conflicted
+++ resolved
@@ -65,11 +65,7 @@
    "type": "git",
    "subDir": null,
    "scope": "leanprover-community",
-<<<<<<< HEAD
-   "rev": "fcc3faa429c1ab53c0504b076e03c852512a04e3",
-=======
    "rev": "c8369e7a76c69f728f738f85c5a4dbba838c61e2",
->>>>>>> e2649ed6
    "name": "batteries",
    "manifestFile": "lake-manifest.json",
    "inputRev": "nightly-testing",
