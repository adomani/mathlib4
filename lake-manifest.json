{"version": "1.1.0",
 "packagesDir": ".lake/packages",
 "packages":
 [{"url": "https://github.com/leanprover-community/plausible",
   "type": "git",
   "subDir": null,
   "scope": "leanprover-community",
   "rev": "4dfba8b20a5ce570b9ef8bae969dd163782f9793",
   "name": "plausible",
   "manifestFile": "lake-manifest.json",
   "inputRev": "nightly-testing",
   "inherited": false,
   "configFile": "lakefile.toml"},
  {"url": "https://github.com/leanprover-community/LeanSearchClient",
   "type": "git",
   "subDir": null,
   "scope": "leanprover-community",
   "rev": "ba020ed434b9c5877eb62ff072a28f5ec56eb871",
   "name": "LeanSearchClient",
   "manifestFile": "lake-manifest.json",
   "inputRev": "main",
   "inherited": false,
   "configFile": "lakefile.toml"},
  {"url": "https://github.com/leanprover-community/import-graph",
   "type": "git",
   "subDir": null,
   "scope": "leanprover-community",
   "rev": "c96401869916619b86e2e54dbb8e8488bd6dd19c",
   "name": "importGraph",
   "manifestFile": "lake-manifest.json",
   "inputRev": "main",
   "inherited": false,
   "configFile": "lakefile.toml"},
  {"url": "https://github.com/leanprover-community/ProofWidgets4",
   "type": "git",
   "subDir": null,
   "scope": "leanprover-community",
   "rev": "44d41ee41987d97b8f5b049141fd1dd2fddb152e",
   "name": "proofwidgets",
   "manifestFile": "lake-manifest.json",
   "inputRev": "v0.0.54-pre",
   "inherited": false,
   "configFile": "lakefile.lean"},
  {"url": "https://github.com/leanprover-community/aesop",
   "type": "git",
   "subDir": null,
   "scope": "leanprover-community",
   "rev": "8659ea3609e84247fecbe5bd68f1af5934ce29c1",
   "name": "aesop",
   "manifestFile": "lake-manifest.json",
   "inputRev": "nightly-testing",
   "inherited": false,
   "configFile": "lakefile.toml"},
  {"url": "https://github.com/leanprover-community/quote4",
   "type": "git",
   "subDir": null,
   "scope": "leanprover-community",
   "rev": "d892d7a88ad0ccf748fb8e651308ccd13426ba73",
   "name": "Qq",
   "manifestFile": "lake-manifest.json",
   "inputRev": "master",
   "inherited": false,
   "configFile": "lakefile.toml"},
  {"url": "https://github.com/leanprover-community/batteries",
   "type": "git",
   "subDir": null,
   "scope": "leanprover-community",
<<<<<<< HEAD
   "rev": "89c1d99f2fda9fbc27ed9bb72f6e3d9c5e0baeff",
=======
   "rev": "71c64425f2f76c4ffcf4a2f12b17c083976caaa0",
>>>>>>> de6b123e
   "name": "batteries",
   "manifestFile": "lake-manifest.json",
   "inputRev": "nightly-testing",
   "inherited": false,
   "configFile": "lakefile.toml"},
  {"url": "https://github.com/leanprover/lean4-cli",
   "type": "git",
   "subDir": null,
   "scope": "leanprover",
   "rev": "dd423cf2b153b5b14cb017ee4beae788565a3925",
   "name": "Cli",
   "manifestFile": "lake-manifest.json",
   "inputRev": "main",
   "inherited": true,
   "configFile": "lakefile.toml"}],
 "name": "mathlib",
 "lakeDir": ".lake"}<|MERGE_RESOLUTION|>--- conflicted
+++ resolved
@@ -65,11 +65,7 @@
    "type": "git",
    "subDir": null,
    "scope": "leanprover-community",
-<<<<<<< HEAD
-   "rev": "89c1d99f2fda9fbc27ed9bb72f6e3d9c5e0baeff",
-=======
-   "rev": "71c64425f2f76c4ffcf4a2f12b17c083976caaa0",
->>>>>>> de6b123e
+   "rev": "cbbe64e9506cf7407c0de9742bd6cf7962dc74c3",
    "name": "batteries",
    "manifestFile": "lake-manifest.json",
    "inputRev": "nightly-testing",
