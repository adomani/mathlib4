--- conflicted
+++ resolved
@@ -65,11 +65,7 @@
    "type": "git",
    "subDir": null,
    "scope": "leanprover-community",
-<<<<<<< HEAD
-   "rev": "49d20ab3c5b6c21537482ebe64b36cf05552d051",
-=======
    "rev": "1a9256d50ee21de57188e13115d1805d9ae784ea",
->>>>>>> 0b0ab258
    "name": "batteries",
    "manifestFile": "lake-manifest.json",
    "inputRev": "nightly-testing",
