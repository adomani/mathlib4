{"version": "1.1.0",
 "packagesDir": ".lake/packages",
 "packages":
 [{"url": "https://github.com/leanprover-community/plausible",
   "type": "git",
   "subDir": null,
   "scope": "leanprover-community",
   "rev": "304c5e2f490d546134c06bf8919e13b175272084",
   "name": "plausible",
   "manifestFile": "lake-manifest.json",
   "inputRev": "main",
   "inherited": false,
   "configFile": "lakefile.toml"},
  {"url": "https://github.com/leanprover-community/LeanSearchClient",
   "type": "git",
   "subDir": null,
   "scope": "leanprover-community",
   "rev": "25078369972d295301f5a1e53c3e5850cf6d9d4c",
   "name": "LeanSearchClient",
   "manifestFile": "lake-manifest.json",
   "inputRev": "main",
   "inherited": false,
   "configFile": "lakefile.toml"},
  {"url": "https://github.com/leanprover-community/import-graph",
   "type": "git",
   "subDir": null,
   "scope": "leanprover-community",
   "rev": "f5e58ef1f58fc0cbd92296d18951f45216309e48",
   "name": "importGraph",
   "manifestFile": "lake-manifest.json",
   "inputRev": "main",
   "inherited": false,
   "configFile": "lakefile.toml"},
  {"url": "https://github.com/leanprover-community/ProofWidgets4",
   "type": "git",
   "subDir": null,
   "scope": "leanprover-community",
   "rev": "632ca63a94f47dbd5694cac3fd991354b82b8f7a",
   "name": "proofwidgets",
   "manifestFile": "lake-manifest.json",
   "inputRev": "v0.0.59",
   "inherited": false,
   "configFile": "lakefile.lean"},
  {"url": "https://github.com/leanprover-community/aesop",
   "type": "git",
   "subDir": null,
   "scope": "leanprover-community",
   "rev": "c37af3a23d5798c560bce190bfd779710eaff1e1",
   "name": "aesop",
   "manifestFile": "lake-manifest.json",
   "inputRev": "nightly-testing",
   "inherited": false,
   "configFile": "lakefile.toml"},
  {"url": "https://github.com/leanprover-community/quote4",
   "type": "git",
   "subDir": null,
   "scope": "leanprover-community",
   "rev": "36ce5e17d6ab3c881e0cb1bb727982507e708130",
   "name": "Qq",
   "manifestFile": "lake-manifest.json",
   "inputRev": "master",
   "inherited": false,
   "configFile": "lakefile.toml"},
  {"url": "https://github.com/leanprover-community/batteries",
   "type": "git",
   "subDir": null,
   "scope": "leanprover-community",
<<<<<<< HEAD
   "rev": "0d100b8f650ce017029e3a71550b9aae96701d62",
=======
   "rev": "4b6838599e6fbf993014aa6453b42427a376de7d",
>>>>>>> 1db1f04b
   "name": "batteries",
   "manifestFile": "lake-manifest.json",
   "inputRev": "nightly-testing",
   "inherited": false,
   "configFile": "lakefile.toml"},
  {"url": "https://github.com/leanprover/lean4-cli",
   "type": "git",
   "subDir": null,
   "scope": "leanprover",
   "rev": "4f22c09e7ded721e6ecd3cf59221c4647ca49664",
   "name": "Cli",
   "manifestFile": "lake-manifest.json",
   "inputRev": "main",
   "inherited": true,
   "configFile": "lakefile.toml"}],
 "name": "mathlib",
 "lakeDir": ".lake"}<|MERGE_RESOLUTION|>--- conflicted
+++ resolved
@@ -65,11 +65,7 @@
    "type": "git",
    "subDir": null,
    "scope": "leanprover-community",
-<<<<<<< HEAD
-   "rev": "0d100b8f650ce017029e3a71550b9aae96701d62",
-=======
    "rev": "4b6838599e6fbf993014aa6453b42427a376de7d",
->>>>>>> 1db1f04b
    "name": "batteries",
    "manifestFile": "lake-manifest.json",
    "inputRev": "nightly-testing",
