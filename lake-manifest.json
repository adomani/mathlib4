{"version": "1.1.0",
 "packagesDir": ".lake/packages",
 "packages":
 [{"url": "https://github.com/leanprover-community/plausible",
   "type": "git",
   "subDir": null,
   "scope": "leanprover-community",
   "rev": "304c5e2f490d546134c06bf8919e13b175272084",
   "name": "plausible",
   "manifestFile": "lake-manifest.json",
   "inputRev": "main",
   "inherited": false,
   "configFile": "lakefile.toml"},
  {"url": "https://github.com/leanprover-community/LeanSearchClient",
   "type": "git",
   "subDir": null,
   "scope": "leanprover-community",
   "rev": "6c62474116f525d2814f0157bb468bf3a4f9f120",
   "name": "LeanSearchClient",
   "manifestFile": "lake-manifest.json",
   "inputRev": "main",
   "inherited": false,
   "configFile": "lakefile.toml"},
  {"url": "https://github.com/leanprover-community/import-graph",
   "type": "git",
   "subDir": null,
   "scope": "leanprover-community",
   "rev": "f5e58ef1f58fc0cbd92296d18951f45216309e48",
   "name": "importGraph",
   "manifestFile": "lake-manifest.json",
   "inputRev": "main",
   "inherited": false,
   "configFile": "lakefile.toml"},
  {"url": "https://github.com/leanprover-community/ProofWidgets4",
   "type": "git",
   "subDir": null,
   "scope": "leanprover-community",
   "rev": "632ca63a94f47dbd5694cac3fd991354b82b8f7a",
   "name": "proofwidgets",
   "manifestFile": "lake-manifest.json",
   "inputRev": "v0.0.59",
   "inherited": false,
   "configFile": "lakefile.lean"},
  {"url": "https://github.com/leanprover-community/aesop",
   "type": "git",
   "subDir": null,
   "scope": "leanprover-community",
   "rev": "c37af3a23d5798c560bce190bfd779710eaff1e1",
   "name": "aesop",
   "manifestFile": "lake-manifest.json",
   "inputRev": "nightly-testing",
   "inherited": false,
   "configFile": "lakefile.toml"},
  {"url": "https://github.com/leanprover-community/quote4",
   "type": "git",
   "subDir": null,
   "scope": "leanprover-community",
   "rev": "36ce5e17d6ab3c881e0cb1bb727982507e708130",
   "name": "Qq",
   "manifestFile": "lake-manifest.json",
   "inputRev": "master",
   "inherited": false,
   "configFile": "lakefile.toml"},
  {"url": "https://github.com/leanprover-community/batteries",
   "type": "git",
   "subDir": null,
   "scope": "leanprover-community",
<<<<<<< HEAD
   "rev": "cc8c2f933efe3631177c4f002f85e420d9703dba",
=======
   "rev": "235dbf952fefb900c93d0eeffa9e6455aa5d89d0",
>>>>>>> 3a34736f
   "name": "batteries",
   "manifestFile": "lake-manifest.json",
   "inputRev": "lean-pr-testing-8337",
   "inherited": false,
   "configFile": "lakefile.toml"},
  {"url": "https://github.com/leanprover/lean4-cli",
   "type": "git",
   "subDir": null,
   "scope": "leanprover",
   "rev": "4f22c09e7ded721e6ecd3cf59221c4647ca49664",
   "name": "Cli",
   "manifestFile": "lake-manifest.json",
   "inputRev": "main",
   "inherited": true,
   "configFile": "lakefile.toml"}],
 "name": "mathlib",
 "lakeDir": ".lake"}<|MERGE_RESOLUTION|>--- conflicted
+++ resolved
@@ -65,11 +65,7 @@
    "type": "git",
    "subDir": null,
    "scope": "leanprover-community",
-<<<<<<< HEAD
-   "rev": "cc8c2f933efe3631177c4f002f85e420d9703dba",
-=======
-   "rev": "235dbf952fefb900c93d0eeffa9e6455aa5d89d0",
->>>>>>> 3a34736f
+   "rev": "9dabff49a1efe6cb734cb33ec3161c085eb5de89",
    "name": "batteries",
    "manifestFile": "lake-manifest.json",
    "inputRev": "lean-pr-testing-8337",
