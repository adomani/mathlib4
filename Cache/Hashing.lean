--- conflicted
+++ resolved
@@ -31,12 +31,8 @@
   as `hashMap`. Contains `none` if a source file couldn't be found.
   -/
   cache    : Std.HashMap FilePath (Option UInt64) := {}
-<<<<<<< HEAD
   /-- Stores the hash of the module's content for modules in Mathlib or upstream. -/
-  hashMap  : HashMap := {}
-=======
   hashMap  : ModuleHashMap := {}
->>>>>>> b1c343ee
   deriving Inhabited
 
 partial def insertDeps (hashMap : ModuleHashMap) (path : FilePath) (hashMemo : HashMemo) :
