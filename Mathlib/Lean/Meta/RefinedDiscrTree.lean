/-
Copyright (c) 2024 Jovan Gerbscheid. All rights reserved.
Released under Apache 2.0 license as described in the file LICENSE.
Authors: Jovan Gerbscheid
<<<<<<< HEAD
-/
=======
-/
import Mathlib.Lean.Meta.RefinedDiscrTree.Lookup
import Mathlib.Lean.Meta.RefinedDiscrTree.Initialize

/-!
A discrimination tree for the purpose of unifying local expressions with library results.

This data structure is based on `Lean.Meta.DiscrTree` and `Lean.Meta.LazyDiscrTree`,
and includes many more features.
Comparing performance with `Lean.Meta.DiscrTree`, this version is a bit slower.
However in practice this does not matter, because a lookup in a discrimination tree is always
combined with `isDefEq` unification and these unifications are significantly more expensive,
so the extra lookup cost is neglegible, while better discrimination tree indexing, and thus
less potential matches can save a significant amount of computation.

## New features

- The keys `Key.lam`, `Key.forall` and `Key.bvar` have been introduced in order to allow for
  matching under lambda and forall binders. `Key.lam` has arity 1 and indexes the body.
  `Key.forall` has arity 2 and indexes the domain and the body. The reason for not indexing the
  domain of a lambda expression is that it is usually already determined, for example in
  `∃ a : α, p`, which is `@Exists α fun a : α => p`, we don't want to index the domain `α` twice.
  In a forall expression we should index the domain, because in an implication `p → q`
  we need to index both `p` and `q`. `Key.bvar` works the same as `Key.fvar`, but stores the
  De Bruijn index to identify it.

  For example, this allows for more specific matching with the left hand side of
  `∑ i in range n, i = n * (n - 1) / 2`, which is indexed by
  `[⟨Finset.sum, 5⟩, ⟨Nat, 0⟩, ⟨Nat, 0⟩, *0, ⟨Finset.Range, 1⟩, *1, λ, ⟨#0, 0⟩]`.

- The key `Key.star` takes a `Nat` identifier as an argument. For example,
  the library pattern `?a + ?a` is encoded as `@HAdd.hAdd *0 *0 *1 *2 *3 *3`.
  `*0` corresponds to the type of `a`, `*1` to the outParam of `HAdd.hAdd`,
  `*2` to the `HAdd` instance, and `*3` to `a`. This means that it will only match an expression
  `x + y` if `x` is definitionally equal to `y`. The matching algorithm requires
  that the same stars from the discrimination tree match with the same patterns
  in the lookup expression, and similarly requires that the same metavariables
  form the lookup expression match with the same pattern in the discrimination tree.

- We evaluate the matching score of a unification.
  This score represents the number of keys that had to be the same for the unification to succeed.
  For example, matching `(1 + 2) + 3` with `add_comm` gives a score of 2,
  since the pattern of commutativity is `@HAdd.hAdd *0 *0 *0 *1 *2 *3`: matching `HAdd.hAdd`
  gives 1 point, and matching `*0` again after its first appearence gives another point.
  Similarly, matching it with `add_assoc` gives a score of 5.

- Patterns that have the potential to be η-reduced are put into the `RefinedDiscrTree` under all
  possible reduced key sequences. This is for terms of the form `fun x => f (?m x₁ .. xₙ)`, where
  `?m` is a metavariable, and one of `x₁, .., xₙ` is `x`.
  For example, the pattern `Continuous fun y => Real.exp (f y)])` is indexed by
  both `@Continuous *0 ℝ *1 *2 (λ, Real.exp *3)`
  and  `@Continuous *0 ℝ *1 *2 Real.exp`
  so that it also comes up if you search with `Continuous Real.exp`.

- For sub-expressions not at the root of the original expression we have some additional reductions:
  - Any combination of `ofNat`, `Nat.zero`, `Nat.succ` and number literals
    is stored as just a number literal.
    This behaviour should be updated once the lean4 issue #2867 has been resolved.
  - The expression `fun a : α => a` is stored as `@id α`.
    - This makes lemmas such as `continuous_id'` redundant, which is the same as `continuous_id`,
      with `id` replaced by `fun x => x`.
  - Lambdas in front of number literals are removed. This is because usually `n : α → β` is
    defined to be `fun _ : α => n` for a number literal `n`. So instead of `λ, n` we store `n`.
  - Any expression with head constant `+`, `*`, `-`, `/`, `⁻¹`, `+ᵥ`, `•` or `^` is normalized to
    not have a lambda in front and to always have the default amount of arguments.
    e.g. `(f + g) a` is stored as `f a + g a` and `fun x => f x + g x` is stored as `f + g`.
    - This makes lemmas such as `MeasureTheory.integral_integral_add'` redundant, which is the
      same as `MeasureTheory.integral_integral_add`, with `f a + g a` replaced by `(f + g) a`
    - it also means that a lemma like `Continuous.mul` can be stated as talking about `f * g`
      instead of `fun x => f x * g x`.
    - When trying to find `Continuous.add` with the expression `Continuous fun x => 1 + x`,
      this is possible, because we first revert the eta-reduction that happens by default,
      and then distribute the lambda. Thus this is indexed as `Continuous (1 + id)`,
      which matches with `Continuous (f + g)` from `Continuous.add`.

- The key `Key.opaque` only matches with a `Key.star` key.
  Using the `WhnfCoreConfig` argument, we can disable β-reduction and ζ-reduction.
  As a result, we may get a lambda expression applied to an argument or a let-expression.
  Since there is no other support for indexing these, they will be indexed by `Key.opaque`.


## Lazy computation

We encode an `Expr` as an `Array Key`. This is implemented with a lazy computation:
we start with a `LazyEntry α`, which comes with a step function of type
`LazyEntry α → MetaM (Array (Key × LazyEntry α) ⊕ α)`.

-/

namespace Lean.Meta.RefinedDiscrTree

variable {α β : Type}

/-- Creates the core context used for initializing a tree using the current context. -/
private def treeCtx (ctx : Core.Context) : Core.Context := {
    fileName := ctx.fileName
    fileMap := ctx.fileMap
    options := ctx.options
    maxRecDepth := ctx.maxRecDepth
    maxHeartbeats := 0
    ref := ctx.ref
    diag := getDiag ctx.options
  }

/-- Returns candidates from all imported modules that match the expression. -/
def findImportMatches
    (ext : EnvExtension (IO.Ref (Option (RefinedDiscrTree α))))
    (addEntry : Name → ConstantInfo → MetaM (Array (Key × LazyEntry α)))
    (droppedKeys : List (List RefinedDiscrTree.Key) := [])
    (constantsPerTask : Nat := 1000)
    (ty : Expr) : MetaM (MatchResult α) := do
  let cctx ← (read : CoreM Core.Context)
  let ngen ← getNGen
  let (cNGen, ngen) := ngen.mkChild
  setNGen ngen
  let dummy : IO.Ref (Option (RefinedDiscrTree α)) ← IO.mkRef none
  let ref := @EnvExtension.getState _ ⟨dummy⟩ ext (← getEnv)
  let importTree ← (← ref.get).getDM $ do
    profileitM Exception  "lazy discriminator import initialization" (←getOptions) <|
      createImportedDiscrTree (treeCtx cctx) cNGen (← getEnv) addEntry droppedKeys
                (constantsPerTask := constantsPerTask)
  let (importCandidates, importTree) ← getMatch importTree ty false
  ref.set (some importTree)
  return importCandidates

/--
Returns candidates from this module in this module that match the expression.

* `moduleRef` is a references to a lazy discriminator tree only containing
this module's definitions.
-/
def findModuleMatches (moduleRef : ModuleDiscrTreeRef α) (ty : Expr) : MetaM (MatchResult α) := do
  profileitM Exception  "lazy discriminator local search" (← getOptions) $ do
    let discrTree ← moduleRef.ref.get
    let (localCandidates, localTree) ← getMatch discrTree ty false
    moduleRef.ref.set localTree
    return localCandidates

/--
`findMatchesExt` searches for entries in a lazily initialized discriminator tree.

It provides some additional capabilities beyond `findMatches` to adjust results
based on priority and cache module declarations

* `modulesTreeRef` points to the discriminator tree for local environment.
  Used for caching and created by `createLocalTree`.
* `ext` should be an environment extension with an IO.Ref for caching the import lazy
   discriminator tree.
* `addEntry` is the function for creating discriminator tree entries from constants.
* `droppedKeys` contains keys we do not want to consider when searching for matches.
  It is used for dropping very general keys.
* `constantsPerTask` stores number of constants in imported modules used to
  decide when to create new task.
* `ty` is the expression type.
-/
def findMatchesExt
    (moduleTreeRef : ModuleDiscrTreeRef α)
    (ext : EnvExtension (IO.Ref (Option (RefinedDiscrTree α))))
    (addEntry : Name → ConstantInfo → MetaM (Array (Key × LazyEntry α)))
    (droppedKeys : List (List RefinedDiscrTree.Key) := [])
    (constantsPerTask : Nat := 1000)
    (ty : Expr) : MetaM (MatchResult α × MatchResult α) := do
  let moduleMatches ← findModuleMatches moduleTreeRef ty
  let importMatches ← findImportMatches ext addEntry droppedKeys constantsPerTask ty
  return (moduleMatches, importMatches)

/--
`findMatches` searches for entries in a lazily initialized discriminator tree.

* `ext` should be an environment extension with an IO.Ref for caching the import lazy
   discriminator tree.
* `addEntry` is the function for creating discriminator tree entries from constants.
* `droppedKeys` contains keys we do not want to consider when searching for matches.
  It is used for dropping very general keys.
* `constantsPerTask` stores number of constants in imported modules used to
  decide when to create new task.
* `ty` is the expression type.
-/
def findMatches (ext : EnvExtension (IO.Ref (Option (RefinedDiscrTree α))))
    (addEntry : Name → ConstantInfo → MetaM (Array (Key × LazyEntry α)))
    (droppedKeys : List (List RefinedDiscrTree.Key) := [])
    (constantsPerTask : Nat := 1000)
    (ty : Expr) : MetaM (MatchResult α × MatchResult α) := do
  let moduleTreeRef ← createModuleTreeRef addEntry droppedKeys
  findMatchesExt moduleTreeRef ext addEntry droppedKeys constantsPerTask ty
>>>>>>> 08cb1290
<|MERGE_RESOLUTION|>--- conflicted
+++ resolved
@@ -2,9 +2,6 @@
 Copyright (c) 2024 Jovan Gerbscheid. All rights reserved.
 Released under Apache 2.0 license as described in the file LICENSE.
 Authors: Jovan Gerbscheid
-<<<<<<< HEAD
--/
-=======
 -/
 import Mathlib.Lean.Meta.RefinedDiscrTree.Lookup
 import Mathlib.Lean.Meta.RefinedDiscrTree.Initialize
@@ -189,5 +186,4 @@
     (constantsPerTask : Nat := 1000)
     (ty : Expr) : MetaM (MatchResult α × MatchResult α) := do
   let moduleTreeRef ← createModuleTreeRef addEntry droppedKeys
-  findMatchesExt moduleTreeRef ext addEntry droppedKeys constantsPerTask ty
->>>>>>> 08cb1290
+  findMatchesExt moduleTreeRef ext addEntry droppedKeys constantsPerTask ty