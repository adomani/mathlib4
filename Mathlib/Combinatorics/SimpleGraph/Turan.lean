--- conflicted
+++ resolved
@@ -124,14 +124,11 @@
 
 end Defs
 
-<<<<<<< HEAD
 section Forward
 
 variable {G}
 variable {s t u : V} (h : G.IsTuranMaximal r)
 
-=======
->>>>>>> 0c8452ec
 namespace IsTuranMaximal
 
 variable {s t u : V} (h : G.IsTuranMaximal r)
