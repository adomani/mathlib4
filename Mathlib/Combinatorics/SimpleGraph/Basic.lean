--- conflicted
+++ resolved
@@ -187,12 +187,7 @@
   hn (h' ▸ h)
 
 theorem adj_injective : Injective (Adj : SimpleGraph V → V → V → Prop) :=
-<<<<<<< HEAD
-  fun _ _ => SimpleGraph.ext
-#align simple_graph.adj_injective SimpleGraph.adj_injective
-=======
   SimpleGraph.ext
->>>>>>> 2fc87a94
 
 @[simp]
 theorem adj_inj {G H : SimpleGraph V} : G.Adj = H.Adj ↔ G = H :=
