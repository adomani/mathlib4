--- conflicted
+++ resolved
@@ -329,21 +329,12 @@
   · simp [Subsingleton.elim P ⊥]
   apply hP.card_biUnion_offDiag_le'.trans
   rw [div_le_iff₀ (Nat.cast_pos.2 (P.parts_nonempty hA.ne_empty).card_pos)]
-<<<<<<< HEAD
-  have : (A.card : 𝕜) + P.parts.card ≤ 2 * A.card := by
-    rw [two_mul]; exact add_le_add_left (Nat.cast_le.2 P.card_parts_le_card) _
-  refine (mul_le_mul_of_nonneg_left this <| by positivity).trans ?_
-  suffices 1 ≤ ε/4 * P.parts.card by
-    rw [mul_left_comm, ← sq]
-    convert mul_le_mul_of_nonneg_left this (mul_nonneg zero_le_two <| sq_nonneg (A.card : 𝕜))
-=======
   have : (#A : 𝕜) + #P.parts ≤ 2 * #A := by
     rw [two_mul]; exact add_le_add_left (Nat.cast_le.2 P.card_parts_le_card) _
   refine (mul_le_mul_of_nonneg_left this <| by positivity).trans ?_
   suffices 1 ≤ ε/4 * #P.parts by
     rw [mul_left_comm, ← sq]
     convert mul_le_mul_of_nonneg_left this (mul_nonneg zero_le_two <| sq_nonneg (#A : 𝕜))
->>>>>>> d0df76bd
       using 1 <;> ring
   rwa [← div_le_iff₀', one_div_div]
   positivity
