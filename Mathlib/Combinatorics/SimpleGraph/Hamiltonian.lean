/-
Copyright (c) 2023 Bhavik Mehta, Rishi Mehta, Linus Sommer. All rights reserved.
Released under Apache 2.0 license as described in the file LICENSE.
Authors: Bhavik Mehta, Rishi Mehta, Linus Sommer
-/
import Mathlib.Algebra.Order.Ring.Nat
<<<<<<< HEAD
=======
import Mathlib.Data.List.Count
>>>>>>> d0df76bd
import Mathlib.Combinatorics.SimpleGraph.Path

/-!
# Hamiltonian Graphs

In this file we introduce hamiltonian paths, cycles and graphs.

## Main definitions

- `SimpleGraph.Walk.IsHamiltonian`: Predicate for a walk to be hamiltonian.
- `SimpleGraph.Walk.IsHamiltonianCycle`: Predicate for a walk to be a hamiltonian cycle.
- `SimpleGraph.IsHamiltonian`: Predicate for a graph to be hamiltonian.
-/

open Finset Function

namespace SimpleGraph
variable {α β : Type*} [DecidableEq α] [DecidableEq β] {G : SimpleGraph α}
  {a b : α} {p : G.Walk a b}

namespace Walk

/-- A hamiltonian path is a walk `p` that visits every vertex exactly once. Note that while
this definition doesn't contain that `p` is a path, `p.isPath` gives that. -/
def IsHamiltonian (p : G.Walk a b) : Prop := ∀ a, p.support.count a = 1

lemma IsHamiltonian.map {H : SimpleGraph β} (f : G →g H) (hf : Bijective f) (hp : p.IsHamiltonian) :
    (p.map f).IsHamiltonian := by
  simp [IsHamiltonian, hf.surjective.forall, hf.injective, hp _]

/-- A hamiltonian path visits every vertex. -/
@[simp] lemma IsHamiltonian.mem_support (hp : p.IsHamiltonian) (c : α) : c ∈ p.support := by
<<<<<<< HEAD
  simp only [← List.count_pos_iff_mem, hp _, Nat.zero_lt_one]
=======
  simp only [← List.count_pos_iff, hp _, Nat.zero_lt_one]
>>>>>>> d0df76bd

/-- Hamiltonian paths are paths. -/
lemma IsHamiltonian.isPath (hp : p.IsHamiltonian) : p.IsPath :=
  IsPath.mk' <| List.nodup_iff_count_le_one.2 <| (le_of_eq <| hp ·)

/-- A path whose support contains every vertex is hamiltonian. -/
lemma IsPath.isHamiltonian_of_mem (hp : p.IsPath) (hp' : ∀ w, w ∈ p.support) :
    p.IsHamiltonian := fun _ ↦
  le_antisymm (List.nodup_iff_count_le_one.1 hp.support_nodup _) (List.count_pos_iff.2 (hp' _))

lemma IsPath.isHamiltonian_iff (hp : p.IsPath) : p.IsHamiltonian ↔ ∀ w, w ∈ p.support :=
  ⟨(·.mem_support), hp.isHamiltonian_of_mem⟩

section
<<<<<<< HEAD
variable [Fintype α] [Fintype β]
=======
variable [Fintype α]
>>>>>>> d0df76bd

/-- The support of a hamiltonian walk is the entire vertex set. -/
lemma IsHamiltonian.support_toFinset (hp : p.IsHamiltonian) : p.support.toFinset = Finset.univ := by
  simp [eq_univ_iff_forall, hp]

/-- The length of a hamiltonian path is one less than the number of vertices of the graph. -/
lemma IsHamiltonian.length_eq (hp : p.IsHamiltonian) : p.length = Fintype.card α - 1 :=
  eq_tsub_of_add_eq <| by
    rw [← length_support, ← List.sum_toFinset_count_eq_length, Finset.sum_congr rfl fun _ _ ↦ hp _,
      ← card_eq_sum_ones, hp.support_toFinset, card_univ]

end

/-- A hamiltonian cycle is a cycle that visits every vertex once. -/
<<<<<<< HEAD
structure IsHamiltonianCycle (p : G.Walk a a) extends p.IsCycle : Prop :=
=======
structure IsHamiltonianCycle (p : G.Walk a a) extends p.IsCycle : Prop where
>>>>>>> d0df76bd
  isHamiltonian_tail : p.tail.IsHamiltonian

variable {p : G.Walk a a}

lemma IsHamiltonianCycle.isCycle (hp : p.IsHamiltonianCycle) : p.IsCycle :=
  hp.toIsCycle

lemma IsHamiltonianCycle.map {H : SimpleGraph β} (f : G →g H) (hf : Bijective f)
    (hp : p.IsHamiltonianCycle) : (p.map f).IsHamiltonianCycle where
  toIsCycle := hp.isCycle.map hf.injective
  isHamiltonian_tail := by
<<<<<<< HEAD
    simp only [IsHamiltonian, support_tail, support_map, ne_eq, List.map_eq_nil, support_ne_nil,
      not_false_eq_true, List.count_tail, List.head_map, beq_iff_eq, hf.surjective.forall,
      hf.injective, List.count_map_of_injective]
=======
    simp only [IsHamiltonian, hf.surjective.forall]
>>>>>>> d0df76bd
    intro x
    rcases p with (_ | ⟨y, p⟩)
    · cases hp.ne_nil rfl
    simp only [map_cons, getVert_cons_succ, tail_cons_eq, support_copy,support_map]
    rw [List.count_map_of_injective _ _ hf.injective, ← support_copy, ← tail_cons_eq]
    exact hp.isHamiltonian_tail _

lemma isHamiltonianCycle_isCycle_and_isHamiltonian_tail  :
    p.IsHamiltonianCycle ↔ p.IsCycle ∧ p.tail.IsHamiltonian :=
  ⟨fun ⟨h, h'⟩ ↦ ⟨h, h'⟩, fun ⟨h, h'⟩ ↦ ⟨h, h'⟩⟩

lemma isHamiltonianCycle_iff_isCycle_and_support_count_tail_eq_one :
    p.IsHamiltonianCycle ↔ p.IsCycle ∧ ∀ a, (support p).tail.count a = 1 := by
<<<<<<< HEAD
  simp (config := { contextual := true }) [isHamiltonianCycle_isCycle_and_isHamiltonian_tail,
=======
  simp +contextual [isHamiltonianCycle_isCycle_and_isHamiltonian_tail,
>>>>>>> d0df76bd
    IsHamiltonian, support_tail, IsCycle.not_nil, exists_prop]

/-- A hamiltonian cycle visits every vertex. -/
lemma IsHamiltonianCycle.mem_support (hp : p.IsHamiltonianCycle) (b : α) :
    b ∈ p.support :=
  List.mem_of_mem_tail <| support_tail p hp.1.not_nil ▸ hp.isHamiltonian_tail.mem_support _

/-- The length of a hamiltonian cycle is the number of vertices. -/
lemma IsHamiltonianCycle.length_eq [Fintype α] (hp : p.IsHamiltonianCycle) :
    p.length = Fintype.card α := by
  rw [← length_tail_add_one hp.not_nil, hp.isHamiltonian_tail.length_eq, Nat.sub_add_cancel]
  rw [Nat.succ_le, Fintype.card_pos_iff]
  exact ⟨a⟩

lemma IsHamiltonianCycle.count_support_self (hp : p.IsHamiltonianCycle) :
    p.support.count a = 2 := by
  rw [support_eq_cons, List.count_cons_self, ← support_tail _ hp.1.not_nil, hp.isHamiltonian_tail]

lemma IsHamiltonianCycle.support_count_of_ne (hp : p.IsHamiltonianCycle) (h : a ≠ b) :
    p.support.count b = 1 := by
  rw [← cons_support_tail p hp.1.not_nil, List.count_cons_of_ne h.symm, hp.isHamiltonian_tail]

end Walk

variable [Fintype α]

/-- A hamiltonian graph is a graph that contains a hamiltonian cycle.

By convention, the singleton graph is considered to be hamiltonian. -/
def IsHamiltonian (G : SimpleGraph α) : Prop :=
  Fintype.card α ≠ 1 → ∃ a, ∃ p : G.Walk a a, p.IsHamiltonianCycle

lemma IsHamiltonian.mono {H : SimpleGraph α} (hGH : G ≤ H) (hG : G.IsHamiltonian) :
    H.IsHamiltonian :=
  fun hα ↦ let ⟨_, p, hp⟩ := hG hα; ⟨_, p.map <| .ofLE hGH, hp.map _ bijective_id⟩

lemma IsHamiltonian.connected (hG : G.IsHamiltonian) : G.Connected where
  preconnected a b := by
    obtain rfl | hab := eq_or_ne a b
    · rfl
    have : Nontrivial α := ⟨a, b, hab⟩
    obtain ⟨_, p, hp⟩ := hG Fintype.one_lt_card.ne'
    have a_mem := hp.mem_support a
    have b_mem := hp.mem_support b
    exact ((p.takeUntil a a_mem).reverse.append <| p.takeUntil b b_mem).reachable
  nonempty := not_isEmpty_iff.1 fun _ ↦ by simpa using hG <| by simp [@Fintype.card_eq_zero]

end SimpleGraph<|MERGE_RESOLUTION|>--- conflicted
+++ resolved
@@ -4,10 +4,7 @@
 Authors: Bhavik Mehta, Rishi Mehta, Linus Sommer
 -/
 import Mathlib.Algebra.Order.Ring.Nat
-<<<<<<< HEAD
-=======
 import Mathlib.Data.List.Count
->>>>>>> d0df76bd
 import Mathlib.Combinatorics.SimpleGraph.Path
 
 /-!
@@ -40,11 +37,7 @@
 
 /-- A hamiltonian path visits every vertex. -/
 @[simp] lemma IsHamiltonian.mem_support (hp : p.IsHamiltonian) (c : α) : c ∈ p.support := by
-<<<<<<< HEAD
-  simp only [← List.count_pos_iff_mem, hp _, Nat.zero_lt_one]
-=======
   simp only [← List.count_pos_iff, hp _, Nat.zero_lt_one]
->>>>>>> d0df76bd
 
 /-- Hamiltonian paths are paths. -/
 lemma IsHamiltonian.isPath (hp : p.IsHamiltonian) : p.IsPath :=
@@ -59,11 +52,7 @@
   ⟨(·.mem_support), hp.isHamiltonian_of_mem⟩
 
 section
-<<<<<<< HEAD
-variable [Fintype α] [Fintype β]
-=======
 variable [Fintype α]
->>>>>>> d0df76bd
 
 /-- The support of a hamiltonian walk is the entire vertex set. -/
 lemma IsHamiltonian.support_toFinset (hp : p.IsHamiltonian) : p.support.toFinset = Finset.univ := by
@@ -78,11 +67,7 @@
 end
 
 /-- A hamiltonian cycle is a cycle that visits every vertex once. -/
-<<<<<<< HEAD
-structure IsHamiltonianCycle (p : G.Walk a a) extends p.IsCycle : Prop :=
-=======
 structure IsHamiltonianCycle (p : G.Walk a a) extends p.IsCycle : Prop where
->>>>>>> d0df76bd
   isHamiltonian_tail : p.tail.IsHamiltonian
 
 variable {p : G.Walk a a}
@@ -94,13 +79,7 @@
     (hp : p.IsHamiltonianCycle) : (p.map f).IsHamiltonianCycle where
   toIsCycle := hp.isCycle.map hf.injective
   isHamiltonian_tail := by
-<<<<<<< HEAD
-    simp only [IsHamiltonian, support_tail, support_map, ne_eq, List.map_eq_nil, support_ne_nil,
-      not_false_eq_true, List.count_tail, List.head_map, beq_iff_eq, hf.surjective.forall,
-      hf.injective, List.count_map_of_injective]
-=======
     simp only [IsHamiltonian, hf.surjective.forall]
->>>>>>> d0df76bd
     intro x
     rcases p with (_ | ⟨y, p⟩)
     · cases hp.ne_nil rfl
@@ -114,11 +93,7 @@
 
 lemma isHamiltonianCycle_iff_isCycle_and_support_count_tail_eq_one :
     p.IsHamiltonianCycle ↔ p.IsCycle ∧ ∀ a, (support p).tail.count a = 1 := by
-<<<<<<< HEAD
-  simp (config := { contextual := true }) [isHamiltonianCycle_isCycle_and_isHamiltonian_tail,
-=======
   simp +contextual [isHamiltonianCycle_isCycle_and_isHamiltonian_tail,
->>>>>>> d0df76bd
     IsHamiltonian, support_tail, IsCycle.not_nil, exists_prop]
 
 /-- A hamiltonian cycle visits every vertex. -/
