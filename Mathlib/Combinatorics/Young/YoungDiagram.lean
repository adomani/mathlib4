/-
Copyright (c) 2022 Jake Levinson. All rights reserved.
Released under Apache 2.0 license as described in the file LICENSE.
Authors: Jake Levinson
-/
import Mathlib.Order.UpperLower.Basic
import Mathlib.Data.Finset.Preimage

/-!
# Young diagrams

A Young diagram is a finite set of up-left justified boxes:

```text
□□□□□
□□□
□□□
□
```
This Young diagram corresponds to the [5, 3, 3, 1] partition of 12.

We represent it as a lower set in `ℕ × ℕ` in the product partial order. We write `(i, j) ∈ μ`
to say that `(i, j)` (in matrix coordinates) is in the Young diagram `μ`.

## Main definitions

- `YoungDiagram` : Young diagrams
- `YoungDiagram.card` : the number of cells in a Young diagram (its *cardinality*)
- `YoungDiagram.instDistribLatticeYoungDiagram` : a distributive lattice instance for Young diagrams
  ordered by containment, with `(⊥ : YoungDiagram)` the empty diagram.
- `YoungDiagram.row` and `YoungDiagram.rowLen`: rows of a Young diagram and their lengths
- `YoungDiagram.col` and `YoungDiagram.colLen`: columns of a Young diagram and their lengths

## Notation

In "English notation", a Young diagram is drawn so that (i1, j1) ≤ (i2, j2)
means (i1, j1) is weakly up-and-left of (i2, j2). This terminology is used
below, e.g. in `YoungDiagram.up_left_mem`.

## Tags

Young diagram

## References

<https://en.wikipedia.org/wiki/Young_tableau>

-/


open Function

/-- A Young diagram is a finite collection of cells on the `ℕ × ℕ` grid such that whenever
a cell is present, so are all the ones above and to the left of it. Like matrices, an `(i, j)` cell
is a cell in row `i` and column `j`, where rows are enumerated downward and columns rightward.

Young diagrams are modeled as finite sets in `ℕ × ℕ` that are lower sets with respect to the
standard order on products. -/
@[ext]
structure YoungDiagram where
  /-- A finite set which represents a finite collection of cells on the `ℕ × ℕ` grid. -/
  cells : Finset (ℕ × ℕ)
  /-- Cells are up-left justified, witnessed by the fact that `cells` is a lower set in `ℕ × ℕ`. -/
  isLowerSet : IsLowerSet (cells : Set (ℕ × ℕ))

namespace YoungDiagram

instance : SetLike YoungDiagram (ℕ × ℕ) where
<<<<<<< HEAD
  -- Porting note (#11215): TODO: figure out how to do this correctly
=======
  -- Porting note (https://github.com/leanprover-community/mathlib4/issues/11215): TODO: figure out how to do this correctly
>>>>>>> 3b9c3221
  coe y := y.cells
  coe_injective' μ ν h := by rwa [YoungDiagram.ext_iff, ← Finset.coe_inj]

@[simp]
theorem mem_cells {μ : YoungDiagram} (c : ℕ × ℕ) : c ∈ μ.cells ↔ c ∈ μ :=
  Iff.rfl

@[simp]
theorem mem_mk (c : ℕ × ℕ) (cells) (isLowerSet) :
    c ∈ YoungDiagram.mk cells isLowerSet ↔ c ∈ cells :=
  Iff.rfl

instance decidableMem (μ : YoungDiagram) : DecidablePred (· ∈ μ) :=
  inferInstanceAs (DecidablePred (· ∈ μ.cells))

/-- In "English notation", a Young diagram is drawn so that (i1, j1) ≤ (i2, j2)
    means (i1, j1) is weakly up-and-left of (i2, j2). -/
theorem up_left_mem (μ : YoungDiagram) {i1 i2 j1 j2 : ℕ} (hi : i1 ≤ i2) (hj : j1 ≤ j2)
    (hcell : (i2, j2) ∈ μ) : (i1, j1) ∈ μ :=
  μ.isLowerSet (Prod.mk_le_mk.mpr ⟨hi, hj⟩) hcell

section DistribLattice

@[simp]
theorem cells_subset_iff {μ ν : YoungDiagram} : μ.cells ⊆ ν.cells ↔ μ ≤ ν :=
  Iff.rfl

@[simp]
theorem cells_ssubset_iff {μ ν : YoungDiagram} : μ.cells ⊂ ν.cells ↔ μ < ν :=
  Iff.rfl

instance : Max YoungDiagram where
  max μ ν :=
    { cells := μ.cells ∪ ν.cells
      isLowerSet := by
        rw [Finset.coe_union]
        exact μ.isLowerSet.union ν.isLowerSet }

@[simp]
theorem cells_sup (μ ν : YoungDiagram) : (μ ⊔ ν).cells = μ.cells ∪ ν.cells :=
  rfl

@[simp, norm_cast]
theorem coe_sup (μ ν : YoungDiagram) : ↑(μ ⊔ ν) = (μ ∪ ν : Set (ℕ × ℕ)) :=
  Finset.coe_union _ _

@[simp]
theorem mem_sup {μ ν : YoungDiagram} {x : ℕ × ℕ} : x ∈ μ ⊔ ν ↔ x ∈ μ ∨ x ∈ ν :=
  Finset.mem_union

instance : Min YoungDiagram where
  min μ ν :=
    { cells := μ.cells ∩ ν.cells
      isLowerSet := by
        rw [Finset.coe_inter]
        exact μ.isLowerSet.inter ν.isLowerSet }

@[simp]
theorem cells_inf (μ ν : YoungDiagram) : (μ ⊓ ν).cells = μ.cells ∩ ν.cells :=
  rfl

@[simp, norm_cast]
theorem coe_inf (μ ν : YoungDiagram) : ↑(μ ⊓ ν) = (μ ∩ ν : Set (ℕ × ℕ)) :=
  Finset.coe_inter _ _

@[simp]
theorem mem_inf {μ ν : YoungDiagram} {x : ℕ × ℕ} : x ∈ μ ⊓ ν ↔ x ∈ μ ∧ x ∈ ν :=
  Finset.mem_inter

/-- The empty Young diagram is (⊥ : young_diagram). -/
instance : OrderBot YoungDiagram where
  bot :=
    { cells := ∅
      isLowerSet := by
        intros a b _ h
        simp only [Finset.coe_empty, Set.mem_empty_iff_false]
        simp only [Finset.coe_empty, Set.mem_empty_iff_false] at h }
  bot_le _ _ := by
    intro y
    simp only [mem_mk, Finset.not_mem_empty] at y

@[simp]
theorem cells_bot : (⊥ : YoungDiagram).cells = ∅ :=
  rfl

-- Porting note: removed `↑`, added `.cells` and changed proof
@[norm_cast]
theorem coe_bot : (⊥ : YoungDiagram).cells = (∅ : Set (ℕ × ℕ)) := by
  refine Set.eq_of_subset_of_subset ?_ ?_
  · intros x h
    simp? [mem_mk, Finset.coe_empty, Set.mem_empty_iff_false] at h says
      simp only [cells_bot, Finset.coe_empty, Set.mem_empty_iff_false] at h
  · simp only [cells_bot, Finset.coe_empty, Set.empty_subset]

@[simp]
theorem not_mem_bot (x : ℕ × ℕ) : x ∉ (⊥ : YoungDiagram) :=
  Finset.not_mem_empty x

instance : Inhabited YoungDiagram :=
  ⟨⊥⟩

instance : DistribLattice YoungDiagram :=
  Function.Injective.distribLattice YoungDiagram.cells (fun μ ν h => by rwa [YoungDiagram.ext_iff])
    (fun _ _ => rfl) fun _ _ => rfl

end DistribLattice

/-- Cardinality of a Young diagram -/
protected abbrev card (μ : YoungDiagram) : ℕ :=
  μ.cells.card

section Transpose

/-- The `transpose` of a Young diagram is obtained by swapping i's with j's. -/
def transpose (μ : YoungDiagram) : YoungDiagram where
  cells := (Equiv.prodComm _ _).finsetCongr μ.cells
  isLowerSet _ _ h := by
    simp only [Finset.mem_coe, Equiv.finsetCongr_apply, Finset.mem_map_equiv]
    intro hcell
    apply μ.isLowerSet _ hcell
    simp [h]

@[simp]
theorem mem_transpose {μ : YoungDiagram} {c : ℕ × ℕ} : c ∈ μ.transpose ↔ c.swap ∈ μ := by
  simp [transpose]

@[simp]
theorem transpose_transpose (μ : YoungDiagram) : μ.transpose.transpose = μ := by
  ext x
  simp

theorem transpose_eq_iff_eq_transpose {μ ν : YoungDiagram} : μ.transpose = ν ↔ μ = ν.transpose := by
  constructor <;>
    · rintro rfl
      simp

@[simp]
theorem transpose_eq_iff {μ ν : YoungDiagram} : μ.transpose = ν.transpose ↔ μ = ν := by
  rw [transpose_eq_iff_eq_transpose]
  simp

-- This is effectively both directions of `transpose_le_iff` below.
protected theorem le_of_transpose_le {μ ν : YoungDiagram} (h_le : μ.transpose ≤ ν) :
    μ ≤ ν.transpose := fun c hc => by
  simp only [mem_cells, mem_transpose]
  apply h_le
  simpa

@[simp]
theorem transpose_le_iff {μ ν : YoungDiagram} : μ.transpose ≤ ν.transpose ↔ μ ≤ ν :=
  ⟨fun h => by
    convert YoungDiagram.le_of_transpose_le h
    simp, fun h => by
    rw [← transpose_transpose μ] at h
    exact YoungDiagram.le_of_transpose_le h ⟩

@[mono]
protected theorem transpose_mono {μ ν : YoungDiagram} (h_le : μ ≤ ν) : μ.transpose ≤ ν.transpose :=
  transpose_le_iff.mpr h_le

/-- Transposing Young diagrams is an `OrderIso`. -/
@[simps]
def transposeOrderIso : YoungDiagram ≃o YoungDiagram :=
  ⟨⟨transpose, transpose, fun _ => by simp, fun _ => by simp⟩, by simp⟩

end Transpose

section Rows

/-! ### Rows and row lengths of Young diagrams.

This section defines `μ.row` and `μ.rowLen`, with the following API:
      1.  `(i, j) ∈ μ ↔ j < μ.rowLen i`
      2.  `μ.row i = {i} ×ˢ (Finset.range (μ.rowLen i))`
      3.  `μ.rowLen i = (μ.row i).card`
      4.  `∀ {i1 i2}, i1 ≤ i2 → μ.rowLen i2 ≤ μ.rowLen i1`

Note: #3 is not convenient for defining `μ.rowLen`; instead, `μ.rowLen` is defined
as the smallest `j` such that `(i, j) ∉ μ`. -/


/-- The `i`-th row of a Young diagram consists of the cells whose first coordinate is `i`. -/
def row (μ : YoungDiagram) (i : ℕ) : Finset (ℕ × ℕ) :=
  μ.cells.filter fun c => c.fst = i

theorem mem_row_iff {μ : YoungDiagram} {i : ℕ} {c : ℕ × ℕ} : c ∈ μ.row i ↔ c ∈ μ ∧ c.fst = i := by
  simp [row]

theorem mk_mem_row_iff {μ : YoungDiagram} {i j : ℕ} : (i, j) ∈ μ.row i ↔ (i, j) ∈ μ := by simp [row]

protected theorem exists_not_mem_row (μ : YoungDiagram) (i : ℕ) : ∃ j, (i, j) ∉ μ := by
  obtain ⟨j, hj⟩ :=
    Infinite.exists_not_mem_finset
      (μ.cells.preimage (Prod.mk i) fun _ _ _ _ h => by
        cases h
        rfl)
  rw [Finset.mem_preimage] at hj
  exact ⟨j, hj⟩

/-- Length of a row of a Young diagram -/
def rowLen (μ : YoungDiagram) (i : ℕ) : ℕ :=
  Nat.find <| μ.exists_not_mem_row i

theorem mem_iff_lt_rowLen {μ : YoungDiagram} {i j : ℕ} : (i, j) ∈ μ ↔ j < μ.rowLen i := by
  rw [rowLen, Nat.lt_find_iff]
  push_neg
  exact ⟨fun h _ hmj => μ.up_left_mem (by rfl) hmj h, fun h => h _ (by rfl)⟩

theorem row_eq_prod {μ : YoungDiagram} {i : ℕ} : μ.row i = {i} ×ˢ Finset.range (μ.rowLen i) := by
  ext ⟨a, b⟩
  simp only [Finset.mem_product, Finset.mem_singleton, Finset.mem_range, mem_row_iff,
    mem_iff_lt_rowLen, and_comm, and_congr_right_iff]
  rintro rfl
  rfl

theorem rowLen_eq_card (μ : YoungDiagram) {i : ℕ} : μ.rowLen i = (μ.row i).card := by
  simp [row_eq_prod]

@[mono]
theorem rowLen_anti (μ : YoungDiagram) (i1 i2 : ℕ) (hi : i1 ≤ i2) : μ.rowLen i2 ≤ μ.rowLen i1 := by
  by_contra! h_lt
  rw [← lt_self_iff_false (μ.rowLen i1)]
  rw [← mem_iff_lt_rowLen] at h_lt ⊢
  exact μ.up_left_mem hi (by rfl) h_lt

end Rows

section Columns

/-! ### Columns and column lengths of Young diagrams.

This section has an identical API to the rows section. -/


/-- The `j`-th column of a Young diagram consists of the cells whose second coordinate is `j`. -/
def col (μ : YoungDiagram) (j : ℕ) : Finset (ℕ × ℕ) :=
  μ.cells.filter fun c => c.snd = j

theorem mem_col_iff {μ : YoungDiagram} {j : ℕ} {c : ℕ × ℕ} : c ∈ μ.col j ↔ c ∈ μ ∧ c.snd = j := by
  simp [col]

theorem mk_mem_col_iff {μ : YoungDiagram} {i j : ℕ} : (i, j) ∈ μ.col j ↔ (i, j) ∈ μ := by simp [col]

protected theorem exists_not_mem_col (μ : YoungDiagram) (j : ℕ) : ∃ i, (i, j) ∉ μ.cells := by
  convert μ.transpose.exists_not_mem_row j using 1
  simp

/-- Length of a column of a Young diagram -/
def colLen (μ : YoungDiagram) (j : ℕ) : ℕ :=
  Nat.find <| μ.exists_not_mem_col j

@[simp]
theorem colLen_transpose (μ : YoungDiagram) (j : ℕ) : μ.transpose.colLen j = μ.rowLen j := by
  simp [rowLen, colLen]

@[simp]
theorem rowLen_transpose (μ : YoungDiagram) (i : ℕ) : μ.transpose.rowLen i = μ.colLen i := by
  simp [rowLen, colLen]

theorem mem_iff_lt_colLen {μ : YoungDiagram} {i j : ℕ} : (i, j) ∈ μ ↔ i < μ.colLen j := by
  rw [← rowLen_transpose, ← mem_iff_lt_rowLen]
  simp

theorem col_eq_prod {μ : YoungDiagram} {j : ℕ} : μ.col j = Finset.range (μ.colLen j) ×ˢ {j} := by
  ext ⟨a, b⟩
  simp only [Finset.mem_product, Finset.mem_singleton, Finset.mem_range, mem_col_iff,
    mem_iff_lt_colLen, and_comm, and_congr_right_iff]
  rintro rfl
  rfl

theorem colLen_eq_card (μ : YoungDiagram) {j : ℕ} : μ.colLen j = (μ.col j).card := by
  simp [col_eq_prod]

@[mono]
theorem colLen_anti (μ : YoungDiagram) (j1 j2 : ℕ) (hj : j1 ≤ j2) : μ.colLen j2 ≤ μ.colLen j1 := by
  convert μ.transpose.rowLen_anti j1 j2 hj using 1 <;> simp

end Columns

section RowLens

/-! ### The list of row lengths of a Young diagram

This section defines `μ.rowLens : List ℕ`, the list of row lengths of a Young diagram `μ`.
  1. `YoungDiagram.rowLens_sorted` : It is weakly decreasing (`List.Sorted (· ≥ ·)`).
  2. `YoungDiagram.rowLens_pos` : It is strictly positive.

-/


/-- List of row lengths of a Young diagram -/
def rowLens (μ : YoungDiagram) : List ℕ :=
  (List.range <| μ.colLen 0).map μ.rowLen

@[simp]
theorem get_rowLens {μ : YoungDiagram} {i : Nat} {h : i < μ.rowLens.length} :
    μ.rowLens[i] = μ.rowLen i := by simp only [rowLens, List.getElem_range, List.getElem_map]

@[simp]
theorem length_rowLens {μ : YoungDiagram} : μ.rowLens.length = μ.colLen 0 := by
  simp only [rowLens, List.length_map, List.length_range]

theorem rowLens_sorted (μ : YoungDiagram) : μ.rowLens.Sorted (· ≥ ·) :=
  (List.pairwise_le_range _).map _ μ.rowLen_anti

theorem pos_of_mem_rowLens (μ : YoungDiagram) (x : ℕ) (hx : x ∈ μ.rowLens) : 0 < x := by
  rw [rowLens, List.mem_map] at hx
  obtain ⟨i, hi, rfl : μ.rowLen i = x⟩ := hx
  rwa [List.mem_range, ← mem_iff_lt_colLen, mem_iff_lt_rowLen] at hi

end RowLens

section EquivListRowLens

/-! ### Equivalence between Young diagrams and lists of natural numbers

This section defines the equivalence between Young diagrams `μ` and weakly decreasing lists `w`
of positive natural numbers, corresponding to row lengths of the diagram:
  `YoungDiagram.equivListRowLens :`
  `YoungDiagram ≃ {w : List ℕ // w.Sorted (· ≥ ·) ∧ ∀ x ∈ w, 0 < x}`

The two directions are `YoungDiagram.rowLens` (defined above) and `YoungDiagram.ofRowLens`.

-/


/-- The cells making up a `YoungDiagram` from a list of row lengths -/
protected def cellsOfRowLens : List ℕ → Finset (ℕ × ℕ)
  | [] => ∅
  | w::ws =>
    ({0} : Finset ℕ) ×ˢ Finset.range w ∪
      (YoungDiagram.cellsOfRowLens ws).map
        (Embedding.prodMap ⟨_, Nat.succ_injective⟩ (Embedding.refl ℕ))

protected theorem mem_cellsOfRowLens {w : List ℕ} {c : ℕ × ℕ} :
    c ∈ YoungDiagram.cellsOfRowLens w ↔ ∃ h : c.fst < w.length, c.snd < w[c.fst] := by
  induction' w with w_hd w_tl w_ih generalizing c <;> rw [YoungDiagram.cellsOfRowLens]
  · simp [YoungDiagram.cellsOfRowLens]
  · rcases c with ⟨⟨_, _⟩, _⟩
    · simp
    -- Porting note: was `simpa`
    · simp [w_ih, -Finset.singleton_product, Nat.succ_lt_succ_iff]

/-- Young diagram from a sorted list -/
def ofRowLens (w : List ℕ) (hw : w.Sorted (· ≥ ·)) : YoungDiagram where
  cells := YoungDiagram.cellsOfRowLens w
  isLowerSet := by
    rintro ⟨i2, j2⟩ ⟨i1, j1⟩ ⟨hi : i1 ≤ i2, hj : j1 ≤ j2⟩ hcell
    rw [Finset.mem_coe, YoungDiagram.mem_cellsOfRowLens] at hcell ⊢
    obtain ⟨h1, h2⟩ := hcell
    refine ⟨hi.trans_lt h1, ?_⟩
    calc
      j1 ≤ j2 := hj
      _ < w[i2]  := h2
      _ ≤ w[i1] := by
        obtain rfl | h := eq_or_lt_of_le hi
        · rfl
        · exact List.pairwise_iff_get.mp hw _ _ h

theorem mem_ofRowLens {w : List ℕ} {hw : w.Sorted (· ≥ ·)} {c : ℕ × ℕ} :
    c ∈ ofRowLens w hw ↔ ∃ h : c.fst < w.length, c.snd < w[c.fst] :=
  YoungDiagram.mem_cellsOfRowLens

/-- The number of rows in `ofRowLens w hw` is the length of `w` -/
theorem rowLens_length_ofRowLens {w : List ℕ} {hw : w.Sorted (· ≥ ·)} (hpos : ∀ x ∈ w, 0 < x) :
    (ofRowLens w hw).rowLens.length = w.length := by
  simp only [length_rowLens, colLen, Nat.find_eq_iff, mem_cells, mem_ofRowLens,
    lt_self_iff_false, IsEmpty.exists_iff, Classical.not_not]
  exact ⟨not_false, fun n hn => ⟨hn, hpos _ (List.getElem_mem hn)⟩⟩

/-- The length of the `i`th row in `ofRowLens w hw` is the `i`th entry of `w` -/
theorem rowLen_ofRowLens {w : List ℕ} {hw : w.Sorted (· ≥ ·)} (i : Fin w.length) :
    (ofRowLens w hw).rowLen i = w[i] := by
  simp [rowLen, Nat.find_eq_iff, mem_ofRowLens]

/-- The left_inv direction of the equivalence -/
theorem ofRowLens_to_rowLens_eq_self {μ : YoungDiagram} : ofRowLens _ (rowLens_sorted μ) = μ := by
  ext ⟨i, j⟩
  simp only [mem_cells, mem_ofRowLens, length_rowLens, get_rowLens]
  simpa [← mem_iff_lt_colLen, mem_iff_lt_rowLen] using j.zero_le.trans_lt

/-- The right_inv direction of the equivalence -/
theorem rowLens_ofRowLens_eq_self {w : List ℕ} {hw : w.Sorted (· ≥ ·)} (hpos : ∀ x ∈ w, 0 < x) :
    (ofRowLens w hw).rowLens = w :=
  List.ext_get (rowLens_length_ofRowLens hpos) fun i h₁ h₂ =>
    (get_rowLens (h := h₁)).trans <| rowLen_ofRowLens ⟨i, h₂⟩

/-- Equivalence between Young diagrams and weakly decreasing lists of positive natural numbers.
A Young diagram `μ` is equivalent to a list of row lengths. -/
@[simps]
def equivListRowLens : YoungDiagram ≃ { w : List ℕ // w.Sorted (· ≥ ·) ∧ ∀ x ∈ w, 0 < x } where
  toFun μ := ⟨μ.rowLens, μ.rowLens_sorted, μ.pos_of_mem_rowLens⟩
  invFun ww := ofRowLens ww.1 ww.2.1
  left_inv _ := ofRowLens_to_rowLens_eq_self
  right_inv := fun ⟨_, hw⟩ => Subtype.mk_eq_mk.mpr (rowLens_ofRowLens_eq_self hw.2)

end EquivListRowLens

end YoungDiagram<|MERGE_RESOLUTION|>--- conflicted
+++ resolved
@@ -66,11 +66,7 @@
 namespace YoungDiagram
 
 instance : SetLike YoungDiagram (ℕ × ℕ) where
-<<<<<<< HEAD
-  -- Porting note (#11215): TODO: figure out how to do this correctly
-=======
   -- Porting note (https://github.com/leanprover-community/mathlib4/issues/11215): TODO: figure out how to do this correctly
->>>>>>> 3b9c3221
   coe y := y.cells
   coe_injective' μ ν h := by rwa [YoungDiagram.ext_iff, ← Finset.coe_inj]
 
