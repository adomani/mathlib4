/-
Copyright (c) 2018 Scott Morrison. All rights reserved.
Released under Apache 2.0 license as described in the file LICENSE.
Authors: Scott Morrison, Markus Himmel, Bhavik Mehta, Andrew Yang, Emily Riehl, Calle Sönne
-/
import Mathlib.CategoryTheory.Limits.Shapes.Pullback.Cospan

#align_import category_theory.limits.shapes.pullbacks from "leanprover-community/mathlib"@"7316286ff2942aa14e540add9058c6b0aa1c8070"

/-!
# PullbackCone

This file provides API for interacting with cones (resp. cocones) in the case of pullbacks
(resp. pushouts).

# Main definitions

* `PullbackCone f g`: Given morphisms `f : X ⟶ Z` and `g : Y ⟶ Z`, a term `t : PullbackCone f g`
provides the data of a cone pictured as follows
```
t.pt ---t.snd---> Y
  |               |
 t.fst            g
  |               |
  v               v
  X -----f------> Z
```
The type `PullbackCone f g` is implemented as an abbrevation for `Cone (cospan f g)`, so general
results about cones are also available for `PullbackCone f g`.

* `PushoutCone f g`: Given morphisms `f : X ⟶ Y` and `g : X ⟶ Z`, a term `t : PushoutCone f g`
provides the data of a cocone pictured as follows
```
  X -----f------> Y
  |               |
  g               t.inr
  |               |
  v               v
  Z ---t.inl---> t.pt
```
Similar to `PullbackCone`, `PushoutCone f g` is implemented as an abbreviation for
`Cocone (span f g)`, so general results about cocones are also available for `PushoutCone f g`.

## API
We summarize the most important parts of the API for pullback cones here. The dual notions for
pushout cones is also available in this file.

Various ways of constructing pullback cones:
* `PullbackCone.mk` constructs a term of `PullbackCone f g` given morphisms `fst` and `snd` such
  that `fst ≫ f = snd ≫ g`.
* `PullbackCone.flip` is the `PullbackCone` obtained by flipping `fst` and `snd`.

Interaction with `IsLimit`:
* `PullbackCone.isLimitAux` and `PullbackCone.isLimitAux'` provide two convenient ways to show that
  a given `PullbackCone` is a limit cone.
* `PullbackCone.isLimit.mk` provides a convenient way to show that a `PullbackCone` constructed using
  `PullbackCone.mk` is a limit cone.
* `PullbackCone.IsLimit.lift` and `PullbackCone.IsLimit.lift'` provides convenient ways for
  constructing the morphisms to the point of a limit `PullbackCone` from the universal property.
* `PullbackCone.IsLimit.hom_ext` provides a convenient way to show that two morphisms to the point
  of a limit `PullbackCone` are equal.

## References
* [Stacks: Fibre products](https://stacks.math.columbia.edu/tag/001U)
* [Stacks: Pushouts](https://stacks.math.columbia.edu/tag/0025)
-/

noncomputable section

open CategoryTheory

universe w v₁ v₂ v u u₂

namespace CategoryTheory.Limits

open WalkingSpan.Hom WalkingCospan.Hom WidePullbackShape.Hom WidePushoutShape.Hom

variable {C : Type u} [Category.{v} C] {W X Y Z : C}

/-- A pullback cone is just a cone on the cospan formed by two morphisms `f : X ⟶ Z` and
    `g : Y ⟶ Z`. -/
abbrev PullbackCone (f : X ⟶ Z) (g : Y ⟶ Z) :=
  Cone (cospan f g)
#align category_theory.limits.pullback_cone CategoryTheory.Limits.PullbackCone

namespace PullbackCone

variable {f : X ⟶ Z} {g : Y ⟶ Z}

/-- The first projection of a pullback cone. -/
abbrev fst (t : PullbackCone f g) : t.pt ⟶ X :=
  t.π.app WalkingCospan.left
#align category_theory.limits.pullback_cone.fst CategoryTheory.Limits.PullbackCone.fst

/-- The second projection of a pullback cone. -/
abbrev snd (t : PullbackCone f g) : t.pt ⟶ Y :=
  t.π.app WalkingCospan.right
#align category_theory.limits.pullback_cone.snd CategoryTheory.Limits.PullbackCone.snd

@[simp]
theorem π_app_left (c : PullbackCone f g) : c.π.app WalkingCospan.left = c.fst := rfl
#align category_theory.limits.pullback_cone.π_app_left CategoryTheory.Limits.PullbackCone.π_app_left

@[simp]
theorem π_app_right (c : PullbackCone f g) : c.π.app WalkingCospan.right = c.snd := rfl
#align category_theory.limits.pullback_cone.π_app_right CategoryTheory.Limits.PullbackCone.π_app_right

@[simp]
theorem condition_one (t : PullbackCone f g) : t.π.app WalkingCospan.one = t.fst ≫ f := by
  have w := t.π.naturality WalkingCospan.Hom.inl
  dsimp at w; simpa using w
#align category_theory.limits.pullback_cone.condition_one CategoryTheory.Limits.PullbackCone.condition_one

/-- A pullback cone on `f` and `g` is determined by morphisms `fst : W ⟶ X` and `snd : W ⟶ Y`
    such that `fst ≫ f = snd ≫ g`. -/
@[simps]
def mk {W : C} (fst : W ⟶ X) (snd : W ⟶ Y) (eq : fst ≫ f = snd ≫ g) : PullbackCone f g where
  pt := W
  π := { app := fun j => Option.casesOn j (fst ≫ f) fun j' => WalkingPair.casesOn j' fst snd
         naturality := by rintro (⟨⟩ | ⟨⟨⟩⟩) (⟨⟩ | ⟨⟨⟩⟩) j <;> cases j <;> dsimp <;> simp [eq] }
#align category_theory.limits.pullback_cone.mk CategoryTheory.Limits.PullbackCone.mk

@[simp]
theorem mk_π_app_left {W : C} (fst : W ⟶ X) (snd : W ⟶ Y) (eq : fst ≫ f = snd ≫ g) :
    (mk fst snd eq).π.app WalkingCospan.left = fst := rfl
#align category_theory.limits.pullback_cone.mk_π_app_left CategoryTheory.Limits.PullbackCone.mk_π_app_left

@[simp]
theorem mk_π_app_right {W : C} (fst : W ⟶ X) (snd : W ⟶ Y) (eq : fst ≫ f = snd ≫ g) :
    (mk fst snd eq).π.app WalkingCospan.right = snd := rfl
#align category_theory.limits.pullback_cone.mk_π_app_right CategoryTheory.Limits.PullbackCone.mk_π_app_right

@[simp]
theorem mk_π_app_one {W : C} (fst : W ⟶ X) (snd : W ⟶ Y) (eq : fst ≫ f = snd ≫ g) :
    (mk fst snd eq).π.app WalkingCospan.one = fst ≫ f := rfl
#align category_theory.limits.pullback_cone.mk_π_app_one CategoryTheory.Limits.PullbackCone.mk_π_app_one

@[simp]
theorem mk_fst {W : C} (fst : W ⟶ X) (snd : W ⟶ Y) (eq : fst ≫ f = snd ≫ g) :
    (mk fst snd eq).fst = fst := rfl
#align category_theory.limits.pullback_cone.mk_fst CategoryTheory.Limits.PullbackCone.mk_fst

@[simp]
theorem mk_snd {W : C} (fst : W ⟶ X) (snd : W ⟶ Y) (eq : fst ≫ f = snd ≫ g) :
    (mk fst snd eq).snd = snd := rfl
#align category_theory.limits.pullback_cone.mk_snd CategoryTheory.Limits.PullbackCone.mk_snd

@[reassoc]
theorem condition (t : PullbackCone f g) : fst t ≫ f = snd t ≫ g :=
  (t.w inl).trans (t.w inr).symm
#align category_theory.limits.pullback_cone.condition CategoryTheory.Limits.PullbackCone.condition

/-- To check whether two morphisms are equalized by the maps of a pullback cone, it suffices to
check it for `fst t` and `snd t` -/
theorem equalizer_ext (t : PullbackCone f g) {W : C} {k l : W ⟶ t.pt} (h₀ : k ≫ fst t = l ≫ fst t)
    (h₁ : k ≫ snd t = l ≫ snd t) : ∀ j : WalkingCospan, k ≫ t.π.app j = l ≫ t.π.app j
  | some WalkingPair.left => h₀
  | some WalkingPair.right => h₁
  | none => by rw [← t.w inl, reassoc_of% h₀]
#align category_theory.limits.pullback_cone.equalizer_ext CategoryTheory.Limits.PullbackCone.equalizer_ext

/-- To construct an isomorphism of pullback cones, it suffices to construct an isomorphism
of the cone points and check it commutes with `fst` and `snd`. -/
def ext {s t : PullbackCone f g} (i : s.pt ≅ t.pt) (w₁ : s.fst = i.hom ≫ t.fst := by aesop_cat)
    (w₂ : s.snd = i.hom ≫ t.snd := by aesop_cat) : s ≅ t :=
  WalkingCospan.ext i w₁ w₂
#align category_theory.limits.pullback_cone.ext CategoryTheory.Limits.PullbackCone.ext

/-- The natural isomorphism between a pullback cone and the corresponding pullback cone
reconstructed using `PullbackCone.mk`. -/
@[simps!]
<<<<<<< HEAD
def isoMkSelf (t : PullbackCone f g) : mk t.fst t.snd t.condition ≅ t :=
  PullbackCone.ext (Iso.refl _) (by simp) (by simp)
=======
def eta (t : PullbackCone f g) : t ≅ mk t.fst t.snd t.condition :=
  PullbackCone.ext (Iso.refl _)
>>>>>>> 9c8f4234

/-- This is a slightly more convenient method to verify that a pullback cone is a limit cone. It
    only asks for a proof of facts that carry any mathematical content -/
def isLimitAux (t : PullbackCone f g) (lift : ∀ s : PullbackCone f g, s.pt ⟶ t.pt)
    (fac_left : ∀ s : PullbackCone f g, lift s ≫ t.fst = s.fst)
    (fac_right : ∀ s : PullbackCone f g, lift s ≫ t.snd = s.snd)
    (uniq : ∀ (s : PullbackCone f g) (m : s.pt ⟶ t.pt)
      (_ : ∀ j : WalkingCospan, m ≫ t.π.app j = s.π.app j), m = lift s) : IsLimit t :=
  { lift
    fac := fun s j => Option.casesOn j (by
        rw [← s.w inl, ← t.w inl, ← Category.assoc]
        congr
        exact fac_left s)
      fun j' => WalkingPair.casesOn j' (fac_left s) (fac_right s)
    uniq := uniq }
#align category_theory.limits.pullback_cone.is_limit_aux CategoryTheory.Limits.PullbackCone.isLimitAux

/-- This is another convenient method to verify that a pullback cone is a limit cone. It
    only asks for a proof of facts that carry any mathematical content, and allows access to the
    same `s` for all parts. -/
def isLimitAux' (t : PullbackCone f g)
    (create :
      ∀ s : PullbackCone f g,
        { l //
          l ≫ t.fst = s.fst ∧
            l ≫ t.snd = s.snd ∧ ∀ {m}, m ≫ t.fst = s.fst → m ≫ t.snd = s.snd → m = l }) :
    Limits.IsLimit t :=
  PullbackCone.isLimitAux t (fun s => (create s).1) (fun s => (create s).2.1)
    (fun s => (create s).2.2.1) fun s _ w =>
    (create s).2.2.2 (w WalkingCospan.left) (w WalkingCospan.right)
#align category_theory.limits.pullback_cone.is_limit_aux' CategoryTheory.Limits.PullbackCone.isLimitAux'

/-- This is a more convenient formulation to show that a `PullbackCone` constructed using
`PullbackCone.mk` is a limit cone.
-/
def IsLimit.mk {W : C} {fst : W ⟶ X} {snd : W ⟶ Y} (eq : fst ≫ f = snd ≫ g)
    (lift : ∀ s : PullbackCone f g, s.pt ⟶ W)
    (fac_left : ∀ s : PullbackCone f g, lift s ≫ fst = s.fst)
    (fac_right : ∀ s : PullbackCone f g, lift s ≫ snd = s.snd)
    (uniq :
      ∀ (s : PullbackCone f g) (m : s.pt ⟶ W) (_ : m ≫ fst = s.fst) (_ : m ≫ snd = s.snd),
        m = lift s) :
    IsLimit (mk fst snd eq) :=
  isLimitAux _ lift fac_left fac_right fun s m w =>
    uniq s m (w WalkingCospan.left) (w WalkingCospan.right)
#align category_theory.limits.pullback_cone.is_limit.mk CategoryTheory.Limits.PullbackCone.IsLimit.mk

theorem IsLimit.hom_ext {t : PullbackCone f g} (ht : IsLimit t) {W : C} {k l : W ⟶ t.pt}
    (h₀ : k ≫ fst t = l ≫ fst t) (h₁ : k ≫ snd t = l ≫ snd t) : k = l :=
  ht.hom_ext <| equalizer_ext _ h₀ h₁
#align category_theory.limits.pullback_cone.is_limit.hom_ext CategoryTheory.Limits.PullbackCone.IsLimit.hom_ext

-- Porting note: `IsLimit.lift` and the two following simp lemmas were introduced to ease the port
/-- If `t` is a limit pullback cone over `f` and `g` and `h : W ⟶ X` and `k : W ⟶ Y` are such that
    `h ≫ f = k ≫ g`, then we get `l : W ⟶ t.pt`, which satisfies `l ≫ fst t = h`
    and `l ≫ snd t = k`, see `IsLimit.lift_fst` and `IsLimit.lift_snd`. -/
def IsLimit.lift {t : PullbackCone f g} (ht : IsLimit t) {W : C} (h : W ⟶ X) (k : W ⟶ Y)
    (w : h ≫ f = k ≫ g) : W ⟶ t.pt :=
  ht.lift <| PullbackCone.mk _ _ w

@[reassoc (attr := simp)]
lemma IsLimit.lift_fst {t : PullbackCone f g} (ht : IsLimit t) {W : C} (h : W ⟶ X) (k : W ⟶ Y)
    (w : h ≫ f = k ≫ g) : IsLimit.lift ht h k w ≫ fst t = h := ht.fac _ _

@[reassoc (attr := simp)]
lemma IsLimit.lift_snd {t : PullbackCone f g} (ht : IsLimit t) {W : C} (h : W ⟶ X) (k : W ⟶ Y)
    (w : h ≫ f = k ≫ g) : IsLimit.lift ht h k w ≫ snd t = k := ht.fac _ _

/-- If `t` is a limit pullback cone over `f` and `g` and `h : W ⟶ X` and `k : W ⟶ Y` are such that
    `h ≫ f = k ≫ g`, then we have `l : W ⟶ t.pt` satisfying `l ≫ fst t = h` and `l ≫ snd t = k`.
    -/
def IsLimit.lift' {t : PullbackCone f g} (ht : IsLimit t) {W : C} (h : W ⟶ X) (k : W ⟶ Y)
    (w : h ≫ f = k ≫ g) : { l : W ⟶ t.pt // l ≫ fst t = h ∧ l ≫ snd t = k } :=
  ⟨IsLimit.lift ht h k w, by simp⟩
#align category_theory.limits.pullback_cone.is_limit.lift' CategoryTheory.Limits.PullbackCone.IsLimit.lift'

/-- The pullback cone reconstructed using `PullbackCone.mk` from a pullback cone that is a
limit, is also a limit. -/
def mkSelfIsLimit {t : PullbackCone f g} (ht : IsLimit t) : IsLimit (mk t.fst t.snd t.condition) :=
<<<<<<< HEAD
  IsLimit.ofIsoLimit ht (isoMkSelf t).symm
=======
  IsLimit.ofIsoLimit ht (eta t)
>>>>>>> 9c8f4234

section Flip

variable (t : PullbackCone f g)

/-- The pullback cone obtained by flipping `fst` and `snd`. -/
def flip : PullbackCone g f := PullbackCone.mk _ _ t.condition.symm

@[simp] lemma flip_pt : t.flip.pt = t.pt := rfl
@[simp] lemma flip_fst : t.flip.fst = t.snd := rfl
@[simp] lemma flip_snd : t.flip.snd = t.fst := rfl

/-- Flipping a pullback cone twice gives an isomorphic cone. -/
def flipFlipIso : t.flip.flip ≅ t := PullbackCone.ext (Iso.refl _) (by simp) (by simp)

variable {t}

/-- The flip of a pullback square is a pullback square. -/
def flipIsLimit (ht : IsLimit t) : IsLimit t.flip :=
  IsLimit.mk _ (fun s => ht.lift s.flip) (by simp) (by simp) (fun s m h₁ h₂ => by
    apply IsLimit.hom_ext ht <;> simp [h₁, h₂])

/-- A square is a pullback square if its flip is. -/
def isLimitOfFlip (ht : IsLimit t.flip) : IsLimit t :=
  IsLimit.ofIsoLimit (flipIsLimit ht) t.flipFlipIso
#align category_theory.limits.pullback_cone.flip_is_limit CategoryTheory.Limits.PullbackCone.isLimitOfFlip

end Flip

end PullbackCone

/-- This is a helper construction that can be useful when verifying that a category has all
    pullbacks. Given `F : WalkingCospan ⥤ C`, which is really the same as
    `cospan (F.map inl) (F.map inr)`, and a pullback cone on `F.map inl` and `F.map inr`, we
    get a cone on `F`.

    If you're thinking about using this, have a look at `hasPullbacks_of_hasLimit_cospan`,
    which you may find to be an easier way of achieving your goal. -/
@[simps]
def Cone.ofPullbackCone {F : WalkingCospan ⥤ C} (t : PullbackCone (F.map inl) (F.map inr)) :
    Cone F where
  pt := t.pt
  π := t.π ≫ (diagramIsoCospan F).inv
#align category_theory.limits.cone.of_pullback_cone CategoryTheory.Limits.Cone.ofPullbackCone

/-- Given `F : WalkingCospan ⥤ C`, which is really the same as `cospan (F.map inl) (F.map inr)`,
    and a cone on `F`, we get a pullback cone on `F.map inl` and `F.map inr`. -/
@[simps]
def PullbackCone.ofCone {F : WalkingCospan ⥤ C} (t : Cone F) :
    PullbackCone (F.map inl) (F.map inr) where
  pt := t.pt
  π := t.π ≫ (diagramIsoCospan F).hom
#align category_theory.limits.pullback_cone.of_cone CategoryTheory.Limits.PullbackCone.ofCone

/-- A diagram `WalkingCospan ⥤ C` is isomorphic to some `PullbackCone.mk` after
composing with `diagramIsoCospan`. -/
@[simps!]
def PullbackCone.isoMk {F : WalkingCospan ⥤ C} (t : Cone F) :
    (Cones.postcompose (diagramIsoCospan.{v} _).hom).obj t ≅
      PullbackCone.mk (t.π.app WalkingCospan.left) (t.π.app WalkingCospan.right)
        ((t.π.naturality inl).symm.trans (t.π.naturality inr : _)) :=
  Cones.ext (Iso.refl _) <| by
    rintro (_ | (_ | _)) <;>
      · dsimp
        simp
#align category_theory.limits.pullback_cone.iso_mk CategoryTheory.Limits.PullbackCone.isoMk

/-- A pushout cocone is just a cocone on the span formed by two morphisms `f : X ⟶ Y` and
    `g : X ⟶ Z`. -/
abbrev PushoutCocone (f : X ⟶ Y) (g : X ⟶ Z) :=
  Cocone (span f g)
#align category_theory.limits.pushout_cocone CategoryTheory.Limits.PushoutCocone

namespace PushoutCocone

variable {f : X ⟶ Y} {g : X ⟶ Z}

/-- The first inclusion of a pushout cocone. -/
abbrev inl (t : PushoutCocone f g) : Y ⟶ t.pt :=
  t.ι.app WalkingSpan.left
#align category_theory.limits.pushout_cocone.inl CategoryTheory.Limits.PushoutCocone.inl

/-- The second inclusion of a pushout cocone. -/
abbrev inr (t : PushoutCocone f g) : Z ⟶ t.pt :=
  t.ι.app WalkingSpan.right
#align category_theory.limits.pushout_cocone.inr CategoryTheory.Limits.PushoutCocone.inr

@[simp]
theorem ι_app_left (c : PushoutCocone f g) : c.ι.app WalkingSpan.left = c.inl := rfl
#align category_theory.limits.pushout_cocone.ι_app_left CategoryTheory.Limits.PushoutCocone.ι_app_left

@[simp]
theorem ι_app_right (c : PushoutCocone f g) : c.ι.app WalkingSpan.right = c.inr := rfl
#align category_theory.limits.pushout_cocone.ι_app_right CategoryTheory.Limits.PushoutCocone.ι_app_right

@[simp]
theorem condition_zero (t : PushoutCocone f g) : t.ι.app WalkingSpan.zero = f ≫ t.inl := by
  have w := t.ι.naturality WalkingSpan.Hom.fst
  dsimp at w; simpa using w.symm
#align category_theory.limits.pushout_cocone.condition_zero CategoryTheory.Limits.PushoutCocone.condition_zero

/-- A pushout cocone on `f` and `g` is determined by morphisms `inl : Y ⟶ W` and `inr : Z ⟶ W` such
    that `f ≫ inl = g ↠ inr`. -/
@[simps]
def mk {W : C} (inl : Y ⟶ W) (inr : Z ⟶ W) (eq : f ≫ inl = g ≫ inr) : PushoutCocone f g where
  pt := W
  ι := { app := fun j => Option.casesOn j (f ≫ inl) fun j' => WalkingPair.casesOn j' inl inr
         naturality := by
          rintro (⟨⟩|⟨⟨⟩⟩) (⟨⟩|⟨⟨⟩⟩) <;> intro f <;> cases f <;> dsimp <;> aesop }
#align category_theory.limits.pushout_cocone.mk CategoryTheory.Limits.PushoutCocone.mk

@[simp]
theorem mk_ι_app_left {W : C} (inl : Y ⟶ W) (inr : Z ⟶ W) (eq : f ≫ inl = g ≫ inr) :
    (mk inl inr eq).ι.app WalkingSpan.left = inl := rfl
#align category_theory.limits.pushout_cocone.mk_ι_app_left CategoryTheory.Limits.PushoutCocone.mk_ι_app_left

@[simp]
theorem mk_ι_app_right {W : C} (inl : Y ⟶ W) (inr : Z ⟶ W) (eq : f ≫ inl = g ≫ inr) :
    (mk inl inr eq).ι.app WalkingSpan.right = inr := rfl
#align category_theory.limits.pushout_cocone.mk_ι_app_right CategoryTheory.Limits.PushoutCocone.mk_ι_app_right

@[simp]
theorem mk_ι_app_zero {W : C} (inl : Y ⟶ W) (inr : Z ⟶ W) (eq : f ≫ inl = g ≫ inr) :
    (mk inl inr eq).ι.app WalkingSpan.zero = f ≫ inl := rfl
#align category_theory.limits.pushout_cocone.mk_ι_app_zero CategoryTheory.Limits.PushoutCocone.mk_ι_app_zero

@[simp]
theorem mk_inl {W : C} (inl : Y ⟶ W) (inr : Z ⟶ W) (eq : f ≫ inl = g ≫ inr) :
    (mk inl inr eq).inl = inl := rfl
#align category_theory.limits.pushout_cocone.mk_inl CategoryTheory.Limits.PushoutCocone.mk_inl

@[simp]
theorem mk_inr {W : C} (inl : Y ⟶ W) (inr : Z ⟶ W) (eq : f ≫ inl = g ≫ inr) :
    (mk inl inr eq).inr = inr := rfl
#align category_theory.limits.pushout_cocone.mk_inr CategoryTheory.Limits.PushoutCocone.mk_inr

@[reassoc]
theorem condition (t : PushoutCocone f g) : f ≫ inl t = g ≫ inr t :=
  (t.w fst).trans (t.w snd).symm
#align category_theory.limits.pushout_cocone.condition CategoryTheory.Limits.PushoutCocone.condition

/-- To check whether a morphism is coequalized by the maps of a pushout cocone, it suffices to check
  it for `inl t` and `inr t` -/
theorem coequalizer_ext (t : PushoutCocone f g) {W : C} {k l : t.pt ⟶ W}
    (h₀ : inl t ≫ k = inl t ≫ l) (h₁ : inr t ≫ k = inr t ≫ l) :
    ∀ j : WalkingSpan, t.ι.app j ≫ k = t.ι.app j ≫ l
  | some WalkingPair.left => h₀
  | some WalkingPair.right => h₁
  | none => by rw [← t.w fst, Category.assoc, Category.assoc, h₀]
#align category_theory.limits.pushout_cocone.coequalizer_ext CategoryTheory.Limits.PushoutCocone.coequalizer_ext

/-- To construct an isomorphism of pushout cocones, it suffices to construct an isomorphism
of the cocone points and check it commutes with `inl` and `inr`. -/
def ext {s t : PushoutCocone f g} (i : s.pt ≅ t.pt) (w₁ : s.inl ≫ i.hom = t.inl := by aesop_cat)
    (w₂ : s.inr ≫ i.hom = t.inr := by aesop_cat) : s ≅ t :=
  WalkingSpan.ext i w₁ w₂
#align category_theory.limits.pushout_cocone.ext CategoryTheory.Limits.PushoutCocone.ext

/-- The natural isomorphism between a pushout cocone and the corresponding pushout cocone
reconstructed using `PushoutCocone.mk`. -/
@[simps!]
<<<<<<< HEAD
def isoMkSelf (t : PushoutCocone f g) : mk t.inl t.inr t.condition ≅ t :=
  PushoutCocone.ext (Iso.refl _) (by simp) (by simp)
=======
def eta (t : PushoutCocone f g) : t ≅ mk t.inl t.inr t.condition :=
  PushoutCocone.ext (Iso.refl _)
>>>>>>> 9c8f4234

/-- This is a slightly more convenient method to verify that a pushout cocone is a colimit cocone.
    It only asks for a proof of facts that carry any mathematical content -/
def isColimitAux (t : PushoutCocone f g) (desc : ∀ s : PushoutCocone f g, t.pt ⟶ s.pt)
    (fac_left : ∀ s : PushoutCocone f g, t.inl ≫ desc s = s.inl)
    (fac_right : ∀ s : PushoutCocone f g, t.inr ≫ desc s = s.inr)
    (uniq : ∀ (s : PushoutCocone f g) (m : t.pt ⟶ s.pt)
    (_ : ∀ j : WalkingSpan, t.ι.app j ≫ m = s.ι.app j), m = desc s) : IsColimit t :=
  { desc
    fac := fun s j =>
      Option.casesOn j (by simp [← s.w fst, ← t.w fst, fac_left s]) fun j' =>
        WalkingPair.casesOn j' (fac_left s) (fac_right s)
    uniq := uniq }
#align category_theory.limits.pushout_cocone.is_colimit_aux CategoryTheory.Limits.PushoutCocone.isColimitAux

/-- This is another convenient method to verify that a pushout cocone is a colimit cocone. It
    only asks for a proof of facts that carry any mathematical content, and allows access to the
    same `s` for all parts. -/
def isColimitAux' (t : PushoutCocone f g)
    (create :
      ∀ s : PushoutCocone f g,
        { l //
          t.inl ≫ l = s.inl ∧
            t.inr ≫ l = s.inr ∧ ∀ {m}, t.inl ≫ m = s.inl → t.inr ≫ m = s.inr → m = l }) :
    IsColimit t :=
  isColimitAux t (fun s => (create s).1) (fun s => (create s).2.1) (fun s => (create s).2.2.1)
    fun s _ w => (create s).2.2.2 (w WalkingCospan.left) (w WalkingCospan.right)
#align category_theory.limits.pushout_cocone.is_colimit_aux' CategoryTheory.Limits.PushoutCocone.isColimitAux'


theorem IsColimit.hom_ext {t : PushoutCocone f g} (ht : IsColimit t) {W : C} {k l : t.pt ⟶ W}
    (h₀ : inl t ≫ k = inl t ≫ l) (h₁ : inr t ≫ k = inr t ≫ l) : k = l :=
  ht.hom_ext <| coequalizer_ext _ h₀ h₁
#align category_theory.limits.pushout_cocone.is_colimit.hom_ext CategoryTheory.Limits.PushoutCocone.IsColimit.hom_ext

-- Porting note: `IsColimit.desc` and the two following simp lemmas were introduced to ease the port
/-- If `t` is a colimit pushout cocone over `f` and `g` and `h : Y ⟶ W` and `k : Z ⟶ W` are
    morphisms satisfying `f ≫ h = g ≫ k`, then we have a factorization `l : t.pt ⟶ W` such that
    `inl t ≫ l = h` and `inr t ≫ l = k`, see `IsColimit.inl_desc` and `IsColimit.inr_desc`-/
def IsColimit.desc {t : PushoutCocone f g} (ht : IsColimit t) {W : C} (h : Y ⟶ W) (k : Z ⟶ W)
    (w : f ≫ h = g ≫ k) : t.pt ⟶ W :=
  ht.desc (PushoutCocone.mk _ _ w)

@[reassoc (attr := simp)]
lemma IsColimit.inl_desc {t : PushoutCocone f g} (ht : IsColimit t) {W : C} (h : Y ⟶ W) (k : Z ⟶ W)
    (w : f ≫ h = g ≫ k) : inl t ≫ IsColimit.desc ht h k w = h :=
  ht.fac _ _

@[reassoc (attr := simp)]
lemma IsColimit.inr_desc {t : PushoutCocone f g} (ht : IsColimit t) {W : C} (h : Y ⟶ W) (k : Z ⟶ W)
    (w : f ≫ h = g ≫ k) : inr t ≫ IsColimit.desc ht h k w = k :=
  ht.fac _ _

/-- If `t` is a colimit pushout cocone over `f` and `g` and `h : Y ⟶ W` and `k : Z ⟶ W` are
    morphisms satisfying `f ≫ h = g ≫ k`, then we have a factorization `l : t.pt ⟶ W` such that
    `inl t ≫ l = h` and `inr t ≫ l = k`. -/
def IsColimit.desc' {t : PushoutCocone f g} (ht : IsColimit t) {W : C} (h : Y ⟶ W) (k : Z ⟶ W)
    (w : f ≫ h = g ≫ k) : { l : t.pt ⟶ W // inl t ≫ l = h ∧ inr t ≫ l = k } :=
  ⟨IsColimit.desc ht h k w, by simp⟩
#align category_theory.limits.pushout_cocone.is_colimit.desc' CategoryTheory.Limits.PushoutCocone.IsColimit.desc'

/-- This is a more convenient formulation to show that a `PushoutCocone` constructed using
`PushoutCocone.mk` is a colimit cocone.
-/
def IsColimit.mk {W : C} {inl : Y ⟶ W} {inr : Z ⟶ W} (eq : f ≫ inl = g ≫ inr)
    (desc : ∀ s : PushoutCocone f g, W ⟶ s.pt)
    (fac_left : ∀ s : PushoutCocone f g, inl ≫ desc s = s.inl)
    (fac_right : ∀ s : PushoutCocone f g, inr ≫ desc s = s.inr)
    (uniq :
      ∀ (s : PushoutCocone f g) (m : W ⟶ s.pt) (_ : inl ≫ m = s.inl) (_ : inr ≫ m = s.inr),
        m = desc s) :
    IsColimit (mk inl inr eq) :=
  isColimitAux _ desc fac_left fac_right fun s m w =>
    uniq s m (w WalkingCospan.left) (w WalkingCospan.right)
#align category_theory.limits.pushout_cocone.is_colimit.mk CategoryTheory.Limits.PushoutCocone.IsColimit.mk

/-- The pushout cocone reconstructed using `PushoutCocone.mk` from a pushout cocone that is a
colimit, is also a colimit. -/
def mkSelfIsColimit {t : PushoutCocone f g} (ht : IsColimit t) :
    IsColimit (mk t.inl t.inr t.condition) :=
<<<<<<< HEAD
  IsColimit.ofIsoColimit ht (isoMkSelf t).symm
=======
  IsColimit.ofIsoColimit ht (eta t)
>>>>>>> 9c8f4234

section Flip

variable (t : PushoutCocone f g)

/-- The pushout cocone obtained by flipping `inl` and `inr`. -/
def flip : PushoutCocone g f := PushoutCocone.mk _ _ t.condition.symm

@[simp] lemma flip_pt : t.flip.pt = t.pt := rfl
@[simp] lemma flip_inl : t.flip.inl = t.inr := rfl
@[simp] lemma flip_inr : t.flip.inr = t.inl := rfl

/-- Flipping a pushout cocone twice gives an isomorphic cocone. -/
def flipFlipIso : t.flip.flip ≅ t := PushoutCocone.ext (Iso.refl _) (by simp) (by simp)

variable {t}

/-- The flip of a pushout square is a pushout square. -/
def flipIsColimit (ht : IsColimit t) : IsColimit t.flip :=
  IsColimit.mk _ (fun s => ht.desc s.flip) (by simp) (by simp) (fun s m h₁ h₂ => by
    apply IsColimit.hom_ext ht <;> simp [h₁, h₂])

/-- A square is a pushout square if its flip is. -/
def isColimitOfFlip (ht : IsColimit t.flip) : IsColimit t :=
  IsColimit.ofIsoColimit (flipIsColimit ht) t.flipFlipIso
#align category_theory.limits.pushout_cocone.flip_is_colimit CategoryTheory.Limits.PushoutCocone.isColimitOfFlip

end Flip

end PushoutCocone

/-- This is a helper construction that can be useful when verifying that a category has all
    pushout. Given `F : WalkingSpan ⥤ C`, which is really the same as
    `span (F.map fst) (F.map snd)`, and a pushout cocone on `F.map fst` and `F.map snd`,
    we get a cocone on `F`.

    If you're thinking about using this, have a look at `hasPushouts_of_hasColimit_span`, which
    you may find to be an easier way of achieving your goal. -/
@[simps]
def Cocone.ofPushoutCocone {F : WalkingSpan ⥤ C} (t : PushoutCocone (F.map fst) (F.map snd)) :
    Cocone F where
  pt := t.pt
  ι := (diagramIsoSpan F).hom ≫ t.ι
#align category_theory.limits.cocone.of_pushout_cocone CategoryTheory.Limits.Cocone.ofPushoutCocone

/-- Given `F : WalkingSpan ⥤ C`, which is really the same as `span (F.map fst) (F.map snd)`,
    and a cocone on `F`, we get a pushout cocone on `F.map fst` and `F.map snd`. -/
@[simps]
def PushoutCocone.ofCocone {F : WalkingSpan ⥤ C} (t : Cocone F) :
    PushoutCocone (F.map fst) (F.map snd) where
  pt := t.pt
  ι := (diagramIsoSpan F).inv ≫ t.ι
#align category_theory.limits.pushout_cocone.of_cocone CategoryTheory.Limits.PushoutCocone.ofCocone

/-- A diagram `WalkingSpan ⥤ C` is isomorphic to some `PushoutCocone.mk` after composing with
`diagramIsoSpan`. -/
@[simps!]
def PushoutCocone.isoMk {F : WalkingSpan ⥤ C} (t : Cocone F) :
    (Cocones.precompose (diagramIsoSpan.{v} _).inv).obj t ≅
      PushoutCocone.mk (t.ι.app WalkingSpan.left) (t.ι.app WalkingSpan.right)
        ((t.ι.naturality fst).trans (t.ι.naturality snd).symm) :=
  Cocones.ext (Iso.refl _) <| by
    rintro (_ | (_ | _)) <;>
      · dsimp
        simp
#align category_theory.limits.pushout_cocone.iso_mk CategoryTheory.Limits.PushoutCocone.isoMk

end CategoryTheory.Limits<|MERGE_RESOLUTION|>--- conflicted
+++ resolved
@@ -169,13 +169,8 @@
 /-- The natural isomorphism between a pullback cone and the corresponding pullback cone
 reconstructed using `PullbackCone.mk`. -/
 @[simps!]
-<<<<<<< HEAD
-def isoMkSelf (t : PullbackCone f g) : mk t.fst t.snd t.condition ≅ t :=
-  PullbackCone.ext (Iso.refl _) (by simp) (by simp)
-=======
 def eta (t : PullbackCone f g) : t ≅ mk t.fst t.snd t.condition :=
   PullbackCone.ext (Iso.refl _)
->>>>>>> 9c8f4234
 
 /-- This is a slightly more convenient method to verify that a pullback cone is a limit cone. It
     only asks for a proof of facts that carry any mathematical content -/
@@ -255,11 +250,7 @@
 /-- The pullback cone reconstructed using `PullbackCone.mk` from a pullback cone that is a
 limit, is also a limit. -/
 def mkSelfIsLimit {t : PullbackCone f g} (ht : IsLimit t) : IsLimit (mk t.fst t.snd t.condition) :=
-<<<<<<< HEAD
-  IsLimit.ofIsoLimit ht (isoMkSelf t).symm
-=======
   IsLimit.ofIsoLimit ht (eta t)
->>>>>>> 9c8f4234
 
 section Flip
 
@@ -421,13 +412,8 @@
 /-- The natural isomorphism between a pushout cocone and the corresponding pushout cocone
 reconstructed using `PushoutCocone.mk`. -/
 @[simps!]
-<<<<<<< HEAD
-def isoMkSelf (t : PushoutCocone f g) : mk t.inl t.inr t.condition ≅ t :=
-  PushoutCocone.ext (Iso.refl _) (by simp) (by simp)
-=======
 def eta (t : PushoutCocone f g) : t ≅ mk t.inl t.inr t.condition :=
   PushoutCocone.ext (Iso.refl _)
->>>>>>> 9c8f4234
 
 /-- This is a slightly more convenient method to verify that a pushout cocone is a colimit cocone.
     It only asks for a proof of facts that carry any mathematical content -/
@@ -508,11 +494,7 @@
 colimit, is also a colimit. -/
 def mkSelfIsColimit {t : PushoutCocone f g} (ht : IsColimit t) :
     IsColimit (mk t.inl t.inr t.condition) :=
-<<<<<<< HEAD
-  IsColimit.ofIsoColimit ht (isoMkSelf t).symm
-=======
   IsColimit.ofIsoColimit ht (eta t)
->>>>>>> 9c8f4234
 
 section Flip
 
