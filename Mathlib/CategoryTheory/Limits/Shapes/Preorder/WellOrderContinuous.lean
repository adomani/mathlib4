--- conflicted
+++ resolved
@@ -89,13 +89,8 @@
     have : hf.functor.Final := by
       rw [Monotone.final_functor_iff]
       rintro ⟨j', hj'⟩
-<<<<<<< HEAD
-      simp at hj'
-      dsimp [f]
-=======
       simp only [Set.mem_Iio] at hj'
       dsimp only [f]
->>>>>>> 16f9daaf
       by_cases h : j' ≤ j
       · refine ⟨⟨⟨j, le_refl j⟩, ?_⟩, h⟩
         by_contra!
