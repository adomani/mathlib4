/-
Copyright (c) 2021 Andrew Yang. All rights reserved.
Released under Apache 2.0 license as described in the file LICENSE.
Authors: Andrew Yang
-/
import Mathlib.CategoryTheory.Adjunction.Comma
import Mathlib.CategoryTheory.Comma.Over
import Mathlib.CategoryTheory.Limits.Preserves.Shapes.Terminal
import Mathlib.CategoryTheory.Limits.Shapes.Equivalence

/-!
# Limits and the category of (co)cones

This files contains results that stem from the limit API. For the definition and the category
instance of `Cone`, please refer to `CategoryTheory/Limits/Cones.lean`.

## Main results
* The category of cones on `F : J ⥤ C` is equivalent to the category
  `CostructuredArrow (const J) F`.
* A cone is limiting iff it is terminal in the category of cones. As a corollary, an equivalence of
  categories of cones preserves limiting properties.

-/


namespace CategoryTheory.Limits

open CategoryTheory CategoryTheory.Functor

universe v₁ v₂ v₃ v₄ u₁ u₂ u₃ u₄

variable {J : Type u₁} [Category.{v₁} J] {K : Type u₂} [Category.{v₂} K]
variable {C : Type u₃} [Category.{v₃} C] {D : Type u₄} [Category.{v₄} D]

/-- Given a cone `c` over `F`, we can interpret the legs of `c` as structured arrows
    `c.pt ⟶ F.obj -`. -/
@[simps]
def Cone.toStructuredArrow {F : J ⥤ C} (c : Cone F) : J ⥤ StructuredArrow c.pt F where
  obj j := StructuredArrow.mk (c.π.app j)
  map f := StructuredArrow.homMk f

/-- If `F` has a limit, then the limit projections can be interpreted as structured arrows
    `limit F ⟶ F.obj -`. -/
@[simps]
noncomputable def limit.toStructuredArrow (F : J ⥤ C) [HasLimit F] :
    J ⥤ StructuredArrow (limit F) F where
  obj j := StructuredArrow.mk (limit.π F j)
  map f := StructuredArrow.homMk f

/-- `Cone.toStructuredArrow` can be expressed in terms of `Functor.toStructuredArrow`. -/
def Cone.toStructuredArrowIsoToStructuredArrow {F : J ⥤ C} (c : Cone F) :
    c.toStructuredArrow ≅ (𝟭 J).toStructuredArrow c.pt F c.π.app (by simp) :=
  Iso.refl _

/-- `Functor.toStructuredArrow` can be expressed in terms of `Cone.toStructuredArrow`. -/
def _root_.CategoryTheory.Functor.toStructuredArrowIsoToStructuredArrow (G : J ⥤ K) (X : C)
    (F : K ⥤ C) (f : (Y : J) → X ⟶ F.obj (G.obj Y))
    (h : ∀ {Y Z : J} (g : Y ⟶ Z), f Y ≫ F.map (G.map g) = f Z) :
    G.toStructuredArrow X F f h ≅
      (Cone.mk X ⟨f, by simp [h]⟩).toStructuredArrow ⋙ StructuredArrow.pre _ _ _ :=
  Iso.refl _

/-- Interpreting the legs of a cone as a structured arrow and then forgetting the arrow again does
    nothing. -/
@[simps!]
def Cone.toStructuredArrowCompProj {F : J ⥤ C} (c : Cone F) :
    c.toStructuredArrow ⋙ StructuredArrow.proj _ _ ≅ 𝟭 J :=
  Iso.refl _

@[simp]
lemma Cone.toStructuredArrow_comp_proj {F : J ⥤ C} (c : Cone F) :
    c.toStructuredArrow ⋙ StructuredArrow.proj _ _ = 𝟭 J :=
  rfl

/-- Interpreting the legs of a cone as a structured arrow, interpreting this arrow as an arrow over
    the cone point, and finally forgetting the arrow is the same as just applying the functor the
    cone was over. -/
@[simps!]
def Cone.toStructuredArrowCompToUnderCompForget {F : J ⥤ C} (c : Cone F) :
    c.toStructuredArrow ⋙ StructuredArrow.toUnder _ _ ⋙ Under.forget _ ≅ F :=
  Iso.refl _

@[simp]
lemma Cone.toStructuredArrow_comp_toUnder_comp_forget {F : J ⥤ C} (c : Cone F) :
    c.toStructuredArrow ⋙ StructuredArrow.toUnder _ _ ⋙ Under.forget _ = F :=
  rfl

/-- A cone `c` on `F : J ⥤ C` lifts to a cone in `Over c.pt` with cone point `𝟙 c.pt`. -/
@[simps]
def Cone.toUnder {F : J ⥤ C} (c : Cone F) :
    Cone (c.toStructuredArrow ⋙ StructuredArrow.toUnder _ _) where
  pt := Under.mk (𝟙 c.pt)
  π := { app := fun j => Under.homMk (c.π.app j) (by simp) }

/-- The limit cone for `F : J ⥤ C` lifts to a cocone in `Under (limit F)` with cone point
    `𝟙 (limit F)`. This is automatically also a limit cone. -/
noncomputable def limit.toUnder (F : J ⥤ C) [HasLimit F] :
    Cone (limit.toStructuredArrow F ⋙ StructuredArrow.toUnder _ _) where
  pt := Under.mk (𝟙 (limit F))
  π := { app := fun j => Under.homMk (limit.π F j) (by simp) }

/-- `c.toUnder` is a lift of `c` under the forgetful functor. -/
@[simps!]
def Cone.mapConeToUnder {F : J ⥤ C} (c : Cone F) : (Under.forget c.pt).mapCone c.toUnder ≅ c :=
  Iso.refl _

/-- Given a diagram of `StructuredArrow X F`s, we may obtain a cone with cone point `X`. -/
@[simps!]
def Cone.fromStructuredArrow (F : C ⥤ D) {X : D} (G : J ⥤ StructuredArrow X F) :
    Cone (G ⋙ StructuredArrow.proj X F ⋙ F) where
  π := { app := fun j => (G.obj j).hom }

/-- Given a cone `c : Cone K` and a map `f : X ⟶ F.obj c.X`, we can construct a cone of structured
arrows over `X` with `f` as the cone point.
-/
@[simps]
def Cone.toStructuredArrowCone {K : J ⥤ C} (c : Cone K) (F : C ⥤ D) {X : D} (f : X ⟶ F.obj c.pt) :
    Cone ((F.mapCone c).toStructuredArrow ⋙ StructuredArrow.map f ⋙ StructuredArrow.pre _ K F) where
  pt := StructuredArrow.mk f
  π := { app := fun j => StructuredArrow.homMk (c.π.app j) rfl }

/-- Construct an object of the category `(Δ ↓ F)` from a cone on `F`. This is part of an
    equivalence, see `Cone.equivCostructuredArrow`. -/
@[simps]
def Cone.toCostructuredArrow (F : J ⥤ C) : Cone F ⥤ CostructuredArrow (const J) F where
  obj c := CostructuredArrow.mk c.π
  map f := CostructuredArrow.homMk f.hom

/-- Construct a cone on `F` from an object of the category `(Δ ↓ F)`. This is part of an
    equivalence, see `Cone.equivCostructuredArrow`. -/
@[simps]
def Cone.fromCostructuredArrow (F : J ⥤ C) : CostructuredArrow (const J) F ⥤ Cone F where
  obj c := ⟨c.left, c.hom⟩
  map f :=
    { hom := f.left
      w := fun j => by
        convert congr_fun (congr_arg NatTrans.app f.w) j
        dsimp
        simp }

/-- The category of cones on `F` is just the comma category `(Δ ↓ F)`, where `Δ` is the constant
    functor. -/
@[simps]
def Cone.equivCostructuredArrow (F : J ⥤ C) : Cone F ≌ CostructuredArrow (const J) F where
  functor := Cone.toCostructuredArrow F
  inverse := Cone.fromCostructuredArrow F
  unitIso := NatIso.ofComponents Cones.eta
<<<<<<< HEAD
  counitIso := NatIso.ofComponents fun c => (CostructuredArrow.eta _).symm
=======
  counitIso := NatIso.ofComponents fun _ => (CostructuredArrow.eta _).symm
>>>>>>> d0df76bd

/-- A cone is a limit cone iff it is terminal. -/
def Cone.isLimitEquivIsTerminal {F : J ⥤ C} (c : Cone F) : IsLimit c ≃ IsTerminal c :=
  IsLimit.isoUniqueConeMorphism.toEquiv.trans
    { toFun := fun _ => IsTerminal.ofUnique _
      invFun := fun h s => ⟨⟨IsTerminal.from h s⟩, fun a => IsTerminal.hom_ext h a _⟩
      left_inv := by aesop_cat
      right_inv := by aesop_cat }

theorem hasLimit_iff_hasTerminal_cone (F : J ⥤ C) : HasLimit F ↔ HasTerminal (Cone F) :=
  ⟨fun _ => (Cone.isLimitEquivIsTerminal _ (limit.isLimit F)).hasTerminal, fun h =>
    haveI : HasTerminal (Cone F) := h
    ⟨⟨⟨⊤_ _, (Cone.isLimitEquivIsTerminal _).symm terminalIsTerminal⟩⟩⟩⟩

theorem hasLimitsOfShape_iff_isLeftAdjoint_const :
    HasLimitsOfShape J C ↔ IsLeftAdjoint (const J : C ⥤ _) :=
  calc
    HasLimitsOfShape J C ↔ ∀ F : J ⥤ C, HasLimit F :=
      ⟨fun h => h.has_limit, fun h => HasLimitsOfShape.mk⟩
    _ ↔ ∀ F : J ⥤ C, HasTerminal (Cone F) := forall_congr' hasLimit_iff_hasTerminal_cone
    _ ↔ ∀ F : J ⥤ C, HasTerminal (CostructuredArrow (const J) F) :=
      (forall_congr' fun F => (Cone.equivCostructuredArrow F).hasTerminal_iff)
    _ ↔ (IsLeftAdjoint (const J : C ⥤ _)) :=
      isLeftAdjoint_iff_hasTerminal_costructuredArrow.symm

theorem IsLimit.liftConeMorphism_eq_isTerminal_from {F : J ⥤ C} {c : Cone F} (hc : IsLimit c)
    (s : Cone F) : hc.liftConeMorphism s = IsTerminal.from (Cone.isLimitEquivIsTerminal _ hc) _ :=
  rfl

theorem IsTerminal.from_eq_liftConeMorphism {F : J ⥤ C} {c : Cone F} (hc : IsTerminal c)
    (s : Cone F) :
    IsTerminal.from hc s = ((Cone.isLimitEquivIsTerminal _).symm hc).liftConeMorphism s :=
  (IsLimit.liftConeMorphism_eq_isTerminal_from (c.isLimitEquivIsTerminal.symm hc) s).symm

/-- If `G : Cone F ⥤ Cone F'` preserves terminal objects, it preserves limit cones. -/
def IsLimit.ofPreservesConeTerminal {F : J ⥤ C} {F' : K ⥤ D} (G : Cone F ⥤ Cone F')
    [PreservesLimit (Functor.empty.{0} _) G] {c : Cone F} (hc : IsLimit c) : IsLimit (G.obj c) :=
  (Cone.isLimitEquivIsTerminal _).symm <| (Cone.isLimitEquivIsTerminal _ hc).isTerminalObj _ _

/-- If `G : Cone F ⥤ Cone F'` reflects terminal objects, it reflects limit cones. -/
def IsLimit.ofReflectsConeTerminal {F : J ⥤ C} {F' : K ⥤ D} (G : Cone F ⥤ Cone F')
    [ReflectsLimit (Functor.empty.{0} _) G] {c : Cone F} (hc : IsLimit (G.obj c)) : IsLimit c :=
  (Cone.isLimitEquivIsTerminal _).symm <| (Cone.isLimitEquivIsTerminal _ hc).isTerminalOfObj _ _

/-- Given a cocone `c` over `F`, we can interpret the legs of `c` as costructured arrows
    `F.obj - ⟶ c.pt`. -/
@[simps]
def Cocone.toCostructuredArrow {F : J ⥤ C} (c : Cocone F) : J ⥤ CostructuredArrow F c.pt where
  obj j := CostructuredArrow.mk (c.ι.app j)
  map f := CostructuredArrow.homMk f

/-- If `F` has a colimit, then the colimit inclusions can be interpreted as costructured arrows
    `F.obj - ⟶ colimit F`. -/
@[simps]
noncomputable def colimit.toCostructuredArrow (F : J ⥤ C) [HasColimit F] :
    J ⥤ CostructuredArrow F (colimit F) where
  obj j := CostructuredArrow.mk (colimit.ι F j)
  map f := CostructuredArrow.homMk f

/-- `Cocone.toCostructuredArrow` can be expressed in terms of `Functor.toCostructuredArrow`. -/
def Cocone.toCostructuredArrowIsoToCostructuredArrow {F : J ⥤ C} (c : Cocone F) :
    c.toCostructuredArrow ≅ (𝟭 J).toCostructuredArrow F c.pt c.ι.app (by simp) :=
  Iso.refl _

/-- `Functor.toCostructuredArrow` can be expressed in terms of `Cocone.toCostructuredArrow`. -/
def _root_.CategoryTheory.Functor.toCostructuredArrowIsoToCostructuredArrow (G : J ⥤ K)
    (F : K ⥤ C) (X : C) (f : (Y : J) → F.obj (G.obj Y) ⟶ X)
    (h : ∀ {Y Z : J} (g : Y ⟶ Z), F.map (G.map g) ≫ f Z = f Y) :
    G.toCostructuredArrow F X f h ≅
      (Cocone.mk X ⟨f, by simp [h]⟩).toCostructuredArrow ⋙ CostructuredArrow.pre _ _ _ :=
  Iso.refl _

/-- Interpreting the legs of a cocone as a costructured arrow and then forgetting the arrow again
    does nothing. -/
@[simps!]
def Cocone.toCostructuredArrowCompProj {F : J ⥤ C} (c : Cocone F) :
    c.toCostructuredArrow ⋙ CostructuredArrow.proj _ _ ≅ 𝟭 J :=
  Iso.refl _

@[simp]
lemma Cocone.toCostructuredArrow_comp_proj {F : J ⥤ C} (c : Cocone F) :
    c.toCostructuredArrow ⋙ CostructuredArrow.proj _ _ = 𝟭 J :=
  rfl

/-- Interpreting the legs of a cocone as a costructured arrow, interpreting this arrow as an arrow
    over the cocone point, and finally forgetting the arrow is the same as just applying the
    functor the cocone was over. -/
@[simps!]
def Cocone.toCostructuredArrowCompToOverCompForget {F : J ⥤ C} (c : Cocone F) :
    c.toCostructuredArrow ⋙ CostructuredArrow.toOver _ _ ⋙ Over.forget _ ≅ F :=
  Iso.refl _

@[simp]
lemma Cocone.toCostructuredArrow_comp_toOver_comp_forget {F : J ⥤ C} (c : Cocone F) :
    c.toCostructuredArrow ⋙ CostructuredArrow.toOver _ _ ⋙ Over.forget _ = F :=
  rfl

/-- A cocone `c` on `F : J ⥤ C` lifts to a cocone in `Over c.pt` with cone point `𝟙 c.pt`. -/
@[simps]
def Cocone.toOver {F : J ⥤ C} (c : Cocone F) :
    Cocone (c.toCostructuredArrow ⋙ CostructuredArrow.toOver _ _) where
  pt := Over.mk (𝟙 c.pt)
  ι := { app := fun j => Over.homMk (c.ι.app j) (by simp) }

/-- The colimit cocone for `F : J ⥤ C` lifts to a cocone in `Over (colimit F)` with cone point
    `𝟙 (colimit F)`. This is automatically also a colimit cocone. -/
@[simps]
noncomputable def colimit.toOver (F : J ⥤ C) [HasColimit F] :
    Cocone (colimit.toCostructuredArrow F ⋙ CostructuredArrow.toOver _ _) where
  pt := Over.mk (𝟙 (colimit F))
  ι := { app := fun j => Over.homMk (colimit.ι F j) (by simp) }

/-- `c.toOver` is a lift of `c` under the forgetful functor. -/
@[simps!]
def Cocone.mapCoconeToOver {F : J ⥤ C} (c : Cocone F) : (Over.forget c.pt).mapCocone c.toOver ≅ c :=
  Iso.refl _

/-- Given a diagram `CostructuredArrow F X`s, we may obtain a cocone with cone point `X`. -/
@[simps!]
def Cocone.fromCostructuredArrow (F : C ⥤ D) {X : D} (G : J ⥤ CostructuredArrow F X) :
    Cocone (G ⋙ CostructuredArrow.proj F X ⋙ F) where
  ι := { app := fun j => (G.obj j).hom }

/-- Given a cocone `c : Cocone K` and a map `f : F.obj c.X ⟶ X`, we can construct a cocone of
    costructured arrows over `X` with `f` as the cone point. -/
@[simps]
def Cocone.toCostructuredArrowCocone {K : J ⥤ C} (c : Cocone K) (F : C ⥤ D) {X : D}
    (f : F.obj c.pt ⟶ X) : Cocone ((F.mapCocone c).toCostructuredArrow ⋙
      CostructuredArrow.map f ⋙ CostructuredArrow.pre _ _ _) where
  pt := CostructuredArrow.mk f
  ι := { app := fun j => CostructuredArrow.homMk (c.ι.app j) rfl }

/-- Construct an object of the category `(F ↓ Δ)` from a cocone on `F`. This is part of an
    equivalence, see `Cocone.equivStructuredArrow`. -/
@[simps]
def Cocone.toStructuredArrow (F : J ⥤ C) : Cocone F ⥤ StructuredArrow F (const J) where
  obj c := StructuredArrow.mk c.ι
  map f := StructuredArrow.homMk f.hom

/-- Construct a cocone on `F` from an object of the category `(F ↓ Δ)`. This is part of an
    equivalence, see `Cocone.equivStructuredArrow`. -/
@[simps]
def Cocone.fromStructuredArrow (F : J ⥤ C) : StructuredArrow F (const J) ⥤ Cocone F where
  obj c := ⟨c.right, c.hom⟩
  map f :=
    { hom := f.right
      w := fun j => by
        convert (congr_fun (congr_arg NatTrans.app f.w) j).symm
        dsimp
        simp }

/-- The category of cocones on `F` is just the comma category `(F ↓ Δ)`, where `Δ` is the constant
    functor. -/
@[simps]
def Cocone.equivStructuredArrow (F : J ⥤ C) : Cocone F ≌ StructuredArrow F (const J) where
  functor := Cocone.toStructuredArrow F
  inverse := Cocone.fromStructuredArrow F
  unitIso := NatIso.ofComponents Cocones.eta
<<<<<<< HEAD
  counitIso := NatIso.ofComponents fun c => (StructuredArrow.eta _).symm
=======
  counitIso := NatIso.ofComponents fun _ => (StructuredArrow.eta _).symm
>>>>>>> d0df76bd

/-- A cocone is a colimit cocone iff it is initial. -/
def Cocone.isColimitEquivIsInitial {F : J ⥤ C} (c : Cocone F) : IsColimit c ≃ IsInitial c :=
  IsColimit.isoUniqueCoconeMorphism.toEquiv.trans
    { toFun := fun _ => IsInitial.ofUnique _
      invFun := fun h s => ⟨⟨IsInitial.to h s⟩, fun a => IsInitial.hom_ext h a _⟩
      left_inv := by aesop_cat
      right_inv := by aesop_cat }

theorem hasColimit_iff_hasInitial_cocone (F : J ⥤ C) : HasColimit F ↔ HasInitial (Cocone F) :=
  ⟨fun _ => (Cocone.isColimitEquivIsInitial _ (colimit.isColimit F)).hasInitial, fun h =>
    haveI : HasInitial (Cocone F) := h
    ⟨⟨⟨⊥_ _, (Cocone.isColimitEquivIsInitial _).symm initialIsInitial⟩⟩⟩⟩

theorem hasColimitsOfShape_iff_isRightAdjoint_const :
    HasColimitsOfShape J C ↔ IsRightAdjoint (const J : C ⥤ _) :=
  calc
    HasColimitsOfShape J C ↔ ∀ F : J ⥤ C, HasColimit F :=
      ⟨fun h => h.has_colimit, fun h => HasColimitsOfShape.mk⟩
    _ ↔ ∀ F : J ⥤ C, HasInitial (Cocone F) := forall_congr' hasColimit_iff_hasInitial_cocone
    _ ↔ ∀ F : J ⥤ C, HasInitial (StructuredArrow F (const J)) :=
      (forall_congr' fun F => (Cocone.equivStructuredArrow F).hasInitial_iff)
    _ ↔ (IsRightAdjoint (const J : C ⥤ _)) :=
      isRightAdjoint_iff_hasInitial_structuredArrow.symm

theorem IsColimit.descCoconeMorphism_eq_isInitial_to {F : J ⥤ C} {c : Cocone F} (hc : IsColimit c)
    (s : Cocone F) :
    hc.descCoconeMorphism s = IsInitial.to (Cocone.isColimitEquivIsInitial _ hc) _ :=
  rfl

theorem IsInitial.to_eq_descCoconeMorphism {F : J ⥤ C} {c : Cocone F} (hc : IsInitial c)
    (s : Cocone F) :
    IsInitial.to hc s = ((Cocone.isColimitEquivIsInitial _).symm hc).descCoconeMorphism s :=
  (IsColimit.descCoconeMorphism_eq_isInitial_to (c.isColimitEquivIsInitial.symm hc) s).symm

/-- If `G : Cocone F ⥤ Cocone F'` preserves initial objects, it preserves colimit cocones. -/
def IsColimit.ofPreservesCoconeInitial {F : J ⥤ C} {F' : K ⥤ D} (G : Cocone F ⥤ Cocone F')
    [PreservesColimit (Functor.empty.{0} _) G] {c : Cocone F} (hc : IsColimit c) :
    IsColimit (G.obj c) :=
  (Cocone.isColimitEquivIsInitial _).symm <| (Cocone.isColimitEquivIsInitial _ hc).isInitialObj _ _

/-- If `G : Cocone F ⥤ Cocone F'` reflects initial objects, it reflects colimit cocones. -/
def IsColimit.ofReflectsCoconeInitial {F : J ⥤ C} {F' : K ⥤ D} (G : Cocone F ⥤ Cocone F')
    [ReflectsColimit (Functor.empty.{0} _) G] {c : Cocone F} (hc : IsColimit (G.obj c)) :
    IsColimit c :=
  (Cocone.isColimitEquivIsInitial _).symm <|
    (Cocone.isColimitEquivIsInitial _ hc).isInitialOfObj _ _

end CategoryTheory.Limits<|MERGE_RESOLUTION|>--- conflicted
+++ resolved
@@ -145,11 +145,7 @@
   functor := Cone.toCostructuredArrow F
   inverse := Cone.fromCostructuredArrow F
   unitIso := NatIso.ofComponents Cones.eta
-<<<<<<< HEAD
-  counitIso := NatIso.ofComponents fun c => (CostructuredArrow.eta _).symm
-=======
   counitIso := NatIso.ofComponents fun _ => (CostructuredArrow.eta _).symm
->>>>>>> d0df76bd
 
 /-- A cone is a limit cone iff it is terminal. -/
 def Cone.isLimitEquivIsTerminal {F : J ⥤ C} (c : Cone F) : IsLimit c ≃ IsTerminal c :=
@@ -308,11 +304,7 @@
   functor := Cocone.toStructuredArrow F
   inverse := Cocone.fromStructuredArrow F
   unitIso := NatIso.ofComponents Cocones.eta
-<<<<<<< HEAD
-  counitIso := NatIso.ofComponents fun c => (StructuredArrow.eta _).symm
-=======
   counitIso := NatIso.ofComponents fun _ => (StructuredArrow.eta _).symm
->>>>>>> d0df76bd
 
 /-- A cocone is a colimit cocone iff it is initial. -/
 def Cocone.isColimitEquivIsInitial {F : J ⥤ C} (c : Cocone F) : IsColimit c ≃ IsInitial c :=
