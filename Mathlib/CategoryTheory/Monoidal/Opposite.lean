--- conflicted
+++ resolved
@@ -185,7 +185,6 @@
   associator X Y Z := (α_ (unop X) (unop Y) (unop Z)).symm.op
   leftUnitor X := (λ_ (unop X)).symm.op
   rightUnitor X := (ρ_ (unop X)).symm.op
-<<<<<<< HEAD
   whiskerLeft_id X Y := Quiver.Hom.unop_inj (by simp)
   whiskerLeft_comp W X Y Z f g := Quiver.Hom.unop_inj (by simp)
   id_whiskerLeft f := Quiver.Hom.unop_inj (by simp)
@@ -198,13 +197,6 @@
   whisker_exchange _ _ := Quiver.Hom.unop_inj (whisker_exchange _ _).symm
   pentagon W X Y Z := Quiver.Hom.unop_inj (by dsimp; coherence)
   triangle X Y := Quiver.Hom.unop_inj (by dsimp; coherence)
-=======
-  associator_naturality f g h := Quiver.Hom.unop_inj <| by simp
-  leftUnitor_naturality f := Quiver.Hom.unop_inj <| by simp
-  rightUnitor_naturality f := Quiver.Hom.unop_inj <| by simp
-  triangle X Y := Quiver.Hom.unop_inj <| by dsimp; coherence
-  pentagon W X Y Z := Quiver.Hom.unop_inj <| by dsimp; coherence
->>>>>>> 37bc4aba
 #align category_theory.monoidal_category_op CategoryTheory.monoidalCategoryOp
 
 section OppositeLemmas
@@ -275,7 +267,6 @@
   associator X Y Z := (α_ (unmop Z) (unmop Y) (unmop X)).symm.mop
   leftUnitor X := (ρ_ (unmop X)).mop
   rightUnitor X := (λ_ (unmop X)).mop
-<<<<<<< HEAD
   whiskerLeft_id X Y := unmop_inj (by simp)
   whiskerLeft_comp W X Y Z f g := unmop_inj (by simp)
   id_whiskerLeft f := unmop_inj (by simp)
@@ -283,27 +274,10 @@
   id_whiskerRight X Y := unmop_inj (by simp)
   comp_whiskerRight f g X := unmop_inj (by simp)
   whiskerRight_id f := unmop_inj (by simp)
-  whiskerRight_tensor f X Y := unmop_inj (by simp)
   whisker_assoc W X Y f Z := unmop_inj (by simp)
   whisker_exchange f g := unmop_inj (whisker_exchange g.unmop f.unmop).symm
   pentagon W X Y Z := unmop_inj (by dsimp; coherence)
   triangle X Y := unmop_inj (by dsimp; coherence)
-=======
-  associator_naturality f g h := Quiver.Hom.unmop_inj <| by simp
-  leftUnitor_naturality f := Quiver.Hom.unmop_inj <| by simp
-  rightUnitor_naturality f := Quiver.Hom.unmop_inj <| by simp
-  -- Porting note: Changed `by coherence` to `by simp` below
-  triangle X Y := Quiver.Hom.unmop_inj <| by simp
-  pentagon W X Y Z := Quiver.Hom.unmop_inj <| by dsimp; coherence
->>>>>>> 37bc4aba
-#align category_theory.monoidal_category_mop CategoryTheory.monoidalCategoryMop
-
--- it would be nice if we could autogenerate all of these somehow
-section MonoidalOppositeLemmas
-
-@[simp] lemma mop_tensorObj (X Y : C) : mop (X ⊗ Y) = mop Y ⊗ mop X := rfl
-@[simp] lemma unmop_tensorObj (X Y : Cᴹᵒᵖ) : unmop (X ⊗ Y) = unmop Y ⊗ unmop X := rfl
-
 @[simp] lemma mop_tensorUnit : mop (𝟙_ C) = 𝟙_ Cᴹᵒᵖ := rfl
 @[simp] lemma unmop_tensorUnit : unmop (𝟙_ Cᴹᵒᵖ) = 𝟙_ C := rfl
 
