--- conflicted
+++ resolved
@@ -8,10 +8,6 @@
 import Mathlib.CategoryTheory.Monoidal.Transport
 import Mathlib.CategoryTheory.Monoidal.CoherenceLemmas
 import Mathlib.CategoryTheory.Limits.Shapes.Terminal
-<<<<<<< HEAD
-=======
-import Mathlib.CategoryTheory.Adjunction.Unique
->>>>>>> 2459bd24
 
 /-!
 # The category of comonoids in a monoidal category.
@@ -315,16 +311,9 @@
           F.right_unitality, ← F.map_comp_assoc, A.comul_counit]
       comul_assoc := by
         simp_rw [comp_whiskerRight, Category.assoc, F.δ_natural_left_assoc,
-<<<<<<< HEAD
-          MonoidalCategory.whiskerLeft_comp, Category.assoc, F.δ_natural_right_assoc,
-          ← F.map_comp_assoc, ← A.comul_assoc_flip, F.map_comp, F.associativity_inv]
-        slice_lhs 3 4 =>
-          rw [← F.map_comp, Iso.hom_inv_id, F.map_id]
-        simp only [Category.id_comp, Category.assoc] }
-=======
+
           MonoidalCategory.whiskerLeft_comp, F.δ_natural_right_assoc,
           ← F.map_comp_assoc, A.comul_assoc, F.map_comp, Category.assoc, F.associativity] }
->>>>>>> 2459bd24
   map f :=
     { hom := F.map f.hom
       hom_counit := by dsimp; rw [← F.map_comp_assoc, f.hom_counit]
@@ -334,16 +323,7 @@
   map_id A := by ext; simp
   map_comp f g := by ext; simp
 
-<<<<<<< HEAD
-variable (C D)
-
 -- TODO We haven't yet set up the category structure on `OplaxMonoidalFunctor C D`
 -- and so can't state `mapComonFunctor : OplaxMonoidalFunctor C D ⥤ Comon_ C ⥤ Comon_ D`.
 
-
-=======
--- TODO We haven't yet set up the category structure on `OplaxMonoidalFunctor C D`
--- and so can't state `mapComonFunctor : OplaxMonoidalFunctor C D ⥤ Comon_ C ⥤ Comon_ D`.
-
->>>>>>> 2459bd24
 end CategoryTheory.OplaxMonoidalFunctor