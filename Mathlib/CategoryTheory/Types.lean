--- conflicted
+++ resolved
@@ -217,12 +217,8 @@
 #align category_theory.ulift_functor CategoryTheory.uliftFunctor
 
 @[simp]
-<<<<<<< HEAD
-theorem uliftFunctor_obj {X : Type u} : uliftFunctor.obj.{v} X = ULift.{v} X := rfl
-=======
 theorem uliftFunctor_obj {X : Type u} : uliftFunctor.obj.{v} X = ULift.{v} X :=
   rfl
->>>>>>> 139bf21f
 
 @[simp]
 theorem uliftFunctor_map {X Y : Type u} (f : X ⟶ Y) (x : ULift.{v} X) :
