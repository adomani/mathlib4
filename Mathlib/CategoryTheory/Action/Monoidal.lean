--- conflicted
+++ resolved
@@ -26,15 +26,6 @@
 
 variable {V : Type (u + 1)} [LargeCategory V] {G : Type u} [Monoid G]
 
-open MonoidalCategory in
-theorem CategoryTheory.types_tensorObj {X Y : Type u} : X ⊗ Y = (X × Y) := rfl
-
-@[simp]
-theorem CategoryTheory.types_β_hom {X Y : Type u} : (β_ X Y).hom = _root_.Prod.swap := rfl
-
-@[simp]
-theorem CategoryTheory.types_β_inv {X Y : Type u} : (β_ X Y).inv = _root_.Prod.swap := rfl
-
 namespace Action
 
 section Monoidal
@@ -231,13 +222,8 @@
 `G × X` (with `G` acting as left multiplication on the first factor and trivially on the second).
 The isomorphism is given by `(g, x) ↦ (g, g⁻¹ • x)`. -/
 noncomputable abbrev leftRegularTensorIso (X : Action (Type u) G) :
-<<<<<<< HEAD
-    leftRegular G ⊗ X ≅ leftRegular G ⊗ Action.trivial G X.V :=
-  Action.mkIso (Equiv.toIso {
-=======
     leftRegular G ⊗ X ≅ leftRegular G ⊗ trivial G X.V :=
   mkIso (Equiv.toIso {
->>>>>>> 6aca5e8b
     toFun := fun g => ⟨g.1, (X.ρ (g.1⁻¹ : G) g.2 : X.V)⟩
     invFun := fun g => ⟨g.1, X.ρ g.1 g.2⟩
     left_inv := fun _ => Prod.ext rfl <| by simp
@@ -251,11 +237,7 @@
 `G` but trivially on `Gⁿ`. The map sends `(g₀, ..., gₙ) ↦ (g₀, (g₀⁻¹g₁, g₁⁻¹g₂, ..., gₙ₋₁⁻¹gₙ))`,
 and the inverse is `(g₀, (g₁, ..., gₙ)) ↦ (g₀, g₀g₁, g₀g₁g₂, ..., g₀g₁...gₙ).` -/
 noncomputable def diagonalSuccIsoTensorTrivial :
-<<<<<<< HEAD
-    ∀ n : ℕ, diagonal G (n + 1) ≅ leftRegular G ⊗ Action.trivial G (Fin n → G)
-=======
     ∀ n : ℕ, diagonal G (n + 1) ≅ leftRegular G ⊗ trivial G (Fin n → G)
->>>>>>> 6aca5e8b
   | 0 =>
     diagonalOneIsoLeftRegular G ≪≫
       (ρ_ _).symm ≪≫ tensorIso (Iso.refl _) (tensorUnitIso (Equiv.ofUnique PUnit _).toIso)
@@ -280,11 +262,7 @@
         Iso.trans_hom, tensorIso_hom, Iso.refl_hom, id_tensorHom, comp_hom,
         instMonoidalCategory_whiskerLeft_hom, mkIso_hom_hom, tensor_ρ', tensor_apply,
         ofMulAction_apply, types_comp_apply, whiskerLeft_apply]
-<<<<<<< HEAD
-    <;> simp [types_tensorObj, Fin.tail, Fin.castSucc_fin_succ]
-=======
     <;> simp [tensorObj_def, Fin.tail, Fin.castSucc_fin_succ]
->>>>>>> 6aca5e8b
 
 @[simp]
 theorem diagonalSuccIsoTensorTrivial_inv_hom {n : ℕ} (g : G) (f : Fin n → G) :
@@ -297,16 +275,10 @@
     induction' x using Fin.cases
     <;> simp_all only [diagonalSuccIsoTensorTrivial, instMonoidalCategory_tensorObj_V,
         Iso.trans_inv, comp_hom, mkIso_inv_hom, tensor_ρ', tensor_apply, ofMulAction_apply]
-<<<<<<< HEAD
-    <;> simp_all [types_tensorObj, mul_assoc, Fin.partialProd_succ']
+    <;> simp_all [tensorObj_def, mul_assoc, Fin.partialProd_succ']
 
 end
-=======
-    <;> simp_all [tensorObj_def, mul_assoc, Fin.partialProd_succ']
-
-end
-
->>>>>>> 6aca5e8b
+
 end Action
 
 namespace CategoryTheory.Functor
