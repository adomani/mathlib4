/-
Copyright (c) 2024 Calle Sönne. All rights reserved.
Released under Apache 2.0 license as described in the file LICENSE.
Authors: Calle Sönne, Paul Lezeau
-/

import Mathlib.CategoryTheory.FiberedCategory.Fiber
import Mathlib.CategoryTheory.FiberedCategory.Fibered

/-!

# Fibers of functors

In this file we introduce a typeclass `HasFibers` for a functor `p : 𝒳 ⥤ 𝒮`, consisting of:
- A collection of categories `Fib S` for every `S` in `𝒮` (the fiber categories)
- Functors `ι : Fib S ⥤ 𝒳` such that `ι ⋙ p = const (Fib S) S
- The induced functor `Fib S ⥤ Fiber p S` is an equivalence.

We also provide a canonical `HasFibers` instance, which uses the standard fibers `Fiber p S`
(see Fiber.lean). This makes it so that any result proven about `HasFibers` can be used for the
standard fibers as well.

The reason for introducing this typeclass is that in practice, when working with (pre)fibered
categories one often already has a collection of categories `Fib S` for every `S` that are
equivalent to the fibers `Fiber p S`. One would then like to use these categories `Fib S` directly,
instead of working through this equivalence of categories. By developing an API for the `HasFibers`
typeclass, this will be possible.

Here is an example of when this typeclass is useful. Suppose we have a presheaf of types
`F : 𝒮ᵒᵖ ⥤ Type _`. The associated fibered category then has objects `(S, a)` where `S : 𝒮` and `a`
is an element of `F(S)`. The fiber category `Fiber p S` is then equivalent to the discrete category
`Fib S` with objects `a` in `F(S)`. In this case, the `HasFibers` instance is given by the
categories `F(S)` and the functor `ι` sends `a : F(S)` to `(S, a)` in the fibered category.

## Main API
The following API is developed so that the fibers from a `HasFibers` instance can be used
analogously to the standard fibers.

- `mapPreimage φ` is a lift of a morphism `φ : (ι S).obj a ⟶ (ι S).obj b` in `𝒳`, which lies over
`𝟙 S`, to a morphism in the fiber over `S`.
- `objPreimage` gives an object in the fiber over `S` which is isomorphic to a given `a : 𝒳` that
satisfies `p(a) = S`. The isomorphism is given by `objObjPreimageIso`.
- `HasFibers.pullbackObj` is a version of `IsPreFibered.pullbackObj` which ensures that the object
lies in a given fiber. The corresponding cartesian morphism is given by `HasFibers.pullbackMap`.
- `HasFibers.inducedMap` is a version of `IsCartesian.inducedMap` which gives the corresponding
morphism in the fiber category.
- `fiber_factorization` is the statement that any morphism in `𝒳` can be factored as a morphism in
some fiber followed by a pullback.

-/

universe v₃ u₃ v₂ u₂ v₁ u₁

open CategoryTheory Functor Category IsCartesian IsHomLift Fiber

variable {𝒮 : Type u₁} {𝒳 : Type u₂} [Category.{v₁} 𝒮] [Category.{v₂} 𝒳]

/-- HasFibers is an extrinsic notion of fibers on a functor `p : 𝒳 ⥤ 𝒮`. It is given by a
collection of categories `Fib S` for every `S : 𝒮` (the fiber categories), each equiped with a
functors `ι : Fib S ⥤ 𝒳` which map constantly to `S` on the base such that the induced functor
`Fib S ⥤ Fiber p S` is an equivalence. -/
@[nolint checkUnivs]
class HasFibers (p : 𝒳 ⥤ 𝒮) where
  /-- The type of objects of the category `Fib S` for each `S`. -/
  Fib (S : 𝒮) : Type u₃
  /-- `Fib S` is a category. -/
  category (S : 𝒮) : Category.{v₃} (Fib S) := by infer_instance
  /-- The functor `ι : Fib S ⥤ 𝒳`. -/
  ι (S : 𝒮) : Fib S ⥤ 𝒳
  /-- The composition with the functor `p` is *equal* to the constant functor mapping to `S`. -/
  comp_const (S : 𝒮) : ι S ⋙ p = (const (Fib S)).obj S
  /-- The induced functor from `Fib S` to the fiber of `𝒳 ⥤ 𝒮` over `S` is an equivalence. -/
  equiv (S : 𝒮) : Functor.IsEquivalence (inducedFunctor (comp_const S))

namespace HasFibers

/-- The `HasFibers` on `p : 𝒳 ⥤ 𝒮` given by the fibers of `p` -/
def canonical (p : 𝒳 ⥤ 𝒮) : HasFibers p where
  Fib := Fiber p
  ι S := fiberInclusion
  comp_const S := fiberInclusion_comp_eq_const
  equiv S := by exact isEquivalence_of_iso (F := 𝟭 (Fiber p S)) (Iso.refl _)

section

variable (p : 𝒳 ⥤ 𝒮) [HasFibers p] (S : 𝒮)

attribute [instance] category

/-- The induced functor from `Fib p S` to the standard fiber. -/
@[simps!]
def inducedFunctor : Fib p S ⥤ Fiber p S :=
  Fiber.inducedFunctor (comp_const S)

/-- The natural transformation `ι S ≅ (inducedFunctor p S) ⋙ (fiberInclusion p S)` -/
def inducedFunctor.natIso : ι S ≅ (inducedFunctor p S) ⋙ fiberInclusion :=
  Fiber.inducedFunctorCompIsoSelf (comp_const S)

lemma inducedFunctor_comp : ι S = (inducedFunctor p S) ⋙ fiberInclusion :=
  Fiber.inducedFunctor_comp (comp_const S)

instance : Functor.IsEquivalence (inducedFunctor p S) := equiv S

<<<<<<< HEAD
instance : Functor.Faithful (ι (p:=p) S) :=
  Functor.Faithful.of_iso (inducedFunctor.natIso p S).symm
=======
instance : Functor.Faithful (ι (p := p) S) :=
  Functor.Faithful.of_iso (inducedFunctor.NatIso p S).symm
>>>>>>> 0fefeb38

end

section

variable {p : 𝒳 ⥤ 𝒮} [HasFibers p]

@[simp]
lemma proj_eq {S : 𝒮} (a : Fib p S) : p.obj ((ι S).obj a) = S := by
  simp only [← comp_obj, comp_const, const_obj_obj]

/-- The morphism `R ⟶ S` in `𝒮` obtained by projecting a morphism
`φ : (ι R).obj a ⟶ (ι S).obj b`. -/
def proj_map {R S : 𝒮} {a : Fib p R} {b : Fib p S}
    (φ : (ι R).obj a ⟶ (ι S).obj b) : R ⟶ S :=
  eqToHom (proj_eq a).symm ≫ (p.map φ) ≫ eqToHom (proj_eq b)

/-- For any homomorphism φ in a fiber Fib S, its image under ι S lies over 𝟙 S -/
instance homLift {S : 𝒮} {a b : Fib p S} (φ : a ⟶ b) : IsHomLift p (𝟙 S) ((ι S).map φ) := by
  apply of_fac p _ _ (proj_eq a) (proj_eq b)
  rw [← Functor.comp_map, Functor.congr_hom (comp_const S)]
  simp

/-- A version of fullness of the functor `Fib S ⥤ Fiber p S` that can be used inside the category
`𝒳`. -/
noncomputable def mapPreimage {S : 𝒮} {a b : Fib p S} (φ : (ι S).obj a ⟶ (ι S).obj b)
    [IsHomLift p (𝟙 S) φ] : a ⟶ b :=
  (inducedFunctor _ S).preimage (homMk p S φ)

@[simp]
lemma mapPreimage_eq {S : 𝒮} {a b : Fib p S} (φ : (ι S).obj a ⟶ (ι S).obj b)
    [IsHomLift p (𝟙 S) φ] : (ι S).map (mapPreimage φ) = φ := by
  simp [mapPreimage, congr_hom (inducedFunctor_comp p S)]

/-- The lift of an isomorphism `Φ : (ι S).obj a ≅ (ι S).obj b` lying over `𝟙 S` to an isomorphism
in `Fib S`. -/
noncomputable def LiftIso {S : 𝒮} {a b : Fib p S}
    (Φ : (ι S).obj a ≅ (ι S).obj b) (hΦ : IsHomLift p (𝟙 S) Φ.hom) : a ≅ b := by
  let a' : Fiber p S := (inducedFunctor p S).obj a
  let b' : Fiber p S := (inducedFunctor p S).obj b
  let Φ' : a' ≅ b' := {
    hom := ⟨Φ.hom, hΦ⟩
    inv := ⟨Φ.inv, inferInstance⟩
    hom_inv_id := by
      ext
      simp [fiberInclusion.map_comp]
      simp [fiberInclusion]
    inv_hom_id := by
      ext
      simp [fiberInclusion.map_comp]
      simp [fiberInclusion]
    }
  exact ((inducedFunctor p S).preimageIso Φ')

/-- An object in `Fib p S` isomorphic in `𝒳` to a given object `a : 𝒳` such that `p(a) = S`. -/
noncomputable def objPreimage {S : 𝒮} {a : 𝒳} (ha : p.obj a = S) : Fib p S :=
  Functor.objPreimage (inducedFunctor p S) (Fiber.mk ha)

/-- Applying `ι S` to the preimage of `a : 𝒳` in `Fib p S` yields an object isomorphic to `a`. -/
noncomputable def objObjPreimageIso {S : 𝒮} {a : 𝒳} (ha : p.obj a = S) :
    (ι S).obj (objPreimage ha) ≅ a :=
  fiberInclusion.mapIso (Functor.objObjPreimageIso (inducedFunctor p S) (Fiber.mk ha))

instance objObjPreimageIso.IsHomLift {S : 𝒮} {a : 𝒳} (ha : p.obj a = S) :
    IsHomLift p (𝟙 S) (objObjPreimageIso ha).hom :=
  (Functor.objObjPreimageIso (inducedFunctor p S) (Fiber.mk ha)).hom.2

section

variable [IsPreFibered p] {R S : 𝒮} {a : 𝒳} (f : R ⟶ S) (ha : p.obj a = S)

/-- The domain, taken in `Fib p R`, of some cartesian morphism lifting a given
`f : R ⟶ S` in `𝒮` -/
noncomputable def pullbackObj : Fib p R :=
  objPreimage (domain_eq p f (IsPreFibered.pullbackMap ha f))

/-- A cartesian morphism lifting `f : R ⟶ S` with domain in the image of `Fib p R` -/
noncomputable def pullbackMap : (ι R).obj (pullbackObj f ha) ⟶ a :=
  (objObjPreimageIso (domain_eq p f (IsPreFibered.pullbackMap ha f))).hom ≫
    (IsPreFibered.pullbackMap ha f)

instance pullbackMap.isCartesian : IsCartesian p f (pullbackMap f ha) := by
  conv in f => rw [← id_comp f]
  simp only [id_comp, pullbackMap]
  infer_instance

end

section

variable {R S : 𝒮} {a : 𝒳} {b b' : Fib p R} (f : R ⟶ S) (ψ : (ι R).obj b' ⟶ a)
    [IsCartesian p f ψ] (φ : (ι R).obj b ⟶ a) [IsHomLift p f φ]

/-- Given a fibered category p, b' b in Fib R, and a pullback ψ : b ⟶ a in 𝒳, i.e.
```
b'       b --ψ--> a
|        |        |
v        v        v
R ====== R --f--> S
```
Then the induced map τ : b' ⟶ b can be lifted to the fiber over R -/
noncomputable def inducedMap : b ⟶ b' :=
  mapPreimage (IsCartesian.map p f ψ φ)

lemma inducedMap_comp : (ι R).map (inducedMap f ψ φ) ≫ ψ = φ := by
  simp only [inducedMap, mapPreimage_eq, IsCartesian.fac]

end

section

variable [IsFibered p] {R S : 𝒮} {a : 𝒳} {b : Fib p R}

/-- Given `a : 𝒳`, `b : Fib p R`, and a diagram
```
  b --φ--> a
  -        -
  |        |
  v        v
  R --f--> S
```
It can be factorized as
```
  b --τ--> b'--ψ--> a
  -        -        -
  |        |        |
  v        v        v
  R ====== R --f--> S
```
with `ψ` cartesian over `f` and `τ` a map in `Fib p R`. -/
lemma fiber_factorization (ha : p.obj a = S) {b : Fib p R} (f : R ⟶ S) (φ : (ι R).obj b ⟶ a)
    [IsHomLift p f φ] : ∃ (b' : Fib p R) (τ : b ⟶ b') (ψ : (ι R).obj b' ⟶ a),
      IsStronglyCartesian p f ψ ∧ (((ι R).map τ) ≫ ψ = φ) :=
  let ψ := pullbackMap f ha
  ⟨pullbackObj f ha, inducedMap f ψ φ, ψ, inferInstance, inducedMap_comp f ψ φ⟩

end

end

end HasFibers<|MERGE_RESOLUTION|>--- conflicted
+++ resolved
@@ -101,13 +101,8 @@
 
 instance : Functor.IsEquivalence (inducedFunctor p S) := equiv S
 
-<<<<<<< HEAD
 instance : Functor.Faithful (ι (p:=p) S) :=
   Functor.Faithful.of_iso (inducedFunctor.natIso p S).symm
-=======
-instance : Functor.Faithful (ι (p := p) S) :=
-  Functor.Faithful.of_iso (inducedFunctor.NatIso p S).symm
->>>>>>> 0fefeb38
 
 end
 
