--- conflicted
+++ resolved
@@ -80,11 +80,7 @@
   let e :=
     pullbackRightPullbackFstIso Y.hom f g.left ≪≫
       pullback.congrHom (g.w.trans (Category.comp_id _)) rfl
-<<<<<<< HEAD
-  have : e.inv ≫ pullback.snd _ _ = ((Over.baseChange f).map g).left := by
-=======
   have : e.inv ≫ (pullback.snd _ _) = ((Over.pullback f).map g).left := by
->>>>>>> 79df7380
     ext <;> dsimp [e] <;> simp
   rw [← this, P.cancel_left_of_respectsIso]
   exact hP.snd _ _ H
