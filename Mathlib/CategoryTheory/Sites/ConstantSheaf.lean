--- conflicted
+++ resolved
@@ -97,11 +97,7 @@
   rw [essImage_eq_of_natIso (adj.leftAdjointUniq (constantSheafAdj J D hT))]
   exact ⟨fun ⟨h⟩ ↦ h, fun h ↦ ⟨h⟩⟩
 
-<<<<<<< HEAD
-instance (F : Sheaf J D) [HasTerminal C]
-=======
 lemma isConstant_of_isIso_counit_app (F : Sheaf J D) [HasTerminal C]
->>>>>>> df80b0dd
     [IsIso <| (constantSheafAdj J D terminalIsTerminal).counit.app F] : IsConstant J F where
   mem_essImage := ⟨_, ⟨asIso <| (constantSheafAdj J D terminalIsTerminal).counit.app F⟩⟩
 
