--- conflicted
+++ resolved
@@ -201,11 +201,7 @@
   erw [← α.naturality (G.preimage _).op]
   refine' congr_fun _ x
   simp only [Functor.comp_map, ← Category.assoc, Functor.op_map, Quiver.Hom.unop_op,
-<<<<<<< HEAD
-    ← ℱ.map_comp, ← ℱ.map_comp, ← op_comp, G.image_preimage]
-=======
     ← ℱ.map_comp, ← op_comp, G.image_preimage]
->>>>>>> fef3b89b
   congr 3
   simp [e]
 #align category_theory.cover_dense.types.pushforward_family_compatible CategoryTheory.Functor.IsCoverDense.Types.pushforwardFamily_compatible
