--- conflicted
+++ resolved
@@ -237,11 +237,8 @@
 
 end
 
-<<<<<<< HEAD
-=======
 section ChangeOfUniverse
 
->>>>>>> 573827b4
 variable {W}
 
 /-- Up to an equivalence, the type `SmallShiftedHom.{w} W X Y m` does
@@ -261,11 +258,8 @@
   congr
   apply SmallHom.equiv_chgUniv
 
-<<<<<<< HEAD
-=======
 end ChangeOfUniverse
 
->>>>>>> 573827b4
 end SmallShiftedHom
 
 end Localization
