/-
Copyright (c) 2024 Joël Riou. All rights reserved.
Released under Apache 2.0 license as described in the file LICENSE.
Authors: Joël Riou
-/
import Mathlib.CategoryTheory.Localization.SmallHom
import Mathlib.CategoryTheory.Shift.ShiftedHom
import Mathlib.CategoryTheory.Shift.Localization

/-!
# Shrinking morphisms in localized categories equipped with shifts

If `C` is a category equipped with a shift by an additive monoid `M`,
and `W : MorphismProperty C` is compatible with the shift,
we define a type-class `HasSmallLocalizedShiftedHom.{w} W X Y` which
says that all the types of morphisms from `X⟦a⟧` to `Y⟦b⟧` in the
localized category are `w`-small for a certain universe. Then,
we define types `SmallShiftedHom.{w} W X Y m : Type w` for all `m : M`,
and endow these with a composition which transports the composition
on the types `ShiftedHom (L.obj X) (L.obj Y) m` when `L : C ⥤ D` is
any localization functor for `W`.

-/

universe w w' v₁ v₂ u₁ u₂

namespace CategoryTheory

open Category

variable {C : Type u₁} [Category.{v₁} C] {D : Type u₂} [Category.{v₂} D]
  (W : MorphismProperty C) {M : Type w'} [AddMonoid M] [HasShift C M] [HasShift D M]

namespace Localization

section

variable (X Y : C)
variable (M)

/-- Given objects `X` and `Y` in a category `C`, this is the property that
all the types of morphisms from `X⟦a⟧` to `Y⟦b⟧` are `w`-small
in the localized category with respect to a class of morphisms `W`. -/
abbrev HasSmallLocalizedShiftedHom : Prop :=
  ∀ (a b : M), HasSmallLocalizedHom.{w} W (X⟦a⟧) (Y⟦b⟧)

lemma hasSmallLocalizedShiftedHom_iff
    (L : C ⥤ D) [L.IsLocalization W] [L.CommShift M] (X Y : C) :
    HasSmallLocalizedShiftedHom.{w} W M X Y ↔
      ∀ (a b : M), Small.{w} ((L.obj X)⟦a⟧ ⟶ (L.obj Y)⟦b⟧) := by
  dsimp [HasSmallLocalizedShiftedHom]
  have eq := fun (a b : M) ↦ small_congr.{w}
    (Iso.homCongr ((L.commShiftIso a).app X) ((L.commShiftIso b).app Y))
  dsimp at eq
  simp only [hasSmallLocalizedHom_iff _ L, eq]

variable {Y} in
lemma hasSmallLocalizedShiftedHom_iff_target {Y' : C} (f : Y ⟶  Y') (hf : W f) :
    HasSmallLocalizedShiftedHom.{w} W M X Y ↔ HasSmallLocalizedShiftedHom.{w} W M X Y' :=
  forall_congr' (fun a ↦ forall_congr' (fun b ↦
    hasSmallLocalizedHom_iff_target W (X⟦a⟧) (f⟦b⟧') (W.shift hf b)))

variable {X} in
lemma hasSmallLocalizedShiftedHom_iff_source {X' : C} (f : X ⟶  X') (hf : W f) (Y : C) :
    HasSmallLocalizedShiftedHom.{w} W M X Y ↔ HasSmallLocalizedShiftedHom.{w} W M X' Y :=
  forall_congr' (fun a ↦ forall_congr' (fun b ↦
    hasSmallLocalizedHom_iff_source W (f⟦a⟧') (W.shift hf a) (Y⟦b⟧)))

variable [HasSmallLocalizedShiftedHom.{w} W M X Y]

<<<<<<< HEAD
=======
include M in
variable (M) in
>>>>>>> b835ca4b
lemma hasSmallLocalizedHom_of_hasSmallLocalizedShiftedHom₀ :
    HasSmallLocalizedHom.{w} W X Y :=
  (hasSmallLocalizedHom_iff_of_isos W
    ((shiftFunctorZero C M).app X) ((shiftFunctorZero C M).app Y)).1 inferInstance

variable {M}

instance (m : M) : HasSmallLocalizedHom.{w} W X (Y⟦m⟧) :=
  (hasSmallLocalizedHom_iff_of_isos W
    ((shiftFunctorZero C M).app X) (Iso.refl (Y⟦m⟧))).1 inferInstance

instance (m : M) : HasSmallLocalizedHom.{w} W (X⟦m⟧) Y :=
  (hasSmallLocalizedHom_iff_of_isos W
    (Iso.refl (X⟦m⟧)) ((shiftFunctorZero C M).app Y)).1 inferInstance

instance (m m' n : M) : HasSmallLocalizedHom.{w} W (X⟦m⟧⟦m'⟧) (Y⟦n⟧) :=
  (hasSmallLocalizedHom_iff_of_isos W
    ((shiftFunctorAdd C m m').app X) (Iso.refl (Y⟦n⟧))).1 inferInstance

instance (m n n' : M) : HasSmallLocalizedHom.{w} W (X⟦m⟧) (Y⟦n⟧⟦n'⟧) :=
  (hasSmallLocalizedHom_iff_of_isos W
    (Iso.refl (X⟦m⟧)) ((shiftFunctorAdd C n n').app Y)).1 inferInstance

end

namespace SmallHom

variable {W}
variable [W.IsCompatibleWithShift M] (L : C ⥤ D) [L.IsLocalization W] [L.CommShift M]
  {X Y : C} [HasSmallLocalizedHom.{w} W X Y]
  (f : SmallHom.{w} W X Y) (a : M) [HasSmallLocalizedHom.{w} W (X⟦a⟧) (Y⟦a⟧)]

/-- Given `f : SmallHom W X Y` and `a : M`, this is the element
in `SmallHom W (X⟦a⟧) (Y⟦a⟧)` obtained by shifting by `a`. -/
noncomputable def shift : SmallHom.{w} W (X⟦a⟧) (Y⟦a⟧) :=
  (W.shiftLocalizerMorphism a).smallHomMap f

lemma equiv_shift : equiv W L (f.shift a) =
    (L.commShiftIso a).hom.app X ≫ (equiv W L f)⟦a⟧' ≫ (L.commShiftIso a).inv.app Y :=
  (W.shiftLocalizerMorphism a).equiv_smallHomMap _ _ _ (L.commShiftIso a) f

end SmallHom

/-- The type of morphisms from `X` to `Y⟦m⟧` in the localized category
with respect to `W : MorphismProperty C` that is shrunk to `Type w`
when `HasSmallLocalizedShiftedHom.{w} W X Y` holds. -/
def SmallShiftedHom (X Y : C) [HasSmallLocalizedShiftedHom.{w} W M X Y] (m : M) : Type w :=
  SmallHom W X (Y⟦m⟧)

namespace SmallShiftedHom

section

variable {W}
variable [W.IsCompatibleWithShift M]
variable {X Y Z : C}

/-- Given `f : SmallShiftedHom.{w} W X Y a`, this is the element in
`SmallHom.{w} W (X⟦n⟧) (Y⟦a'⟧)` that is obtained by shifting by `n`
when `a + n = a'`. -/
noncomputable def shift {a : M} [HasSmallLocalizedShiftedHom.{w} W M X Y]
    [HasSmallLocalizedShiftedHom.{w} W M Y Y]
  (f : SmallShiftedHom.{w} W X Y a) (n a' : M) (h : a + n = a') :
    SmallHom.{w} W (X⟦n⟧) (Y⟦a'⟧) :=
  (SmallHom.shift f n).comp (SmallHom.mk W ((shiftFunctorAdd' C a n a' h).inv.app Y))

/-- The composition on `SmallShiftedHom W`. -/
noncomputable def comp {a b c : M} [HasSmallLocalizedShiftedHom.{w} W M X Y]
    [HasSmallLocalizedShiftedHom.{w} W M Y Z] [HasSmallLocalizedShiftedHom.{w} W M X Z]
    [HasSmallLocalizedShiftedHom.{w} W M Z Z]
    (f : SmallShiftedHom.{w} W X Y a) (g : SmallShiftedHom.{w} W Y Z b) (h : b + a = c) :
    SmallShiftedHom.{w} W X Z c :=
  SmallHom.comp f (g.shift a c h)

variable (W) in
/-- The canonical map `(X ⟶ Y) → SmallShiftedHom.{w} W X Y m₀` when `m₀ = 0` and
`[HasSmallLocalizedShiftedHom.{w} W M X Y]` holds. -/
noncomputable def mk₀ [HasSmallLocalizedShiftedHom.{w} W M X Y]
    (m₀ : M) (hm₀ : m₀ = 0) (f : X ⟶ Y) :
    SmallShiftedHom.{w} W X Y m₀ :=
  SmallHom.mk W (f ≫ (shiftFunctorZero' C m₀ hm₀).inv.app Y)

end

section

variable (L : C ⥤ D) [L.IsLocalization W] [L.CommShift M]
  {X Y Z T : C}

/-- The bijection `SmallShiftedHom.{w} W X Y m ≃ ShiftedHom (L.obj X) (L.obj Y) m`
for all `m : M`, and `X` and `Y` in `C` when `L : C ⥤ D` is a localization functor for
`W : MorphismProperty C` such that the category `D` is equipped with a shift by `M`
and `L` commutes with the shifts. -/
noncomputable def equiv [HasSmallLocalizedShiftedHom.{w} W M X Y] {m : M} :
    SmallShiftedHom.{w} W X Y m ≃ ShiftedHom (L.obj X) (L.obj Y) m :=
  (SmallHom.equiv W L).trans ((L.commShiftIso m).app Y).homToEquiv

section
variable [W.IsCompatibleWithShift M]

lemma equiv_shift' {a : M} [HasSmallLocalizedShiftedHom.{w} W M X Y]
    [HasSmallLocalizedShiftedHom.{w} W M Y Y]
    (f : SmallShiftedHom.{w} W X Y a) (n a' : M) (h : a + n = a') :
    SmallHom.equiv W L (f.shift n a' h) = (L.commShiftIso n).hom.app X ≫
      (SmallHom.equiv W L f)⟦n⟧' ≫ ((L.commShiftIso a).hom.app Y)⟦n⟧' ≫
        (shiftFunctorAdd' D a n a' h).inv.app (L.obj Y) ≫ (L.commShiftIso a').inv.app Y := by
  simp only [shift, SmallHom.equiv_comp, SmallHom.equiv_shift, SmallHom.equiv_mk, assoc,
    L.commShiftIso_add' h, Functor.CommShift.isoAdd'_inv_app, Iso.inv_hom_id_app_assoc,
    ← Functor.map_comp_assoc, Iso.hom_inv_id_app, Functor.comp_obj, comp_id]

lemma equiv_shift {a : M} [HasSmallLocalizedShiftedHom.{w} W M X Y]
    [HasSmallLocalizedShiftedHom.{w} W M Y Y]
    (f : SmallShiftedHom.{w} W X Y a) (n a' : M) (h : a + n = a') :
    equiv W L (f.shift n a' h) = (L.commShiftIso n).hom.app X ≫ (equiv W L f)⟦n⟧' ≫
      (shiftFunctorAdd' D a n a' h).inv.app (L.obj Y) := by
  dsimp [equiv]
  erw [Iso.homToEquiv_apply, Iso.homToEquiv_apply, equiv_shift']
  simp only [Functor.comp_obj, Iso.app_hom, assoc, Iso.inv_hom_id_app, comp_id, Functor.map_comp]
  rfl

lemma equiv_comp [HasSmallLocalizedShiftedHom.{w} W M X Y]
    [HasSmallLocalizedShiftedHom.{w} W M Y Z] [HasSmallLocalizedShiftedHom.{w} W M X Z]
    [HasSmallLocalizedShiftedHom.{w} W M Z Z] {a b c : M}
    (f : SmallShiftedHom.{w} W X Y a) (g : SmallShiftedHom.{w} W Y Z b) (h : b + a = c) :
    equiv W L (f.comp g h) = (equiv W L f).comp (equiv W L g) h := by
  dsimp [comp, equiv, ShiftedHom.comp]
  erw [Iso.homToEquiv_apply, Iso.homToEquiv_apply, Iso.homToEquiv_apply, SmallHom.equiv_comp]
  simp only [equiv_shift', Functor.comp_obj, Iso.app_hom, assoc, Iso.inv_hom_id_app,
    comp_id, Functor.map_comp]
  rfl

end

@[simp]
lemma equiv_mk₀ [HasSmallLocalizedShiftedHom.{w} W M X Y]
    (m₀ : M) (hm₀ : m₀ = 0) (f : X ⟶ Y) :
    equiv W L (SmallShiftedHom.mk₀ W m₀ hm₀ f) =
      ShiftedHom.mk₀ m₀ hm₀ (L.map f) := by
  subst hm₀
  dsimp [equiv, mk₀]
  erw [SmallHom.equiv_mk, Iso.homToEquiv_apply, Functor.map_comp]
  dsimp [equiv, mk₀, ShiftedHom.mk₀, shiftFunctorZero']
  simp only [comp_id, L.commShiftIso_zero, Functor.CommShift.isoZero_hom_app, assoc,
    ← Functor.map_comp_assoc, Iso.inv_hom_id_app, Functor.id_obj, Functor.map_id, id_comp]

end

variable [W.IsCompatibleWithShift M]

lemma comp_assoc {X Y Z T : C} {a₁ a₂ a₃ a₁₂ a₂₃ a : M}
    [HasSmallLocalizedShiftedHom.{w} W M X Y] [HasSmallLocalizedShiftedHom.{w} W M X Z]
    [HasSmallLocalizedShiftedHom.{w} W M X T] [HasSmallLocalizedShiftedHom.{w} W M Y Z]
    [HasSmallLocalizedShiftedHom.{w} W M Y T] [HasSmallLocalizedShiftedHom.{w} W M Z T]
    [HasSmallLocalizedShiftedHom.{w} W M Z Z] [HasSmallLocalizedShiftedHom.{w} W M T T]
    (α : SmallShiftedHom.{w} W X Y a₁) (β : SmallShiftedHom.{w} W Y Z a₂)
    (γ : SmallShiftedHom.{w} W Z T a₃)
    (h₁₂ : a₂ + a₁ = a₁₂) (h₂₃ : a₃ + a₂ = a₂₃) (h : a₃ + a₂ + a₁ = a) :
    (α.comp β h₁₂).comp γ (show a₃ + a₁₂ = a by rw [← h₁₂, ← add_assoc, h]) =
      α.comp (β.comp γ h₂₃) (by rw [← h₂₃, h]) := by
  apply (equiv W W.Q).injective
  simp only [equiv_comp, ShiftedHom.comp_assoc _ _ _ h₁₂ h₂₃ h]

end SmallShiftedHom

end Localization

end CategoryTheory<|MERGE_RESOLUTION|>--- conflicted
+++ resolved
@@ -68,11 +68,8 @@
 
 variable [HasSmallLocalizedShiftedHom.{w} W M X Y]
 
-<<<<<<< HEAD
-=======
 include M in
 variable (M) in
->>>>>>> b835ca4b
 lemma hasSmallLocalizedHom_of_hasSmallLocalizedShiftedHom₀ :
     HasSmallLocalizedHom.{w} W X Y :=
   (hasSmallLocalizedHom_iff_of_isos W
