/-
Copyright (c) 2024 Joël Riou. All rights reserved.
Released under Apache 2.0 license as described in the file LICENSE.
Authors: Joël Riou
-/
import Mathlib.CategoryTheory.SmallObject.Iteration.Basic

/-!
# Uniqueness of morphisms in the category of iterations of functors

Given a functor `Φ : C ⥤ C` and a natural transformation `ε : 𝟭 C ⟶ Φ`,
we show in this file that there exists a unique morphism
between two arbitrary objects in the category `Functor.Iteration ε j`
when `j : J` and `J` is a well orderered set.

-/

universe u

namespace CategoryTheory

open Category Limits

variable {C : Type*} [Category C] {Φ : C ⥤ C} {ε : 𝟭 C ⟶ Φ}
<<<<<<< HEAD
  {J : Type u} [LinearOrder J] [IsWellOrder J (· < ·)] [OrderBot J] (j : J)
=======
  {J : Type u} [LinearOrder J] [OrderBot J] [SuccOrder J]
>>>>>>> 26405bdd

namespace Functor

namespace Iteration

namespace Hom

<<<<<<< HEAD
=======
variable (j : J)

>>>>>>> 26405bdd
/-- The (unique) morphism between two objects in `Iteration ε ⊥` -/
def mkOfBot (iter₁ iter₂ : Iteration ε (⊥ : J)) : iter₁ ⟶ iter₂ where
  natTrans :=
    { app := fun ⟨i, hi⟩ => eqToHom (by congr; simpa using hi) ≫ iter₁.isoZero.hom ≫
        iter₂.isoZero.inv ≫ eqToHom (by congr; symm; simpa using hi)
      naturality := fun ⟨i, hi⟩ ⟨k, hk⟩ φ => by
        obtain rfl : i = ⊥ := by simpa using hi
        obtain rfl : k = ⊥ := by simpa using hk
        obtain rfl : φ = 𝟙 _ := rfl
        simp }
  natTrans_app_succ i hi := by simp at hi

section

variable {i : J} {iter₁ iter₂ : Iteration ε (Order.succ i)}
  (hi : ¬IsMax i) (φ : iter₁.trunc (SuccOrder.le_succ i) ⟶ iter₂.trunc (SuccOrder.le_succ i))

/-- Auxiliary definition for `mkOfSucc`. -/
noncomputable def mkOfSuccNatTransApp (k : J) (hk : k ≤ Order.succ i) :
    iter₁.F.obj ⟨k, hk⟩ ⟶ iter₂.F.obj ⟨k, hk⟩ := by
  classical
  exact if hk' : k = Order.succ i then
    eqToHom (by subst hk'; rfl) ≫ (iter₁.isoSucc i (Order.lt_succ_of_not_isMax hi)).hom ≫
      whiskerRight (φ.natTrans.app ⟨i, by simp⟩) _ ≫
      (iter₂.isoSucc i (Order.lt_succ_of_not_isMax hi)).inv ≫
      eqToHom (by subst hk'; rfl)
  else
    φ.natTrans.app ⟨k, Order.le_of_lt_succ (by
      obtain hk | rfl := hk.lt_or_eq
      · exact hk
      · tauto)⟩

lemma mkOfSuccNatTransApp_eq_of_le (k : J) (hk : k ≤ i) :
    mkOfSuccNatTransApp hi φ k (hk.trans (Order.le_succ i)) =
      φ.natTrans.app ⟨k, hk⟩ :=
  dif_neg (by rintro rfl; simpa using lt_of_le_of_lt hk (Order.lt_succ_of_not_isMax hi))

@[simp]
lemma mkOfSuccNatTransApp_succ_eq :
    mkOfSuccNatTransApp hi φ (Order.succ i) (by rfl) =
      (iter₁.isoSucc i (Order.lt_succ_of_not_isMax hi)).hom ≫
        whiskerRight (φ.natTrans.app ⟨i, by simp⟩) _ ≫
        (iter₂.isoSucc i (Order.lt_succ_of_not_isMax hi)).inv := by
  dsimp [mkOfSuccNatTransApp]
  rw [dif_pos rfl, comp_id, id_comp]

/-- Auxiliary definition for `mkOfSucc`. -/
@[simps]
noncomputable def mkOfSuccNatTrans :
    iter₁.F ⟶ iter₂.F where
  app := fun ⟨k, hk⟩ => mkOfSuccNatTransApp hi φ k hk
  naturality := fun ⟨k₁, hk₁⟩ ⟨k₂, hk₂⟩ f => by
    dsimp
    have hk : k₁ ≤ k₂ := leOfHom f
    obtain h₂ | rfl := hk₂.lt_or_eq
    · replace h₂ : k₂ ≤ i := Order.le_of_lt_succ h₂
      rw [mkOfSuccNatTransApp_eq_of_le hi φ k₂ h₂,
        mkOfSuccNatTransApp_eq_of_le hi φ k₁ (hk.trans h₂)]
      exact natTrans_naturality φ k₁ k₂ hk h₂
    · obtain h₁ | rfl := hk.lt_or_eq
      · have h₂ : k₁ ≤ i := Order.le_of_lt_succ h₁
        let f₁ : (⟨k₁, hk⟩ : { l | l ≤ Order.succ i}) ⟶
          ⟨i, Order.le_succ i⟩ := homOfLE h₂
        let f₂ : (⟨i, Order.le_succ i⟩ : Set.Iic (Order.succ i)) ⟶
          ⟨Order.succ i, by simp⟩ := homOfLE (Order.le_succ i)
        obtain rfl : f = f₁ ≫ f₂ := rfl
        rw [Functor.map_comp, Functor.map_comp, assoc,
          mkOfSuccNatTransApp_eq_of_le hi φ k₁ h₂]
        erw [← natTrans_naturality_assoc φ k₁ i h₂ (by rfl)]
        rw [mkOfSuccNatTransApp_succ_eq]
        dsimp
        change _ ≫ iter₁.mapSucc i (Order.lt_succ_of_not_isMax hi) ≫ _ =
          _ ≫ _ ≫ iter₂.mapSucc i (Order.lt_succ_of_not_isMax hi)
        rw [iter₁.mapSucc_eq i, iter₂.mapSucc_eq i, assoc,
          Iso.inv_hom_id_assoc]
        ext X
        dsimp
        rw [← ε.naturality_assoc]
        rfl
      · obtain rfl : f = 𝟙 _ := rfl
        rw [Functor.map_id, Functor.map_id, id_comp, comp_id]

end

/-- The (unique) morphism between two objects in `Iteration ε (Order.succ i)`,
assuming we have a morphism between the truncations to `Iteration ε i`. -/
noncomputable def mkOfSucc
    {i : J} (iter₁ iter₂ : Iteration ε (Order.succ i)) (hi : ¬IsMax i)
    (φ : iter₁.trunc (SuccOrder.le_succ i) ⟶ iter₂.trunc (SuccOrder.le_succ i)) :
    iter₁ ⟶ iter₂ where
  natTrans := mkOfSuccNatTrans hi φ
  natTrans_app_zero := by
    dsimp
    rw [mkOfSuccNatTransApp_eq_of_le _ _ _ bot_le, φ.natTrans_app_zero]
    rfl
  natTrans_app_succ k hk := by
    obtain hk' | rfl := (Order.le_of_lt_succ hk).lt_or_eq
    · dsimp
      rw [mkOfSuccNatTransApp_eq_of_le hi φ k hk'.le,
        mkOfSuccNatTransApp_eq_of_le hi φ (Order.succ k) (Order.succ_le_of_lt hk'),
        φ.natTrans_app_succ _ hk']
      rfl
    · simp [mkOfSuccNatTransApp_eq_of_le hi φ k (by rfl)]

variable {j} {iter₁ iter₂ : Iteration ε j}

section

variable [IsWellOrderLimitElement j]
  (φ : ∀ (i : J) (hi : i < j), iter₁.trunc hi.le ⟶ iter₂.trunc hi.le)

/-- Auxiliary definition for `mkOfLimit`. -/
def mkOfLimitNatTransApp (i : J) (hi : i ≤ j) :
    iter₁.F.obj ⟨i, hi⟩ ⟶ iter₂.F.obj ⟨i, hi⟩ :=
  if h : i < j
    then
      (φ i h).natTrans.app ⟨i, by rfl⟩
    else by
      obtain rfl : i = j := by
        obtain h' | rfl := hi.lt_or_eq
        · exfalso
          exact h h'
        · rfl
      exact (iter₁.isColimit i (show i ≤ i by rfl)).desc (Cocone.mk _
        { app := fun ⟨k, hk⟩ => (φ k hk).natTrans.app ⟨k, by rfl⟩ ≫
            iter₂.F.map (homOfLE (by exact hk.le))
          naturality := fun ⟨k₁, hk₁⟩ ⟨k₂, hk₂⟩ f => by
            have hf : k₁ ≤ k₂ := by simpa using leOfHom f
            dsimp
            rw [comp_id, congr_app (φ k₁ hk₁) ((truncFunctor ε hf).map (φ k₂ hk₂))]
            erw [natTrans_naturality_assoc (φ k₂ hk₂) k₁ k₂ hf (by rfl)]
            dsimp
            rw [← Functor.map_comp, homOfLE_comp] })

lemma mkOfLimitNatTransApp_eq_of_lt (i : J) (hi : i < j) :
    mkOfLimitNatTransApp φ i hi.le = (φ i hi).natTrans.app ⟨i, by rfl⟩ :=
  dif_pos hi

lemma mkOfLimitNatTransApp_naturality_top (i : J) (hi : i < j) :
    iter₁.F.map (homOfLE (by simpa using hi.le) : ⟨i, hi.le⟩ ⟶ ⟨j, by rfl⟩) ≫
      mkOfLimitNatTransApp φ j (by rfl) =
      mkOfLimitNatTransApp φ i hi.le ≫ iter₂.F.map (homOfLE (by simpa using hi.le)) := by
  rw [mkOfLimitNatTransApp_eq_of_lt φ i hi, mkOfLimitNatTransApp, dif_neg (by simp)]
  exact (iter₁.isColimit j (by rfl)).fac _ ⟨i, hi⟩

/-- Auxiliary definition for `mkOfLimit`. -/
@[simps]
def mkOfLimitNatTrans : iter₁.F ⟶ iter₂.F where
  app := fun ⟨k, hk⟩ => mkOfLimitNatTransApp φ k hk
  naturality := fun ⟨k₁, hk₁⟩ ⟨k₂, hk₂⟩ f => by
    have hk : k₁ ≤ k₂ := leOfHom f
    obtain h₂ | rfl := hk₂.lt_or_eq
    · dsimp
      rw [mkOfLimitNatTransApp_eq_of_lt _ k₂ h₂,
        mkOfLimitNatTransApp_eq_of_lt _ k₁ (lt_of_le_of_lt hk h₂),
        congr_app (φ k₁ (lt_of_le_of_lt hk h₂)) ((truncFunctor ε hk).map (φ k₂ h₂))]
      exact natTrans_naturality (φ k₂ h₂) k₁ k₂ hk (by rfl)
    · obtain h₁ | rfl := hk₁.lt_or_eq
      · exact mkOfLimitNatTransApp_naturality_top _ _ h₁
      · obtain rfl : f = 𝟙 _ := rfl
        simp only [map_id, id_comp, comp_id]

/-- The (unique) morphism between two objects in `Iteration ε j` when `j` is a limit element,
assuming we have a morphism between the truncations to `Iteration ε i` for all `i < j`. -/
def mkOfLimit : iter₁ ⟶ iter₂ where
  natTrans := mkOfLimitNatTrans φ
  natTrans_app_zero := by simp [mkOfLimitNatTransApp_eq_of_lt φ ⊥
    (IsWellOrderLimitElement.bot_lt j)]
  natTrans_app_succ i h := by
    dsimp
    have h' := IsWellOrderLimitElement.wellOrderSucc_lt h
    rw [mkOfLimitNatTransApp_eq_of_lt φ _ h',
      (φ _ h').natTrans_app_succ i (self_lt_wellOrderSucc h),
      mkOfLimitNatTransApp_eq_of_lt φ _ h,
      congr_app (φ i h) ((truncFunctor ε (self_le_wellOrderSucc i)).map (φ (wellOrderSucc i) h'))]
    dsimp

end

instance : Nonempty (iter₁ ⟶ iter₂) := by
  let P := fun (i : J) => ∀ (hi : i ≤ j),
    Nonempty ((truncFunctor ε hi).obj iter₁ ⟶ (truncFunctor ε hi).obj iter₂)
  suffices ∀ i, P i from this j (by rfl)
  refine fun _ => WellFoundedLT.induction _ (fun i hi hi' => ?_)
  obtain rfl | ⟨i, rfl, hi''⟩ | _ := eq_bot_or_eq_succ_or_isWellOrderLimitElement i
  · exact ⟨Hom.mkOfBot _ _⟩
  · exact ⟨Hom.mkOfSucc _ _ hi'' ((hi i hi'' (hi''.le.trans hi')).some)⟩
  · exact ⟨Hom.mkOfLimit (fun k hk => (hi k hk (hk.le.trans hi')).some)⟩

noncomputable instance : Unique (iter₁ ⟶ iter₂) :=
  uniqueOfSubsingleton (Nonempty.some inferInstance)

end Hom

variable {j} (iter₁ iter₂ iter₃ : Iteration ε j)

/-- The canonical isomorphism between two objects in the category `Iteration ε j`. -/
noncomputable def iso : iter₁ ≅ iter₂ where
  hom := default
  inv := default

@[simp]
lemma iso_refl : iso iter₁ iter₁ = Iso.refl _ := by aesop_cat

lemma iso_trans : iso iter₁ iter₃ = iso iter₁ iter₂ ≪≫ iso iter₂ iter₃ := by aesop_cat

end Iteration

end Functor

end CategoryTheory<|MERGE_RESOLUTION|>--- conflicted
+++ resolved
@@ -22,11 +22,7 @@
 open Category Limits
 
 variable {C : Type*} [Category C] {Φ : C ⥤ C} {ε : 𝟭 C ⟶ Φ}
-<<<<<<< HEAD
-  {J : Type u} [LinearOrder J] [IsWellOrder J (· < ·)] [OrderBot J] (j : J)
-=======
   {J : Type u} [LinearOrder J] [OrderBot J] [SuccOrder J]
->>>>>>> 26405bdd
 
 namespace Functor
 
@@ -34,11 +30,6 @@
 
 namespace Hom
 
-<<<<<<< HEAD
-=======
-variable (j : J)
-
->>>>>>> 26405bdd
 /-- The (unique) morphism between two objects in `Iteration ε ⊥` -/
 def mkOfBot (iter₁ iter₂ : Iteration ε (⊥ : J)) : iter₁ ⟶ iter₂ where
   natTrans :=
@@ -143,27 +134,27 @@
       rfl
     · simp [mkOfSuccNatTransApp_eq_of_le hi φ k (by rfl)]
 
-variable {j} {iter₁ iter₂ : Iteration ε j}
+variable {j : J} {iter₁ iter₂ : Iteration ε j}
 
 section
 
-variable [IsWellOrderLimitElement j]
-  (φ : ∀ (i : J) (hi : i < j), iter₁.trunc hi.le ⟶ iter₂.trunc hi.le)
+variable (φ : ∀ (i : J) (hi : i < j), iter₁.trunc hi.le ⟶ iter₂.trunc hi.le)
+  [WellFoundedLT J] (hj : Order.IsSuccLimit j)
 
 /-- Auxiliary definition for `mkOfLimit`. -/
 def mkOfLimitNatTransApp (i : J) (hi : i ≤ j) :
     iter₁.F.obj ⟨i, hi⟩ ⟶ iter₂.F.obj ⟨i, hi⟩ :=
   if h : i < j
     then
-      (φ i h).natTrans.app ⟨i, by rfl⟩
+      (φ i h).natTrans.app ⟨i, by simp⟩
     else by
       obtain rfl : i = j := by
         obtain h' | rfl := hi.lt_or_eq
         · exfalso
           exact h h'
         · rfl
-      exact (iter₁.isColimit i (show i ≤ i by rfl)).desc (Cocone.mk _
-        { app := fun ⟨k, hk⟩ => (φ k hk).natTrans.app ⟨k, by rfl⟩ ≫
+      exact (iter₁.isColimit i hj (by simp)).desc (Cocone.mk _
+        { app := fun ⟨k, hk⟩ => (φ k hk).natTrans.app ⟨k, by simp⟩ ≫
             iter₂.F.map (homOfLE (by exact hk.le))
           naturality := fun ⟨k₁, hk₁⟩ ⟨k₂, hk₂⟩ f => by
             have hf : k₁ ≤ k₂ := by simpa using leOfHom f
@@ -174,66 +165,72 @@
             rw [← Functor.map_comp, homOfLE_comp] })
 
 lemma mkOfLimitNatTransApp_eq_of_lt (i : J) (hi : i < j) :
-    mkOfLimitNatTransApp φ i hi.le = (φ i hi).natTrans.app ⟨i, by rfl⟩ :=
+    mkOfLimitNatTransApp φ hj i hi.le = (φ i hi).natTrans.app ⟨i, by simp⟩ :=
   dif_pos hi
 
 lemma mkOfLimitNatTransApp_naturality_top (i : J) (hi : i < j) :
-    iter₁.F.map (homOfLE (by simpa using hi.le) : ⟨i, hi.le⟩ ⟶ ⟨j, by rfl⟩) ≫
-      mkOfLimitNatTransApp φ j (by rfl) =
-      mkOfLimitNatTransApp φ i hi.le ≫ iter₂.F.map (homOfLE (by simpa using hi.le)) := by
-  rw [mkOfLimitNatTransApp_eq_of_lt φ i hi, mkOfLimitNatTransApp, dif_neg (by simp)]
-  exact (iter₁.isColimit j (by rfl)).fac _ ⟨i, hi⟩
+    iter₁.F.map (homOfLE (by simpa using hi.le) : ⟨i, hi.le⟩ ⟶ ⟨j, by simp⟩) ≫
+      mkOfLimitNatTransApp φ hj j (by rfl) =
+      mkOfLimitNatTransApp φ hj i hi.le ≫ iter₂.F.map (homOfLE (by simpa using hi.le)) := by
+  rw [mkOfLimitNatTransApp_eq_of_lt φ hj i hi, mkOfLimitNatTransApp, dif_neg (by simp)]
+  exact (iter₁.isColimit j hj (by rfl)).fac _ ⟨i, hi⟩
 
 /-- Auxiliary definition for `mkOfLimit`. -/
 @[simps]
 def mkOfLimitNatTrans : iter₁.F ⟶ iter₂.F where
-  app := fun ⟨k, hk⟩ => mkOfLimitNatTransApp φ k hk
+  app := fun ⟨k, hk⟩ => mkOfLimitNatTransApp φ hj k hk
   naturality := fun ⟨k₁, hk₁⟩ ⟨k₂, hk₂⟩ f => by
     have hk : k₁ ≤ k₂ := leOfHom f
     obtain h₂ | rfl := hk₂.lt_or_eq
     · dsimp
-      rw [mkOfLimitNatTransApp_eq_of_lt _ k₂ h₂,
-        mkOfLimitNatTransApp_eq_of_lt _ k₁ (lt_of_le_of_lt hk h₂),
+      rw [mkOfLimitNatTransApp_eq_of_lt _ hj k₂ h₂,
+        mkOfLimitNatTransApp_eq_of_lt _ hj k₁ (lt_of_le_of_lt hk h₂),
         congr_app (φ k₁ (lt_of_le_of_lt hk h₂)) ((truncFunctor ε hk).map (φ k₂ h₂))]
       exact natTrans_naturality (φ k₂ h₂) k₁ k₂ hk (by rfl)
     · obtain h₁ | rfl := hk₁.lt_or_eq
-      · exact mkOfLimitNatTransApp_naturality_top _ _ h₁
+      · exact mkOfLimitNatTransApp_naturality_top _ hj _ h₁
       · obtain rfl : f = 𝟙 _ := rfl
         simp only [map_id, id_comp, comp_id]
 
 /-- The (unique) morphism between two objects in `Iteration ε j` when `j` is a limit element,
 assuming we have a morphism between the truncations to `Iteration ε i` for all `i < j`. -/
 def mkOfLimit : iter₁ ⟶ iter₂ where
-  natTrans := mkOfLimitNatTrans φ
-  natTrans_app_zero := by simp [mkOfLimitNatTransApp_eq_of_lt φ ⊥
-    (IsWellOrderLimitElement.bot_lt j)]
+  natTrans := mkOfLimitNatTrans φ hj
+  natTrans_app_zero := by
+    simp [mkOfLimitNatTransApp_eq_of_lt φ _ ⊥ (by simpa only [bot_lt_iff_ne_bot] using hj.ne_bot)]
   natTrans_app_succ i h := by
     dsimp
-    have h' := IsWellOrderLimitElement.wellOrderSucc_lt h
-    rw [mkOfLimitNatTransApp_eq_of_lt φ _ h',
-      (φ _ h').natTrans_app_succ i (self_lt_wellOrderSucc h),
-      mkOfLimitNatTransApp_eq_of_lt φ _ h,
-      congr_app (φ i h) ((truncFunctor ε (self_le_wellOrderSucc i)).map (φ (wellOrderSucc i) h'))]
+    have h' := hj.succ_lt h
+    rw [mkOfLimitNatTransApp_eq_of_lt φ hj _ h',
+      (φ _ h').natTrans_app_succ i (Order.lt_succ_of_not_isMax (not_isMax_of_lt h)),
+      mkOfLimitNatTransApp_eq_of_lt φ _ _ h,
+      congr_app (φ i h) ((truncFunctor ε (Order.le_succ i)).map (φ (Order.succ i) h'))]
     dsimp
 
 end
+
+variable [WellFoundedLT J]
 
 instance : Nonempty (iter₁ ⟶ iter₂) := by
   let P := fun (i : J) => ∀ (hi : i ≤ j),
     Nonempty ((truncFunctor ε hi).obj iter₁ ⟶ (truncFunctor ε hi).obj iter₂)
   suffices ∀ i, P i from this j (by rfl)
-  refine fun _ => WellFoundedLT.induction _ (fun i hi hi' => ?_)
-  obtain rfl | ⟨i, rfl, hi''⟩ | _ := eq_bot_or_eq_succ_or_isWellOrderLimitElement i
-  · exact ⟨Hom.mkOfBot _ _⟩
-  · exact ⟨Hom.mkOfSucc _ _ hi'' ((hi i hi'' (hi''.le.trans hi')).some)⟩
-  · exact ⟨Hom.mkOfLimit (fun k hk => (hi k hk (hk.le.trans hi')).some)⟩
+  intro i
+  induction i using SuccOrder.limitRecOn with
+  | hm i hi =>
+    obtain rfl : i = ⊥ := by simpa using hi
+    refine fun hi' ↦ ⟨Hom.mkOfBot _ _⟩
+  | hs i hi hi' =>
+    exact fun hi'' ↦ ⟨Hom.mkOfSucc _ _ hi (hi' ((Order.le_succ i).trans hi'')).some⟩
+  | hl i hi hi' =>
+    exact fun hi'' ↦ ⟨Hom.mkOfLimit (fun k hk ↦ (hi' k hk (hk.le.trans hi'')).some) hi⟩
 
 noncomputable instance : Unique (iter₁ ⟶ iter₂) :=
   uniqueOfSubsingleton (Nonempty.some inferInstance)
 
 end Hom
 
-variable {j} (iter₁ iter₂ iter₃ : Iteration ε j)
+variable [WellFoundedLT J] {j : J} (iter₁ iter₂ iter₃ : Iteration ε j)
 
 /-- The canonical isomorphism between two objects in the category `Iteration ε j`. -/
 noncomputable def iso : iter₁ ≅ iter₂ where
