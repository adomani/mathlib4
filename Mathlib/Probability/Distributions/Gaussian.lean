/-
Copyright (c) 2023 Rémy Degenne. All rights reserved.
Released under Apache 2.0 license as described in the file LICENSE.
Authors: Lorenzo Luccioli, Rémy Degenne, Alexander Bentkamp
-/
import Mathlib.Analysis.SpecialFunctions.Gaussian.FourierTransform
import Mathlib.Probability.Moments.ComplexMGF

/-!
# Gaussian distributions over ℝ

We define a Gaussian measure over the reals.

## Main definitions

* `gaussianPDFReal`: the function `μ v x ↦ (1 / (sqrt (2 * pi * v))) * exp (- (x - μ)^2 / (2 * v))`,
  which is the probability density function of a Gaussian distribution with mean `μ` and
  variance `v` (when `v ≠ 0`).
* `gaussianPDF`: `ℝ≥0∞`-valued pdf, `gaussianPDF μ v x = ENNReal.ofReal (gaussianPDFReal μ v x)`.
* `gaussianReal`: a Gaussian measure on `ℝ`, parametrized by its mean `μ` and variance `v`.
  If `v = 0`, this is `dirac μ`, otherwise it is defined as the measure with density
  `gaussianPDF μ v` with respect to the Lebesgue measure.

## Main results

* `gaussianReal_add_const`: if `X` is a random variable with Gaussian distribution with mean `μ` and
  variance `v`, then `X + y` is Gaussian with mean `μ + y` and variance `v`.
* `gaussianReal_const_mul`: if `X` is a random variable with Gaussian distribution with mean `μ` and
  variance `v`, then `c * X` is Gaussian with mean `c * μ` and variance `c^2 * v`.

-/

open scoped ENNReal NNReal Real Complex

open MeasureTheory

namespace ProbabilityTheory

section GaussianPDF

/-- Probability density function of the gaussian distribution with mean `μ` and variance `v`. -/
noncomputable
def gaussianPDFReal (μ : ℝ) (v : ℝ≥0) (x : ℝ) : ℝ :=
  (√(2 * π * v))⁻¹ * rexp (- (x - μ)^2 / (2 * v))

lemma gaussianPDFReal_def (μ : ℝ) (v : ℝ≥0) :
    gaussianPDFReal μ v =
      fun x ↦ (√(2 * π * v))⁻¹ * rexp (- (x - μ)^2 / (2 * v)) := rfl

@[simp]
lemma gaussianPDFReal_zero_var (m : ℝ) : gaussianPDFReal m 0 = 0 := by
  ext1 x
  simp [gaussianPDFReal]

/-- The gaussian pdf is positive when the variance is not zero. -/
lemma gaussianPDFReal_pos (μ : ℝ) (v : ℝ≥0) (x : ℝ) (hv : v ≠ 0) : 0 < gaussianPDFReal μ v x := by
  rw [gaussianPDFReal]
  positivity

/-- The gaussian pdf is nonnegative. -/
lemma gaussianPDFReal_nonneg (μ : ℝ) (v : ℝ≥0) (x : ℝ) : 0 ≤ gaussianPDFReal μ v x := by
  rw [gaussianPDFReal]
  positivity

/-- The gaussian pdf is measurable. -/
lemma measurable_gaussianPDFReal (μ : ℝ) (v : ℝ≥0) : Measurable (gaussianPDFReal μ v) :=
  (((measurable_id.add_const _).pow_const _).neg.div_const _).exp.const_mul _

/-- The gaussian pdf is strongly measurable. -/
lemma stronglyMeasurable_gaussianPDFReal (μ : ℝ) (v : ℝ≥0) :
    StronglyMeasurable (gaussianPDFReal μ v) :=
  (measurable_gaussianPDFReal μ v).stronglyMeasurable

@[fun_prop]
lemma integrable_gaussianPDFReal (μ : ℝ) (v : ℝ≥0) :
    Integrable (gaussianPDFReal μ v) := by
  rw [gaussianPDFReal_def]
  by_cases hv : v = 0
  · simp [hv]
  let g : ℝ → ℝ := fun x ↦ (√(2 * π * v))⁻¹ * rexp (- x ^ 2 / (2 * v))
  have hg : Integrable g := by
    suffices g = fun x ↦ (√(2 * π * v))⁻¹ * rexp (- (2 * v)⁻¹ * x ^ 2) by
      rw [this]
      refine (integrable_exp_neg_mul_sq ?_).const_mul (√(2 * π * v))⁻¹
      simp [lt_of_le_of_ne (zero_le _) (Ne.symm hv)]
    ext x
    simp only [g, zero_lt_two, mul_nonneg_iff_of_pos_left, NNReal.zero_le_coe, Real.sqrt_mul',
      mul_inv_rev, NNReal.coe_mul, NNReal.coe_inv, NNReal.coe_ofNat, neg_mul, mul_eq_mul_left_iff,
      Real.exp_eq_exp, mul_eq_zero, inv_eq_zero, Real.sqrt_eq_zero, NNReal.coe_eq_zero, hv,
      false_or]
    rw [mul_comm]
    left
    field_simp
  exact Integrable.comp_sub_right hg μ

/-- The gaussian distribution pdf integrates to 1 when the variance is not zero. -/
lemma lintegral_gaussianPDFReal_eq_one (μ : ℝ) {v : ℝ≥0} (h : v ≠ 0) :
    ∫⁻ x, ENNReal.ofReal (gaussianPDFReal μ v x) = 1 := by
  rw [← ENNReal.toReal_eq_one_iff]
  have hfm : AEStronglyMeasurable (gaussianPDFReal μ v) volume :=
    (stronglyMeasurable_gaussianPDFReal μ v).aestronglyMeasurable
  have hf : 0 ≤ₐₛ gaussianPDFReal μ v := ae_of_all _ (gaussianPDFReal_nonneg μ v)
  rw [← integral_eq_lintegral_of_nonneg_ae hf hfm]
  simp only [gaussianPDFReal, zero_lt_two, mul_nonneg_iff_of_pos_right, one_div,
    Nat.cast_ofNat, integral_const_mul]
  rw [integral_sub_right_eq_self (μ := volume) (fun a ↦ rexp (-a ^ 2 / ((2 : ℝ) * v))) μ]
  simp only [zero_lt_two, mul_nonneg_iff_of_pos_right, div_eq_inv_mul, mul_inv_rev,
    mul_neg]
  simp_rw [← neg_mul]
  rw [neg_mul, integral_gaussian, ← Real.sqrt_inv, ← Real.sqrt_mul]
  · field_simp
    ring
  · positivity

/-- The gaussian distribution pdf integrates to 1 when the variance is not zero. -/
lemma integral_gaussianPDFReal_eq_one (μ : ℝ) {v : ℝ≥0} (hv : v ≠ 0) :
    ∫ x, gaussianPDFReal μ v x = 1 := by
  have h := lintegral_gaussianPDFReal_eq_one μ hv
  rw [← ofReal_integral_eq_lintegral_ofReal (integrable_gaussianPDFReal _ _)
    (ae_of_all _ (gaussianPDFReal_nonneg _ _)), ← ENNReal.ofReal_one] at h
  rwa [← ENNReal.ofReal_eq_ofReal_iff (integral_nonneg (gaussianPDFReal_nonneg _ _)) zero_le_one]

lemma gaussianPDFReal_sub {μ : ℝ} {v : ℝ≥0} (x y : ℝ) :
    gaussianPDFReal μ v (x - y) = gaussianPDFReal (μ + y) v x := by
  simp only [gaussianPDFReal]
  rw [sub_add_eq_sub_sub_swap]

lemma gaussianPDFReal_add {μ : ℝ} {v : ℝ≥0} (x y : ℝ) :
    gaussianPDFReal μ v (x + y) = gaussianPDFReal (μ - y) v x := by
  rw [sub_eq_add_neg, ← gaussianPDFReal_sub, sub_eq_add_neg, neg_neg]

lemma gaussianPDFReal_inv_mul {μ : ℝ} {v : ℝ≥0} {c : ℝ} (hc : c ≠ 0) (x : ℝ) :
    gaussianPDFReal μ v (c⁻¹ * x) = |c| * gaussianPDFReal (c * μ) (⟨c^2, sq_nonneg _⟩ * v) x := by
  simp only [gaussianPDFReal.eq_1, zero_lt_two, mul_nonneg_iff_of_pos_left, NNReal.zero_le_coe,
    Real.sqrt_mul', one_div, mul_inv_rev, NNReal.coe_mul, NNReal.coe_mk, NNReal.coe_pos]
<<<<<<< HEAD
  rcases eq_or_ne v 0 with rfl | hv
  · simp
  · rw [← mul_assoc]
    refine congr_arg₂ _ ?_ ?_
    · field_simp [Real.sqrt_sq_eq_abs]
      ac_rfl
    · congr 1
      field_simp [mul_left_comm]
=======
  rw [← mul_assoc]
  refine congr_arg₂ _ ?_ ?_
  · field_simp
    rw [Real.sqrt_sq_eq_abs]
    ring_nf
    calc (Real.sqrt ↑v)⁻¹ * (Real.sqrt 2)⁻¹ * (Real.sqrt π)⁻¹
      = (Real.sqrt ↑v)⁻¹ * (Real.sqrt 2)⁻¹ * (Real.sqrt π)⁻¹ * (|c| * |c|⁻¹) := by
          rw [mul_inv_cancel₀, mul_one]
          simp only [ne_eq, abs_eq_zero, hc, not_false_eq_true]
    _ = (Real.sqrt ↑v)⁻¹ * (Real.sqrt 2)⁻¹ * (Real.sqrt π)⁻¹ * |c| * |c|⁻¹ := by ring
  · congr 1
    field_simp
    congr 1
    ring
>>>>>>> 554d794c

lemma gaussianPDFReal_mul {μ : ℝ} {v : ℝ≥0} {c : ℝ} (hc : c ≠ 0) (x : ℝ) :
    gaussianPDFReal μ v (c * x)
      = |c⁻¹| * gaussianPDFReal (c⁻¹ * μ) (⟨(c^2)⁻¹, inv_nonneg.mpr (sq_nonneg _)⟩ * v) x := by
  conv_lhs => rw [← inv_inv c, gaussianPDFReal_inv_mul (inv_ne_zero hc)]
  simp

/-- The pdf of a Gaussian distribution on ℝ with mean `μ` and variance `v`. -/
noncomputable
def gaussianPDF (μ : ℝ) (v : ℝ≥0) (x : ℝ) : ℝ≥0∞ := ENNReal.ofReal (gaussianPDFReal μ v x)

lemma gaussianPDF_def (μ : ℝ) (v : ℝ≥0) :
    gaussianPDF μ v = fun x ↦ ENNReal.ofReal (gaussianPDFReal μ v x) := rfl

@[simp]
lemma gaussianPDF_zero_var (μ : ℝ) : gaussianPDF μ 0 = 0 := by ext; simp [gaussianPDF]

@[simp]
lemma toReal_gaussianPDF {μ : ℝ} {v : ℝ≥0} (x : ℝ) :
    (gaussianPDF μ v x).toReal = gaussianPDFReal μ v x := by
  rw [gaussianPDF, ENNReal.toReal_ofReal (gaussianPDFReal_nonneg μ v x)]

lemma gaussianPDF_pos (μ : ℝ) {v : ℝ≥0} (hv : v ≠ 0) (x : ℝ) : 0 < gaussianPDF μ v x := by
  rw [gaussianPDF, ENNReal.ofReal_pos]
  exact gaussianPDFReal_pos _ _ _ hv

lemma gaussianPDF_lt_top {μ : ℝ} {v : ℝ≥0} {x : ℝ} : gaussianPDF μ v x < ∞ := by simp [gaussianPDF]

lemma gaussianPDF_ne_top {μ : ℝ} {v : ℝ≥0} {x : ℝ} : gaussianPDF μ v x ≠ ∞ := by simp [gaussianPDF]

@[measurability, fun_prop]
lemma measurable_gaussianPDF (μ : ℝ) (v : ℝ≥0) : Measurable (gaussianPDF μ v) :=
  (measurable_gaussianPDFReal _ _).ennreal_ofReal

@[simp]
lemma lintegral_gaussianPDF_eq_one (μ : ℝ) {v : ℝ≥0} (h : v ≠ 0) :
    ∫⁻ x, gaussianPDF μ v x = 1 :=
  lintegral_gaussianPDFReal_eq_one μ h

end GaussianPDF

section GaussianReal

/-- A Gaussian distribution on `ℝ` with mean `μ` and variance `v`. -/
noncomputable
def gaussianReal (μ : ℝ) (v : ℝ≥0) : Measure ℝ :=
  if v = 0 then Measure.dirac μ else volume.withDensity (gaussianPDF μ v)

lemma gaussianReal_of_var_ne_zero (μ : ℝ) {v : ℝ≥0} (hv : v ≠ 0) :
    gaussianReal μ v = volume.withDensity (gaussianPDF μ v) := if_neg hv

@[simp]
lemma gaussianReal_zero_var (μ : ℝ) : gaussianReal μ 0 = Measure.dirac μ := if_pos rfl

instance instIsProbabilityMeasureGaussianReal (μ : ℝ) (v : ℝ≥0) :
    IsProbabilityMeasure (gaussianReal μ v) where
  measure_univ := by by_cases h : v = 0 <;> simp [gaussianReal_of_var_ne_zero, h]

lemma gaussianReal_apply (μ : ℝ) {v : ℝ≥0} (hv : v ≠ 0) (s : Set ℝ) :
    gaussianReal μ v s = ∫⁻ x in s, gaussianPDF μ v x := by
  rw [gaussianReal_of_var_ne_zero _ hv, withDensity_apply' _ s]

lemma gaussianReal_apply_eq_integral (μ : ℝ) {v : ℝ≥0} (hv : v ≠ 0) (s : Set ℝ) :
    gaussianReal μ v s = ENNReal.ofReal (∫ x in s, gaussianPDFReal μ v x) := by
  rw [gaussianReal_apply _ hv s, ofReal_integral_eq_lintegral_ofReal]
  · rfl
  · exact (integrable_gaussianPDFReal _ _).restrict
  · exact ae_of_all _ (gaussianPDFReal_nonneg _ _)

lemma gaussianReal_absolutelyContinuous (μ : ℝ) {v : ℝ≥0} (hv : v ≠ 0) :
    gaussianReal μ v ≪ volume := by
  rw [gaussianReal_of_var_ne_zero _ hv]
  exact withDensity_absolutelyContinuous _ _

lemma gaussianReal_absolutelyContinuous' (μ : ℝ) {v : ℝ≥0} (hv : v ≠ 0) :
    volume ≪ gaussianReal μ v := by
  rw [gaussianReal_of_var_ne_zero _ hv]
  refine withDensity_absolutelyContinuous' ?_ ?_
  · exact (measurable_gaussianPDF _ _).aemeasurable
  · exact ae_of_all _ (fun _ ↦ (gaussianPDF_pos _ hv _).ne')

lemma rnDeriv_gaussianReal (μ : ℝ) (v : ℝ≥0) :
    ∂(gaussianReal μ v)/∂volume =ₐₛ gaussianPDF μ v := by
  by_cases hv : v = 0
  · simp only [hv, gaussianReal_zero_var, gaussianPDF_zero_var]
    refine (Measure.eq_rnDeriv measurable_zero (mutuallySingular_dirac μ volume) ?_).symm
    rw [withDensity_zero, add_zero]
  · rw [gaussianReal_of_var_ne_zero _ hv]
    exact Measure.rnDeriv_withDensity _ (measurable_gaussianPDF μ v)

lemma integral_gaussianReal_eq_integral_smul {E : Type*} [NormedAddCommGroup E] [NormedSpace ℝ E]
    {μ : ℝ} {v : ℝ≥0} {f : ℝ → E} (hv : v ≠ 0) :
    ∫ x, f x ∂(gaussianReal μ v) = ∫ x, gaussianPDFReal μ v x • f x := by
  simp [gaussianReal, hv,
    integral_withDensity_eq_integral_toReal_smul (measurable_gaussianPDF _ _)
      (ae_of_all _ fun _ ↦ gaussianPDF_lt_top)]

section Transformations

variable {μ : ℝ} {v : ℝ≥0}

lemma _root_.MeasurableEmbedding.gaussianReal_comap_apply (hv : v ≠ 0)
    {f : ℝ → ℝ} (hf : MeasurableEmbedding f)
    {f' : ℝ → ℝ} (h_deriv : ∀ x, HasDerivAt f (f' x) x) {s : Set ℝ} (hs : MeasurableSet s) :
    (gaussianReal μ v).comap f s
      = ENNReal.ofReal (∫ x in s, |f' x| * gaussianPDFReal μ v (f x)) := by
  rw [gaussianReal_of_var_ne_zero _ hv, gaussianPDF_def]
  exact hf.withDensity_ofReal_comap_apply_eq_integral_abs_deriv_mul' hs h_deriv
    (ae_of_all _ (gaussianPDFReal_nonneg _ _)) (integrable_gaussianPDFReal _ _)

lemma _root_.MeasurableEquiv.gaussianReal_map_symm_apply (hv : v ≠ 0) (f : ℝ ≃ᵐ ℝ) {f' : ℝ → ℝ}
    (h_deriv : ∀ x, HasDerivAt f (f' x) x) {s : Set ℝ} (hs : MeasurableSet s) :
    (gaussianReal μ v).map f.symm s
      = ENNReal.ofReal (∫ x in s, |f' x| * gaussianPDFReal μ v (f x)) := by
  rw [gaussianReal_of_var_ne_zero _ hv, gaussianPDF_def]
  exact f.withDensity_ofReal_map_symm_apply_eq_integral_abs_deriv_mul' hs h_deriv
    (ae_of_all _ (gaussianPDFReal_nonneg _ _)) (integrable_gaussianPDFReal _ _)

/-- The map of a Gaussian distribution by addition of a constant is a Gaussian. -/
lemma gaussianReal_map_add_const (y : ℝ) :
    (gaussianReal μ v).map (· + y) = gaussianReal (μ + y) v := by
  by_cases hv : v = 0
  · simp only [hv, ne_eq, not_true, gaussianReal_zero_var]
    exact Measure.map_dirac (measurable_id'.add_const _) _
  let e : ℝ ≃ᵐ ℝ := (Homeomorph.addRight y).symm.toMeasurableEquiv
  have he' : ∀ x, HasDerivAt e ((fun _ ↦ 1) x) x := fun _ ↦ (hasDerivAt_id _).sub_const y
  change (gaussianReal μ v).map e.symm = gaussianReal (μ + y) v
  ext s' hs'
  rw [MeasurableEquiv.gaussianReal_map_symm_apply hv e he' hs']
  simp only [abs_neg, abs_one, MeasurableEquiv.coe_mk, Equiv.coe_fn_mk, one_mul, ne_eq]
  rw [gaussianReal_apply_eq_integral _ hv s']
  simp [e, gaussianPDFReal_sub _ y, Homeomorph.addRight, ← sub_eq_add_neg]

/-- The map of a Gaussian distribution by addition of a constant is a Gaussian. -/
lemma gaussianReal_map_const_add (y : ℝ) :
    (gaussianReal μ v).map (y + ·) = gaussianReal (μ + y) v := by
  simp_rw [add_comm y]
  exact gaussianReal_map_add_const y

/-- The map of a Gaussian distribution by multiplication by a constant is a Gaussian. -/
lemma gaussianReal_map_const_mul (c : ℝ) :
    (gaussianReal μ v).map (c * ·) = gaussianReal (c * μ) (⟨c^2, sq_nonneg _⟩ * v) := by
  by_cases hv : v = 0
  · simp only [hv, mul_zero, ne_eq, not_true, gaussianReal_zero_var]
    exact Measure.map_dirac (measurable_id'.const_mul c) μ
  by_cases hc : c = 0
  · simp only [hc, zero_mul, ne_eq, abs_zero, mul_eq_zero]
    rw [Measure.map_const]
    simp only [ne_eq, measure_univ, one_smul, mul_eq_zero]
    convert (gaussianReal_zero_var 0).symm
    simp only [ne_eq, zero_pow, mul_eq_zero, hv, or_false, not_false_eq_true, reduceCtorEq,
      NNReal.mk_zero]
  let e : ℝ ≃ᵐ ℝ := (Homeomorph.mulLeft₀ c hc).symm.toMeasurableEquiv
  have he' : ∀ x, HasDerivAt e ((fun _ ↦ c⁻¹) x) x := by
    suffices ∀ x, HasDerivAt (fun x => c⁻¹ * x) (c⁻¹ * 1) x by rwa [mul_one] at this
    exact fun _ ↦ HasDerivAt.const_mul _ (hasDerivAt_id _)
  change (gaussianReal μ v).map e.symm = gaussianReal (c * μ) (⟨c^2, sq_nonneg _⟩ * v)
  ext s' hs'
  rw [MeasurableEquiv.gaussianReal_map_symm_apply hv e he' hs',
    gaussianReal_apply_eq_integral _ _ s']
  swap
  · simp only [ne_eq, mul_eq_zero, hv, or_false]
    rw [← NNReal.coe_inj]
    simp [hc]
  simp only [e, Homeomorph.mulLeft₀, Equiv.toFun_as_coe, Equiv.mulLeft₀_apply, Equiv.invFun_as_coe,
    Equiv.mulLeft₀_symm_apply, Homeomorph.toMeasurableEquiv_coe, Homeomorph.homeomorph_mk_coe_symm,
    Equiv.coe_fn_symm_mk, gaussianPDFReal_inv_mul hc]
  congr with x
  suffices |c⁻¹| * |c| = 1 by rw [← mul_assoc, this, one_mul]
  rw [abs_inv, inv_mul_cancel₀]
  rwa [ne_eq, abs_eq_zero]

/-- The map of a Gaussian distribution by multiplication by a constant is a Gaussian. -/
lemma gaussianReal_map_mul_const (c : ℝ) :
    (gaussianReal μ v).map (· * c) = gaussianReal (c * μ) (⟨c^2, sq_nonneg _⟩ * v) := by
  simp_rw [mul_comm _ c]
  exact gaussianReal_map_const_mul c

variable {Ω : Type} [MeasureSpace Ω]

/-- If `X` is a real random variable with Gaussian law with mean `μ` and variance `v`, then `X + y`
has Gaussian law with mean `μ + y` and variance `v`. -/
lemma gaussianReal_add_const {X : Ω → ℝ} (hX : Measure.map X ℙ = gaussianReal μ v) (y : ℝ) :
    Measure.map (fun ω ↦ X ω + y) ℙ = gaussianReal (μ + y) v := by
  have hXm : AEMeasurable X := aemeasurable_of_map_neZero (by rw [hX]; infer_instance)
  change Measure.map ((fun ω ↦ ω + y) ∘ X) ℙ = gaussianReal (μ + y) v
  rw [← AEMeasurable.map_map_of_aemeasurable (measurable_id'.add_const _).aemeasurable hXm, hX,
    gaussianReal_map_add_const y]

/-- If `X` is a real random variable with Gaussian law with mean `μ` and variance `v`, then `y + X`
has Gaussian law with mean `μ + y` and variance `v`. -/
lemma gaussianReal_const_add {X : Ω → ℝ} (hX : Measure.map X ℙ = gaussianReal μ v) (y : ℝ) :
    Measure.map (fun ω ↦ y + X ω) ℙ = gaussianReal (μ + y) v := by
  simp_rw [add_comm y]
  exact gaussianReal_add_const hX y

/-- If `X` is a real random variable with Gaussian law with mean `μ` and variance `v`, then `c * X`
has Gaussian law with mean `c * μ` and variance `c^2 * v`. -/
lemma gaussianReal_const_mul {X : Ω → ℝ} (hX : Measure.map X ℙ = gaussianReal μ v) (c : ℝ) :
    Measure.map (fun ω ↦ c * X ω) ℙ = gaussianReal (c * μ) (⟨c^2, sq_nonneg _⟩ * v) := by
  have hXm : AEMeasurable X := aemeasurable_of_map_neZero (by rw [hX]; infer_instance)
  change Measure.map ((fun ω ↦ c * ω) ∘ X) ℙ = gaussianReal (c * μ) (⟨c^2, sq_nonneg _⟩ * v)
  rw [← AEMeasurable.map_map_of_aemeasurable (measurable_id'.const_mul c).aemeasurable hXm, hX]
  exact gaussianReal_map_const_mul c

/-- If `X` is a real random variable with Gaussian law with mean `μ` and variance `v`, then `X * c`
has Gaussian law with mean `c * μ` and variance `c^2 * v`. -/
lemma gaussianReal_mul_const {X : Ω → ℝ} (hX : Measure.map X ℙ = gaussianReal μ v) (c : ℝ) :
    Measure.map (fun ω ↦ X ω * c) ℙ = gaussianReal (c * μ) (⟨c^2, sq_nonneg _⟩ * v) := by
  simp_rw [mul_comm _ c]
  exact gaussianReal_const_mul hX c

end Transformations

section CharacteristicFunction

open Real Complex

variable {Ω : Type*} {mΩ : MeasurableSpace Ω} {p : Measure Ω} {μ : ℝ} {v : ℝ≥0} {X : Ω → ℝ}

/-- The complex moment generating function of a Gaussian distribution with mean `μ` and variance `v`
is given by `z ↦ exp (z * μ + v * z ^ 2 / 2)`. -/
theorem complexMGF_id_gaussianReal (z : ℂ) :
    complexMGF id (gaussianReal μ v) z = cexp (z * μ + v * z ^ 2 / 2) := by
  by_cases hv : v = 0
  · simp [complexMGF, hv]
  calc ∫ x, cexp (z * x) ∂gaussianReal μ v
    _ = ∫ x, gaussianPDFReal μ v x * cexp (z * x) ∂ℙ := by
      simp_rw [integral_gaussianReal_eq_integral_smul hv, Complex.real_smul]
    _ = (√(2 * π * v))⁻¹
        * ∫ x : ℝ, cexp (-(2 * v)⁻¹ * x ^ 2 + (z + μ / v) * x + -μ ^ 2 / (2 * v)) ∂ℙ := by
      unfold gaussianPDFReal
      push_cast
      simp_rw [mul_assoc, integral_const_mul, ← Complex.exp_add]
      congr with x
      congr 1
      ring
    _ = (√(2 * π * v))⁻¹ * (π / - -(2 * v)⁻¹) ^ (1 / 2 : ℂ)
        * cexp (-μ ^ 2 / (2 * v) - (z + μ / v) ^ 2 / (4 * -(2 * v)⁻¹)) := by
      rw [integral_cexp_quadratic (by simpa using pos_iff_ne_zero.mpr hv), ← mul_assoc]
    _ = 1 * cexp (-μ ^ 2 / (2 * v) - (z + μ / v) ^ 2 / (4 * -(2 * v)⁻¹)) := by
      congr 1
      field_simp [Real.sqrt_eq_rpow]
      rw [Complex.ofReal_cpow (by positivity)]
      push_cast
      ring_nf
    _ = cexp (z * μ + v * z ^ 2 / 2) := by
      rw [one_mul]
      congr 1
      have : (v : ℂ) ≠ 0 := by simpa
      field_simp
      ring

/-- The complex moment generating function of a random variable with Gaussian distribution
with mean `μ` and variance `v` is given by `z ↦ exp (z * μ + v * z ^ 2 / 2)`. -/
theorem complexMGF_gaussianReal (hX : p.map X = gaussianReal μ v) (z : ℂ) :
    complexMGF X p z = cexp (z * μ + v * z ^ 2 / 2) := by
  have hX_meas : AEMeasurable X p := aemeasurable_of_map_neZero (by rw [hX]; infer_instance)
  rw [← complexMGF_id_map hX_meas, hX, complexMGF_id_gaussianReal]

/-- The characteristic function of a Gaussian distribution with mean `μ` and variance `v`
is given by `t ↦ exp (t * μ - v * t ^ 2 / 2)`. -/
theorem charFun_gaussianReal (t : ℝ) :
    charFun (gaussianReal μ v) t = cexp (t * μ * I - v * t ^ 2 / 2) := by
  rw [← complexMGF_id_mul_I, complexMGF_id_gaussianReal]
  congr
  simp only [mul_pow, I_sq, mul_neg, mul_one, sub_eq_add_neg]
  ring_nf

/-- The moment generating function of a random variable with Gaussian distribution
with mean `μ` and variance `v` is given by `t ↦ exp (μ * t + v * t ^ 2 / 2)`. -/
theorem mgf_gaussianReal (hX : p.map X = gaussianReal μ v) (t : ℝ) :
    mgf X p t = rexp (μ * t + v * t ^ 2 / 2) := by
  suffices (mgf X p t : ℂ) = rexp (μ * t + ↑v * t ^ 2 / 2) from mod_cast this
  have hX_meas : AEMeasurable X p := aemeasurable_of_map_neZero (by rw [hX]; infer_instance)
  rw [← mgf_id_map hX_meas, ← complexMGF_ofReal, hX, complexMGF_id_gaussianReal, mul_comm μ]
  norm_cast

/-- The cumulant generating function of a random variable with Gaussian distribution
with mean `μ` and variance `v` is given by `t ↦ μ * t + v * t ^ 2 / 2`. -/
theorem cgf_gaussianReal (hX : p.map X = gaussianReal μ v) (t : ℝ) :
    cgf X p t = μ * t + v * t ^ 2 / 2 := by
  rw [cgf, mgf_gaussianReal hX t, Real.log_exp]

end CharacteristicFunction

end GaussianReal

end ProbabilityTheory<|MERGE_RESOLUTION|>--- conflicted
+++ resolved
@@ -133,7 +133,6 @@
     gaussianPDFReal μ v (c⁻¹ * x) = |c| * gaussianPDFReal (c * μ) (⟨c^2, sq_nonneg _⟩ * v) x := by
   simp only [gaussianPDFReal.eq_1, zero_lt_two, mul_nonneg_iff_of_pos_left, NNReal.zero_le_coe,
     Real.sqrt_mul', one_div, mul_inv_rev, NNReal.coe_mul, NNReal.coe_mk, NNReal.coe_pos]
-<<<<<<< HEAD
   rcases eq_or_ne v 0 with rfl | hv
   · simp
   · rw [← mul_assoc]
@@ -142,22 +141,6 @@
       ac_rfl
     · congr 1
       field_simp [mul_left_comm]
-=======
-  rw [← mul_assoc]
-  refine congr_arg₂ _ ?_ ?_
-  · field_simp
-    rw [Real.sqrt_sq_eq_abs]
-    ring_nf
-    calc (Real.sqrt ↑v)⁻¹ * (Real.sqrt 2)⁻¹ * (Real.sqrt π)⁻¹
-      = (Real.sqrt ↑v)⁻¹ * (Real.sqrt 2)⁻¹ * (Real.sqrt π)⁻¹ * (|c| * |c|⁻¹) := by
-          rw [mul_inv_cancel₀, mul_one]
-          simp only [ne_eq, abs_eq_zero, hc, not_false_eq_true]
-    _ = (Real.sqrt ↑v)⁻¹ * (Real.sqrt 2)⁻¹ * (Real.sqrt π)⁻¹ * |c| * |c|⁻¹ := by ring
-  · congr 1
-    field_simp
-    congr 1
-    ring
->>>>>>> 554d794c
 
 lemma gaussianPDFReal_mul {μ : ℝ} {v : ℝ≥0} {c : ℝ} (hc : c ≠ 0) (x : ℝ) :
     gaussianPDFReal μ v (c * x)
