/-
Copyright (c) 2023 Joachim Breitner. All rights reserved.
Released under Apache 2.0 license as described in the file LICENSE.
Authors: Joachim Breitner
-/
import Mathlib.Data.Nat.Choose.Sum
import Mathlib.Probability.ProbabilityMassFunction.Constructions
import Mathlib.Tactic.FinCases

/-!
# The binomial distribution

This file defines the probability mass function of the binomial distribution.

## Main results

* `binomial_one_eq_bernoulli`: For `n = 1`, it is equal to `PMF.bernoulli`.
-/

namespace PMF

open ENNReal NNReal
/-- The binomial `PMF`: the probability of observing exactly `i` “heads” in a sequence of `n`
independent coin tosses, each having probability `p` of coming up “heads”. -/
def binomial (p : ℝ≥0) (h : p ≤ 1) (n : ℕ) : PMF (Fin (n + 1)) :=
  .ofFintype (fun i =>
<<<<<<< HEAD
      -- Using `toNNReal` here makes this computable
      ↑(p.toNNReal ^ (i : ℕ) * (1 - p.toNNReal) ^ ((Fin.last n - i) : ℕ) * (n.choose i : ℕ))) (by
    lift p to ℝ≥0 using ne_top_of_lt <| h.trans_lt one_lt_top
=======
      ↑(p^(i : ℕ) * (1-p)^((Fin.last n - i) : ℕ) * (n.choose i : ℕ))) (by
>>>>>>> d3add80e
    dsimp only
    norm_cast
    convert (add_pow p (1 - p) n).symm
    · rw [Finset.sum_fin_eq_sum_range]
      apply Finset.sum_congr rfl
      intro i hi
      rw [Finset.mem_range] at hi
      rw [dif_pos hi, Fin.last]
    · rw [add_tsub_cancel_of_le (mod_cast h), one_pow])

<<<<<<< HEAD
theorem binomial_apply (p : ℝ≥0∞) (h : p ≤ 1) (n : ℕ) (i : Fin (n + 1)) :
    binomial p h n i = p ^ (i : ℕ) * (1 - p) ^ ((Fin.last n - i) : ℕ) * (n.choose i : ℕ) := by
  lift p to ℝ≥0 using ne_top_of_lt <| h.trans_lt one_lt_top
  simp [binomial]

@[simp]
theorem binomial_apply_zero (p : ℝ≥0∞) (h : p ≤ 1) (n : ℕ) :
    binomial p h n 0 = (1 - p) ^ n := by
  simp [binomial_apply]

@[simp]
theorem binomial_apply_last (p : ℝ≥0∞) (h : p ≤ 1) (n : ℕ) :
    binomial p h n (.last n) = p ^ n := by
  simp [binomial_apply]

theorem binomial_apply_self (p : ℝ≥0∞) (h : p ≤ 1) (n : ℕ) :
    binomial p h n (.last n) = p ^ n := by simp
=======
theorem binomial_apply (p : ℝ≥0) (h : p ≤ 1) (n : ℕ) (i : Fin (n + 1)) :
    binomial p h n i = p^(i : ℕ) * (1-p)^((Fin.last n - i) : ℕ) * (n.choose i : ℕ) := by
  simp [binomial]

@[simp]
theorem binomial_apply_zero (p : ℝ≥0) (h : p ≤ 1) (n : ℕ) :
    binomial p h n 0 = (1-p)^n := by
  simp [binomial_apply]

@[simp]
theorem binomial_apply_last (p : ℝ≥0) (h : p ≤ 1) (n : ℕ) :
    binomial p h n (.last n) = p^n := by
  simp [binomial_apply]

theorem binomial_apply_self (p : ℝ≥0) (h : p ≤ 1) (n : ℕ) :
    binomial p h n (.last n) = p^n := by simp
>>>>>>> d3add80e

/-- The binomial distribution on one coin is the Bernoulli distribution. -/
theorem binomial_one_eq_bernoulli (p : ℝ≥0) (h : p ≤ 1) :
    binomial p h 1 = (bernoulli p h).map (cond · 1 0) := by
  ext i; fin_cases i <;> simp [tsum_bool, binomial_apply]

end PMF<|MERGE_RESOLUTION|>--- conflicted
+++ resolved
@@ -24,13 +24,7 @@
 independent coin tosses, each having probability `p` of coming up “heads”. -/
 def binomial (p : ℝ≥0) (h : p ≤ 1) (n : ℕ) : PMF (Fin (n + 1)) :=
   .ofFintype (fun i =>
-<<<<<<< HEAD
-      -- Using `toNNReal` here makes this computable
-      ↑(p.toNNReal ^ (i : ℕ) * (1 - p.toNNReal) ^ ((Fin.last n - i) : ℕ) * (n.choose i : ℕ))) (by
-    lift p to ℝ≥0 using ne_top_of_lt <| h.trans_lt one_lt_top
-=======
       ↑(p^(i : ℕ) * (1-p)^((Fin.last n - i) : ℕ) * (n.choose i : ℕ))) (by
->>>>>>> d3add80e
     dsimp only
     norm_cast
     convert (add_pow p (1 - p) n).symm
@@ -41,25 +35,6 @@
       rw [dif_pos hi, Fin.last]
     · rw [add_tsub_cancel_of_le (mod_cast h), one_pow])
 
-<<<<<<< HEAD
-theorem binomial_apply (p : ℝ≥0∞) (h : p ≤ 1) (n : ℕ) (i : Fin (n + 1)) :
-    binomial p h n i = p ^ (i : ℕ) * (1 - p) ^ ((Fin.last n - i) : ℕ) * (n.choose i : ℕ) := by
-  lift p to ℝ≥0 using ne_top_of_lt <| h.trans_lt one_lt_top
-  simp [binomial]
-
-@[simp]
-theorem binomial_apply_zero (p : ℝ≥0∞) (h : p ≤ 1) (n : ℕ) :
-    binomial p h n 0 = (1 - p) ^ n := by
-  simp [binomial_apply]
-
-@[simp]
-theorem binomial_apply_last (p : ℝ≥0∞) (h : p ≤ 1) (n : ℕ) :
-    binomial p h n (.last n) = p ^ n := by
-  simp [binomial_apply]
-
-theorem binomial_apply_self (p : ℝ≥0∞) (h : p ≤ 1) (n : ℕ) :
-    binomial p h n (.last n) = p ^ n := by simp
-=======
 theorem binomial_apply (p : ℝ≥0) (h : p ≤ 1) (n : ℕ) (i : Fin (n + 1)) :
     binomial p h n i = p^(i : ℕ) * (1-p)^((Fin.last n - i) : ℕ) * (n.choose i : ℕ) := by
   simp [binomial]
@@ -76,7 +51,6 @@
 
 theorem binomial_apply_self (p : ℝ≥0) (h : p ≤ 1) (n : ℕ) :
     binomial p h n (.last n) = p^n := by simp
->>>>>>> d3add80e
 
 /-- The binomial distribution on one coin is the Bernoulli distribution. -/
 theorem binomial_one_eq_bernoulli (p : ℝ≥0) (h : p ≤ 1) :
