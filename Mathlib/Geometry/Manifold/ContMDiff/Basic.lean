--- conflicted
+++ resolved
@@ -257,13 +257,8 @@
     ContMDiff I I' n f := by
   intro x
   -- f is locally constant, and constant functions are smooth.
-<<<<<<< HEAD
-  apply ((contMDiff_const (c := f x)).contMDiffAt).congr_of_eventuallyEq
-  exact eventually_of_mem ((isOpen_discrete {x}).mem_nhds rfl) (by simp)
-=======
   apply contMDiff_const (c := f x).contMDiffAt.congr_of_eventuallyEq
   simp [EventuallyEq]
->>>>>>> cb9cedc7
 
 end const
 
