--- conflicted
+++ resolved
@@ -46,13 +46,6 @@
   {F' : Type*}
   [NormedAddCommGroup F'] [NormedSpace 𝕜 F'] {G' : Type*} [TopologicalSpace G']
   {J' : ModelWithCorners 𝕜 F' G'} {N' : Type*} [TopologicalSpace N'] [ChartedSpace G' N']
-<<<<<<< HEAD
-  -- declare some additional normed spaces, used for fibers of vector bundles
-  {F₁ : Type*}
-  [NormedAddCommGroup F₁] [NormedSpace 𝕜 F₁] {F₂ : Type*} [NormedAddCommGroup F₂]
-  [NormedSpace 𝕜 F₂]
-=======
->>>>>>> d0df76bd
   -- declare functions, sets, points and smoothness indices
   {f : M → M'}
   {s : Set M} {m n : ℕ∞}
@@ -64,10 +57,6 @@
 
 section mfderiv
 variable [Is : SmoothManifoldWithCorners I M] [I's : SmoothManifoldWithCorners I' M']
-<<<<<<< HEAD
-
-=======
->>>>>>> d0df76bd
 
 /-- The function that sends `x` to the `y`-derivative of `f (x, y)` at `g (x)` is `C^m` at `x₀`,
 where the derivative is taken as a continuous linear map.
@@ -247,113 +236,11 @@
     ContMDiffAt J 𝓘(𝕜, E →L[𝕜] E') m
       (inTangentCoordinates I I' g (fun x ↦ f x (g x)) (fun x ↦ mfderiv I I' (f x) (g x)) x₀)
       x₀ := by
-<<<<<<< HEAD
-  have h4f : ContinuousAt (fun x => f x (g x)) x₀ :=
-    ContinuousAt.comp_of_eq hf.continuousAt (continuousAt_id.prod hg.continuousAt) rfl
-  have h4f := h4f.preimage_mem_nhds (extChartAt_source_mem_nhds I' (f x₀ (g x₀)))
-  have h3f := contMDiffAt_iff_contMDiffAt_nhds.mp (hf.of_le <| (self_le_add_left 1 m).trans hmn)
-  have h2f : ∀ᶠ x₂ in 𝓝 x₀, ContMDiffAt I I' 1 (f x₂) (g x₂) := by
-    refine ((continuousAt_id.prod hg.continuousAt).tendsto.eventually h3f).mono fun x hx => ?_
-    exact hx.comp (g x) (contMDiffAt_const.prod_mk contMDiffAt_id)
-  have h2g := hg.continuousAt.preimage_mem_nhds (extChartAt_source_mem_nhds I (g x₀))
-  have :
-    ContDiffWithinAt 𝕜 m
-      (fun x =>
-        fderivWithin 𝕜
-          (extChartAt I' (f x₀ (g x₀)) ∘ f ((extChartAt J x₀).symm x) ∘ (extChartAt I (g x₀)).symm)
-          (range I) (extChartAt I (g x₀) (g ((extChartAt J x₀).symm x))))
-      (range J) (extChartAt J x₀ x₀) := by
-    rw [contMDiffAt_iff] at hf hg
-    simp_rw [Function.comp_def, uncurry, extChartAt_prod, PartialEquiv.prod_coe_symm,
-      ModelWithCorners.range_prod] at hf ⊢
-    refine ContDiffWithinAt.fderivWithin ?_ hg.2 I.unique_diff hmn (mem_range_self _) ?_
-    · simp_rw [extChartAt_to_inv]; exact hf.2
-    · rw [← image_subset_iff]
-      rintro _ ⟨x, -, rfl⟩
-      exact mem_range_self _
-  have :
-    ContMDiffAt J 𝓘(𝕜, E →L[𝕜] E') m
-      (fun x =>
-        fderivWithin 𝕜 (extChartAt I' (f x₀ (g x₀)) ∘ f x ∘ (extChartAt I (g x₀)).symm) (range I)
-          (extChartAt I (g x₀) (g x)))
-      x₀ := by
-    simp_rw [contMDiffAt_iff_source_of_mem_source (mem_chart_source G x₀),
-      contMDiffWithinAt_iff_contDiffWithinAt, Function.comp_def]
-    exact this
-  have :
-    ContMDiffAt J 𝓘(𝕜, E →L[𝕜] E') m
-      (fun x =>
-        fderivWithin 𝕜
-          (extChartAt I' (f x₀ (g x₀)) ∘
-            (extChartAt I' (f x (g x))).symm ∘
-              writtenInExtChartAt I I' (g x) (f x) ∘
-                extChartAt I (g x) ∘ (extChartAt I (g x₀)).symm)
-          (range I) (extChartAt I (g x₀) (g x))) x₀ := by
-    refine this.congr_of_eventuallyEq ?_
-    filter_upwards [h2g, h2f]
-    intro x₂ hx₂ h2x₂
-    have :
-        ∀ x ∈ (extChartAt I (g x₀)).symm ⁻¹' (extChartAt I (g x₂)).source ∩
-          (extChartAt I (g x₀)).symm ⁻¹' (f x₂ ⁻¹' (extChartAt I' (f x₂ (g x₂))).source),
-          (extChartAt I' (f x₀ (g x₀)) ∘ (extChartAt I' (f x₂ (g x₂))).symm ∘
-            writtenInExtChartAt I I' (g x₂) (f x₂) ∘ extChartAt I (g x₂) ∘
-            (extChartAt I (g x₀)).symm) x =
-          extChartAt I' (f x₀ (g x₀)) (f x₂ ((extChartAt I (g x₀)).symm x)) := by
-      rintro x ⟨hx, h2x⟩
-      simp_rw [writtenInExtChartAt, Function.comp_apply]
-      rw [(extChartAt I (g x₂)).left_inv hx, (extChartAt I' (f x₂ (g x₂))).left_inv h2x]
-    refine Filter.EventuallyEq.fderivWithin_eq_nhds ?_
-    refine eventually_of_mem (inter_mem ?_ ?_) this
-    · exact extChartAt_preimage_mem_nhds' _ hx₂ (extChartAt_source_mem_nhds I (g x₂))
-    · refine extChartAt_preimage_mem_nhds' _ hx₂ ?_
-      exact h2x₂.continuousAt.preimage_mem_nhds (extChartAt_source_mem_nhds _ _)
-  /- The conclusion is equal to the following, when unfolding coord_change of
-      `tangentBundleCore` -/
-  -- Porting note: added
-  letI _inst : ∀ x, NormedAddCommGroup (TangentSpace I (g x)) :=
-    fun _ => inferInstanceAs (NormedAddCommGroup E)
-  letI _inst : ∀ x, NormedSpace 𝕜 (TangentSpace I (g x)) :=
-    fun _ => inferInstanceAs (NormedSpace 𝕜 E)
-  have :
-    ContMDiffAt J 𝓘(𝕜, E →L[𝕜] E') m
-      (fun x =>
-        (fderivWithin 𝕜 (extChartAt I' (f x₀ (g x₀)) ∘ (extChartAt I' (f x (g x))).symm) (range I')
-              (extChartAt I' (f x (g x)) (f x (g x)))).comp
-          ((mfderiv I I' (f x) (g x)).comp
-            (fderivWithin 𝕜 (extChartAt I (g x) ∘ (extChartAt I (g x₀)).symm) (range I)
-              (extChartAt I (g x₀) (g x))))) x₀ := by
-    refine this.congr_of_eventuallyEq ?_
-    filter_upwards [h2g, h2f, h4f]
-    intro x₂ hx₂ h2x₂ h3x₂
-    symm
-    rw [(h2x₂.mdifferentiableAt le_rfl).mfderiv]
-    have hI := (contDiffWithinAt_ext_coord_change I (g x₂) (g x₀) <|
-      PartialEquiv.mem_symm_trans_source _ hx₂ <|
-        mem_extChartAt_source I (g x₂)).differentiableWithinAt le_top
-    have hI' :=
-      (contDiffWithinAt_ext_coord_change I' (f x₀ (g x₀)) (f x₂ (g x₂)) <|
-            PartialEquiv.mem_symm_trans_source _ (mem_extChartAt_source I' (f x₂ (g x₂)))
-              h3x₂).differentiableWithinAt le_top
-    have h3f := (h2x₂.mdifferentiableAt le_rfl).differentiableWithinAt_writtenInExtChartAt
-    refine fderivWithin.comp₃ _ hI' h3f hI ?_ ?_ ?_ ?_ (I.unique_diff _ <| mem_range_self _)
-    · exact fun x _ => mem_range_self _
-    · exact fun x _ => mem_range_self _
-    · simp_rw [writtenInExtChartAt, Function.comp_apply,
-        (extChartAt I (g x₂)).left_inv (mem_extChartAt_source I (g x₂))]
-    · simp_rw [Function.comp_apply, (extChartAt I (g x₀)).left_inv hx₂]
-  refine this.congr_of_eventuallyEq ?_
-  filter_upwards [h2g, h4f] with x hx h2x
-  rw [inTangentCoordinates_eq]
-  · rfl
-  · rwa [extChartAt_source] at hx
-  · rwa [extChartAt_source] at h2x
-=======
   rw [← contMDiffWithinAt_univ] at hf hg ⊢
   rw [← univ_prod_univ] at hf
   simp_rw [← mfderivWithin_univ]
   exact ContMDiffWithinAt.mfderivWithin hf hg (mem_univ _) (mapsTo_univ _ _) hmn
     uniqueMDiffOn_univ
->>>>>>> d0df76bd
 
 /-- The derivative `D_yf(y)` is `C^m` at `x₀`, where the derivative is taken as a continuous
 linear map. We have to assume that `f` is `C^n` at `x₀` for some `n ≥ m + 1`.
@@ -431,8 +318,6 @@
 
 variable [Is : SmoothManifoldWithCorners I M] [I's : SmoothManifoldWithCorners I' M']
 
-variable [Is : SmoothManifoldWithCorners I M] [I's : SmoothManifoldWithCorners I' M']
-
 /-- If a function is `C^n` on a domain with unique derivatives, with `1 ≤ n`, then its bundled
 derivative is continuous there. -/
 theorem ContMDiffOn.continuousOn_tangentMapWithin (hf : ContMDiffOn I I' n f s) (hmn : 1 ≤ n)
