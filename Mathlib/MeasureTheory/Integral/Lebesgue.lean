--- conflicted
+++ resolved
@@ -8,2038 +8,4 @@
 import Mathlib.MeasureTheory.Integral.Lebesgue.MeasurePreserving
 import Mathlib.MeasureTheory.Integral.Lebesgue.Norm
 
-<<<<<<< HEAD
-/-!
-# Lower Lebesgue integral for `ℝ≥0∞`-valued functions
-
-We define the lower Lebesgue integral of an `ℝ≥0∞`-valued function.
-
-## Notation
-
-We introduce the following notation for the lower Lebesgue integral of a function `f : α → ℝ≥0∞`.
-
-* `∫⁻ x, f x ∂μ`: integral of a function `f : α → ℝ≥0∞` with respect to a measure `μ`;
-* `∫⁻ x, f x`: integral of a function `f : α → ℝ≥0∞` with respect to the canonical measure
-  `volume` on `α`;
-* `∫⁻ x in s, f x ∂μ`: integral of a function `f : α → ℝ≥0∞` over a set `s` with respect
-  to a measure `μ`, defined as `∫⁻ x, f x ∂(μ.restrict s)`;
-* `∫⁻ x in s, f x`: integral of a function `f : α → ℝ≥0∞` over a set `s` with respect
-  to the canonical measure `volume`, defined as `∫⁻ x, f x ∂(volume.restrict s)`.
-
--/
-
-assert_not_exists Basis NormedSpace
-
-noncomputable section
-
-open Set hiding restrict restrict_apply
-
-open Filter ENNReal Topology NNReal MeasureTheory
-
-open Function (support)
-
-namespace MeasureTheory
-
-local infixr:25 " →ₛ " => SimpleFunc
-
-variable {α β γ δ : Type*}
-
-section Lintegral
-
-open SimpleFunc
-
-variable {m : MeasurableSpace α} {μ ν : Measure α} {s : Set α}
-
-/-- The **lower Lebesgue integral** of a function `f` with respect to a measure `μ`. -/
-irreducible_def lintegral {_ : MeasurableSpace α} (μ : Measure α) (f : α → ℝ≥0∞) : ℝ≥0∞ :=
-  ⨆ (g : α →ₛ ℝ≥0∞) (_ : ⇑g ≤ f), g.lintegral μ
-
-/-! In the notation for integrals, an expression like `∫⁻ x, g ‖x‖ ∂μ` will not be parsed correctly,
-  and needs parentheses. We do not set the binding power of `r` to `0`, because then
-  `∫⁻ x, f x = 0` will be parsed incorrectly. -/
-
-@[inherit_doc MeasureTheory.lintegral]
-notation3 "∫⁻ "(...)", "r:60:(scoped f => f)" ∂"μ:70 => lintegral μ r
-
-@[inherit_doc MeasureTheory.lintegral]
-notation3 "∫⁻ "(...)", "r:60:(scoped f => lintegral volume f) => r
-
-@[inherit_doc MeasureTheory.lintegral]
-notation3"∫⁻ "(...)" in "s", "r:60:(scoped f => f)" ∂"μ:70 => lintegral (Measure.restrict μ s) r
-
-@[inherit_doc MeasureTheory.lintegral]
-notation3"∫⁻ "(...)" in "s", "r:60:(scoped f => lintegral (Measure.restrict volume s) f) => r
-
-theorem SimpleFunc.lintegral_eq_lintegral {m : MeasurableSpace α} (f : α →ₛ ℝ≥0∞) (μ : Measure α) :
-    ∫⁻ a, f a ∂μ = f.lintegral μ := by
-  rw [MeasureTheory.lintegral]
-  exact le_antisymm (iSup₂_le fun g hg => lintegral_mono hg <| le_rfl)
-    (le_iSup₂_of_le f le_rfl le_rfl)
-
-@[gcongr, mono]
-theorem lintegral_mono' {m : MeasurableSpace α} ⦃μ ν : Measure α⦄ (hμν : μ ≤ ν) ⦃f g : α → ℝ≥0∞⦄
-    (hfg : f ≤ g) : ∫⁻ a, f a ∂μ ≤ ∫⁻ a, g a ∂ν := by
-  rw [lintegral, lintegral]
-  exact iSup_mono fun φ => iSup_mono' fun hφ => ⟨le_trans hφ hfg, lintegral_mono (le_refl φ) hμν⟩
-
--- version where `hfg` is an explicit forall, so that `@[gcongr]` can recognize it
-@[gcongr] theorem lintegral_mono_fn' ⦃f g : α → ℝ≥0∞⦄ (hfg : ∀ x, f x ≤ g x) (h2 : μ ≤ ν) :
-    ∫⁻ a, f a ∂μ ≤ ∫⁻ a, g a ∂ν :=
-  lintegral_mono' h2 hfg
-
-theorem lintegral_mono ⦃f g : α → ℝ≥0∞⦄ (hfg : f ≤ g) : ∫⁻ a, f a ∂μ ≤ ∫⁻ a, g a ∂μ :=
-  lintegral_mono' (le_refl μ) hfg
-
--- version where `hfg` is an explicit forall, so that `@[gcongr]` can recognize it
-@[gcongr] theorem lintegral_mono_fn ⦃f g : α → ℝ≥0∞⦄ (hfg : ∀ x, f x ≤ g x) :
-    ∫⁻ a, f a ∂μ ≤ ∫⁻ a, g a ∂μ :=
-  lintegral_mono hfg
-
-theorem lintegral_mono_nnreal {f g : α → ℝ≥0} (h : f ≤ g) : ∫⁻ a, f a ∂μ ≤ ∫⁻ a, g a ∂μ :=
-  lintegral_mono fun a => ENNReal.coe_le_coe.2 (h a)
-
-theorem iSup_lintegral_measurable_le_eq_lintegral (f : α → ℝ≥0∞) :
-    ⨆ (g : α → ℝ≥0∞) (_ : Measurable g) (_ : g ≤ f), ∫⁻ a, g a ∂μ = ∫⁻ a, f a ∂μ := by
-  apply le_antisymm
-  · exact iSup_le fun i => iSup_le fun _ => iSup_le fun h'i => lintegral_mono h'i
-  · rw [lintegral]
-    refine iSup₂_le fun i hi => le_iSup₂_of_le i i.measurable <| le_iSup_of_le hi ?_
-    exact le_of_eq (i.lintegral_eq_lintegral _).symm
-
-theorem lintegral_mono_set {_ : MeasurableSpace α} ⦃μ : Measure α⦄ {s t : Set α} {f : α → ℝ≥0∞}
-    (hst : s ⊆ t) : ∫⁻ x in s, f x ∂μ ≤ ∫⁻ x in t, f x ∂μ :=
-  lintegral_mono' (Measure.restrict_mono hst (le_refl μ)) (le_refl f)
-
-theorem lintegral_mono_set' {_ : MeasurableSpace α} ⦃μ : Measure α⦄ {s t : Set α} {f : α → ℝ≥0∞}
-    (hst : s ≤ᵐ[μ] t) : ∫⁻ x in s, f x ∂μ ≤ ∫⁻ x in t, f x ∂μ :=
-  lintegral_mono' (Measure.restrict_mono' hst (le_refl μ)) (le_refl f)
-
-theorem monotone_lintegral {_ : MeasurableSpace α} (μ : Measure α) : Monotone (lintegral μ) :=
-  lintegral_mono
-
-@[simp]
-theorem lintegral_const (c : ℝ≥0∞) : ∫⁻ _, c ∂μ = c * μ univ := by
-  rw [← SimpleFunc.const_lintegral, ← SimpleFunc.lintegral_eq_lintegral, SimpleFunc.coe_const]
-  rfl
-
-theorem lintegral_zero : ∫⁻ _ : α, 0 ∂μ = 0 := by simp
-
-theorem lintegral_zero_fun : lintegral μ (0 : α → ℝ≥0∞) = 0 :=
-  lintegral_zero
-
-theorem lintegral_one : ∫⁻ _, (1 : ℝ≥0∞) ∂μ = μ univ := by rw [lintegral_const, one_mul]
-
-theorem setLIntegral_const (s : Set α) (c : ℝ≥0∞) : ∫⁻ _ in s, c ∂μ = c * μ s := by
-  rw [lintegral_const, Measure.restrict_apply_univ]
-
-theorem setLIntegral_one (s) : ∫⁻ _ in s, 1 ∂μ = μ s := by rw [setLIntegral_const, one_mul]
-
-theorem setLIntegral_const_lt_top [IsFiniteMeasure μ] (s : Set α) {c : ℝ≥0∞} (hc : c ≠ ∞) :
-    ∫⁻ _ in s, c ∂μ < ∞ := by
-  rw [lintegral_const]
-  exact ENNReal.mul_lt_top hc.lt_top (measure_lt_top (μ.restrict s) univ)
-
-theorem lintegral_const_lt_top [IsFiniteMeasure μ] {c : ℝ≥0∞} (hc : c ≠ ∞) : ∫⁻ _, c ∂μ < ∞ := by
-  simpa only [Measure.restrict_univ] using setLIntegral_const_lt_top (univ : Set α) hc
-
-section
-
-variable (μ)
-
-/-- For any function `f : α → ℝ≥0∞`, there exists a measurable function `g ≤ f` with the same
-integral. -/
-theorem exists_measurable_le_lintegral_eq (f : α → ℝ≥0∞) :
-    ∃ g : α → ℝ≥0∞, Measurable g ∧ g ≤ f ∧ ∫⁻ a, f a ∂μ = ∫⁻ a, g a ∂μ := by
-  rcases eq_or_ne (∫⁻ a, f a ∂μ) 0 with h₀ | h₀
-  · exact ⟨0, measurable_zero, zero_le f, h₀.trans lintegral_zero.symm⟩
-  rcases exists_seq_strictMono_tendsto' h₀.bot_lt with ⟨L, _, hLf, hL_tendsto⟩
-  have : ∀ n, ∃ g : α → ℝ≥0∞, Measurable g ∧ g ≤ f ∧ L n < ∫⁻ a, g a ∂μ := by
-    intro n
-    simpa only [← iSup_lintegral_measurable_le_eq_lintegral f, lt_iSup_iff, exists_prop] using
-      (hLf n).2
-  choose g hgm hgf hLg using this
-  refine
-    ⟨fun x => ⨆ n, g n x, .iSup hgm, fun x => iSup_le fun n => hgf n x, le_antisymm ?_ ?_⟩
-  · refine le_of_tendsto' hL_tendsto fun n => (hLg n).le.trans <| lintegral_mono fun x => ?_
-    exact le_iSup (fun n => g n x) n
-  · exact lintegral_mono fun x => iSup_le fun n => hgf n x
-
-end
-
-/-- `∫⁻ a in s, f a ∂μ` is defined as the supremum of integrals of simple functions
-`φ : α →ₛ ℝ≥0∞` such that `φ ≤ f`. This lemma says that it suffices to take
-functions `φ : α →ₛ ℝ≥0`. -/
-theorem lintegral_eq_nnreal {m : MeasurableSpace α} (f : α → ℝ≥0∞) (μ : Measure α) :
-    ∫⁻ a, f a ∂μ =
-      ⨆ (φ : α →ₛ ℝ≥0) (_ : ∀ x, ↑(φ x) ≤ f x), (φ.map ((↑) : ℝ≥0 → ℝ≥0∞)).lintegral μ := by
-  rw [lintegral]
-  refine
-    le_antisymm (iSup₂_le fun φ hφ ↦ ?_) (iSup_mono' fun φ ↦ ⟨φ.map ((↑) : ℝ≥0 → ℝ≥0∞), le_rfl⟩)
-  by_cases h : ∀ᵐ a ∂μ, φ a ≠ ∞
-  · let ψ := φ.map ENNReal.toNNReal
-    replace h : ψ.map ((↑) : ℝ≥0 → ℝ≥0∞) =ᵐ[μ] φ := h.mono fun a => ENNReal.coe_toNNReal
-    have : ∀ x, ↑(ψ x) ≤ f x := fun x => le_trans ENNReal.coe_toNNReal_le_self (hφ x)
-    exact le_iSup₂_of_le (φ.map ENNReal.toNNReal) this (ge_of_eq <| lintegral_congr h)
-  · have h_meas : μ (φ ⁻¹' {∞}) ≠ 0 := mt measure_zero_iff_ae_nmem.1 h
-    refine le_trans le_top (ge_of_eq <| (iSup_eq_top _).2 fun b hb => ?_)
-    obtain ⟨n, hn⟩ : ∃ n : ℕ, b < n * μ (φ ⁻¹' {∞}) := exists_nat_mul_gt h_meas (ne_of_lt hb)
-    use (const α (n : ℝ≥0)).restrict (φ ⁻¹' {∞})
-    simp only [lt_iSup_iff, exists_prop, coe_restrict, φ.measurableSet_preimage, coe_const,
-      ENNReal.coe_indicator, map_coe_ennreal_restrict, SimpleFunc.map_const, ENNReal.coe_natCast,
-      restrict_const_lintegral]
-    refine ⟨indicator_le fun x hx => le_trans ?_ (hφ _), hn⟩
-    simp only [mem_preimage, mem_singleton_iff] at hx
-    simp only [hx, le_top]
-
-theorem exists_simpleFunc_forall_lintegral_sub_lt_of_pos {f : α → ℝ≥0∞} (h : ∫⁻ x, f x ∂μ ≠ ∞)
-    {ε : ℝ≥0∞} (hε : ε ≠ 0) :
-    ∃ φ : α →ₛ ℝ≥0,
-      (∀ x, ↑(φ x) ≤ f x) ∧
-        ∀ ψ : α →ₛ ℝ≥0, (∀ x, ↑(ψ x) ≤ f x) → (map (↑) (ψ - φ)).lintegral μ < ε := by
-  rw [lintegral_eq_nnreal] at h
-  have := ENNReal.lt_add_right h hε
-  erw [ENNReal.biSup_add] at this <;> [skip; exact ⟨0, fun x => zero_le _⟩]
-  simp_rw [lt_iSup_iff, iSup_lt_iff, iSup_le_iff] at this
-  rcases this with ⟨φ, hle : ∀ x, ↑(φ x) ≤ f x, b, hbφ, hb⟩
-  refine ⟨φ, hle, fun ψ hψ => ?_⟩
-  have : (map (↑) φ).lintegral μ ≠ ∞ := ne_top_of_le_ne_top h (by exact le_iSup₂ (α := ℝ≥0∞) φ hle)
-  rw [← ENNReal.add_lt_add_iff_left this, ← add_lintegral, ← SimpleFunc.map_add @ENNReal.coe_add]
-  refine (hb _ fun x => le_trans ?_ (max_le (hle x) (hψ x))).trans_lt hbφ
-  norm_cast
-  simp only [add_apply, sub_apply, add_tsub_eq_max]
-  rfl
-
-theorem iSup_lintegral_le {ι : Sort*} (f : ι → α → ℝ≥0∞) :
-    ⨆ i, ∫⁻ a, f i a ∂μ ≤ ∫⁻ a, ⨆ i, f i a ∂μ := by
-  simp only [← iSup_apply]
-  exact (monotone_lintegral μ).le_map_iSup
-
-theorem iSup₂_lintegral_le {ι : Sort*} {ι' : ι → Sort*} (f : ∀ i, ι' i → α → ℝ≥0∞) :
-    ⨆ (i) (j), ∫⁻ a, f i j a ∂μ ≤ ∫⁻ a, ⨆ (i) (j), f i j a ∂μ := by
-  convert (monotone_lintegral μ).le_map_iSup₂ f with a
-  simp only [iSup_apply]
-
-theorem le_iInf_lintegral {ι : Sort*} (f : ι → α → ℝ≥0∞) :
-    ∫⁻ a, ⨅ i, f i a ∂μ ≤ ⨅ i, ∫⁻ a, f i a ∂μ := by
-  simp only [← iInf_apply]
-  exact (monotone_lintegral μ).map_iInf_le
-
-theorem le_iInf₂_lintegral {ι : Sort*} {ι' : ι → Sort*} (f : ∀ i, ι' i → α → ℝ≥0∞) :
-    ∫⁻ a, ⨅ (i) (h : ι' i), f i h a ∂μ ≤ ⨅ (i) (h : ι' i), ∫⁻ a, f i h a ∂μ := by
-  convert (monotone_lintegral μ).map_iInf₂_le f with a
-  simp only [iInf_apply]
-
-theorem lintegral_mono_ae {f g : α → ℝ≥0∞} (h : ∀ᵐ a ∂μ, f a ≤ g a) :
-    ∫⁻ a, f a ∂μ ≤ ∫⁻ a, g a ∂μ := by
-  rcases exists_measurable_superset_of_null h with ⟨t, hts, ht, ht0⟩
-  have : ∀ᵐ x ∂μ, x ∉ t := measure_zero_iff_ae_nmem.1 ht0
-  rw [lintegral, lintegral]
-  refine iSup₂_le fun s hfs ↦ le_iSup₂_of_le (s.restrict tᶜ) ?_ ?_
-  · intro a
-    by_cases h : a ∈ t <;>
-      simp only [restrict_apply s ht.compl, mem_compl_iff, h, not_true, not_false_eq_true,
-        indicator_of_not_mem, zero_le, not_false_eq_true, indicator_of_mem]
-    exact le_trans (hfs a) (by_contradiction fun hnfg => h (hts hnfg))
-  · refine le_of_eq (SimpleFunc.lintegral_congr <| this.mono fun a hnt => ?_)
-    by_cases hat : a ∈ t <;> simp only [restrict_apply s ht.compl, mem_compl_iff, hat, not_true,
-      not_false_eq_true, indicator_of_not_mem, not_false_eq_true, indicator_of_mem]
-    exact (hnt hat).elim
-
-/-- Lebesgue integral over a set is monotone in function.
-
-This version assumes that the upper estimate is an a.e. measurable function
-and the estimate holds a.e. on the set.
-See also `setLIntegral_mono_ae'` for a version that assumes measurability of the set
-but assumes no regularity of either function. -/
-theorem setLIntegral_mono_ae {s : Set α} {f g : α → ℝ≥0∞} (hg : AEMeasurable g (μ.restrict s))
-    (hfg : ∀ᵐ x ∂μ, x ∈ s → f x ≤ g x) : ∫⁻ x in s, f x ∂μ ≤ ∫⁻ x in s, g x ∂μ := by
-  rcases exists_measurable_le_lintegral_eq (μ.restrict s) f with ⟨f', hf'm, hle, hf'⟩
-  rw [hf']
-  apply lintegral_mono_ae
-  rw [ae_restrict_iff₀]
-  · exact hfg.mono fun x hx hxs ↦ (hle x).trans (hx hxs)
-  · exact nullMeasurableSet_le hf'm.aemeasurable hg
-
-theorem setLIntegral_mono {s : Set α} {f g : α → ℝ≥0∞} (hg : Measurable g)
-    (hfg : ∀ x ∈ s, f x ≤ g x) : ∫⁻ x in s, f x ∂μ ≤ ∫⁻ x in s, g x ∂μ :=
-  setLIntegral_mono_ae hg.aemeasurable (ae_of_all _ hfg)
-
-theorem setLIntegral_mono_ae' {s : Set α} {f g : α → ℝ≥0∞} (hs : MeasurableSet s)
-    (hfg : ∀ᵐ x ∂μ, x ∈ s → f x ≤ g x) : ∫⁻ x in s, f x ∂μ ≤ ∫⁻ x in s, g x ∂μ :=
-  lintegral_mono_ae <| (ae_restrict_iff' hs).2 hfg
-
-theorem setLIntegral_mono' {s : Set α} {f g : α → ℝ≥0∞} (hs : MeasurableSet s)
-    (hfg : ∀ x ∈ s, f x ≤ g x) : ∫⁻ x in s, f x ∂μ ≤ ∫⁻ x in s, g x ∂μ :=
-  setLIntegral_mono_ae' hs (ae_of_all _ hfg)
-
-theorem setLIntegral_le_lintegral (s : Set α) (f : α → ℝ≥0∞) :
-    ∫⁻ x in s, f x ∂μ ≤ ∫⁻ x, f x ∂μ :=
-  lintegral_mono' Measure.restrict_le_self le_rfl
-
-theorem lintegral_congr_ae {f g : α → ℝ≥0∞} (h : f =ᵐ[μ] g) : ∫⁻ a, f a ∂μ = ∫⁻ a, g a ∂μ :=
-  le_antisymm (lintegral_mono_ae <| h.le) (lintegral_mono_ae <| h.symm.le)
-
-theorem lintegral_congr {f g : α → ℝ≥0∞} (h : ∀ a, f a = g a) : ∫⁻ a, f a ∂μ = ∫⁻ a, g a ∂μ := by
-  simp only [h]
-
-lemma lintegral_eq_const [IsProbabilityMeasure μ] {f : α → ℝ≥0∞} {c : ℝ≥0∞}
-    (hf : ∀ᵐ x ∂μ, f x = c) : ∫⁻ x, f x ∂μ = c := by simp [lintegral_congr_ae hf]
-
-lemma lintegral_le_const [IsProbabilityMeasure μ] {f : α → ℝ≥0∞} {c : ℝ≥0∞}
-    (hf : ∀ᵐ x ∂μ, f x ≤ c) : ∫⁻ x, f x ∂μ ≤ c :=
-  (lintegral_mono_ae hf).trans_eq (by simp)
-
-theorem setLIntegral_congr {f : α → ℝ≥0∞} {s t : Set α} (h : s =ᵐ[μ] t) :
-    ∫⁻ x in s, f x ∂μ = ∫⁻ x in t, f x ∂μ := by rw [Measure.restrict_congr_set h]
-
-theorem setLIntegral_congr_fun {f g : α → ℝ≥0∞} {s : Set α} (hs : MeasurableSet s)
-    (hfg : ∀ᵐ x ∂μ, x ∈ s → f x = g x) : ∫⁻ x in s, f x ∂μ = ∫⁻ x in s, g x ∂μ := by
-  rw [lintegral_congr_ae]
-  rw [EventuallyEq]
-  rwa [ae_restrict_iff' hs]
-
-theorem lintegral_ofReal_le_lintegral_enorm (f : α → ℝ) :
-    ∫⁻ x, ENNReal.ofReal (f x) ∂μ ≤ ∫⁻ x, ‖f x‖ₑ ∂μ := by
-  simp_rw [← ofReal_norm_eq_enorm]
-  refine lintegral_mono fun x => ENNReal.ofReal_le_ofReal ?_
-  rw [Real.norm_eq_abs]
-  exact le_abs_self (f x)
-
-@[deprecated (since := "2025-01-17")]
-alias lintegral_ofReal_le_lintegral_nnnorm := lintegral_ofReal_le_lintegral_enorm
-
-theorem lintegral_enorm_of_ae_nonneg {f : α → ℝ} (h_nonneg : 0 ≤ᵐ[μ] f) :
-    ∫⁻ x, ‖f x‖ₑ ∂μ = ∫⁻ x, .ofReal (f x) ∂μ := by
-  apply lintegral_congr_ae
-  filter_upwards [h_nonneg] with x hx
-  rw [Real.enorm_eq_ofReal hx]
-
-@[deprecated (since := "2025-01-17")]
-alias lintegral_nnnorm_eq_of_ae_nonneg := lintegral_enorm_of_ae_nonneg
-
-theorem lintegral_enorm_of_nonneg {f : α → ℝ} (h_nonneg : 0 ≤ f) :
-    ∫⁻ x, ‖f x‖ₑ ∂μ = ∫⁻ x, .ofReal (f x) ∂μ :=
-  lintegral_enorm_of_ae_nonneg <| .of_forall h_nonneg
-
-@[deprecated (since := "2025-01-17")]
-alias lintegral_nnnorm_eq_of_nonneg := lintegral_enorm_of_nonneg
-
-/-- **Monotone convergence theorem** -- sometimes called **Beppo-Levi convergence**.
-See `lintegral_iSup_directed` for a more general form. -/
-theorem lintegral_iSup {f : ℕ → α → ℝ≥0∞} (hf : ∀ n, Measurable (f n)) (h_mono : Monotone f) :
-    ∫⁻ a, ⨆ n, f n a ∂μ = ⨆ n, ∫⁻ a, f n a ∂μ := by
-  set c : ℝ≥0 → ℝ≥0∞ := (↑)
-  set F := fun a : α => ⨆ n, f n a
-  refine le_antisymm ?_ (iSup_lintegral_le _)
-  rw [lintegral_eq_nnreal]
-  refine iSup_le fun s => iSup_le fun hsf => ?_
-  refine ENNReal.le_of_forall_lt_one_mul_le fun a ha => ?_
-  rcases ENNReal.lt_iff_exists_coe.1 ha with ⟨r, rfl, _⟩
-  have ha : r < 1 := ENNReal.coe_lt_coe.1 ha
-  let rs := s.map fun a => r * a
-  have eq_rs : rs.map c = (const α r : α →ₛ ℝ≥0∞) * map c s := rfl
-  have eq : ∀ p, rs.map c ⁻¹' {p} = ⋃ n, rs.map c ⁻¹' {p} ∩ { a | p ≤ f n a } := by
-    intro p
-    rw [← inter_iUnion]; nth_rw 1 [← inter_univ (map c rs ⁻¹' {p})]
-    refine Set.ext fun x => and_congr_right fun hx => (iff_of_eq (true_iff _)).2 ?_
-    by_cases p_eq : p = 0
-    · simp [p_eq]
-    simp only [coe_map, mem_preimage, Function.comp_apply, mem_singleton_iff] at hx
-    subst hx
-    have : r * s x ≠ 0 := by rwa [Ne, ← ENNReal.coe_eq_zero]
-    have : s x ≠ 0 := right_ne_zero_of_mul this
-    have : (rs.map c) x < ⨆ n : ℕ, f n x := by
-      refine lt_of_lt_of_le (ENNReal.coe_lt_coe.2 ?_) (hsf x)
-      suffices r * s x < 1 * s x by simpa
-      exact mul_lt_mul_of_pos_right ha (pos_iff_ne_zero.2 this)
-    rcases lt_iSup_iff.1 this with ⟨i, hi⟩
-    exact mem_iUnion.2 ⟨i, le_of_lt hi⟩
-  have mono : ∀ r : ℝ≥0∞, Monotone fun n => rs.map c ⁻¹' {r} ∩ { a | r ≤ f n a } := by
-    intro r i j h
-    refine inter_subset_inter_right _ ?_
-    simp_rw [subset_def, mem_setOf]
-    intro x hx
-    exact le_trans hx (h_mono h x)
-  have h_meas : ∀ n, MeasurableSet {a : α | map c rs a ≤ f n a} := fun n =>
-    measurableSet_le (SimpleFunc.measurable _) (hf n)
-  calc
-    (r : ℝ≥0∞) * (s.map c).lintegral μ = ∑ r ∈ (rs.map c).range, r * μ (rs.map c ⁻¹' {r}) := by
-      rw [← const_mul_lintegral, eq_rs, SimpleFunc.lintegral]
-    _ = ∑ r ∈ (rs.map c).range, r * μ (⋃ n, rs.map c ⁻¹' {r} ∩ { a | r ≤ f n a }) := by
-      simp only [(eq _).symm]
-    _ = ∑ r ∈ (rs.map c).range, ⨆ n, r * μ (rs.map c ⁻¹' {r} ∩ { a | r ≤ f n a }) :=
-      Finset.sum_congr rfl fun x _ => by rw [(mono x).measure_iUnion, ENNReal.mul_iSup]
-    _ = ⨆ n, ∑ r ∈ (rs.map c).range, r * μ (rs.map c ⁻¹' {r} ∩ { a | r ≤ f n a }) := by
-      refine ENNReal.finsetSum_iSup_of_monotone fun p i j h ↦ ?_
-      gcongr _ * μ ?_
-      exact mono p h
-    _ ≤ ⨆ n : ℕ, ((rs.map c).restrict { a | (rs.map c) a ≤ f n a }).lintegral μ := by
-      gcongr with n
-      rw [restrict_lintegral _ (h_meas n)]
-      refine le_of_eq (Finset.sum_congr rfl fun r _ => ?_)
-      congr 2 with a
-      refine and_congr_right ?_
-      simp +contextual
-    _ ≤ ⨆ n, ∫⁻ a, f n a ∂μ := by
-      simp only [← SimpleFunc.lintegral_eq_lintegral]
-      gcongr with n a
-      simp only [map_apply] at h_meas
-      simp only [coe_map, restrict_apply _ (h_meas _), (· ∘ ·)]
-      exact indicator_apply_le id
-
-/-- Monotone convergence theorem -- sometimes called Beppo-Levi convergence. Version with
-ae_measurable functions. -/
-theorem lintegral_iSup' {f : ℕ → α → ℝ≥0∞} (hf : ∀ n, AEMeasurable (f n) μ)
-    (h_mono : ∀ᵐ x ∂μ, Monotone fun n => f n x) : ∫⁻ a, ⨆ n, f n a ∂μ = ⨆ n, ∫⁻ a, f n a ∂μ := by
-  simp_rw [← iSup_apply]
-  let p : α → (ℕ → ℝ≥0∞) → Prop := fun _ f' => Monotone f'
-  have hp : ∀ᵐ x ∂μ, p x fun i => f i x := h_mono
-  have h_ae_seq_mono : Monotone (aeSeq hf p) := by
-    intro n m hnm x
-    by_cases hx : x ∈ aeSeqSet hf p
-    · exact aeSeq.prop_of_mem_aeSeqSet hf hx hnm
-    · simp only [aeSeq, hx, if_false, le_rfl]
-  rw [lintegral_congr_ae (aeSeq.iSup hf hp).symm]
-  simp_rw [iSup_apply]
-  rw [lintegral_iSup (aeSeq.measurable hf p) h_ae_seq_mono]
-  congr with n
-  exact lintegral_congr_ae (aeSeq.aeSeq_n_eq_fun_n_ae hf hp n)
-
-/-- Monotone convergence theorem expressed with limits -/
-theorem lintegral_tendsto_of_tendsto_of_monotone {f : ℕ → α → ℝ≥0∞} {F : α → ℝ≥0∞}
-    (hf : ∀ n, AEMeasurable (f n) μ) (h_mono : ∀ᵐ x ∂μ, Monotone fun n => f n x)
-    (h_tendsto : ∀ᵐ x ∂μ, Tendsto (fun n => f n x) atTop (𝓝 <| F x)) :
-    Tendsto (fun n => ∫⁻ x, f n x ∂μ) atTop (𝓝 <| ∫⁻ x, F x ∂μ) := by
-  have : Monotone fun n => ∫⁻ x, f n x ∂μ := fun i j hij =>
-    lintegral_mono_ae (h_mono.mono fun x hx => hx hij)
-  suffices key : ∫⁻ x, F x ∂μ = ⨆ n, ∫⁻ x, f n x ∂μ by
-    rw [key]
-    exact tendsto_atTop_iSup this
-  rw [← lintegral_iSup' hf h_mono]
-  refine lintegral_congr_ae ?_
-  filter_upwards [h_mono, h_tendsto] with _ hx_mono hx_tendsto using
-    tendsto_nhds_unique hx_tendsto (tendsto_atTop_iSup hx_mono)
-
-theorem lintegral_eq_iSup_eapprox_lintegral {f : α → ℝ≥0∞} (hf : Measurable f) :
-    ∫⁻ a, f a ∂μ = ⨆ n, (eapprox f n).lintegral μ :=
-  calc
-    ∫⁻ a, f a ∂μ = ∫⁻ a, ⨆ n, (eapprox f n : α → ℝ≥0∞) a ∂μ := by
-      congr; ext a; rw [iSup_eapprox_apply hf]
-    _ = ⨆ n, ∫⁻ a, (eapprox f n : α → ℝ≥0∞) a ∂μ := by
-      apply lintegral_iSup
-      · measurability
-      · intro i j h
-        exact monotone_eapprox f h
-    _ = ⨆ n, (eapprox f n).lintegral μ := by
-      congr; ext n; rw [(eapprox f n).lintegral_eq_lintegral]
-
-lemma lintegral_eapprox_le_lintegral {f : α → ℝ≥0∞} (hf : Measurable f) (n : ℕ) :
-    (eapprox f n).lintegral μ ≤ ∫⁻ x, f x ∂μ := by
-  rw [lintegral_eq_iSup_eapprox_lintegral hf]
-  exact le_iSup (fun n ↦ (eapprox f n).lintegral μ) n
-
-lemma measure_support_eapprox_lt_top {f : α → ℝ≥0∞} (hf_meas : Measurable f)
-    (hf : ∫⁻ x, f x ∂μ ≠ ∞) (n : ℕ) :
-    μ (support (eapprox f n)) < ∞ :=
-  measure_support_lt_top_of_lintegral_ne_top <|
-    ((lintegral_eapprox_le_lintegral hf_meas n).trans_lt hf.lt_top).ne
-
-/-- If `f` has finite integral, then `∫⁻ x in s, f x ∂μ` is absolutely continuous in `s`: it tends
-to zero as `μ s` tends to zero. This lemma states this fact in terms of `ε` and `δ`. -/
-theorem exists_pos_setLIntegral_lt_of_measure_lt {f : α → ℝ≥0∞} (h : ∫⁻ x, f x ∂μ ≠ ∞) {ε : ℝ≥0∞}
-    (hε : ε ≠ 0) : ∃ δ > 0, ∀ s, μ s < δ → ∫⁻ x in s, f x ∂μ < ε := by
-  rcases exists_between (pos_iff_ne_zero.mpr hε) with ⟨ε₂, hε₂0, hε₂ε⟩
-  rcases exists_between hε₂0 with ⟨ε₁, hε₁0, hε₁₂⟩
-  rcases exists_simpleFunc_forall_lintegral_sub_lt_of_pos h hε₁0.ne' with ⟨φ, _, hφ⟩
-  rcases φ.exists_forall_le with ⟨C, hC⟩
-  use (ε₂ - ε₁) / C, ENNReal.div_pos_iff.2 ⟨(tsub_pos_iff_lt.2 hε₁₂).ne', ENNReal.coe_ne_top⟩
-  refine fun s hs => lt_of_le_of_lt ?_ hε₂ε
-  simp only [lintegral_eq_nnreal, iSup_le_iff]
-  intro ψ hψ
-  calc
-    (map (↑) ψ).lintegral (μ.restrict s) ≤
-        (map (↑) φ).lintegral (μ.restrict s) + (map (↑) (ψ - φ)).lintegral (μ.restrict s) := by
-      rw [← SimpleFunc.add_lintegral, ← SimpleFunc.map_add @ENNReal.coe_add]
-      refine SimpleFunc.lintegral_mono (fun x => ?_) le_rfl
-      simp only [add_tsub_eq_max, le_max_right, coe_map, Function.comp_apply, SimpleFunc.coe_add,
-        SimpleFunc.coe_sub, Pi.add_apply, Pi.sub_apply, ENNReal.coe_max (φ x) (ψ x)]
-    _ ≤ (map (↑) φ).lintegral (μ.restrict s) + ε₁ := by
-      gcongr
-      refine le_trans ?_ (hφ _ hψ).le
-      exact SimpleFunc.lintegral_mono le_rfl Measure.restrict_le_self
-    _ ≤ (SimpleFunc.const α (C : ℝ≥0∞)).lintegral (μ.restrict s) + ε₁ := by
-      gcongr
-      exact fun x ↦ ENNReal.coe_le_coe.2 (hC x)
-    _ = C * μ s + ε₁ := by
-      simp only [← SimpleFunc.lintegral_eq_lintegral, coe_const, lintegral_const,
-        Measure.restrict_apply, MeasurableSet.univ, univ_inter, Function.const]
-    _ ≤ C * ((ε₂ - ε₁) / C) + ε₁ := by gcongr
-    _ ≤ ε₂ - ε₁ + ε₁ := by gcongr; apply mul_div_le
-    _ = ε₂ := tsub_add_cancel_of_le hε₁₂.le
-
-/-- If `f` has finite integral, then `∫⁻ x in s, f x ∂μ` is absolutely continuous in `s`: it tends
-to zero as `μ s` tends to zero. -/
-theorem tendsto_setLIntegral_zero {ι} {f : α → ℝ≥0∞} (h : ∫⁻ x, f x ∂μ ≠ ∞) {l : Filter ι}
-    {s : ι → Set α} (hl : Tendsto (μ ∘ s) l (𝓝 0)) :
-    Tendsto (fun i => ∫⁻ x in s i, f x ∂μ) l (𝓝 0) := by
-  simp only [ENNReal.nhds_zero, tendsto_iInf, tendsto_principal, mem_Iio,
-    ← pos_iff_ne_zero] at hl ⊢
-  intro ε ε0
-  rcases exists_pos_setLIntegral_lt_of_measure_lt h ε0.ne' with ⟨δ, δ0, hδ⟩
-  exact (hl δ δ0).mono fun i => hδ _
-
-/-- The sum of the lower Lebesgue integrals of two functions is less than or equal to the integral
-of their sum. The other inequality needs one of these functions to be (a.e.-)measurable. -/
-theorem le_lintegral_add (f g : α → ℝ≥0∞) :
-    ∫⁻ a, f a ∂μ + ∫⁻ a, g a ∂μ ≤ ∫⁻ a, f a + g a ∂μ := by
-  simp only [lintegral]
-  refine ENNReal.biSup_add_biSup_le' (p := fun h : α →ₛ ℝ≥0∞ => h ≤ f)
-    (q := fun h : α →ₛ ℝ≥0∞ => h ≤ g) ⟨0, zero_le f⟩ ⟨0, zero_le g⟩ fun f' hf' g' hg' => ?_
-  exact le_iSup₂_of_le (f' + g') (add_le_add hf' hg') (add_lintegral _ _).ge
-
--- Use stronger lemmas `lintegral_add_left`/`lintegral_add_right` instead
-theorem lintegral_add_aux {f g : α → ℝ≥0∞} (hf : Measurable f) (hg : Measurable g) :
-    ∫⁻ a, f a + g a ∂μ = ∫⁻ a, f a ∂μ + ∫⁻ a, g a ∂μ :=
-  calc
-    ∫⁻ a, f a + g a ∂μ =
-        ∫⁻ a, (⨆ n, (eapprox f n : α → ℝ≥0∞) a) + ⨆ n, (eapprox g n : α → ℝ≥0∞) a ∂μ := by
-      simp only [iSup_eapprox_apply, hf, hg]
-    _ = ∫⁻ a, ⨆ n, (eapprox f n + eapprox g n : α → ℝ≥0∞) a ∂μ := by
-      congr; funext a
-      rw [ENNReal.iSup_add_iSup_of_monotone]
-      · simp only [Pi.add_apply]
-      · intro i j h
-        exact monotone_eapprox _ h a
-      · intro i j h
-        exact monotone_eapprox _ h a
-    _ = ⨆ n, (eapprox f n).lintegral μ + (eapprox g n).lintegral μ := by
-      rw [lintegral_iSup]
-      · congr
-        funext n
-        rw [← SimpleFunc.add_lintegral, ← SimpleFunc.lintegral_eq_lintegral]
-        simp only [Pi.add_apply, SimpleFunc.coe_add]
-      · fun_prop
-      · intro i j h a
-        dsimp
-        gcongr <;> exact monotone_eapprox _ h _
-    _ = (⨆ n, (eapprox f n).lintegral μ) + ⨆ n, (eapprox g n).lintegral μ := by
-      refine (ENNReal.iSup_add_iSup_of_monotone ?_ ?_).symm <;>
-        · intro i j h
-          exact SimpleFunc.lintegral_mono (monotone_eapprox _ h) le_rfl
-    _ = ∫⁻ a, f a ∂μ + ∫⁻ a, g a ∂μ := by
-      rw [lintegral_eq_iSup_eapprox_lintegral hf, lintegral_eq_iSup_eapprox_lintegral hg]
-
-/-- If `f g : α → ℝ≥0∞` are two functions and one of them is (a.e.) measurable, then the Lebesgue
-integral of `f + g` equals the sum of integrals. This lemma assumes that `f` is integrable, see also
-`MeasureTheory.lintegral_add_right` and primed versions of these lemmas. -/
-@[simp]
-theorem lintegral_add_left {f : α → ℝ≥0∞} (hf : Measurable f) (g : α → ℝ≥0∞) :
-    ∫⁻ a, f a + g a ∂μ = ∫⁻ a, f a ∂μ + ∫⁻ a, g a ∂μ := by
-  refine le_antisymm ?_ (le_lintegral_add _ _)
-  rcases exists_measurable_le_lintegral_eq μ fun a => f a + g a with ⟨φ, hφm, hφ_le, hφ_eq⟩
-  calc
-    ∫⁻ a, f a + g a ∂μ = ∫⁻ a, φ a ∂μ := hφ_eq
-    _ ≤ ∫⁻ a, f a + (φ a - f a) ∂μ := lintegral_mono fun a => le_add_tsub
-    _ = ∫⁻ a, f a ∂μ + ∫⁻ a, φ a - f a ∂μ := lintegral_add_aux hf (hφm.sub hf)
-    _ ≤ ∫⁻ a, f a ∂μ + ∫⁻ a, g a ∂μ :=
-      add_le_add_left (lintegral_mono fun a => tsub_le_iff_left.2 <| hφ_le a) _
-
-theorem lintegral_add_left' {f : α → ℝ≥0∞} (hf : AEMeasurable f μ) (g : α → ℝ≥0∞) :
-    ∫⁻ a, f a + g a ∂μ = ∫⁻ a, f a ∂μ + ∫⁻ a, g a ∂μ := by
-  rw [lintegral_congr_ae hf.ae_eq_mk, ← lintegral_add_left hf.measurable_mk,
-    lintegral_congr_ae (hf.ae_eq_mk.add (ae_eq_refl g))]
-
-theorem lintegral_add_right' (f : α → ℝ≥0∞) {g : α → ℝ≥0∞} (hg : AEMeasurable g μ) :
-    ∫⁻ a, f a + g a ∂μ = ∫⁻ a, f a ∂μ + ∫⁻ a, g a ∂μ := by
-  simpa only [add_comm] using lintegral_add_left' hg f
-
-/-- If `f g : α → ℝ≥0∞` are two functions and one of them is (a.e.) measurable, then the Lebesgue
-integral of `f + g` equals the sum of integrals. This lemma assumes that `g` is integrable, see also
-`MeasureTheory.lintegral_add_left` and primed versions of these lemmas. -/
-@[simp]
-theorem lintegral_add_right (f : α → ℝ≥0∞) {g : α → ℝ≥0∞} (hg : Measurable g) :
-    ∫⁻ a, f a + g a ∂μ = ∫⁻ a, f a ∂μ + ∫⁻ a, g a ∂μ :=
-  lintegral_add_right' f hg.aemeasurable
-
-@[simp]
-theorem lintegral_smul_measure (c : ℝ≥0∞) (f : α → ℝ≥0∞) : ∫⁻ a, f a ∂c • μ = c * ∫⁻ a, f a ∂μ := by
-  simp only [lintegral, iSup_subtype', SimpleFunc.lintegral_smul, ENNReal.mul_iSup, smul_eq_mul]
-
-lemma setLIntegral_smul_measure (c : ℝ≥0∞) (f : α → ℝ≥0∞) (s : Set α) :
-    ∫⁻ a in s, f a ∂(c • μ) = c * ∫⁻ a in s, f a ∂μ := by
-  rw [Measure.restrict_smul, lintegral_smul_measure]
-
-@[simp]
-theorem lintegral_zero_measure {m : MeasurableSpace α} (f : α → ℝ≥0∞) :
-    ∫⁻ a, f a ∂(0 : Measure α) = 0 := by
-  simp [lintegral]
-
-@[simp]
-theorem lintegral_add_measure (f : α → ℝ≥0∞) (μ ν : Measure α) :
-    ∫⁻ a, f a ∂(μ + ν) = ∫⁻ a, f a ∂μ + ∫⁻ a, f a ∂ν := by
-  simp only [lintegral, SimpleFunc.lintegral_add, iSup_subtype']
-  refine (ENNReal.iSup_add_iSup ?_).symm
-  rintro ⟨φ, hφ⟩ ⟨ψ, hψ⟩
-  refine ⟨⟨φ ⊔ ψ, sup_le hφ hψ⟩, ?_⟩
-  apply_rules [add_le_add, SimpleFunc.lintegral_mono, le_rfl] -- TODO: use `gcongr`
-  exacts [le_sup_left, le_sup_right]
-
-@[simp]
-theorem lintegral_finset_sum_measure {ι} (s : Finset ι) (f : α → ℝ≥0∞) (μ : ι → Measure α) :
-    ∫⁻ a, f a ∂(∑ i ∈ s, μ i) = ∑ i ∈ s, ∫⁻ a, f a ∂μ i :=
-  let F : Measure α →+ ℝ≥0∞ :=
-    { toFun := (lintegral · f),
-      map_zero' := lintegral_zero_measure f,
-      map_add' := lintegral_add_measure f }
-  map_sum F μ s
-
-@[simp]
-theorem lintegral_sum_measure {m : MeasurableSpace α} {ι} (f : α → ℝ≥0∞) (μ : ι → Measure α) :
-    ∫⁻ a, f a ∂Measure.sum μ = ∑' i, ∫⁻ a, f a ∂μ i := by
-  simp_rw [ENNReal.tsum_eq_iSup_sum, ← lintegral_finset_sum_measure,
-    lintegral, SimpleFunc.lintegral_sum, ENNReal.tsum_eq_iSup_sum,
-    SimpleFunc.lintegral_finset_sum, iSup_comm (ι := Finset ι)]
-
-theorem hasSum_lintegral_measure {ι} {_ : MeasurableSpace α} (f : α → ℝ≥0∞) (μ : ι → Measure α) :
-    HasSum (fun i => ∫⁻ a, f a ∂μ i) (∫⁻ a, f a ∂Measure.sum μ) :=
-  (lintegral_sum_measure f μ).symm ▸ ENNReal.summable.hasSum
-
-@[simp]
-theorem lintegral_of_isEmpty {α} [MeasurableSpace α] [IsEmpty α] (μ : Measure α) (f : α → ℝ≥0∞) :
-    ∫⁻ x, f x ∂μ = 0 := by
-  have : Subsingleton (Measure α) := inferInstance
-  convert lintegral_zero_measure f
-
-theorem setLIntegral_empty (f : α → ℝ≥0∞) : ∫⁻ x in ∅, f x ∂μ = 0 := by
-  rw [Measure.restrict_empty, lintegral_zero_measure]
-
-theorem setLIntegral_univ (f : α → ℝ≥0∞) : ∫⁻ x in univ, f x ∂μ = ∫⁻ x, f x ∂μ := by
-  rw [Measure.restrict_univ]
-
-theorem setLIntegral_measure_zero (s : Set α) (f : α → ℝ≥0∞) (hs' : μ s = 0) :
-    ∫⁻ x in s, f x ∂μ = 0 := by
-  convert lintegral_zero_measure _
-  exact Measure.restrict_eq_zero.2 hs'
-
-theorem lintegral_finset_sum' (s : Finset β) {f : β → α → ℝ≥0∞}
-    (hf : ∀ b ∈ s, AEMeasurable (f b) μ) :
-    ∫⁻ a, ∑ b ∈ s, f b a ∂μ = ∑ b ∈ s, ∫⁻ a, f b a ∂μ := by
-  classical
-  induction' s using Finset.induction_on with a s has ih
-  · simp
-  · simp only [Finset.sum_insert has]
-    rw [Finset.forall_mem_insert] at hf
-    rw [lintegral_add_left' hf.1, ih hf.2]
-
-theorem lintegral_finset_sum (s : Finset β) {f : β → α → ℝ≥0∞} (hf : ∀ b ∈ s, Measurable (f b)) :
-    ∫⁻ a, ∑ b ∈ s, f b a ∂μ = ∑ b ∈ s, ∫⁻ a, f b a ∂μ :=
-  lintegral_finset_sum' s fun b hb => (hf b hb).aemeasurable
-
-@[simp]
-theorem lintegral_const_mul (r : ℝ≥0∞) {f : α → ℝ≥0∞} (hf : Measurable f) :
-    ∫⁻ a, r * f a ∂μ = r * ∫⁻ a, f a ∂μ :=
-  calc
-    ∫⁻ a, r * f a ∂μ = ∫⁻ a, ⨆ n, (const α r * eapprox f n) a ∂μ := by
-      congr
-      funext a
-      rw [← iSup_eapprox_apply hf, ENNReal.mul_iSup]
-      simp
-    _ = ⨆ n, r * (eapprox f n).lintegral μ := by
-      rw [lintegral_iSup]
-      · congr
-        funext n
-        rw [← SimpleFunc.const_mul_lintegral, ← SimpleFunc.lintegral_eq_lintegral]
-      · intro n
-        exact SimpleFunc.measurable _
-      · intro i j h a
-        exact mul_le_mul_left' (monotone_eapprox _ h _) _
-    _ = r * ∫⁻ a, f a ∂μ := by rw [← ENNReal.mul_iSup, lintegral_eq_iSup_eapprox_lintegral hf]
-
-theorem lintegral_const_mul'' (r : ℝ≥0∞) {f : α → ℝ≥0∞} (hf : AEMeasurable f μ) :
-    ∫⁻ a, r * f a ∂μ = r * ∫⁻ a, f a ∂μ := by
-  have A : ∫⁻ a, f a ∂μ = ∫⁻ a, hf.mk f a ∂μ := lintegral_congr_ae hf.ae_eq_mk
-  have B : ∫⁻ a, r * f a ∂μ = ∫⁻ a, r * hf.mk f a ∂μ :=
-    lintegral_congr_ae (EventuallyEq.fun_comp hf.ae_eq_mk _)
-  rw [A, B, lintegral_const_mul _ hf.measurable_mk]
-
-theorem lintegral_const_mul_le (r : ℝ≥0∞) (f : α → ℝ≥0∞) :
-    r * ∫⁻ a, f a ∂μ ≤ ∫⁻ a, r * f a ∂μ := by
-  rw [lintegral, ENNReal.mul_iSup]
-  refine iSup_le fun s => ?_
-  rw [ENNReal.mul_iSup, iSup_le_iff]
-  intro hs
-  rw [← SimpleFunc.const_mul_lintegral, lintegral]
-  refine le_iSup_of_le (const α r * s) (le_iSup_of_le (fun x => ?_) le_rfl)
-  exact mul_le_mul_left' (hs x) _
-
-theorem lintegral_const_mul' (r : ℝ≥0∞) (f : α → ℝ≥0∞) (hr : r ≠ ∞) :
-    ∫⁻ a, r * f a ∂μ = r * ∫⁻ a, f a ∂μ := by
-  by_cases h : r = 0
-  · simp [h]
-  apply le_antisymm _ (lintegral_const_mul_le r f)
-  have rinv : r * r⁻¹ = 1 := ENNReal.mul_inv_cancel h hr
-  have rinv' : r⁻¹ * r = 1 := by
-    rw [mul_comm]
-    exact rinv
-  have := lintegral_const_mul_le (μ := μ) r⁻¹ fun x => r * f x
-  simp? [(mul_assoc _ _ _).symm, rinv'] at this says
-    simp only [(mul_assoc _ _ _).symm, rinv', one_mul] at this
-  simpa [(mul_assoc _ _ _).symm, rinv] using mul_le_mul_left' this r
-
-theorem lintegral_mul_const (r : ℝ≥0∞) {f : α → ℝ≥0∞} (hf : Measurable f) :
-    ∫⁻ a, f a * r ∂μ = (∫⁻ a, f a ∂μ) * r := by simp_rw [mul_comm, lintegral_const_mul r hf]
-
-theorem lintegral_mul_const'' (r : ℝ≥0∞) {f : α → ℝ≥0∞} (hf : AEMeasurable f μ) :
-    ∫⁻ a, f a * r ∂μ = (∫⁻ a, f a ∂μ) * r := by simp_rw [mul_comm, lintegral_const_mul'' r hf]
-
-theorem lintegral_mul_const_le (r : ℝ≥0∞) (f : α → ℝ≥0∞) :
-    (∫⁻ a, f a ∂μ) * r ≤ ∫⁻ a, f a * r ∂μ := by
-  simp_rw [mul_comm, lintegral_const_mul_le r f]
-
-theorem lintegral_mul_const' (r : ℝ≥0∞) (f : α → ℝ≥0∞) (hr : r ≠ ∞) :
-    ∫⁻ a, f a * r ∂μ = (∫⁻ a, f a ∂μ) * r := by simp_rw [mul_comm, lintegral_const_mul' r f hr]
-
-/- A double integral of a product where each factor contains only one variable
-  is a product of integrals -/
-theorem lintegral_lintegral_mul {β} [MeasurableSpace β] {ν : Measure β} {f : α → ℝ≥0∞}
-    {g : β → ℝ≥0∞} (hf : AEMeasurable f μ) (hg : AEMeasurable g ν) :
-    ∫⁻ x, ∫⁻ y, f x * g y ∂ν ∂μ = (∫⁻ x, f x ∂μ) * ∫⁻ y, g y ∂ν := by
-  simp [lintegral_const_mul'' _ hg, lintegral_mul_const'' _ hf]
-
--- TODO: Need a better way of rewriting inside of an integral
-theorem lintegral_rw₁ {f f' : α → β} (h : f =ᵐ[μ] f') (g : β → ℝ≥0∞) :
-    ∫⁻ a, g (f a) ∂μ = ∫⁻ a, g (f' a) ∂μ :=
-  lintegral_congr_ae <| h.mono fun a h => by dsimp only; rw [h]
-
--- TODO: Need a better way of rewriting inside of an integral
-theorem lintegral_rw₂ {f₁ f₁' : α → β} {f₂ f₂' : α → γ} (h₁ : f₁ =ᵐ[μ] f₁') (h₂ : f₂ =ᵐ[μ] f₂')
-    (g : β → γ → ℝ≥0∞) : ∫⁻ a, g (f₁ a) (f₂ a) ∂μ = ∫⁻ a, g (f₁' a) (f₂' a) ∂μ :=
-  lintegral_congr_ae <| h₁.mp <| h₂.mono fun _ h₂ h₁ => by dsimp only; rw [h₁, h₂]
-
-theorem lintegral_indicator_le (f : α → ℝ≥0∞) (s : Set α) :
-    ∫⁻ a, s.indicator f a ∂μ ≤ ∫⁻ a in s, f a ∂μ := by
-  simp only [lintegral]
-  apply iSup_le (fun g ↦ (iSup_le (fun hg ↦ ?_)))
-  have : g ≤ f := hg.trans (indicator_le_self s f)
-  refine le_iSup_of_le g (le_iSup_of_le this (le_of_eq ?_))
-  rw [lintegral_restrict, SimpleFunc.lintegral]
-  congr with t
-  by_cases H : t = 0
-  · simp [H]
-  congr with x
-  simp only [mem_preimage, mem_singleton_iff, mem_inter_iff, iff_self_and]
-  rintro rfl
-  contrapose! H
-  simpa [H] using hg x
-
-@[simp]
-theorem lintegral_indicator {s : Set α} (hs : MeasurableSet s) (f : α → ℝ≥0∞) :
-    ∫⁻ a, s.indicator f a ∂μ = ∫⁻ a in s, f a ∂μ := by
-  apply le_antisymm (lintegral_indicator_le f s)
-  simp only [lintegral, ← restrict_lintegral_eq_lintegral_restrict _ hs, iSup_subtype']
-  refine iSup_mono' (Subtype.forall.2 fun φ hφ => ?_)
-  refine ⟨⟨φ.restrict s, fun x => ?_⟩, le_rfl⟩
-  simp [hφ x, hs, indicator_le_indicator]
-
-lemma setLIntegral_indicator {s t : Set α} (hs : MeasurableSet s) (f : α → ℝ≥0∞) :
-    ∫⁻ a in t, s.indicator f a ∂μ = ∫⁻ a in s ∩ t, f a ∂μ := by
-  rw [lintegral_indicator hs, Measure.restrict_restrict hs]
-
-theorem lintegral_indicator₀ {s : Set α} (hs : NullMeasurableSet s μ) (f : α → ℝ≥0∞) :
-    ∫⁻ a, s.indicator f a ∂μ = ∫⁻ a in s, f a ∂μ := by
-  rw [← lintegral_congr_ae (indicator_ae_eq_of_ae_eq_set hs.toMeasurable_ae_eq),
-    lintegral_indicator (measurableSet_toMeasurable _ _),
-    Measure.restrict_congr_set hs.toMeasurable_ae_eq]
-
-lemma setLIntegral_indicator₀ (f : α → ℝ≥0∞) {s t : Set α}
-    (hs : NullMeasurableSet s (μ.restrict t)) :
-    ∫⁻ a in t, s.indicator f a ∂μ = ∫⁻ a in s ∩ t, f a ∂μ := by
-  rw [lintegral_indicator₀ hs, Measure.restrict_restrict₀ hs]
-
-theorem lintegral_indicator_const_le (s : Set α) (c : ℝ≥0∞) :
-    ∫⁻ a, s.indicator (fun _ => c) a ∂μ ≤ c * μ s :=
-  (lintegral_indicator_le _ _).trans (setLIntegral_const s c).le
-
-theorem lintegral_indicator_const₀ {s : Set α} (hs : NullMeasurableSet s μ) (c : ℝ≥0∞) :
-    ∫⁻ a, s.indicator (fun _ => c) a ∂μ = c * μ s := by
-  rw [lintegral_indicator₀ hs, setLIntegral_const]
-
-theorem lintegral_indicator_const {s : Set α} (hs : MeasurableSet s) (c : ℝ≥0∞) :
-    ∫⁻ a, s.indicator (fun _ => c) a ∂μ = c * μ s :=
-  lintegral_indicator_const₀ hs.nullMeasurableSet c
-
-lemma setLIntegral_eq_of_support_subset {s : Set α} {f : α → ℝ≥0∞} (hsf : f.support ⊆ s) :
-    ∫⁻ x in s, f x ∂μ = ∫⁻ x, f x ∂μ := by
-  apply le_antisymm (setLIntegral_le_lintegral s fun x ↦ f x)
-  apply le_trans (le_of_eq _) (lintegral_indicator_le _ _)
-  congr with x
-  simp only [indicator]
-  split_ifs with h
-  · rfl
-  · exact Function.support_subset_iff'.1 hsf x h
-
-theorem setLIntegral_eq_const {f : α → ℝ≥0∞} (hf : Measurable f) (r : ℝ≥0∞) :
-    ∫⁻ x in { x | f x = r }, f x ∂μ = r * μ { x | f x = r } := by
-  have : ∀ᵐ x ∂μ, x ∈ { x | f x = r } → f x = r := ae_of_all μ fun _ hx => hx
-  rw [setLIntegral_congr_fun _ this]
-  · rw [lintegral_const, Measure.restrict_apply MeasurableSet.univ, Set.univ_inter]
-  · exact hf (measurableSet_singleton r)
-
-theorem lintegral_indicator_one_le (s : Set α) : ∫⁻ a, s.indicator 1 a ∂μ ≤ μ s :=
-  (lintegral_indicator_const_le _ _).trans <| (one_mul _).le
-
-@[simp]
-theorem lintegral_indicator_one₀ {s : Set α} (hs : NullMeasurableSet s μ) :
-    ∫⁻ a, s.indicator 1 a ∂μ = μ s :=
-  (lintegral_indicator_const₀ hs _).trans <| one_mul _
-
-@[simp]
-theorem lintegral_indicator_one {s : Set α} (hs : MeasurableSet s) :
-    ∫⁻ a, s.indicator 1 a ∂μ = μ s :=
-  (lintegral_indicator_const hs _).trans <| one_mul _
-
-theorem Measure.ext_iff_lintegral (ν : Measure α) :
-    μ = ν ↔ ∀ f : α → ℝ≥0∞, Measurable f → ∫⁻ a, f a ∂μ = ∫⁻ a, f a ∂ν := by
-  refine ⟨fun h _ _ ↦ by rw [h], ?_⟩
-  intro h
-  ext s hs
-  simp only [← lintegral_indicator_one hs]
-  exact h (s.indicator 1) ((measurable_indicator_const_iff 1).mpr hs)
-
-theorem Measure.ext_of_lintegral (ν : Measure α)
-    (hμν : ∀ f : α → ℝ≥0∞, Measurable f → ∫⁻ a, f a ∂μ = ∫⁻ a, f a ∂ν) : μ = ν :=
-  (μ.ext_iff_lintegral ν).mpr hμν
-
-/-- A version of **Markov's inequality** for two functions. It doesn't follow from the standard
-Markov's inequality because we only assume measurability of `g`, not `f`. -/
-theorem lintegral_add_mul_meas_add_le_le_lintegral {f g : α → ℝ≥0∞} (hle : f ≤ᵐ[μ] g)
-    (hg : AEMeasurable g μ) (ε : ℝ≥0∞) :
-    ∫⁻ a, f a ∂μ + ε * μ { x | f x + ε ≤ g x } ≤ ∫⁻ a, g a ∂μ := by
-  rcases exists_measurable_le_lintegral_eq μ f with ⟨φ, hφm, hφ_le, hφ_eq⟩
-  calc
-    ∫⁻ x, f x ∂μ + ε * μ { x | f x + ε ≤ g x } = ∫⁻ x, φ x ∂μ + ε * μ { x | f x + ε ≤ g x } := by
-      rw [hφ_eq]
-    _ ≤ ∫⁻ x, φ x ∂μ + ε * μ { x | φ x + ε ≤ g x } := by
-      gcongr
-      exact fun x => (add_le_add_right (hφ_le _) _).trans
-    _ = ∫⁻ x, φ x + indicator { x | φ x + ε ≤ g x } (fun _ => ε) x ∂μ := by
-      rw [lintegral_add_left hφm, lintegral_indicator₀, setLIntegral_const]
-      exact measurableSet_le (hφm.nullMeasurable.measurable'.add_const _) hg.nullMeasurable
-    _ ≤ ∫⁻ x, g x ∂μ := lintegral_mono_ae (hle.mono fun x hx₁ => ?_)
-  simp only [indicator_apply]; split_ifs with hx₂
-  exacts [hx₂, (add_zero _).trans_le <| (hφ_le x).trans hx₁]
-
-/-- **Markov's inequality** also known as **Chebyshev's first inequality**. -/
-theorem mul_meas_ge_le_lintegral₀ {f : α → ℝ≥0∞} (hf : AEMeasurable f μ) (ε : ℝ≥0∞) :
-    ε * μ { x | ε ≤ f x } ≤ ∫⁻ a, f a ∂μ := by
-  simpa only [lintegral_zero, zero_add] using
-    lintegral_add_mul_meas_add_le_le_lintegral (ae_of_all _ fun x => zero_le (f x)) hf ε
-
-/-- **Markov's inequality** also known as **Chebyshev's first inequality**. For a version assuming
-`AEMeasurable`, see `mul_meas_ge_le_lintegral₀`. -/
-theorem mul_meas_ge_le_lintegral {f : α → ℝ≥0∞} (hf : Measurable f) (ε : ℝ≥0∞) :
-    ε * μ { x | ε ≤ f x } ≤ ∫⁻ a, f a ∂μ :=
-  mul_meas_ge_le_lintegral₀ hf.aemeasurable ε
-
-lemma meas_le_lintegral₀ {f : α → ℝ≥0∞} (hf : AEMeasurable f μ)
-    {s : Set α} (hs : ∀ x ∈ s, 1 ≤ f x) : μ s ≤ ∫⁻ a, f a ∂μ := by
-  apply le_trans _ (mul_meas_ge_le_lintegral₀ hf 1)
-  rw [one_mul]
-  exact measure_mono hs
-
-lemma lintegral_le_meas {s : Set α} {f : α → ℝ≥0∞} (hf : ∀ a, f a ≤ 1) (h'f : ∀ a ∈ sᶜ, f a = 0) :
-    ∫⁻ a, f a ∂μ ≤ μ s := by
-  apply (lintegral_mono (fun x ↦ ?_)).trans (lintegral_indicator_one_le s)
-  by_cases hx : x ∈ s
-  · simpa [hx] using hf x
-  · simpa [hx] using h'f x hx
-
-lemma setLIntegral_le_meas {s t : Set α} (hs : MeasurableSet s)
-    {f : α → ℝ≥0∞} (hf : ∀ a ∈ s, a ∈ t → f a ≤ 1)
-    (hf' : ∀ a ∈ s, a ∉ t → f a = 0) : ∫⁻ a in s, f a ∂μ ≤ μ t := by
-  rw [← lintegral_indicator hs]
-  refine lintegral_le_meas (fun a ↦ ?_) (by aesop)
-  by_cases has : a ∈ s <;> [by_cases hat : a ∈ t; skip] <;> simp [*]
-
-theorem lintegral_eq_top_of_measure_eq_top_ne_zero {f : α → ℝ≥0∞} (hf : AEMeasurable f μ)
-    (hμf : μ {x | f x = ∞} ≠ 0) : ∫⁻ x, f x ∂μ = ∞ :=
-  eq_top_iff.mpr <|
-    calc
-      ∞ = ∞ * μ { x | ∞ ≤ f x } := by simp [mul_eq_top, hμf]
-      _ ≤ ∫⁻ x, f x ∂μ := mul_meas_ge_le_lintegral₀ hf ∞
-
-theorem setLintegral_eq_top_of_measure_eq_top_ne_zero {f : α → ℝ≥0∞} {s : Set α}
-    (hf : AEMeasurable f (μ.restrict s)) (hμf : μ ({x ∈ s | f x = ∞}) ≠ 0) :
-    ∫⁻ x in s, f x ∂μ = ∞ :=
-  lintegral_eq_top_of_measure_eq_top_ne_zero hf <|
-    mt (eq_bot_mono <| by rw [← setOf_inter_eq_sep]; exact Measure.le_restrict_apply _ _) hμf
-
-theorem measure_eq_top_of_lintegral_ne_top {f : α → ℝ≥0∞}
-    (hf : AEMeasurable f μ) (hμf : ∫⁻ x, f x ∂μ ≠ ∞) : μ {x | f x = ∞} = 0 :=
-  of_not_not fun h => hμf <| lintegral_eq_top_of_measure_eq_top_ne_zero hf h
-
-theorem measure_eq_top_of_setLintegral_ne_top {f : α → ℝ≥0∞} {s : Set α}
-    (hf : AEMeasurable f (μ.restrict s)) (hμf : ∫⁻ x in s, f x ∂μ ≠ ∞) :
-    μ ({x ∈ s | f x = ∞}) = 0 :=
-  of_not_not fun h => hμf <| setLintegral_eq_top_of_measure_eq_top_ne_zero hf h
-
-/-- **Markov's inequality**, also known as **Chebyshev's first inequality**. -/
-theorem meas_ge_le_lintegral_div {f : α → ℝ≥0∞} (hf : AEMeasurable f μ) {ε : ℝ≥0∞} (hε : ε ≠ 0)
-    (hε' : ε ≠ ∞) : μ { x | ε ≤ f x } ≤ (∫⁻ a, f a ∂μ) / ε :=
-  (ENNReal.le_div_iff_mul_le (Or.inl hε) (Or.inl hε')).2 <| by
-    rw [mul_comm]
-    exact mul_meas_ge_le_lintegral₀ hf ε
-
-theorem ae_eq_of_ae_le_of_lintegral_le {f g : α → ℝ≥0∞} (hfg : f ≤ᵐ[μ] g) (hf : ∫⁻ x, f x ∂μ ≠ ∞)
-    (hg : AEMeasurable g μ) (hgf : ∫⁻ x, g x ∂μ ≤ ∫⁻ x, f x ∂μ) : f =ᵐ[μ] g := by
-  have : ∀ n : ℕ, ∀ᵐ x ∂μ, g x < f x + (n : ℝ≥0∞)⁻¹ := by
-    intro n
-    simp only [ae_iff, not_lt]
-    have : ∫⁻ x, f x ∂μ + (↑n)⁻¹ * μ { x : α | f x + (n : ℝ≥0∞)⁻¹ ≤ g x } ≤ ∫⁻ x, f x ∂μ :=
-      (lintegral_add_mul_meas_add_le_le_lintegral hfg hg n⁻¹).trans hgf
-    rw [(ENNReal.cancel_of_ne hf).add_le_iff_nonpos_right, nonpos_iff_eq_zero, mul_eq_zero] at this
-    exact this.resolve_left (ENNReal.inv_ne_zero.2 (ENNReal.natCast_ne_top _))
-  refine hfg.mp ((ae_all_iff.2 this).mono fun x hlt hle => hle.antisymm ?_)
-  suffices Tendsto (fun n : ℕ => f x + (n : ℝ≥0∞)⁻¹) atTop (𝓝 (f x)) from
-    ge_of_tendsto' this fun i => (hlt i).le
-  simpa only [inv_top, add_zero] using
-    tendsto_const_nhds.add (ENNReal.tendsto_inv_iff.2 ENNReal.tendsto_nat_nhds_top)
-
-@[simp]
-theorem lintegral_eq_zero_iff' {f : α → ℝ≥0∞} (hf : AEMeasurable f μ) :
-    ∫⁻ a, f a ∂μ = 0 ↔ f =ᵐ[μ] 0 :=
-  have : ∫⁻ _ : α, 0 ∂μ ≠ ∞ := by simp [lintegral_zero, zero_ne_top]
-  ⟨fun h =>
-    (ae_eq_of_ae_le_of_lintegral_le (ae_of_all _ <| zero_le f) this hf
-        (h.trans lintegral_zero.symm).le).symm,
-    fun h => (lintegral_congr_ae h).trans lintegral_zero⟩
-
-@[simp]
-theorem lintegral_eq_zero_iff {f : α → ℝ≥0∞} (hf : Measurable f) : ∫⁻ a, f a ∂μ = 0 ↔ f =ᵐ[μ] 0 :=
-  lintegral_eq_zero_iff' hf.aemeasurable
-
-theorem setLIntegral_eq_zero_iff' {s : Set α} (hs : MeasurableSet s)
-    {f : α → ℝ≥0∞} (hf : AEMeasurable f (μ.restrict s)) :
-    ∫⁻ a in s, f a ∂μ = 0 ↔ ∀ᵐ x ∂μ, x ∈ s → f x = 0 :=
-  (lintegral_eq_zero_iff' hf).trans (ae_restrict_iff' hs)
-
-theorem setLIntegral_eq_zero_iff {s : Set α} (hs : MeasurableSet s) {f : α → ℝ≥0∞}
-    (hf : Measurable f) : ∫⁻ a in s, f a ∂μ = 0 ↔ ∀ᵐ x ∂μ, x ∈ s → f x = 0 :=
-  setLIntegral_eq_zero_iff' hs hf.aemeasurable
-
-theorem lintegral_pos_iff_support {f : α → ℝ≥0∞} (hf : Measurable f) :
-    (0 < ∫⁻ a, f a ∂μ) ↔ 0 < μ (Function.support f) := by
-  simp [pos_iff_ne_zero, hf, Filter.EventuallyEq, ae_iff, Function.support]
-
-theorem setLintegral_pos_iff {f : α → ℝ≥0∞} (hf : Measurable f) {s : Set α} :
-    0 < ∫⁻ a in s, f a ∂μ ↔ 0 < μ (Function.support f ∩ s) := by
-  rw [lintegral_pos_iff_support hf, Measure.restrict_apply (measurableSet_support hf)]
-
-/-- Weaker version of the monotone convergence theorem -/
-theorem lintegral_iSup_ae {f : ℕ → α → ℝ≥0∞} (hf : ∀ n, Measurable (f n))
-    (h_mono : ∀ n, ∀ᵐ a ∂μ, f n a ≤ f n.succ a) : ∫⁻ a, ⨆ n, f n a ∂μ = ⨆ n, ∫⁻ a, f n a ∂μ := by
-  classical
-  let ⟨s, hs⟩ := exists_measurable_superset_of_null (ae_iff.1 (ae_all_iff.2 h_mono))
-  let g n a := if a ∈ s then 0 else f n a
-  have g_eq_f : ∀ᵐ a ∂μ, ∀ n, g n a = f n a :=
-    (measure_zero_iff_ae_nmem.1 hs.2.2).mono fun a ha n => if_neg ha
-  calc
-    ∫⁻ a, ⨆ n, f n a ∂μ = ∫⁻ a, ⨆ n, g n a ∂μ :=
-      lintegral_congr_ae <| g_eq_f.mono fun a ha => by simp only [ha]
-    _ = ⨆ n, ∫⁻ a, g n a ∂μ :=
-      (lintegral_iSup (fun n => measurable_const.piecewise hs.2.1 (hf n))
-        (monotone_nat_of_le_succ fun n a => ?_))
-    _ = ⨆ n, ∫⁻ a, f n a ∂μ := by simp only [lintegral_congr_ae (g_eq_f.mono fun _a ha => ha _)]
-  simp only [g]
-  split_ifs with h
-  · rfl
-  · have := Set.not_mem_subset hs.1 h
-    simp only [not_forall, not_le, mem_setOf_eq, not_exists, not_lt] at this
-    exact this n
-
-theorem lintegral_sub' {f g : α → ℝ≥0∞} (hg : AEMeasurable g μ) (hg_fin : ∫⁻ a, g a ∂μ ≠ ∞)
-    (h_le : g ≤ᵐ[μ] f) : ∫⁻ a, f a - g a ∂μ = ∫⁻ a, f a ∂μ - ∫⁻ a, g a ∂μ := by
-  refine ENNReal.eq_sub_of_add_eq hg_fin ?_
-  rw [← lintegral_add_right' _ hg]
-  exact lintegral_congr_ae (h_le.mono fun x hx => tsub_add_cancel_of_le hx)
-
-theorem lintegral_sub {f g : α → ℝ≥0∞} (hg : Measurable g) (hg_fin : ∫⁻ a, g a ∂μ ≠ ∞)
-    (h_le : g ≤ᵐ[μ] f) : ∫⁻ a, f a - g a ∂μ = ∫⁻ a, f a ∂μ - ∫⁻ a, g a ∂μ :=
-  lintegral_sub' hg.aemeasurable hg_fin h_le
-
-theorem lintegral_sub_le' (f g : α → ℝ≥0∞) (hf : AEMeasurable f μ) :
-    ∫⁻ x, g x ∂μ - ∫⁻ x, f x ∂μ ≤ ∫⁻ x, g x - f x ∂μ := by
-  rw [tsub_le_iff_right]
-  by_cases hfi : ∫⁻ x, f x ∂μ = ∞
-  · rw [hfi, add_top]
-    exact le_top
-  · rw [← lintegral_add_right' _ hf]
-    gcongr
-    exact le_tsub_add
-
-theorem lintegral_sub_le (f g : α → ℝ≥0∞) (hf : Measurable f) :
-    ∫⁻ x, g x ∂μ - ∫⁻ x, f x ∂μ ≤ ∫⁻ x, g x - f x ∂μ :=
-  lintegral_sub_le' f g hf.aemeasurable
-
-theorem lintegral_strict_mono_of_ae_le_of_frequently_ae_lt {f g : α → ℝ≥0∞} (hg : AEMeasurable g μ)
-    (hfi : ∫⁻ x, f x ∂μ ≠ ∞) (h_le : f ≤ᵐ[μ] g) (h : ∃ᵐ x ∂μ, f x ≠ g x) :
-    ∫⁻ x, f x ∂μ < ∫⁻ x, g x ∂μ := by
-  contrapose! h
-  simp only [not_frequently, Ne, Classical.not_not]
-  exact ae_eq_of_ae_le_of_lintegral_le h_le hfi hg h
-
-theorem lintegral_strict_mono_of_ae_le_of_ae_lt_on {f g : α → ℝ≥0∞} (hg : AEMeasurable g μ)
-    (hfi : ∫⁻ x, f x ∂μ ≠ ∞) (h_le : f ≤ᵐ[μ] g) {s : Set α} (hμs : μ s ≠ 0)
-    (h : ∀ᵐ x ∂μ, x ∈ s → f x < g x) : ∫⁻ x, f x ∂μ < ∫⁻ x, g x ∂μ :=
-  lintegral_strict_mono_of_ae_le_of_frequently_ae_lt hg hfi h_le <|
-    ((frequently_ae_mem_iff.2 hμs).and_eventually h).mono fun _x hx => (hx.2 hx.1).ne
-
-theorem lintegral_strict_mono {f g : α → ℝ≥0∞} (hμ : μ ≠ 0) (hg : AEMeasurable g μ)
-    (hfi : ∫⁻ x, f x ∂μ ≠ ∞) (h : ∀ᵐ x ∂μ, f x < g x) : ∫⁻ x, f x ∂μ < ∫⁻ x, g x ∂μ := by
-  rw [Ne, ← Measure.measure_univ_eq_zero] at hμ
-  refine lintegral_strict_mono_of_ae_le_of_ae_lt_on hg hfi (ae_le_of_ae_lt h) hμ ?_
-  simpa using h
-
-theorem setLIntegral_strict_mono {f g : α → ℝ≥0∞} {s : Set α} (hsm : MeasurableSet s)
-    (hs : μ s ≠ 0) (hg : Measurable g) (hfi : ∫⁻ x in s, f x ∂μ ≠ ∞)
-    (h : ∀ᵐ x ∂μ, x ∈ s → f x < g x) : ∫⁻ x in s, f x ∂μ < ∫⁻ x in s, g x ∂μ :=
-  lintegral_strict_mono (by simp [hs]) hg.aemeasurable hfi ((ae_restrict_iff' hsm).mpr h)
-
-/-- Monotone convergence theorem for nonincreasing sequences of functions -/
-theorem lintegral_iInf_ae {f : ℕ → α → ℝ≥0∞} (h_meas : ∀ n, Measurable (f n))
-    (h_mono : ∀ n : ℕ, f n.succ ≤ᵐ[μ] f n) (h_fin : ∫⁻ a, f 0 a ∂μ ≠ ∞) :
-    ∫⁻ a, ⨅ n, f n a ∂μ = ⨅ n, ∫⁻ a, f n a ∂μ :=
-  have fn_le_f0 : ∫⁻ a, ⨅ n, f n a ∂μ ≤ ∫⁻ a, f 0 a ∂μ :=
-    lintegral_mono fun _ => iInf_le_of_le 0 le_rfl
-  have fn_le_f0' : ⨅ n, ∫⁻ a, f n a ∂μ ≤ ∫⁻ a, f 0 a ∂μ := iInf_le_of_le 0 le_rfl
-  (ENNReal.sub_right_inj h_fin fn_le_f0 fn_le_f0').1 <|
-    show ∫⁻ a, f 0 a ∂μ - ∫⁻ a, ⨅ n, f n a ∂μ = ∫⁻ a, f 0 a ∂μ - ⨅ n, ∫⁻ a, f n a ∂μ from
-      calc
-        ∫⁻ a, f 0 a ∂μ - ∫⁻ a, ⨅ n, f n a ∂μ = ∫⁻ a, f 0 a - ⨅ n, f n a ∂μ :=
-          (lintegral_sub (.iInf h_meas)
-              (ne_top_of_le_ne_top h_fin <| lintegral_mono fun _ => iInf_le _ _)
-              (ae_of_all _ fun _ => iInf_le _ _)).symm
-        _ = ∫⁻ a, ⨆ n, f 0 a - f n a ∂μ := congr rfl (funext fun _ => ENNReal.sub_iInf)
-        _ = ⨆ n, ∫⁻ a, f 0 a - f n a ∂μ :=
-          (lintegral_iSup_ae (fun n => (h_meas 0).sub (h_meas n)) fun n =>
-            (h_mono n).mono fun _ ha => tsub_le_tsub le_rfl ha)
-        _ = ⨆ n, ∫⁻ a, f 0 a ∂μ - ∫⁻ a, f n a ∂μ :=
-          (have h_mono : ∀ᵐ a ∂μ, ∀ n : ℕ, f n.succ a ≤ f n a := ae_all_iff.2 h_mono
-          have h_mono : ∀ n, ∀ᵐ a ∂μ, f n a ≤ f 0 a := fun n =>
-            h_mono.mono fun a h => by
-              induction' n with n ih
-              · exact le_rfl
-              · exact le_trans (h n) ih
-          congr_arg iSup <|
-            funext fun n =>
-              lintegral_sub (h_meas _) (ne_top_of_le_ne_top h_fin <| lintegral_mono_ae <| h_mono n)
-                (h_mono n))
-        _ = ∫⁻ a, f 0 a ∂μ - ⨅ n, ∫⁻ a, f n a ∂μ := ENNReal.sub_iInf.symm
-
-/-- Monotone convergence theorem for nonincreasing sequences of functions -/
-theorem lintegral_iInf {f : ℕ → α → ℝ≥0∞} (h_meas : ∀ n, Measurable (f n)) (h_anti : Antitone f)
-    (h_fin : ∫⁻ a, f 0 a ∂μ ≠ ∞) : ∫⁻ a, ⨅ n, f n a ∂μ = ⨅ n, ∫⁻ a, f n a ∂μ :=
-  lintegral_iInf_ae h_meas (fun n => ae_of_all _ <| h_anti n.le_succ) h_fin
-
-theorem lintegral_iInf' {f : ℕ → α → ℝ≥0∞} (h_meas : ∀ n, AEMeasurable (f n) μ)
-    (h_anti : ∀ᵐ a ∂μ, Antitone (fun i ↦ f i a)) (h_fin : ∫⁻ a, f 0 a ∂μ ≠ ∞) :
-    ∫⁻ a, ⨅ n, f n a ∂μ = ⨅ n, ∫⁻ a, f n a ∂μ := by
-  simp_rw [← iInf_apply]
-  let p : α → (ℕ → ℝ≥0∞) → Prop := fun _ f' => Antitone f'
-  have hp : ∀ᵐ x ∂μ, p x fun i => f i x := h_anti
-  have h_ae_seq_mono : Antitone (aeSeq h_meas p) := by
-    intro n m hnm x
-    by_cases hx : x ∈ aeSeqSet h_meas p
-    · exact aeSeq.prop_of_mem_aeSeqSet h_meas hx hnm
-    · simp only [aeSeq, hx, if_false]
-      exact le_rfl
-  rw [lintegral_congr_ae (aeSeq.iInf h_meas hp).symm]
-  simp_rw [iInf_apply]
-  rw [lintegral_iInf (aeSeq.measurable h_meas p) h_ae_seq_mono]
-  · congr
-    exact funext fun n ↦ lintegral_congr_ae (aeSeq.aeSeq_n_eq_fun_n_ae h_meas hp n)
-  · rwa [lintegral_congr_ae (aeSeq.aeSeq_n_eq_fun_n_ae h_meas hp 0)]
-
-/-- Monotone convergence for an infimum over a directed family and indexed by a countable type -/
-theorem lintegral_iInf_directed_of_measurable {mα : MeasurableSpace α} [Countable β]
-    {f : β → α → ℝ≥0∞} {μ : Measure α} (hμ : μ ≠ 0) (hf : ∀ b, Measurable (f b))
-    (hf_int : ∀ b, ∫⁻ a, f b a ∂μ ≠ ∞) (h_directed : Directed (· ≥ ·) f) :
-    ∫⁻ a, ⨅ b, f b a ∂μ = ⨅ b, ∫⁻ a, f b a ∂μ := by
-  cases nonempty_encodable β
-  cases isEmpty_or_nonempty β
-  · simp only [iInf_of_empty, lintegral_const,
-      ENNReal.top_mul (Measure.measure_univ_ne_zero.mpr hμ)]
-  inhabit β
-  have : ∀ a, ⨅ b, f b a = ⨅ n, f (h_directed.sequence f n) a := by
-    refine fun a =>
-      le_antisymm (le_iInf fun n => iInf_le _ _)
-        (le_iInf fun b => iInf_le_of_le (Encodable.encode b + 1) ?_)
-    exact h_directed.sequence_le b a
-  calc
-    ∫⁻ a, ⨅ b, f b a ∂μ
-    _ = ∫⁻ a, ⨅ n, (f ∘ h_directed.sequence f) n a ∂μ := by simp only [this, Function.comp_apply]
-    _ = ⨅ n, ∫⁻ a, (f ∘ h_directed.sequence f) n a ∂μ := by
-      rw [lintegral_iInf ?_ h_directed.sequence_anti]
-      · exact hf_int _
-      · exact fun n => hf _
-    _ = ⨅ b, ∫⁻ a, f b a ∂μ := by
-      refine le_antisymm (le_iInf fun b => ?_) (le_iInf fun n => ?_)
-      · exact iInf_le_of_le (Encodable.encode b + 1) (lintegral_mono <| h_directed.sequence_le b)
-      · exact iInf_le (fun b => ∫⁻ a, f b a ∂μ) _
-
-/-- Known as Fatou's lemma, version with `AEMeasurable` functions -/
-theorem lintegral_liminf_le' {f : ℕ → α → ℝ≥0∞} (h_meas : ∀ n, AEMeasurable (f n) μ) :
-    ∫⁻ a, liminf (fun n => f n a) atTop ∂μ ≤ liminf (fun n => ∫⁻ a, f n a ∂μ) atTop :=
-  calc
-    ∫⁻ a, liminf (fun n => f n a) atTop ∂μ = ∫⁻ a, ⨆ n : ℕ, ⨅ i ≥ n, f i a ∂μ := by
-      simp only [liminf_eq_iSup_iInf_of_nat]
-    _ = ⨆ n : ℕ, ∫⁻ a, ⨅ i ≥ n, f i a ∂μ :=
-      (lintegral_iSup' (fun _ => .biInf _ (to_countable _) (fun i _ ↦ h_meas i))
-        (ae_of_all μ fun _ _ _ hnm => iInf_le_iInf_of_subset fun _ hi => le_trans hnm hi))
-    _ ≤ ⨆ n : ℕ, ⨅ i ≥ n, ∫⁻ a, f i a ∂μ := iSup_mono fun _ => le_iInf₂_lintegral _
-    _ = atTop.liminf fun n => ∫⁻ a, f n a ∂μ := Filter.liminf_eq_iSup_iInf_of_nat.symm
-
-/-- Known as Fatou's lemma -/
-theorem lintegral_liminf_le {f : ℕ → α → ℝ≥0∞} (h_meas : ∀ n, Measurable (f n)) :
-    ∫⁻ a, liminf (fun n => f n a) atTop ∂μ ≤ liminf (fun n => ∫⁻ a, f n a ∂μ) atTop :=
-  lintegral_liminf_le' fun n => (h_meas n).aemeasurable
-
-theorem limsup_lintegral_le {f : ℕ → α → ℝ≥0∞} (g : α → ℝ≥0∞) (hf_meas : ∀ n, Measurable (f n))
-    (h_bound : ∀ n, f n ≤ᵐ[μ] g) (h_fin : ∫⁻ a, g a ∂μ ≠ ∞) :
-    limsup (fun n => ∫⁻ a, f n a ∂μ) atTop ≤ ∫⁻ a, limsup (fun n => f n a) atTop ∂μ :=
-  calc
-    limsup (fun n => ∫⁻ a, f n a ∂μ) atTop = ⨅ n : ℕ, ⨆ i ≥ n, ∫⁻ a, f i a ∂μ :=
-      limsup_eq_iInf_iSup_of_nat
-    _ ≤ ⨅ n : ℕ, ∫⁻ a, ⨆ i ≥ n, f i a ∂μ := iInf_mono fun _ => iSup₂_lintegral_le _
-    _ = ∫⁻ a, ⨅ n : ℕ, ⨆ i ≥ n, f i a ∂μ := by
-      refine (lintegral_iInf ?_ ?_ ?_).symm
-      · intro n
-        exact .biSup _ (to_countable _) (fun i _ ↦ hf_meas i)
-      · intro n m hnm a
-        exact iSup_le_iSup_of_subset fun i hi => le_trans hnm hi
-      · refine ne_top_of_le_ne_top h_fin (lintegral_mono_ae ?_)
-        refine (ae_all_iff.2 h_bound).mono fun n hn => ?_
-        exact iSup_le fun i => iSup_le fun _ => hn i
-    _ = ∫⁻ a, limsup (fun n => f n a) atTop ∂μ := by simp only [limsup_eq_iInf_iSup_of_nat]
-
-/-- Dominated convergence theorem for nonnegative functions -/
-theorem tendsto_lintegral_of_dominated_convergence {F : ℕ → α → ℝ≥0∞} {f : α → ℝ≥0∞}
-    (bound : α → ℝ≥0∞) (hF_meas : ∀ n, Measurable (F n)) (h_bound : ∀ n, F n ≤ᵐ[μ] bound)
-    (h_fin : ∫⁻ a, bound a ∂μ ≠ ∞) (h_lim : ∀ᵐ a ∂μ, Tendsto (fun n => F n a) atTop (𝓝 (f a))) :
-    Tendsto (fun n => ∫⁻ a, F n a ∂μ) atTop (𝓝 (∫⁻ a, f a ∂μ)) :=
-  tendsto_of_le_liminf_of_limsup_le
-    (calc
-      ∫⁻ a, f a ∂μ = ∫⁻ a, liminf (fun n : ℕ => F n a) atTop ∂μ :=
-        lintegral_congr_ae <| h_lim.mono fun _ h => h.liminf_eq.symm
-      _ ≤ liminf (fun n => ∫⁻ a, F n a ∂μ) atTop := lintegral_liminf_le hF_meas
-      )
-    (calc
-      limsup (fun n : ℕ => ∫⁻ a, F n a ∂μ) atTop ≤ ∫⁻ a, limsup (fun n => F n a) atTop ∂μ :=
-        limsup_lintegral_le _ hF_meas h_bound h_fin
-      _ = ∫⁻ a, f a ∂μ := lintegral_congr_ae <| h_lim.mono fun _ h => h.limsup_eq
-      )
-
-/-- Dominated convergence theorem for nonnegative functions which are just almost everywhere
-measurable. -/
-theorem tendsto_lintegral_of_dominated_convergence' {F : ℕ → α → ℝ≥0∞} {f : α → ℝ≥0∞}
-    (bound : α → ℝ≥0∞) (hF_meas : ∀ n, AEMeasurable (F n) μ) (h_bound : ∀ n, F n ≤ᵐ[μ] bound)
-    (h_fin : ∫⁻ a, bound a ∂μ ≠ ∞) (h_lim : ∀ᵐ a ∂μ, Tendsto (fun n => F n a) atTop (𝓝 (f a))) :
-    Tendsto (fun n => ∫⁻ a, F n a ∂μ) atTop (𝓝 (∫⁻ a, f a ∂μ)) := by
-  have : ∀ n, ∫⁻ a, F n a ∂μ = ∫⁻ a, (hF_meas n).mk (F n) a ∂μ := fun n =>
-    lintegral_congr_ae (hF_meas n).ae_eq_mk
-  simp_rw [this]
-  apply
-    tendsto_lintegral_of_dominated_convergence bound (fun n => (hF_meas n).measurable_mk) _ h_fin
-  · have : ∀ n, ∀ᵐ a ∂μ, (hF_meas n).mk (F n) a = F n a := fun n => (hF_meas n).ae_eq_mk.symm
-    have : ∀ᵐ a ∂μ, ∀ n, (hF_meas n).mk (F n) a = F n a := ae_all_iff.mpr this
-    filter_upwards [this, h_lim] with a H H'
-    simp_rw [H]
-    exact H'
-  · intro n
-    filter_upwards [h_bound n, (hF_meas n).ae_eq_mk] with a H H'
-    rwa [H'] at H
-
-/-- Dominated convergence theorem for filters with a countable basis -/
-theorem tendsto_lintegral_filter_of_dominated_convergence {ι} {l : Filter ι}
-    [l.IsCountablyGenerated] {F : ι → α → ℝ≥0∞} {f : α → ℝ≥0∞} (bound : α → ℝ≥0∞)
-    (hF_meas : ∀ᶠ n in l, Measurable (F n)) (h_bound : ∀ᶠ n in l, ∀ᵐ a ∂μ, F n a ≤ bound a)
-    (h_fin : ∫⁻ a, bound a ∂μ ≠ ∞) (h_lim : ∀ᵐ a ∂μ, Tendsto (fun n => F n a) l (𝓝 (f a))) :
-    Tendsto (fun n => ∫⁻ a, F n a ∂μ) l (𝓝 <| ∫⁻ a, f a ∂μ) := by
-  rw [tendsto_iff_seq_tendsto]
-  intro x xl
-  have hxl := by
-    rw [tendsto_atTop'] at xl
-    exact xl
-  have h := inter_mem hF_meas h_bound
-  replace h := hxl _ h
-  rcases h with ⟨k, h⟩
-  rw [← tendsto_add_atTop_iff_nat k]
-  refine tendsto_lintegral_of_dominated_convergence ?_ ?_ ?_ ?_ ?_
-  · exact bound
-  · intro
-    refine (h _ ?_).1
-    exact Nat.le_add_left _ _
-  · intro
-    refine (h _ ?_).2
-    exact Nat.le_add_left _ _
-  · assumption
-  · refine h_lim.mono fun a h_lim => ?_
-    apply @Tendsto.comp _ _ _ (fun n => x (n + k)) fun n => F n a
-    · assumption
-    rw [tendsto_add_atTop_iff_nat]
-    assumption
-
-theorem lintegral_tendsto_of_tendsto_of_antitone {f : ℕ → α → ℝ≥0∞} {F : α → ℝ≥0∞}
-    (hf : ∀ n, AEMeasurable (f n) μ) (h_anti : ∀ᵐ x ∂μ, Antitone fun n ↦ f n x)
-    (h0 : ∫⁻ a, f 0 a ∂μ ≠ ∞)
-    (h_tendsto : ∀ᵐ x ∂μ, Tendsto (fun n ↦ f n x) atTop (𝓝 (F x))) :
-    Tendsto (fun n ↦ ∫⁻ x, f n x ∂μ) atTop (𝓝 (∫⁻ x, F x ∂μ)) := by
-  have : Antitone fun n ↦ ∫⁻ x, f n x ∂μ := fun i j hij ↦
-    lintegral_mono_ae (h_anti.mono fun x hx ↦ hx hij)
-  suffices key : ∫⁻ x, F x ∂μ = ⨅ n, ∫⁻ x, f n x ∂μ by
-    rw [key]
-    exact tendsto_atTop_iInf this
-  rw [← lintegral_iInf' hf h_anti h0]
-  refine lintegral_congr_ae ?_
-  filter_upwards [h_anti, h_tendsto] with _ hx_anti hx_tendsto
-    using tendsto_nhds_unique hx_tendsto (tendsto_atTop_iInf hx_anti)
-
-section
-
-open Encodable
-
-/-- Monotone convergence for a supremum over a directed family and indexed by a countable type -/
-theorem lintegral_iSup_directed_of_measurable [Countable β] {f : β → α → ℝ≥0∞}
-    (hf : ∀ b, Measurable (f b)) (h_directed : Directed (· ≤ ·) f) :
-    ∫⁻ a, ⨆ b, f b a ∂μ = ⨆ b, ∫⁻ a, f b a ∂μ := by
-  cases nonempty_encodable β
-  cases isEmpty_or_nonempty β
-  · simp [iSup_of_empty]
-  inhabit β
-  have : ∀ a, ⨆ b, f b a = ⨆ n, f (h_directed.sequence f n) a := by
-    intro a
-    refine le_antisymm (iSup_le fun b => ?_) (iSup_le fun n => le_iSup (fun n => f n a) _)
-    exact le_iSup_of_le (encode b + 1) (h_directed.le_sequence b a)
-  calc
-    ∫⁻ a, ⨆ b, f b a ∂μ = ∫⁻ a, ⨆ n, f (h_directed.sequence f n) a ∂μ := by simp only [this]
-    _ = ⨆ n, ∫⁻ a, f (h_directed.sequence f n) a ∂μ :=
-      (lintegral_iSup (fun n => hf _) h_directed.sequence_mono)
-    _ = ⨆ b, ∫⁻ a, f b a ∂μ := by
-      refine le_antisymm (iSup_le fun n => ?_) (iSup_le fun b => ?_)
-      · exact le_iSup (fun b => ∫⁻ a, f b a ∂μ) _
-      · exact le_iSup_of_le (encode b + 1) (lintegral_mono <| h_directed.le_sequence b)
-
-/-- Monotone convergence for a supremum over a directed family and indexed by a countable type. -/
-theorem lintegral_iSup_directed [Countable β] {f : β → α → ℝ≥0∞} (hf : ∀ b, AEMeasurable (f b) μ)
-    (h_directed : Directed (· ≤ ·) f) : ∫⁻ a, ⨆ b, f b a ∂μ = ⨆ b, ∫⁻ a, f b a ∂μ := by
-  simp_rw [← iSup_apply]
-  let p : α → (β → ENNReal) → Prop := fun x f' => Directed LE.le f'
-  have hp : ∀ᵐ x ∂μ, p x fun i => f i x := by
-    filter_upwards [] with x i j
-    obtain ⟨z, hz₁, hz₂⟩ := h_directed i j
-    exact ⟨z, hz₁ x, hz₂ x⟩
-  have h_ae_seq_directed : Directed LE.le (aeSeq hf p) := by
-    intro b₁ b₂
-    obtain ⟨z, hz₁, hz₂⟩ := h_directed b₁ b₂
-    refine ⟨z, ?_, ?_⟩ <;>
-      · intro x
-        by_cases hx : x ∈ aeSeqSet hf p
-        · repeat rw [aeSeq.aeSeq_eq_fun_of_mem_aeSeqSet hf hx]
-          apply_rules [hz₁, hz₂]
-        · simp only [aeSeq, hx, if_false]
-          exact le_rfl
-  convert lintegral_iSup_directed_of_measurable (aeSeq.measurable hf p) h_ae_seq_directed using 1
-  · simp_rw [← iSup_apply]
-    rw [lintegral_congr_ae (aeSeq.iSup hf hp).symm]
-  · congr 1
-    ext1 b
-    rw [lintegral_congr_ae]
-    apply EventuallyEq.symm
-    exact aeSeq.aeSeq_n_eq_fun_n_ae hf hp _
-
-end
-
-theorem lintegral_tsum [Countable β] {f : β → α → ℝ≥0∞} (hf : ∀ i, AEMeasurable (f i) μ) :
-    ∫⁻ a, ∑' i, f i a ∂μ = ∑' i, ∫⁻ a, f i a ∂μ := by
-  classical
-  simp only [ENNReal.tsum_eq_iSup_sum]
-  rw [lintegral_iSup_directed]
-  · simp [lintegral_finset_sum' _ fun i _ => hf i]
-  · intro b
-    exact Finset.aemeasurable_sum _ fun i _ => hf i
-  · intro s t
-    use s ∪ t
-    constructor
-    · exact fun a => Finset.sum_le_sum_of_subset Finset.subset_union_left
-    · exact fun a => Finset.sum_le_sum_of_subset Finset.subset_union_right
-
-open Measure
-
-open scoped Function -- required for scoped `on` notation
-
-theorem lintegral_iUnion₀ [Countable β] {s : β → Set α} (hm : ∀ i, NullMeasurableSet (s i) μ)
-    (hd : Pairwise (AEDisjoint μ on s)) (f : α → ℝ≥0∞) :
-    ∫⁻ a in ⋃ i, s i, f a ∂μ = ∑' i, ∫⁻ a in s i, f a ∂μ := by
-  simp only [Measure.restrict_iUnion_ae hd hm, lintegral_sum_measure]
-
-theorem lintegral_iUnion [Countable β] {s : β → Set α} (hm : ∀ i, MeasurableSet (s i))
-    (hd : Pairwise (Disjoint on s)) (f : α → ℝ≥0∞) :
-    ∫⁻ a in ⋃ i, s i, f a ∂μ = ∑' i, ∫⁻ a in s i, f a ∂μ :=
-  lintegral_iUnion₀ (fun i => (hm i).nullMeasurableSet) hd.aedisjoint f
-
-theorem lintegral_biUnion₀ {t : Set β} {s : β → Set α} (ht : t.Countable)
-    (hm : ∀ i ∈ t, NullMeasurableSet (s i) μ) (hd : t.Pairwise (AEDisjoint μ on s)) (f : α → ℝ≥0∞) :
-    ∫⁻ a in ⋃ i ∈ t, s i, f a ∂μ = ∑' i : t, ∫⁻ a in s i, f a ∂μ := by
-  haveI := ht.toEncodable
-  rw [biUnion_eq_iUnion, lintegral_iUnion₀ (SetCoe.forall'.1 hm) (hd.subtype _ _)]
-
-theorem lintegral_biUnion {t : Set β} {s : β → Set α} (ht : t.Countable)
-    (hm : ∀ i ∈ t, MeasurableSet (s i)) (hd : t.PairwiseDisjoint s) (f : α → ℝ≥0∞) :
-    ∫⁻ a in ⋃ i ∈ t, s i, f a ∂μ = ∑' i : t, ∫⁻ a in s i, f a ∂μ :=
-  lintegral_biUnion₀ ht (fun i hi => (hm i hi).nullMeasurableSet) hd.aedisjoint f
-
-theorem lintegral_biUnion_finset₀ {s : Finset β} {t : β → Set α}
-    (hd : Set.Pairwise (↑s) (AEDisjoint μ on t)) (hm : ∀ b ∈ s, NullMeasurableSet (t b) μ)
-    (f : α → ℝ≥0∞) : ∫⁻ a in ⋃ b ∈ s, t b, f a ∂μ = ∑ b ∈ s, ∫⁻ a in t b, f a ∂μ := by
-  simp only [← Finset.mem_coe, lintegral_biUnion₀ s.countable_toSet hm hd, ← Finset.tsum_subtype']
-
-theorem lintegral_biUnion_finset {s : Finset β} {t : β → Set α} (hd : Set.PairwiseDisjoint (↑s) t)
-    (hm : ∀ b ∈ s, MeasurableSet (t b)) (f : α → ℝ≥0∞) :
-    ∫⁻ a in ⋃ b ∈ s, t b, f a ∂μ = ∑ b ∈ s, ∫⁻ a in t b, f a ∂μ :=
-  lintegral_biUnion_finset₀ hd.aedisjoint (fun b hb => (hm b hb).nullMeasurableSet) f
-
-theorem lintegral_iUnion_le [Countable β] (s : β → Set α) (f : α → ℝ≥0∞) :
-    ∫⁻ a in ⋃ i, s i, f a ∂μ ≤ ∑' i, ∫⁻ a in s i, f a ∂μ := by
-  rw [← lintegral_sum_measure]
-  exact lintegral_mono' restrict_iUnion_le le_rfl
-
-theorem lintegral_union {f : α → ℝ≥0∞} {A B : Set α} (hB : MeasurableSet B) (hAB : Disjoint A B) :
-    ∫⁻ a in A ∪ B, f a ∂μ = ∫⁻ a in A, f a ∂μ + ∫⁻ a in B, f a ∂μ := by
-  rw [restrict_union hAB hB, lintegral_add_measure]
-
-theorem lintegral_union_le (f : α → ℝ≥0∞) (s t : Set α) :
-    ∫⁻ a in s ∪ t, f a ∂μ ≤ ∫⁻ a in s, f a ∂μ + ∫⁻ a in t, f a ∂μ := by
-  rw [← lintegral_add_measure]
-  exact lintegral_mono' (restrict_union_le _ _) le_rfl
-
-theorem lintegral_inter_add_diff {B : Set α} (f : α → ℝ≥0∞) (A : Set α) (hB : MeasurableSet B) :
-    ∫⁻ x in A ∩ B, f x ∂μ + ∫⁻ x in A \ B, f x ∂μ = ∫⁻ x in A, f x ∂μ := by
-  rw [← lintegral_add_measure, restrict_inter_add_diff _ hB]
-
-theorem lintegral_add_compl (f : α → ℝ≥0∞) {A : Set α} (hA : MeasurableSet A) :
-    ∫⁻ x in A, f x ∂μ + ∫⁻ x in Aᶜ, f x ∂μ = ∫⁻ x, f x ∂μ := by
-  rw [← lintegral_add_measure, Measure.restrict_add_restrict_compl hA]
-
-lemma lintegral_piecewise (hs : MeasurableSet s) (f g : α → ℝ≥0∞) [∀ j, Decidable (j ∈ s)] :
-    ∫⁻ a, s.piecewise f g a ∂μ = ∫⁻ a in s, f a ∂μ + ∫⁻ a in sᶜ, g a ∂μ := by
-  rw [← lintegral_add_compl _ hs]
-  congr 1
-  · exact setLIntegral_congr_fun hs <| ae_of_all μ fun _ ↦ Set.piecewise_eq_of_mem _ _ _
-  · exact setLIntegral_congr_fun hs.compl <| ae_of_all μ fun _ ↦ Set.piecewise_eq_of_not_mem _ _ _
-
-theorem setLintegral_compl {f : α → ℝ≥0∞} {s : Set α} (hsm : MeasurableSet s)
-    (hfs : ∫⁻ x in s, f x ∂μ ≠ ∞) :
-    ∫⁻ x in sᶜ, f x ∂μ = ∫⁻ x, f x ∂μ - ∫⁻ x in s, f x ∂μ := by
-  rw [← lintegral_add_compl (μ := μ) f hsm, ENNReal.add_sub_cancel_left hfs]
-
-theorem setLIntegral_iUnion_of_directed {ι : Type*} [Countable ι]
-    (f : α → ℝ≥0∞) {s : ι → Set α} (hd : Directed (· ⊆ ·) s) :
-    ∫⁻ x in ⋃ i, s i, f x ∂μ = ⨆ i, ∫⁻ x in s i, f x ∂μ := by
-  simp only [lintegral_def, iSup_comm (ι := ι),
-    SimpleFunc.lintegral_restrict_iUnion_of_directed _ hd]
-
-theorem lintegral_max {f g : α → ℝ≥0∞} (hf : Measurable f) (hg : Measurable g) :
-    ∫⁻ x, max (f x) (g x) ∂μ =
-      ∫⁻ x in { x | f x ≤ g x }, g x ∂μ + ∫⁻ x in { x | g x < f x }, f x ∂μ := by
-  have hm : MeasurableSet { x | f x ≤ g x } := measurableSet_le hf hg
-  rw [← lintegral_add_compl (fun x => max (f x) (g x)) hm]
-  simp only [← compl_setOf, ← not_le]
-  refine congr_arg₂ (· + ·) (setLIntegral_congr_fun hm ?_) (setLIntegral_congr_fun hm.compl ?_)
-  exacts [ae_of_all _ fun x => max_eq_right (a := f x) (b := g x),
-    ae_of_all _ fun x (hx : ¬ f x ≤ g x) => max_eq_left (not_le.1 hx).le]
-
-theorem setLIntegral_max {f g : α → ℝ≥0∞} (hf : Measurable f) (hg : Measurable g) (s : Set α) :
-    ∫⁻ x in s, max (f x) (g x) ∂μ =
-      ∫⁻ x in s ∩ { x | f x ≤ g x }, g x ∂μ + ∫⁻ x in s ∩ { x | g x < f x }, f x ∂μ := by
-  rw [lintegral_max hf hg, restrict_restrict, restrict_restrict, inter_comm s, inter_comm s]
-  exacts [measurableSet_lt hg hf, measurableSet_le hf hg]
-
-theorem lintegral_map {mβ : MeasurableSpace β} {f : β → ℝ≥0∞} {g : α → β} (hf : Measurable f)
-    (hg : Measurable g) : ∫⁻ a, f a ∂map g μ = ∫⁻ a, f (g a) ∂μ := by
-  rw [lintegral_eq_iSup_eapprox_lintegral hf]
-  simp only [← Function.comp_apply (f := f) (g := g)]
-  rw [lintegral_eq_iSup_eapprox_lintegral (hf.comp hg)]
-  congr with n : 1
-  convert SimpleFunc.lintegral_map _ hg
-  ext1 x; simp only [eapprox_comp hf hg, coe_comp]
-
-theorem lintegral_map' {mβ : MeasurableSpace β} {f : β → ℝ≥0∞} {g : α → β}
-    (hf : AEMeasurable f (Measure.map g μ)) (hg : AEMeasurable g μ) :
-    ∫⁻ a, f a ∂Measure.map g μ = ∫⁻ a, f (g a) ∂μ :=
-  calc
-    ∫⁻ a, f a ∂Measure.map g μ = ∫⁻ a, hf.mk f a ∂Measure.map g μ :=
-      lintegral_congr_ae hf.ae_eq_mk
-    _ = ∫⁻ a, hf.mk f a ∂Measure.map (hg.mk g) μ := by
-      congr 1
-      exact Measure.map_congr hg.ae_eq_mk
-    _ = ∫⁻ a, hf.mk f (hg.mk g a) ∂μ := lintegral_map hf.measurable_mk hg.measurable_mk
-    _ = ∫⁻ a, hf.mk f (g a) ∂μ := lintegral_congr_ae <| hg.ae_eq_mk.symm.fun_comp _
-    _ = ∫⁻ a, f (g a) ∂μ := lintegral_congr_ae (ae_eq_comp hg hf.ae_eq_mk.symm)
-
-theorem lintegral_map_le {mβ : MeasurableSpace β} (f : β → ℝ≥0∞) (g : α → β) :
-    ∫⁻ a, f a ∂Measure.map g μ ≤ ∫⁻ a, f (g a) ∂μ := by
-  by_cases hg : AEMeasurable g μ
-  · rw [← iSup_lintegral_measurable_le_eq_lintegral]
-    refine iSup₂_le fun i hi => iSup_le fun h'i => ?_
-    rw [lintegral_map' hi.aemeasurable hg]
-    exact lintegral_mono fun _ ↦ h'i _
-  · simp [map_of_not_aemeasurable hg]
-
-theorem lintegral_comp [MeasurableSpace β] {f : β → ℝ≥0∞} {g : α → β} (hf : Measurable f)
-    (hg : Measurable g) : lintegral μ (f ∘ g) = ∫⁻ a, f a ∂map g μ :=
-  (lintegral_map hf hg).symm
-
-theorem setLIntegral_map [MeasurableSpace β] {f : β → ℝ≥0∞} {g : α → β} {s : Set β}
-    (hs : MeasurableSet s) (hf : Measurable f) (hg : Measurable g) :
-    ∫⁻ y in s, f y ∂map g μ = ∫⁻ x in g ⁻¹' s, f (g x) ∂μ := by
-  rw [restrict_map hg hs, lintegral_map hf hg]
-
-theorem lintegral_indicator_const_comp {mβ : MeasurableSpace β} {f : α → β} {s : Set β}
-    (hf : Measurable f) (hs : MeasurableSet s) (c : ℝ≥0∞) :
-    ∫⁻ a, s.indicator (fun _ => c) (f a) ∂μ = c * μ (f ⁻¹' s) := by
-  erw [lintegral_comp (measurable_const.indicator hs) hf]
-  rw [lintegral_indicator_const hs, Measure.map_apply hf hs]
-
-/-- If `g : α → β` is a measurable embedding and `f : β → ℝ≥0∞` is any function (not necessarily
-measurable), then `∫⁻ a, f a ∂(map g μ) = ∫⁻ a, f (g a) ∂μ`. Compare with `lintegral_map` which
-applies to any measurable `g : α → β` but requires that `f` is measurable as well. -/
-theorem _root_.MeasurableEmbedding.lintegral_map [MeasurableSpace β] {g : α → β}
-    (hg : MeasurableEmbedding g) (f : β → ℝ≥0∞) : ∫⁻ a, f a ∂map g μ = ∫⁻ a, f (g a) ∂μ := by
-  rw [lintegral, lintegral]
-  refine le_antisymm (iSup₂_le fun f₀ hf₀ => ?_) (iSup₂_le fun f₀ hf₀ => ?_)
-  · rw [SimpleFunc.lintegral_map _ hg.measurable]
-    have : (f₀.comp g hg.measurable : α → ℝ≥0∞) ≤ f ∘ g := fun x => hf₀ (g x)
-    exact le_iSup_of_le (comp f₀ g hg.measurable) (by exact le_iSup (α := ℝ≥0∞) _ this)
-  · rw [← f₀.extend_comp_eq hg (const _ 0), ← SimpleFunc.lintegral_map, ←
-      SimpleFunc.lintegral_eq_lintegral, ← lintegral]
-    refine lintegral_mono_ae (hg.ae_map_iff.2 <| Eventually.of_forall fun x => ?_)
-    exact (extend_apply _ _ _ _).trans_le (hf₀ _)
-
-/-- The `lintegral` transforms appropriately under a measurable equivalence `g : α ≃ᵐ β`.
-(Compare `lintegral_map`, which applies to a wider class of functions `g : α → β`, but requires
-measurability of the function being integrated.) -/
-theorem lintegral_map_equiv [MeasurableSpace β] (f : β → ℝ≥0∞) (g : α ≃ᵐ β) :
-    ∫⁻ a, f a ∂map g μ = ∫⁻ a, f (g a) ∂μ :=
-  g.measurableEmbedding.lintegral_map f
-
-protected theorem MeasurePreserving.lintegral_map_equiv [MeasurableSpace β] {ν : Measure β}
-    (f : β → ℝ≥0∞) (g : α ≃ᵐ β) (hg : MeasurePreserving g μ ν) :
-    ∫⁻ a, f a ∂ν = ∫⁻ a, f (g a) ∂μ := by
-  rw [← MeasureTheory.lintegral_map_equiv f g, hg.map_eq]
-
-theorem MeasurePreserving.lintegral_comp {mb : MeasurableSpace β} {ν : Measure β} {g : α → β}
-    (hg : MeasurePreserving g μ ν) {f : β → ℝ≥0∞} (hf : Measurable f) :
-    ∫⁻ a, f (g a) ∂μ = ∫⁻ b, f b ∂ν := by rw [← hg.map_eq, lintegral_map hf hg.measurable]
-
-theorem MeasurePreserving.lintegral_comp_emb {mb : MeasurableSpace β} {ν : Measure β} {g : α → β}
-    (hg : MeasurePreserving g μ ν) (hge : MeasurableEmbedding g) (f : β → ℝ≥0∞) :
-    ∫⁻ a, f (g a) ∂μ = ∫⁻ b, f b ∂ν := by rw [← hg.map_eq, hge.lintegral_map]
-
-theorem MeasurePreserving.setLIntegral_comp_preimage {mb : MeasurableSpace β} {ν : Measure β}
-    {g : α → β} (hg : MeasurePreserving g μ ν) {s : Set β} (hs : MeasurableSet s) {f : β → ℝ≥0∞}
-    (hf : Measurable f) : ∫⁻ a in g ⁻¹' s, f (g a) ∂μ = ∫⁻ b in s, f b ∂ν := by
-  rw [← hg.map_eq, setLIntegral_map hs hf hg.measurable]
-
-theorem MeasurePreserving.setLIntegral_comp_preimage_emb {mb : MeasurableSpace β} {ν : Measure β}
-    {g : α → β} (hg : MeasurePreserving g μ ν) (hge : MeasurableEmbedding g) (f : β → ℝ≥0∞)
-    (s : Set β) : ∫⁻ a in g ⁻¹' s, f (g a) ∂μ = ∫⁻ b in s, f b ∂ν := by
-  rw [← hg.map_eq, hge.restrict_map, hge.lintegral_map]
-
-theorem MeasurePreserving.setLIntegral_comp_emb {mb : MeasurableSpace β} {ν : Measure β}
-    {g : α → β} (hg : MeasurePreserving g μ ν) (hge : MeasurableEmbedding g) (f : β → ℝ≥0∞)
-    (s : Set α) : ∫⁻ a in s, f (g a) ∂μ = ∫⁻ b in g '' s, f b ∂ν := by
-  rw [← hg.setLIntegral_comp_preimage_emb hge, preimage_image_eq _ hge.injective]
-
-theorem lintegral_subtype_comap {s : Set α} (hs : MeasurableSet s) (f : α → ℝ≥0∞) :
-    ∫⁻ x : s, f x ∂(μ.comap (↑)) = ∫⁻ x in s, f x ∂μ := by
-  rw [← (MeasurableEmbedding.subtype_coe hs).lintegral_map, map_comap_subtype_coe hs]
-
-theorem setLIntegral_subtype {s : Set α} (hs : MeasurableSet s) (t : Set s) (f : α → ℝ≥0∞) :
-    ∫⁻ x in t, f x ∂(μ.comap (↑)) = ∫⁻ x in (↑) '' t, f x ∂μ := by
-  rw [(MeasurableEmbedding.subtype_coe hs).restrict_comap, lintegral_subtype_comap hs,
-    restrict_restrict hs, inter_eq_right.2 (Subtype.coe_image_subset _ _)]
-
-section UnifTight
-
-/-- If `f : α → ℝ≥0∞` has finite integral, then there exists a measurable set `s` of finite measure
-such that the integral of `f` over `sᶜ` is less than a given positive number.
-
-Also used to prove an `Lᵖ`-norm version in
-`MeasureTheory.MemLp.exists_eLpNorm_indicator_compl_le`. -/
-theorem exists_setLintegral_compl_lt {f : α → ℝ≥0∞} (hf : ∫⁻ a, f a ∂μ ≠ ∞)
-    {ε : ℝ≥0∞} (hε : ε ≠ 0) :
-    ∃ s : Set α, MeasurableSet s ∧ μ s < ∞ ∧ ∫⁻ a in sᶜ, f a ∂μ < ε := by
-  by_cases hf₀ : ∫⁻ a, f a ∂μ = 0
-  · exact ⟨∅, .empty, by simp, by simpa [hf₀, pos_iff_ne_zero]⟩
-  obtain ⟨g, hgf, hg_meas, hgsupp, hgε⟩ :
-      ∃ g ≤ f, Measurable g ∧ μ (support g) < ∞ ∧ ∫⁻ a, f a ∂μ - ε < ∫⁻ a, g a ∂μ := by
-    obtain ⟨g, hgf, hgε⟩ : ∃ (g : α →ₛ ℝ≥0∞) (_ : g ≤ f), ∫⁻ a, f a ∂μ - ε < g.lintegral μ := by
-      simpa only [← lt_iSup_iff, ← lintegral_def] using ENNReal.sub_lt_self hf hf₀ hε
-    refine ⟨g, hgf, g.measurable, ?_, by rwa [g.lintegral_eq_lintegral]⟩
-    exact SimpleFunc.FinMeasSupp.of_lintegral_ne_top <| ne_top_of_le_ne_top hf <|
-      g.lintegral_eq_lintegral μ ▸ lintegral_mono hgf
-  refine ⟨_, measurableSet_support hg_meas, hgsupp, ?_⟩
-  calc
-    ∫⁻ a in (support g)ᶜ, f a ∂μ
-      = ∫⁻ a in (support g)ᶜ, f a - g a ∂μ := setLIntegral_congr_fun
-      (measurableSet_support hg_meas).compl <| ae_of_all _ <| by intro; simp_all
-    _ ≤ ∫⁻ a, f a - g a ∂μ := setLIntegral_le_lintegral _ _
-    _ = ∫⁻ a, f a ∂μ - ∫⁻ a, g a ∂μ :=
-      lintegral_sub hg_meas (ne_top_of_le_ne_top hf <| lintegral_mono hgf) (ae_of_all _ hgf)
-    _ < ε := ENNReal.sub_lt_of_lt_add (lintegral_mono hgf) <|
-      ENNReal.lt_add_of_sub_lt_left (.inl hf) hgε
-
-/-- For any function `f : α → ℝ≥0∞`, there exists a measurable function `g ≤ f` with the same
-integral over any measurable set. -/
-theorem exists_measurable_le_setLintegral_eq_of_integrable {f : α → ℝ≥0∞} (hf : ∫⁻ a, f a ∂μ ≠ ∞) :
-    ∃ (g : α → ℝ≥0∞), Measurable g ∧ g ≤ f ∧ ∀ s : Set α, MeasurableSet s →
-      ∫⁻ a in s, f a ∂μ = ∫⁻ a in s, g a ∂μ := by
-  obtain ⟨g, hmg, hgf, hifg⟩ := exists_measurable_le_lintegral_eq (μ := μ) f
-  use g, hmg, hgf
-  refine fun s hms ↦ le_antisymm ?_ (lintegral_mono hgf)
-  rw [← compl_compl s, setLintegral_compl hms.compl, setLintegral_compl hms.compl, hifg]
-  · gcongr; apply hgf
-  · rw [hifg] at hf
-    exact ne_top_of_le_ne_top hf (setLIntegral_le_lintegral _ _)
-  · exact ne_top_of_le_ne_top hf (setLIntegral_le_lintegral _ _)
-
-end UnifTight
-
-section DiracAndCount
-variable [MeasurableSpace α]
-
-theorem lintegral_dirac' (a : α) {f : α → ℝ≥0∞} (hf : Measurable f) : ∫⁻ a, f a ∂dirac a = f a := by
-  simp [lintegral_congr_ae (ae_eq_dirac' hf)]
-
-@[simp]
-theorem lintegral_dirac [MeasurableSingletonClass α] (a : α) (f : α → ℝ≥0∞) :
-    ∫⁻ a, f a ∂dirac a = f a := by simp [lintegral_congr_ae (ae_eq_dirac f)]
-
-theorem setLIntegral_dirac' {a : α} {f : α → ℝ≥0∞} (hf : Measurable f) {s : Set α}
-    (hs : MeasurableSet s) [Decidable (a ∈ s)] :
-    ∫⁻ x in s, f x ∂Measure.dirac a = if a ∈ s then f a else 0 := by
-  rw [restrict_dirac' hs]
-  split_ifs
-  · exact lintegral_dirac' _ hf
-  · exact lintegral_zero_measure _
-
-theorem setLIntegral_dirac {a : α} (f : α → ℝ≥0∞) (s : Set α) [MeasurableSingletonClass α]
-    [Decidable (a ∈ s)] : ∫⁻ x in s, f x ∂Measure.dirac a = if a ∈ s then f a else 0 := by
-  rw [restrict_dirac]
-  split_ifs
-  · exact lintegral_dirac _ _
-  · exact lintegral_zero_measure _
-
-theorem lintegral_count' {f : α → ℝ≥0∞} (hf : Measurable f) : ∫⁻ a, f a ∂count = ∑' a, f a := by
-  rw [count, lintegral_sum_measure]
-  congr
-  exact funext fun a => lintegral_dirac' a hf
-
-theorem lintegral_count [MeasurableSingletonClass α] (f : α → ℝ≥0∞) :
-    ∫⁻ a, f a ∂count = ∑' a, f a := by
-  rw [count, lintegral_sum_measure]
-  congr
-  exact funext fun a => lintegral_dirac a f
-
-@[deprecated ENNReal.tsum_const (since := "2025-02-06")]
-lemma _root_.ENNReal.tsum_const_eq (c : ℝ≥0∞) : ∑' _ : α, c = c * count (univ : Set α) := by
-  simp [mul_comm]
-
-/-- Markov's inequality for the counting measure with hypothesis using `tsum` in `ℝ≥0∞`. -/
-theorem _root_.ENNReal.count_const_le_le_of_tsum_le [MeasurableSingletonClass α] {a : α → ℝ≥0∞}
-    (a_mble : Measurable a) {c : ℝ≥0∞} (tsum_le_c : ∑' i, a i ≤ c) {ε : ℝ≥0∞} (ε_ne_zero : ε ≠ 0)
-    (ε_ne_top : ε ≠ ∞) : Measure.count { i : α | ε ≤ a i } ≤ c / ε := by
-  rw [← lintegral_count] at tsum_le_c
-  apply (MeasureTheory.meas_ge_le_lintegral_div a_mble.aemeasurable ε_ne_zero ε_ne_top).trans
-  exact ENNReal.div_le_div tsum_le_c rfl.le
-
-/-- Markov's inequality for counting measure with hypothesis using `tsum` in `ℝ≥0`. -/
-theorem _root_.NNReal.count_const_le_le_of_tsum_le [MeasurableSingletonClass α] {a : α → ℝ≥0}
-    (a_mble : Measurable a) (a_summable : Summable a) {c : ℝ≥0} (tsum_le_c : ∑' i, a i ≤ c)
-    {ε : ℝ≥0} (ε_ne_zero : ε ≠ 0) : Measure.count { i : α | ε ≤ a i } ≤ c / ε := by
-  rw [show (fun i => ε ≤ a i) = fun i => (ε : ℝ≥0∞) ≤ ((↑) ∘ a) i by
-      funext i
-      simp only [ENNReal.coe_le_coe, Function.comp]]
-  apply
-    ENNReal.count_const_le_le_of_tsum_le (measurable_coe_nnreal_ennreal.comp a_mble) _
-      (mod_cast ε_ne_zero) (@ENNReal.coe_ne_top ε)
-  convert ENNReal.coe_le_coe.mpr tsum_le_c
-  simp_rw [Function.comp_apply]
-  rw [ENNReal.tsum_coe_eq a_summable.hasSum]
-
-end DiracAndCount
-
-section Countable
-
-/-!
-### Lebesgue integral over finite and countable types and sets
--/
-
-
-theorem lintegral_countable' [Countable α] [MeasurableSingletonClass α] (f : α → ℝ≥0∞) :
-    ∫⁻ a, f a ∂μ = ∑' a, f a * μ {a} := by
-  conv_lhs => rw [← sum_smul_dirac μ, lintegral_sum_measure]
-  congr 1 with a : 1
-  rw [lintegral_smul_measure, lintegral_dirac, mul_comm]
-
-theorem lintegral_singleton' {f : α → ℝ≥0∞} (hf : Measurable f) (a : α) :
-    ∫⁻ x in {a}, f x ∂μ = f a * μ {a} := by
-  simp only [restrict_singleton, lintegral_smul_measure, lintegral_dirac' _ hf, mul_comm]
-
-theorem lintegral_singleton [MeasurableSingletonClass α] (f : α → ℝ≥0∞) (a : α) :
-    ∫⁻ x in {a}, f x ∂μ = f a * μ {a} := by
-  simp only [restrict_singleton, lintegral_smul_measure, lintegral_dirac, mul_comm]
-
-theorem lintegral_countable [MeasurableSingletonClass α] (f : α → ℝ≥0∞) {s : Set α}
-    (hs : s.Countable) : ∫⁻ a in s, f a ∂μ = ∑' a : s, f a * μ {(a : α)} :=
-  calc
-    ∫⁻ a in s, f a ∂μ = ∫⁻ a in ⋃ x ∈ s, {x}, f a ∂μ := by rw [biUnion_of_singleton]
-    _ = ∑' a : s, ∫⁻ x in {(a : α)}, f x ∂μ :=
-      (lintegral_biUnion hs (fun _ _ => measurableSet_singleton _) (pairwiseDisjoint_fiber id s) _)
-    _ = ∑' a : s, f a * μ {(a : α)} := by simp only [lintegral_singleton]
-
-theorem lintegral_insert [MeasurableSingletonClass α] {a : α} {s : Set α} (h : a ∉ s)
-    (f : α → ℝ≥0∞) : ∫⁻ x in insert a s, f x ∂μ = f a * μ {a} + ∫⁻ x in s, f x ∂μ := by
-  rw [← union_singleton, lintegral_union (measurableSet_singleton a), lintegral_singleton,
-    add_comm]
-  rwa [disjoint_singleton_right]
-
-theorem lintegral_finset [MeasurableSingletonClass α] (s : Finset α) (f : α → ℝ≥0∞) :
-    ∫⁻ x in s, f x ∂μ = ∑ x ∈ s, f x * μ {x} := by
-  simp only [lintegral_countable _ s.countable_toSet, ← Finset.tsum_subtype']
-
-theorem lintegral_fintype [MeasurableSingletonClass α] [Fintype α] (f : α → ℝ≥0∞) :
-    ∫⁻ x, f x ∂μ = ∑ x, f x * μ {x} := by
-  rw [← lintegral_finset, Finset.coe_univ, Measure.restrict_univ]
-
-theorem lintegral_unique [Unique α] (f : α → ℝ≥0∞) : ∫⁻ x, f x ∂μ = f default * μ univ :=
-  calc
-    ∫⁻ x, f x ∂μ = ∫⁻ _, f default ∂μ := lintegral_congr <| Unique.forall_iff.2 rfl
-    _ = f default * μ univ := lintegral_const _
-
-end Countable
-
-theorem ae_lt_top' {f : α → ℝ≥0∞} (hf : AEMeasurable f μ) (h2f : ∫⁻ x, f x ∂μ ≠ ∞) :
-    ∀ᵐ x ∂μ, f x < ∞ := by
-  simp_rw [ae_iff, ENNReal.not_lt_top]
-  exact measure_eq_top_of_lintegral_ne_top hf h2f
-
-theorem ae_lt_top {f : α → ℝ≥0∞} (hf : Measurable f) (h2f : ∫⁻ x, f x ∂μ ≠ ∞) :
-    ∀ᵐ x ∂μ, f x < ∞ :=
-  ae_lt_top' hf.aemeasurable h2f
-
-/-- Lebesgue integral of a bounded function over a set of finite measure is finite.
-Note that this lemma assumes no regularity of either `f` or `s`. -/
-theorem setLIntegral_lt_top_of_le_nnreal {s : Set α} (hs : μ s ≠ ∞) {f : α → ℝ≥0∞}
-    (hbdd : ∃ y : ℝ≥0, ∀ x ∈ s, f x ≤ y) : ∫⁻ x in s, f x ∂μ < ∞ := by
-  obtain ⟨M, hM⟩ := hbdd
-  refine lt_of_le_of_lt (setLIntegral_mono measurable_const hM) ?_
-  simp [ENNReal.mul_lt_top, hs.lt_top]
-
-/-- Lebesgue integral of a bounded function over a set of finite measure is finite.
-Note that this lemma assumes no regularity of either `f` or `s`. -/
-theorem setLIntegral_lt_top_of_bddAbove {s : Set α} (hs : μ s ≠ ∞) {f : α → ℝ≥0}
-    (hbdd : BddAbove (f '' s)) : ∫⁻ x in s, f x ∂μ < ∞ :=
-  setLIntegral_lt_top_of_le_nnreal hs <| hbdd.imp fun _M hM _x hx ↦
-    ENNReal.coe_le_coe.2 <| hM (mem_image_of_mem f hx)
-
-theorem setLIntegral_lt_top_of_isCompact [TopologicalSpace α] {s : Set α}
-    (hs : μ s ≠ ∞) (hsc : IsCompact s) {f : α → ℝ≥0} (hf : Continuous f) :
-    ∫⁻ x in s, f x ∂μ < ∞ :=
-  setLIntegral_lt_top_of_bddAbove hs (hsc.image hf).bddAbove
-
-theorem _root_.IsFiniteMeasure.lintegral_lt_top_of_bounded_to_ennreal {α : Type*}
-    [MeasurableSpace α] (μ : Measure α) [μ_fin : IsFiniteMeasure μ] {f : α → ℝ≥0∞}
-    (f_bdd : ∃ c : ℝ≥0, ∀ x, f x ≤ c) : ∫⁻ x, f x ∂μ < ∞ := by
-  rw [← μ.restrict_univ]
-  refine setLIntegral_lt_top_of_le_nnreal (measure_ne_top _ _) ?_
-  simpa using f_bdd
-
-/-- If a monotone sequence of functions has an upper bound and the sequence of integrals of these
-functions tends to the integral of the upper bound, then the sequence of functions converges
-almost everywhere to the upper bound. Auxiliary version assuming moreover that the
-functions in the sequence are ae measurable. -/
-lemma tendsto_of_lintegral_tendsto_of_monotone_aux {α : Type*} {mα : MeasurableSpace α}
-    {f : ℕ → α → ℝ≥0∞} {F : α → ℝ≥0∞} {μ : Measure α}
-    (hf_meas : ∀ n, AEMeasurable (f n) μ) (hF_meas : AEMeasurable F μ)
-    (hf_tendsto : Tendsto (fun i ↦ ∫⁻ a, f i a ∂μ) atTop (𝓝 (∫⁻ a, F a ∂μ)))
-    (hf_mono : ∀ᵐ a ∂μ, Monotone (fun i ↦ f i a))
-    (h_bound : ∀ᵐ a ∂μ, ∀ i, f i a ≤ F a) (h_int_finite : ∫⁻ a, F a ∂μ ≠ ∞) :
-    ∀ᵐ a ∂μ, Tendsto (fun i ↦ f i a) atTop (𝓝 (F a)) := by
-  have h_bound_finite : ∀ᵐ a ∂μ, F a ≠ ∞ := by
-    filter_upwards [ae_lt_top' hF_meas h_int_finite] with a ha using ha.ne
-  have h_exists : ∀ᵐ a ∂μ, ∃ l, Tendsto (fun i ↦ f i a) atTop (𝓝 l) := by
-    filter_upwards [h_bound, h_bound_finite, hf_mono] with a h_le h_fin h_mono
-    have h_tendsto : Tendsto (fun i ↦ f i a) atTop atTop ∨
-        ∃ l, Tendsto (fun i ↦ f i a) atTop (𝓝 l) := tendsto_of_monotone h_mono
-    rcases h_tendsto with h_absurd | h_tendsto
-    · rw [tendsto_atTop_atTop_iff_of_monotone h_mono] at h_absurd
-      obtain ⟨i, hi⟩ := h_absurd (F a + 1)
-      refine absurd (hi.trans (h_le _)) (not_le.mpr ?_)
-      exact ENNReal.lt_add_right h_fin one_ne_zero
-    · exact h_tendsto
-  classical
-  let F' : α → ℝ≥0∞ := fun a ↦ if h : ∃ l, Tendsto (fun i ↦ f i a) atTop (𝓝 l)
-    then h.choose else ∞
-  have hF'_tendsto : ∀ᵐ a ∂μ, Tendsto (fun i ↦ f i a) atTop (𝓝 (F' a)) := by
-    filter_upwards [h_exists] with a ha
-    simp_rw [F', dif_pos ha]
-    exact ha.choose_spec
-  suffices F' =ᵐ[μ] F by
-    filter_upwards [this, hF'_tendsto] with a h_eq h_tendsto using h_eq ▸ h_tendsto
-  have hF'_le : F' ≤ᵐ[μ] F := by
-    filter_upwards [h_bound, hF'_tendsto] with a h_le h_tendsto
-    exact le_of_tendsto' h_tendsto (fun m ↦ h_le _)
-  suffices ∫⁻ a, F' a ∂μ = ∫⁻ a, F a ∂μ from
-    ae_eq_of_ae_le_of_lintegral_le hF'_le (this ▸ h_int_finite) hF_meas this.symm.le
-  refine tendsto_nhds_unique ?_ hf_tendsto
-  exact lintegral_tendsto_of_tendsto_of_monotone hf_meas hf_mono hF'_tendsto
-
-/-- If a monotone sequence of functions has an upper bound and the sequence of integrals of these
-functions tends to the integral of the upper bound, then the sequence of functions converges
-almost everywhere to the upper bound. -/
-lemma tendsto_of_lintegral_tendsto_of_monotone {α : Type*} {mα : MeasurableSpace α}
-    {f : ℕ → α → ℝ≥0∞} {F : α → ℝ≥0∞} {μ : Measure α}
-    (hF_meas : AEMeasurable F μ)
-    (hf_tendsto : Tendsto (fun i ↦ ∫⁻ a, f i a ∂μ) atTop (𝓝 (∫⁻ a, F a ∂μ)))
-    (hf_mono : ∀ᵐ a ∂μ, Monotone (fun i ↦ f i a))
-    (h_bound : ∀ᵐ a ∂μ, ∀ i, f i a ≤ F a) (h_int_finite : ∫⁻ a, F a ∂μ ≠ ∞) :
-    ∀ᵐ a ∂μ, Tendsto (fun i ↦ f i a) atTop (𝓝 (F a)) := by
-  have : ∀ n, ∃ g : α → ℝ≥0∞, Measurable g ∧ g ≤ f n ∧ ∫⁻ a, f n a ∂μ = ∫⁻ a, g a ∂μ :=
-    fun n ↦ exists_measurable_le_lintegral_eq _ _
-  choose g gmeas gf hg using this
-  let g' : ℕ → α → ℝ≥0∞ := Nat.rec (g 0) (fun n I x ↦ max (g (n+1) x) (I x))
-  have M n : Measurable (g' n) := by
-    induction n with
-    | zero => simp [g', gmeas 0]
-    | succ n ih => exact Measurable.max (gmeas (n+1)) ih
-  have I : ∀ n x, g n x ≤ g' n x := by
-    intro n x
-    cases n with | zero | succ => simp [g']
-  have I' : ∀ᵐ x ∂μ, ∀ n, g' n x ≤ f n x := by
-    filter_upwards [hf_mono] with x hx n
-    induction n with
-    | zero => simpa [g'] using gf 0 x
-    | succ n ih => exact max_le (gf (n+1) x) (ih.trans (hx (Nat.le_succ n)))
-  have Int_eq n : ∫⁻ x, g' n x ∂μ = ∫⁻ x, f n x ∂μ := by
-    apply le_antisymm
-    · apply lintegral_mono_ae
-      filter_upwards [I'] with x hx using hx n
-    · rw [hg n]
-      exact lintegral_mono (I n)
-  have : ∀ᵐ a ∂μ, Tendsto (fun i ↦ g' i a) atTop (𝓝 (F a)) := by
-    apply tendsto_of_lintegral_tendsto_of_monotone_aux _ hF_meas _ _ _ h_int_finite
-    · exact fun n ↦ (M n).aemeasurable
-    · simp_rw [Int_eq]
-      exact hf_tendsto
-    · exact Eventually.of_forall (fun x ↦ monotone_nat_of_le_succ (fun n ↦ le_max_right _ _))
-    · filter_upwards [h_bound, I'] with x h'x hx n using (hx n).trans (h'x n)
-  filter_upwards [this, I', h_bound] with x hx h'x h''x
-  exact tendsto_of_tendsto_of_tendsto_of_le_of_le hx tendsto_const_nhds h'x h''x
-
-/-- If an antitone sequence of functions has a lower bound and the sequence of integrals of these
-functions tends to the integral of the lower bound, then the sequence of functions converges
-almost everywhere to the lower bound. -/
-lemma tendsto_of_lintegral_tendsto_of_antitone {α : Type*} {mα : MeasurableSpace α}
-    {f : ℕ → α → ℝ≥0∞} {F : α → ℝ≥0∞} {μ : Measure α}
-    (hf_meas : ∀ n, AEMeasurable (f n) μ)
-    (hf_tendsto : Tendsto (fun i ↦ ∫⁻ a, f i a ∂μ) atTop (𝓝 (∫⁻ a, F a ∂μ)))
-    (hf_mono : ∀ᵐ a ∂μ, Antitone (fun i ↦ f i a))
-    (h_bound : ∀ᵐ a ∂μ, ∀ i, F a ≤ f i a) (h0 : ∫⁻ a, f 0 a ∂μ ≠ ∞) :
-    ∀ᵐ a ∂μ, Tendsto (fun i ↦ f i a) atTop (𝓝 (F a)) := by
-  have h_int_finite : ∫⁻ a, F a ∂μ ≠ ∞ := by
-    refine ((lintegral_mono_ae ?_).trans_lt h0.lt_top).ne
-    filter_upwards [h_bound] with a ha using ha 0
-  have h_exists : ∀ᵐ a ∂μ, ∃ l, Tendsto (fun i ↦ f i a) atTop (𝓝 l) := by
-    filter_upwards [hf_mono] with a h_mono
-    rcases _root_.tendsto_of_antitone h_mono with h | h
-    · refine ⟨0, h.mono_right ?_⟩
-      rw [OrderBot.atBot_eq]
-      exact pure_le_nhds _
-    · exact h
-  classical
-  let F' : α → ℝ≥0∞ := fun a ↦ if h : ∃ l, Tendsto (fun i ↦ f i a) atTop (𝓝 l)
-    then h.choose else ∞
-  have hF'_tendsto : ∀ᵐ a ∂μ, Tendsto (fun i ↦ f i a) atTop (𝓝 (F' a)) := by
-    filter_upwards [h_exists] with a ha
-    simp_rw [F', dif_pos ha]
-    exact ha.choose_spec
-  suffices F' =ᵐ[μ] F by
-    filter_upwards [this, hF'_tendsto] with a h_eq h_tendsto using h_eq ▸ h_tendsto
-  have hF'_le : F ≤ᵐ[μ] F' := by
-    filter_upwards [h_bound, hF'_tendsto] with a h_le h_tendsto
-    exact ge_of_tendsto' h_tendsto (fun m ↦ h_le _)
-  suffices ∫⁻ a, F' a ∂μ = ∫⁻ a, F a ∂μ by
-    refine (ae_eq_of_ae_le_of_lintegral_le hF'_le h_int_finite ?_ this.le).symm
-    exact ENNReal.aemeasurable_of_tendsto hf_meas hF'_tendsto
-  refine tendsto_nhds_unique ?_ hf_tendsto
-  exact lintegral_tendsto_of_tendsto_of_antitone hf_meas hf_mono h0 hF'_tendsto
-
-variable (μ) in
-/-- If `μ` is an s-finite measure, then for any function `f`
-there exists a measurable function `g ≤ f`
-that has the same Lebesgue integral over every set.
-
-For the integral over the whole space, the statement is true without extra assumptions,
-see `exists_measurable_le_lintegral_eq`.
-See also `MeasureTheory.Measure.restrict_toMeasurable_of_sFinite` for a similar result. -/
-theorem exists_measurable_le_forall_setLIntegral_eq [SFinite μ] (f : α → ℝ≥0∞) :
-    ∃ g : α → ℝ≥0∞, Measurable g ∧ g ≤ f ∧ ∀ s, ∫⁻ a in s, f a ∂μ = ∫⁻ a in s, g a ∂μ := by
-  -- We only need to prove the `≤` inequality for the integrals, the other one follows from `g ≤ f`.
-  rsuffices ⟨g, hgm, hgle, hleg⟩ :
-      ∃ g : α → ℝ≥0∞, Measurable g ∧ g ≤ f ∧ ∀ s, ∫⁻ a in s, f a ∂μ ≤ ∫⁻ a in s, g a ∂μ
-  · exact ⟨g, hgm, hgle, fun s ↦ (hleg s).antisymm (lintegral_mono hgle)⟩
-  -- Without loss of generality, `μ` is a finite measure.
-  wlog h : IsFiniteMeasure μ generalizing μ
-  · choose g hgm hgle hgint using fun n ↦ @this (sfiniteSeq μ n) _ inferInstance
-    refine ⟨fun x ↦ ⨆ n, g n x, .iSup hgm, fun x ↦ iSup_le (hgle · x), fun s ↦ ?_⟩
-    rw [← sum_sfiniteSeq μ, Measure.restrict_sum_of_countable,
-      lintegral_sum_measure, lintegral_sum_measure]
-    exact ENNReal.tsum_le_tsum fun n ↦ (hgint n s).trans (lintegral_mono fun x ↦ le_iSup (g · x) _)
-  -- According to `exists_measurable_le_lintegral_eq`, for any natural `n`
-  -- we can choose a measurable function $g_{n}$
-  -- such that $g_{n}(x) ≤ \min (f(x), n)$ for all $x$
-  -- and both sides have the same integral over the whole space w.r.t. $μ$.
-  have (n : ℕ): ∃ g : α → ℝ≥0∞, Measurable g ∧ g ≤ f ∧ g ≤ n ∧
-      ∫⁻ a, min (f a) n ∂μ = ∫⁻ a, g a ∂μ := by
-    simpa [and_assoc] using exists_measurable_le_lintegral_eq μ (f ⊓ n)
-  choose g hgm hgf hgle hgint using this
-  -- Let `φ` be the pointwise supremum of the functions $g_{n}$.
-  -- Clearly, `φ` is a measurable function and `φ ≤ f`.
-  set φ : α → ℝ≥0∞ := fun x ↦ ⨆ n, g n x
-  have hφm : Measurable φ := by measurability
-  have hφle : φ ≤ f := fun x ↦ iSup_le (hgf · x)
-  refine ⟨φ, hφm, hφle, fun s ↦ ?_⟩
-  -- Now we show the inequality between set integrals.
-  -- Choose a simple function `ψ ≤ f` with values in `ℝ≥0` and prove for `ψ`.
-  rw [lintegral_eq_nnreal]
-  refine iSup₂_le fun ψ hψ ↦ ?_
-  -- Choose `n` such that `ψ x ≤ n` for all `x`.
-  obtain ⟨n, hn⟩ : ∃ n : ℕ, ∀ x, ψ x ≤ n := by
-    rcases ψ.range.bddAbove with ⟨C, hC⟩
-    exact ⟨⌈C⌉₊, fun x ↦ (hC <| ψ.mem_range_self x).trans (Nat.le_ceil _)⟩
-  calc
-    (ψ.map (↑)).lintegral (μ.restrict s) = ∫⁻ a in s, ψ a ∂μ :=
-      SimpleFunc.lintegral_eq_lintegral .. |>.symm
-    _ ≤ ∫⁻ a in s, min (f a) n ∂μ :=
-      lintegral_mono fun a ↦ le_min (hψ _) (ENNReal.coe_le_coe.2 (hn a))
-    _ ≤ ∫⁻ a in s, g n a ∂μ := by
-      have : ∫⁻ a in (toMeasurable μ s)ᶜ, min (f a) n ∂μ ≠ ∞ :=
-        IsFiniteMeasure.lintegral_lt_top_of_bounded_to_ennreal _ ⟨n, fun _ ↦ min_le_right ..⟩ |>.ne
-      have hsm : MeasurableSet (toMeasurable μ s) := measurableSet_toMeasurable ..
-      apply ENNReal.le_of_add_le_add_right this
-      rw [← μ.restrict_toMeasurable_of_sFinite, lintegral_add_compl _ hsm, hgint,
-        ← lintegral_add_compl _ hsm]
-      gcongr with x
-      exact le_min (hgf n x) (hgle n x)
-    _ ≤ _ := lintegral_mono fun x ↦ le_iSup (g · x) n
-
-end Lintegral
-
-open MeasureTheory.SimpleFunc
-
-variable {m m0 : MeasurableSpace α}
-
-/-- In a sigma-finite measure space, there exists an integrable function which is
-positive everywhere (and with an arbitrarily small integral). -/
-theorem exists_pos_lintegral_lt_of_sigmaFinite (μ : Measure α) [SigmaFinite μ] {ε : ℝ≥0∞}
-    (ε0 : ε ≠ 0) : ∃ g : α → ℝ≥0, (∀ x, 0 < g x) ∧ Measurable g ∧ ∫⁻ x, g x ∂μ < ε := by
-  /- Let `s` be a covering of `α` by pairwise disjoint measurable sets of finite measure. Let
-    `δ : ℕ → ℝ≥0` be a positive function such that `∑' i, μ (s i) * δ i < ε`. Then the function that
-     is equal to `δ n` on `s n` is a positive function with integral less than `ε`. -/
-  set s : ℕ → Set α := disjointed (spanningSets μ)
-  have : ∀ n, μ (s n) < ∞ := fun n =>
-    (measure_mono <| disjointed_subset _ _).trans_lt (measure_spanningSets_lt_top μ n)
-  obtain ⟨δ, δpos, δsum⟩ : ∃ δ : ℕ → ℝ≥0, (∀ i, 0 < δ i) ∧ (∑' i, μ (s i) * δ i) < ε :=
-    ENNReal.exists_pos_tsum_mul_lt_of_countable ε0 _ fun n => (this n).ne
-  set N : α → ℕ := spanningSetsIndex μ
-  have hN_meas : Measurable N := measurableSet_spanningSetsIndex μ
-  have hNs : ∀ n, N ⁻¹' {n} = s n := preimage_spanningSetsIndex_singleton μ
-  refine ⟨δ ∘ N, fun x => δpos _, measurable_from_nat.comp hN_meas, ?_⟩
-  erw [lintegral_comp measurable_from_nat.coe_nnreal_ennreal hN_meas]
-  simpa [N, hNs, lintegral_countable', measurableSet_spanningSetsIndex, mul_comm] using δsum
-
-theorem lintegral_trim {μ : Measure α} (hm : m ≤ m0) {f : α → ℝ≥0∞} (hf : Measurable[m] f) :
-    ∫⁻ a, f a ∂μ.trim hm = ∫⁻ a, f a ∂μ := by
-  refine
-    @Measurable.ennreal_induction α m (fun f => ∫⁻ a, f a ∂μ.trim hm = ∫⁻ a, f a ∂μ) ?_ ?_ ?_ f hf
-  · intro c s hs
-    rw [lintegral_indicator hs, lintegral_indicator (hm s hs), setLIntegral_const,
-      setLIntegral_const]
-    suffices h_trim_s : μ.trim hm s = μ s by rw [h_trim_s]
-    exact trim_measurableSet_eq hm hs
-  · intro f g _ hf _ hf_prop hg_prop
-    have h_m := lintegral_add_left (μ := Measure.trim μ hm) hf g
-    have h_m0 := lintegral_add_left (μ := μ) (Measurable.mono hf hm le_rfl) g
-    rwa [hf_prop, hg_prop, ← h_m0] at h_m
-  · intro f hf hf_mono hf_prop
-    rw [lintegral_iSup hf hf_mono]
-    rw [lintegral_iSup (fun n => Measurable.mono (hf n) hm le_rfl) hf_mono]
-    congr with n
-    exact hf_prop n
-
-theorem lintegral_trim_ae {μ : Measure α} (hm : m ≤ m0) {f : α → ℝ≥0∞}
-    (hf : AEMeasurable f (μ.trim hm)) : ∫⁻ a, f a ∂μ.trim hm = ∫⁻ a, f a ∂μ := by
-  rw [lintegral_congr_ae (ae_eq_of_ae_eq_trim hf.ae_eq_mk), lintegral_congr_ae hf.ae_eq_mk,
-    lintegral_trim hm hf.measurable_mk]
-
-section SigmaFinite
-
-variable {E : Type*} [NormedAddCommGroup E] [MeasurableSpace E] [OpensMeasurableSpace E]
-
-theorem univ_le_of_forall_fin_meas_le {μ : Measure α} (hm : m ≤ m0) [SigmaFinite (μ.trim hm)]
-    (C : ℝ≥0∞) {f : Set α → ℝ≥0∞} (hf : ∀ s, MeasurableSet[m] s → μ s ≠ ∞ → f s ≤ C)
-    (h_F_lim :
-      ∀ S : ℕ → Set α, (∀ n, MeasurableSet[m] (S n)) → Monotone S → f (⋃ n, S n) ≤ ⨆ n, f (S n)) :
-    f univ ≤ C := by
-  let S := @spanningSets _ m (μ.trim hm) _
-  have hS_mono : Monotone S := @monotone_spanningSets _ m (μ.trim hm) _
-  have hS_meas : ∀ n, MeasurableSet[m] (S n) := @measurableSet_spanningSets _ m (μ.trim hm) _
-  rw [← @iUnion_spanningSets _ m (μ.trim hm)]
-  refine (h_F_lim S hS_meas hS_mono).trans ?_
-  refine iSup_le fun n => hf (S n) (hS_meas n) ?_
-  exact ((le_trim hm).trans_lt (@measure_spanningSets_lt_top _ m (μ.trim hm) _ n)).ne
-
-/-- If the Lebesgue integral of a function is bounded by some constant on all sets with finite
-measure in a sub-σ-algebra and the measure is σ-finite on that sub-σ-algebra, then the integral
-over the whole space is bounded by that same constant. -/
-theorem lintegral_le_of_forall_fin_meas_trim_le {μ : Measure α} (hm : m ≤ m0)
-    [SigmaFinite (μ.trim hm)] (C : ℝ≥0∞) {f : α → ℝ≥0∞}
-    (hf : ∀ s, MeasurableSet[m] s → μ s ≠ ∞ → ∫⁻ x in s, f x ∂μ ≤ C) : ∫⁻ x, f x ∂μ ≤ C := by
-  have : ∫⁻ x in univ, f x ∂μ = ∫⁻ x, f x ∂μ := by simp only [Measure.restrict_univ]
-  rw [← this]
-  refine univ_le_of_forall_fin_meas_le hm C hf fun S _ hS_mono => ?_
-  rw [setLIntegral_iUnion_of_directed]
-  exact directed_of_isDirected_le hS_mono
-
-alias lintegral_le_of_forall_fin_meas_le_of_measurable := lintegral_le_of_forall_fin_meas_trim_le
-
-/-- If the Lebesgue integral of a function is bounded by some constant on all sets with finite
-measure and the measure is σ-finite, then the integral over the whole space is bounded by that same
-constant. -/
-theorem lintegral_le_of_forall_fin_meas_le [MeasurableSpace α] {μ : Measure α} [SigmaFinite μ]
-    (C : ℝ≥0∞) {f : α → ℝ≥0∞}
-    (hf : ∀ s, MeasurableSet s → μ s ≠ ∞ → ∫⁻ x in s, f x ∂μ ≤ C) : ∫⁻ x, f x ∂μ ≤ C :=
-  have : SigmaFinite (μ.trim le_rfl) := by rwa [trim_eq_self]
-  lintegral_le_of_forall_fin_meas_trim_le _ C hf
-
-theorem SimpleFunc.exists_lt_lintegral_simpleFunc_of_lt_lintegral {m : MeasurableSpace α}
-    {μ : Measure α} [SigmaFinite μ] {f : α →ₛ ℝ≥0} {L : ℝ≥0∞} (hL : L < ∫⁻ x, f x ∂μ) :
-    ∃ g : α →ₛ ℝ≥0, (∀ x, g x ≤ f x) ∧ ∫⁻ x, g x ∂μ < ∞ ∧ L < ∫⁻ x, g x ∂μ := by
-  induction f using MeasureTheory.SimpleFunc.induction generalizing L with
-  | @const c s hs =>
-    simp only [hs, const_zero, coe_piecewise, coe_const, SimpleFunc.coe_zero, univ_inter,
-      piecewise_eq_indicator, lintegral_indicator, lintegral_const, Measure.restrict_apply',
-      ENNReal.coe_indicator, Function.const_apply] at hL
-    have c_ne_zero : c ≠ 0 := by
-      intro hc
-      simp only [hc, ENNReal.coe_zero, zero_mul, not_lt_zero] at hL
-    have : L / c < μ s := by
-      rwa [ENNReal.div_lt_iff, mul_comm]
-      · simp only [c_ne_zero, Ne, ENNReal.coe_eq_zero, not_false_iff, true_or]
-      · simp only [Ne, coe_ne_top, not_false_iff, true_or]
-    obtain ⟨t, ht, ts, mlt, t_top⟩ :
-      ∃ t : Set α, MeasurableSet t ∧ t ⊆ s ∧ L / ↑c < μ t ∧ μ t < ∞ :=
-      Measure.exists_subset_measure_lt_top hs this
-    refine ⟨piecewise t ht (const α c) (const α 0), fun x => ?_, ?_, ?_⟩
-    · refine indicator_le_indicator_of_subset ts (fun x => ?_) x
-      exact zero_le _
-    · simp only [ht, const_zero, coe_piecewise, coe_const, SimpleFunc.coe_zero, univ_inter,
-        piecewise_eq_indicator, ENNReal.coe_indicator, Function.const_apply, lintegral_indicator,
-        lintegral_const, Measure.restrict_apply', ENNReal.mul_lt_top ENNReal.coe_lt_top t_top]
-    · simp only [ht, const_zero, coe_piecewise, coe_const, SimpleFunc.coe_zero,
-        piecewise_eq_indicator, ENNReal.coe_indicator, Function.const_apply, lintegral_indicator,
-        lintegral_const, Measure.restrict_apply', univ_inter]
-      rwa [mul_comm, ← ENNReal.div_lt_iff]
-      · simp only [c_ne_zero, Ne, ENNReal.coe_eq_zero, not_false_iff, true_or]
-      · simp only [Ne, coe_ne_top, not_false_iff, true_or]
-  | @add f₁ f₂ _ h₁ h₂ =>
-    replace hL : L < ∫⁻ x, f₁ x ∂μ + ∫⁻ x, f₂ x ∂μ := by
-      rwa [← lintegral_add_left f₁.measurable.coe_nnreal_ennreal]
-    by_cases hf₁ : ∫⁻ x, f₁ x ∂μ = 0
-    · simp only [hf₁, zero_add] at hL
-      rcases h₂ hL with ⟨g, g_le, g_top, gL⟩
-      refine ⟨g, fun x => (g_le x).trans ?_, g_top, gL⟩
-      simp only [SimpleFunc.coe_add, Pi.add_apply, le_add_iff_nonneg_left, zero_le']
-    by_cases hf₂ : ∫⁻ x, f₂ x ∂μ = 0
-    · simp only [hf₂, add_zero] at hL
-      rcases h₁ hL with ⟨g, g_le, g_top, gL⟩
-      refine ⟨g, fun x => (g_le x).trans ?_, g_top, gL⟩
-      simp only [SimpleFunc.coe_add, Pi.add_apply, le_add_iff_nonneg_right, zero_le']
-    obtain ⟨L₁, hL₁, L₂, hL₂, hL⟩ : ∃ L₁ < ∫⁻ x, f₁ x ∂μ, ∃ L₂ < ∫⁻ x, f₂ x ∂μ, L < L₁ + L₂ :=
-      ENNReal.exists_lt_add_of_lt_add hL hf₁ hf₂
-    rcases h₁ hL₁ with ⟨g₁, g₁_le, g₁_top, hg₁⟩
-    rcases h₂ hL₂ with ⟨g₂, g₂_le, g₂_top, hg₂⟩
-    refine ⟨g₁ + g₂, fun x => add_le_add (g₁_le x) (g₂_le x), ?_, ?_⟩
-    · apply lt_of_le_of_lt _ (add_lt_top.2 ⟨g₁_top, g₂_top⟩)
-      rw [← lintegral_add_left g₁.measurable.coe_nnreal_ennreal]
-      exact le_rfl
-    · apply hL.trans ((ENNReal.add_lt_add hg₁ hg₂).trans_le _)
-      rw [← lintegral_add_left g₁.measurable.coe_nnreal_ennreal]
-      simp only [coe_add, Pi.add_apply, ENNReal.coe_add, le_rfl]
-
-theorem exists_lt_lintegral_simpleFunc_of_lt_lintegral {m : MeasurableSpace α} {μ : Measure α}
-    [SigmaFinite μ] {f : α → ℝ≥0} {L : ℝ≥0∞} (hL : L < ∫⁻ x, f x ∂μ) :
-    ∃ g : α →ₛ ℝ≥0, (∀ x, g x ≤ f x) ∧ ∫⁻ x, g x ∂μ < ∞ ∧ L < ∫⁻ x, g x ∂μ := by
-  simp_rw [lintegral_eq_nnreal, lt_iSup_iff] at hL
-  rcases hL with ⟨g₀, hg₀, g₀L⟩
-  have h'L : L < ∫⁻ x, g₀ x ∂μ := by
-    convert g₀L
-    rw [← SimpleFunc.lintegral_eq_lintegral, coe_map]
-    simp only [Function.comp_apply]
-  rcases SimpleFunc.exists_lt_lintegral_simpleFunc_of_lt_lintegral h'L with ⟨g, hg, gL, gtop⟩
-  exact ⟨g, fun x => (hg x).trans (coe_le_coe.1 (hg₀ x)), gL, gtop⟩
-
-end SigmaFinite
-
-section TendstoIndicator
-
-variable {α : Type*} [MeasurableSpace α] {A : Set α}
-variable {ι : Type*} (L : Filter ι) [IsCountablyGenerated L] {As : ι → Set α}
-
-/-- If the indicators of measurable sets `Aᵢ` tend pointwise almost everywhere to the indicator
-of a measurable set `A` and we eventually have `Aᵢ ⊆ B` for some set `B` of finite measure, then
-the measures of `Aᵢ` tend to the measure of `A`. -/
-lemma tendsto_measure_of_ae_tendsto_indicator {μ : Measure α} (A_mble : MeasurableSet A)
-    (As_mble : ∀ i, MeasurableSet (As i)) {B : Set α} (B_mble : MeasurableSet B)
-    (B_finmeas : μ B ≠ ∞) (As_le_B : ∀ᶠ i in L, As i ⊆ B)
-    (h_lim : ∀ᵐ x ∂μ, ∀ᶠ i in L, x ∈ As i ↔ x ∈ A) :
-    Tendsto (fun i ↦ μ (As i)) L (𝓝 (μ A)) := by
-  simp_rw [← MeasureTheory.lintegral_indicator_one A_mble,
-           ← MeasureTheory.lintegral_indicator_one (As_mble _)]
-  refine tendsto_lintegral_filter_of_dominated_convergence (B.indicator (1 : α → ℝ≥0∞))
-          (Eventually.of_forall ?_) ?_ ?_ ?_
-  · exact fun i ↦ Measurable.indicator measurable_const (As_mble i)
-  · filter_upwards [As_le_B] with i hi
-    exact Eventually.of_forall (fun x ↦ indicator_le_indicator_of_subset hi (by simp) x)
-  · rwa [← lintegral_indicator_one B_mble] at B_finmeas
-  · simpa only [Pi.one_def, tendsto_indicator_const_apply_iff_eventually] using h_lim
-
-/-- If `μ` is a finite measure and the indicators of measurable sets `Aᵢ` tend pointwise
-almost everywhere to the indicator of a measurable set `A`, then the measures `μ Aᵢ` tend to
-the measure `μ A`. -/
-lemma tendsto_measure_of_ae_tendsto_indicator_of_isFiniteMeasure
-    {μ : Measure α} [IsFiniteMeasure μ] (A_mble : MeasurableSet A)
-    (As_mble : ∀ i, MeasurableSet (As i)) (h_lim : ∀ᵐ x ∂μ, ∀ᶠ i in L, x ∈ As i ↔ x ∈ A) :
-    Tendsto (fun i ↦ μ (As i)) L (𝓝 (μ A)) :=
-  tendsto_measure_of_ae_tendsto_indicator L A_mble As_mble MeasurableSet.univ
-    (measure_ne_top μ univ) (Eventually.of_forall (fun i ↦ subset_univ (As i))) h_lim
-
-end TendstoIndicator -- section
-
-end MeasureTheory
-
-set_option linter.style.longFile 2200
-=======
-deprecated_module (since := "2025-04-13")
->>>>>>> 4517e8f8
+deprecated_module (since := "2025-04-13")