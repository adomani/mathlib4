--- conflicted
+++ resolved
@@ -29,11 +29,7 @@
 
 open Asymptotics MeasureTheory Set Filter
 
-<<<<<<< HEAD
-variable {α E F : Type*} [NormedAddCommGroup E] {f : α → E} {g : α → F} {a b : α} {l : Filter α}
-=======
 variable {α E F : Type*} [NormedAddCommGroup E] {f : α → E} {g : α → F} {a : α} {l : Filter α}
->>>>>>> d0df76bd
 
 namespace Asymptotics
 
