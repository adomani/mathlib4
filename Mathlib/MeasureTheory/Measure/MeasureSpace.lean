/-
Copyright (c) 2017 Johannes Hölzl. All rights reserved.
Released under Apache 2.0 license as described in the file LICENSE.
Authors: Johannes Hölzl, Mario Carneiro
-/
import Mathlib.MeasureTheory.Measure.NullMeasurable
import Mathlib.MeasureTheory.MeasurableSpace.Embedding
import Mathlib.MeasureTheory.OuterMeasure.BorelCantelli
import Mathlib.Topology.Algebra.Order.LiminfLimsup
import Mathlib.Order.Interval.Set.Monotone

/-!
# Measure spaces

The definition of a measure and a measure space are in `MeasureTheory.MeasureSpaceDef`, with
only a few basic properties. This file provides many more properties of these objects.
This separation allows the measurability tactic to import only the file `MeasureSpaceDef`, and to
be available in `MeasureSpace` (through `MeasurableSpace`).

Given a measurable space `α`, a measure on `α` is a function that sends measurable sets to the
extended nonnegative reals that satisfies the following conditions:
1. `μ ∅ = 0`;
2. `μ` is countably additive. This means that the measure of a countable union of pairwise disjoint
   sets is equal to the measure of the individual sets.

Every measure can be canonically extended to an outer measure, so that it assigns values to
all subsets, not just the measurable subsets. On the other hand, a measure that is countably
additive on measurable sets can be restricted to measurable sets to obtain a measure.
In this file a measure is defined to be an outer measure that is countably additive on
measurable sets, with the additional assumption that the outer measure is the canonical
extension of the restricted measure.

Measures on `α` form a complete lattice, and are closed under scalar multiplication with `ℝ≥0∞`.

Given a measure, the null sets are the sets where `μ s = 0`, where `μ` denotes the corresponding
outer measure (so `s` might not be measurable). We can then define the completion of `μ` as the
measure on the least `σ`-algebra that also contains all null sets, by defining the measure to be `0`
on the null sets.

## Main statements

* `completion` is the completion of a measure to all null measurable sets.
* `Measure.ofMeasurable` and `OuterMeasure.toMeasure` are two important ways to define a measure.

## Implementation notes

Given `μ : Measure α`, `μ s` is the value of the *outer measure* applied to `s`.
This conveniently allows us to apply the measure to sets without proving that they are measurable.
We get countable subadditivity for all sets, but only countable additivity for measurable sets.

You often don't want to define a measure via its constructor.
Two ways that are sometimes more convenient:
* `Measure.ofMeasurable` is a way to define a measure by only giving its value on measurable sets
  and proving the properties (1) and (2) mentioned above.
* `OuterMeasure.toMeasure` is a way of obtaining a measure from an outer measure by showing that
  all measurable sets in the measurable space are Carathéodory measurable.

To prove that two measures are equal, there are multiple options:
* `ext`: two measures are equal if they are equal on all measurable sets.
* `ext_of_generateFrom_of_iUnion`: two measures are equal if they are equal on a π-system generating
  the measurable sets, if the π-system contains a spanning increasing sequence of sets where the
  measures take finite value (in particular the measures are σ-finite). This is a special case of
  the more general `ext_of_generateFrom_of_cover`
* `ext_of_generate_finite`: two finite measures are equal if they are equal on a π-system
  generating the measurable sets. This is a special case of `ext_of_generateFrom_of_iUnion` using
  `C ∪ {univ}`, but is easier to work with.

A `MeasureSpace` is a class that is a measurable space with a canonical measure.
The measure is denoted `volume`.

## References

* <https://en.wikipedia.org/wiki/Measure_(mathematics)>
* <https://en.wikipedia.org/wiki/Complete_measure>
* <https://en.wikipedia.org/wiki/Almost_everywhere>

## Tags

measure, almost everywhere, measure space, completion, null set, null measurable set
-/

noncomputable section

open Set

open Filter hiding map

open Function MeasurableSpace Topology Filter ENNReal NNReal Interval MeasureTheory
open scoped symmDiff

variable {α β γ δ ι R R' : Type*}

namespace MeasureTheory

section

variable {m : MeasurableSpace α} {μ μ₁ μ₂ : Measure α} {s s₁ s₂ t : Set α}

instance ae_isMeasurablyGenerated : IsMeasurablyGenerated (ae μ) :=
  ⟨fun _s hs =>
    let ⟨t, hst, htm, htμ⟩ := exists_measurable_superset_of_null hs
    ⟨tᶜ, compl_mem_ae_iff.2 htμ, htm.compl, compl_subset_comm.1 hst⟩⟩

/-- See also `MeasureTheory.ae_restrict_uIoc_iff`. -/
theorem ae_uIoc_iff [LinearOrder α] {a b : α} {P : α → Prop} :
    (∀ᵐ x ∂μ, x ∈ Ι a b → P x) ↔ (∀ᵐ x ∂μ, x ∈ Ioc a b → P x) ∧ ∀ᵐ x ∂μ, x ∈ Ioc b a → P x := by
  simp only [uIoc_eq_union, mem_union, or_imp, eventually_and]

theorem measure_union (hd : Disjoint s₁ s₂) (h : MeasurableSet s₂) : μ (s₁ ∪ s₂) = μ s₁ + μ s₂ :=
  measure_union₀ h.nullMeasurableSet hd.aedisjoint

theorem measure_union' (hd : Disjoint s₁ s₂) (h : MeasurableSet s₁) : μ (s₁ ∪ s₂) = μ s₁ + μ s₂ :=
  measure_union₀' h.nullMeasurableSet hd.aedisjoint

theorem measure_inter_add_diff (s : Set α) (ht : MeasurableSet t) : μ (s ∩ t) + μ (s \ t) = μ s :=
  measure_inter_add_diff₀ _ ht.nullMeasurableSet

theorem measure_diff_add_inter (s : Set α) (ht : MeasurableSet t) : μ (s \ t) + μ (s ∩ t) = μ s :=
  (add_comm _ _).trans (measure_inter_add_diff s ht)

theorem measure_union_add_inter (s : Set α) (ht : MeasurableSet t) :
    μ (s ∪ t) + μ (s ∩ t) = μ s + μ t := by
  rw [← measure_inter_add_diff (s ∪ t) ht, Set.union_inter_cancel_right, union_diff_right, ←
    measure_inter_add_diff s ht]
  ac_rfl

theorem measure_union_add_inter' (hs : MeasurableSet s) (t : Set α) :
    μ (s ∪ t) + μ (s ∩ t) = μ s + μ t := by
  rw [union_comm, inter_comm, measure_union_add_inter t hs, add_comm]

lemma measure_symmDiff_eq (hs : NullMeasurableSet s μ) (ht : NullMeasurableSet t μ) :
    μ (s ∆ t) = μ (s \ t) + μ (t \ s) := by
  simpa only [symmDiff_def, sup_eq_union]
    using measure_union₀ (ht.diff hs) disjoint_sdiff_sdiff.aedisjoint

lemma measure_symmDiff_le (s t u : Set α) :
    μ (s ∆ u) ≤ μ (s ∆ t) + μ (t ∆ u) :=
  le_trans (μ.mono <| symmDiff_triangle s t u) (measure_union_le (s ∆ t) (t ∆ u))

theorem measure_add_measure_compl (h : MeasurableSet s) : μ s + μ sᶜ = μ univ :=
  measure_add_measure_compl₀ h.nullMeasurableSet

theorem measure_biUnion₀ {s : Set β} {f : β → Set α} (hs : s.Countable)
    (hd : s.Pairwise (AEDisjoint μ on f)) (h : ∀ b ∈ s, NullMeasurableSet (f b) μ) :
    μ (⋃ b ∈ s, f b) = ∑' p : s, μ (f p) := by
  haveI := hs.toEncodable
  rw [biUnion_eq_iUnion]
  exact measure_iUnion₀ (hd.on_injective Subtype.coe_injective fun x => x.2) fun x => h x x.2

theorem measure_biUnion {s : Set β} {f : β → Set α} (hs : s.Countable) (hd : s.PairwiseDisjoint f)
    (h : ∀ b ∈ s, MeasurableSet (f b)) : μ (⋃ b ∈ s, f b) = ∑' p : s, μ (f p) :=
  measure_biUnion₀ hs hd.aedisjoint fun b hb => (h b hb).nullMeasurableSet

theorem measure_sUnion₀ {S : Set (Set α)} (hs : S.Countable) (hd : S.Pairwise (AEDisjoint μ))
    (h : ∀ s ∈ S, NullMeasurableSet s μ) : μ (⋃₀ S) = ∑' s : S, μ s := by
  rw [sUnion_eq_biUnion, measure_biUnion₀ hs hd h]

theorem measure_sUnion {S : Set (Set α)} (hs : S.Countable) (hd : S.Pairwise Disjoint)
    (h : ∀ s ∈ S, MeasurableSet s) : μ (⋃₀ S) = ∑' s : S, μ s := by
  rw [sUnion_eq_biUnion, measure_biUnion hs hd h]

theorem measure_biUnion_finset₀ {s : Finset ι} {f : ι → Set α}
    (hd : Set.Pairwise (↑s) (AEDisjoint μ on f)) (hm : ∀ b ∈ s, NullMeasurableSet (f b) μ) :
    μ (⋃ b ∈ s, f b) = ∑ p ∈ s, μ (f p) := by
  rw [← Finset.sum_attach, Finset.attach_eq_univ, ← tsum_fintype]
  exact measure_biUnion₀ s.countable_toSet hd hm

theorem measure_biUnion_finset {s : Finset ι} {f : ι → Set α} (hd : PairwiseDisjoint (↑s) f)
    (hm : ∀ b ∈ s, MeasurableSet (f b)) : μ (⋃ b ∈ s, f b) = ∑ p ∈ s, μ (f p) :=
  measure_biUnion_finset₀ hd.aedisjoint fun b hb => (hm b hb).nullMeasurableSet

/-- The measure of an a.e. disjoint union (even uncountable) of null-measurable sets is at least
the sum of the measures of the sets. -/
theorem tsum_meas_le_meas_iUnion_of_disjoint₀ {ι : Type*} [MeasurableSpace α] (μ : Measure α)
    {As : ι → Set α} (As_mble : ∀ i : ι, NullMeasurableSet (As i) μ)
    (As_disj : Pairwise (AEDisjoint μ on As)) : (∑' i, μ (As i)) ≤ μ (⋃ i, As i) := by
  rw [ENNReal.tsum_eq_iSup_sum, iSup_le_iff]
  intro s
  simp only [← measure_biUnion_finset₀ (fun _i _hi _j _hj hij => As_disj hij) fun i _ => As_mble i]
  gcongr
  exact iUnion_subset fun _ ↦ Subset.rfl

/-- The measure of a disjoint union (even uncountable) of measurable sets is at least the sum of
the measures of the sets. -/
theorem tsum_meas_le_meas_iUnion_of_disjoint {ι : Type*} [MeasurableSpace α] (μ : Measure α)
    {As : ι → Set α} (As_mble : ∀ i : ι, MeasurableSet (As i))
    (As_disj : Pairwise (Disjoint on As)) : (∑' i, μ (As i)) ≤ μ (⋃ i, As i) :=
  tsum_meas_le_meas_iUnion_of_disjoint₀ μ (fun i ↦ (As_mble i).nullMeasurableSet)
    (fun _ _ h ↦ Disjoint.aedisjoint (As_disj h))

/-- If `s` is a countable set, then the measure of its preimage can be found as the sum of measures
of the fibers `f ⁻¹' {y}`. -/
theorem tsum_measure_preimage_singleton {s : Set β} (hs : s.Countable) {f : α → β}
    (hf : ∀ y ∈ s, MeasurableSet (f ⁻¹' {y})) : (∑' b : s, μ (f ⁻¹' {↑b})) = μ (f ⁻¹' s) := by
  rw [← Set.biUnion_preimage_singleton, measure_biUnion hs (pairwiseDisjoint_fiber f s) hf]

lemma measure_preimage_eq_zero_iff_of_countable {s : Set β} {f : α → β} (hs : s.Countable) :
    μ (f ⁻¹' s) = 0 ↔ ∀ x ∈ s, μ (f ⁻¹' {x}) = 0 := by
  rw [← biUnion_preimage_singleton, measure_biUnion_null_iff hs]

/-- If `s` is a `Finset`, then the measure of its preimage can be found as the sum of measures
of the fibers `f ⁻¹' {y}`. -/
theorem sum_measure_preimage_singleton (s : Finset β) {f : α → β}
    (hf : ∀ y ∈ s, MeasurableSet (f ⁻¹' {y})) : (∑ b ∈ s, μ (f ⁻¹' {b})) = μ (f ⁻¹' ↑s) := by
  simp only [← measure_biUnion_finset (pairwiseDisjoint_fiber f s) hf,
    Finset.set_biUnion_preimage_singleton]

theorem measure_diff_null' (h : μ (s₁ ∩ s₂) = 0) : μ (s₁ \ s₂) = μ s₁ :=
  measure_congr <| diff_ae_eq_self.2 h

theorem measure_add_diff (hs : NullMeasurableSet s μ) (t : Set α) :
    μ s + μ (t \ s) = μ (s ∪ t) := by
  rw [← measure_union₀' hs disjoint_sdiff_right.aedisjoint, union_diff_self]

theorem measure_diff' (s : Set α) (hm : NullMeasurableSet t μ) (h_fin : μ t ≠ ∞) :
    μ (s \ t) = μ (s ∪ t) - μ t :=
  ENNReal.eq_sub_of_add_eq h_fin <| by rw [add_comm, measure_add_diff hm, union_comm]

theorem measure_diff (h : s₂ ⊆ s₁) (h₂ : NullMeasurableSet s₂ μ) (h_fin : μ s₂ ≠ ∞) :
    μ (s₁ \ s₂) = μ s₁ - μ s₂ := by rw [measure_diff' _ h₂ h_fin, union_eq_self_of_subset_right h]

theorem le_measure_diff : μ s₁ - μ s₂ ≤ μ (s₁ \ s₂) :=
  tsub_le_iff_left.2 <| (measure_le_inter_add_diff μ s₁ s₂).trans <| by
    gcongr; apply inter_subset_right

/-- If the measure of the symmetric difference of two sets is finite,
then one has infinite measure if and only if the other one does. -/
theorem measure_eq_top_iff_of_symmDiff (hμst : μ (s ∆ t) ≠ ∞) : μ s = ∞ ↔ μ t = ∞ := by
  suffices h : ∀ u v, μ (u ∆ v) ≠ ∞ → μ u = ∞ → μ v = ∞
    from ⟨h s t hμst, h t s (symmDiff_comm s t ▸ hμst)⟩
  intro u v hμuv hμu
  by_contra! hμv
  apply hμuv
  rw [Set.symmDiff_def, eq_top_iff]
  calc
    ∞ = μ u - μ v := (WithTop.sub_eq_top_iff.2 ⟨hμu, hμv⟩).symm
    _ ≤ μ (u \ v) := le_measure_diff
    _ ≤ μ (u \ v ∪ v \ u) := measure_mono subset_union_left

/-- If the measure of the symmetric difference of two sets is finite,
then one has finite measure if and only if the other one does. -/
theorem measure_ne_top_iff_of_symmDiff (hμst : μ (s ∆ t) ≠ ∞) : μ s ≠ ∞ ↔ μ t ≠ ∞ :=
    (measure_eq_top_iff_of_symmDiff hμst).ne

theorem measure_diff_lt_of_lt_add (hs : NullMeasurableSet s μ) (hst : s ⊆ t) (hs' : μ s ≠ ∞)
    {ε : ℝ≥0∞} (h : μ t < μ s + ε) : μ (t \ s) < ε := by
  rw [measure_diff hst hs hs']; rw [add_comm] at h
  exact ENNReal.sub_lt_of_lt_add (measure_mono hst) h

theorem measure_diff_le_iff_le_add (hs : NullMeasurableSet s μ) (hst : s ⊆ t) (hs' : μ s ≠ ∞)
    {ε : ℝ≥0∞} : μ (t \ s) ≤ ε ↔ μ t ≤ μ s + ε := by
  rw [measure_diff hst hs hs', tsub_le_iff_left]

theorem measure_eq_measure_of_null_diff {s t : Set α} (hst : s ⊆ t) (h_nulldiff : μ (t \ s) = 0) :
    μ s = μ t := measure_congr <|
      EventuallyLE.antisymm (HasSubset.Subset.eventuallyLE hst) (ae_le_set.mpr h_nulldiff)

theorem measure_eq_measure_of_between_null_diff {s₁ s₂ s₃ : Set α} (h12 : s₁ ⊆ s₂) (h23 : s₂ ⊆ s₃)
    (h_nulldiff : μ (s₃ \ s₁) = 0) : μ s₁ = μ s₂ ∧ μ s₂ = μ s₃ := by
  have le12 : μ s₁ ≤ μ s₂ := measure_mono h12
  have le23 : μ s₂ ≤ μ s₃ := measure_mono h23
  have key : μ s₃ ≤ μ s₁ :=
    calc
      μ s₃ = μ (s₃ \ s₁ ∪ s₁) := by rw [diff_union_of_subset (h12.trans h23)]
      _ ≤ μ (s₃ \ s₁) + μ s₁ := measure_union_le _ _
      _ = μ s₁ := by simp only [h_nulldiff, zero_add]
  exact ⟨le12.antisymm (le23.trans key), le23.antisymm (key.trans le12)⟩

theorem measure_eq_measure_smaller_of_between_null_diff {s₁ s₂ s₃ : Set α} (h12 : s₁ ⊆ s₂)
    (h23 : s₂ ⊆ s₃) (h_nulldiff : μ (s₃ \ s₁) = 0) : μ s₁ = μ s₂ :=
  (measure_eq_measure_of_between_null_diff h12 h23 h_nulldiff).1

theorem measure_eq_measure_larger_of_between_null_diff {s₁ s₂ s₃ : Set α} (h12 : s₁ ⊆ s₂)
    (h23 : s₂ ⊆ s₃) (h_nulldiff : μ (s₃ \ s₁) = 0) : μ s₂ = μ s₃ :=
  (measure_eq_measure_of_between_null_diff h12 h23 h_nulldiff).2

lemma measure_compl₀ (h : NullMeasurableSet s μ) (hs : μ s ≠ ∞) :
    μ sᶜ = μ Set.univ - μ s := by
  rw [← measure_add_measure_compl₀ h, ENNReal.add_sub_cancel_left hs]

theorem measure_compl (h₁ : MeasurableSet s) (h_fin : μ s ≠ ∞) : μ sᶜ = μ univ - μ s :=
  measure_compl₀ h₁.nullMeasurableSet h_fin

lemma measure_inter_conull' (ht : μ (s \ t) = 0) : μ (s ∩ t) = μ s := by
  rw [← diff_compl, measure_diff_null']; rwa [← diff_eq]

lemma measure_inter_conull (ht : μ tᶜ = 0) : μ (s ∩ t) = μ s := by
  rw [← diff_compl, measure_diff_null ht]

@[simp]
theorem union_ae_eq_left_iff_ae_subset : (s ∪ t : Set α) =ᵐ[μ] s ↔ t ≤ᵐ[μ] s := by
  rw [ae_le_set]
  refine
    ⟨fun h => by simpa only [union_diff_left] using (ae_eq_set.mp h).1, fun h =>
      eventuallyLE_antisymm_iff.mpr
        ⟨by rwa [ae_le_set, union_diff_left],
          HasSubset.Subset.eventuallyLE subset_union_left⟩⟩

@[simp]
theorem union_ae_eq_right_iff_ae_subset : (s ∪ t : Set α) =ᵐ[μ] t ↔ s ≤ᵐ[μ] t := by
  rw [union_comm, union_ae_eq_left_iff_ae_subset]

theorem ae_eq_of_ae_subset_of_measure_ge (h₁ : s ≤ᵐ[μ] t) (h₂ : μ t ≤ μ s)
    (hsm : NullMeasurableSet s μ) (ht : μ t ≠ ∞) : s =ᵐ[μ] t := by
  refine eventuallyLE_antisymm_iff.mpr ⟨h₁, ae_le_set.mpr ?_⟩
  replace h₂ : μ t = μ s := h₂.antisymm (measure_mono_ae h₁)
  replace ht : μ s ≠ ∞ := h₂ ▸ ht
  rw [measure_diff' t hsm ht, measure_congr (union_ae_eq_left_iff_ae_subset.mpr h₁), h₂, tsub_self]

/-- If `s ⊆ t`, `μ t ≤ μ s`, `μ t ≠ ∞`, and `s` is measurable, then `s =ᵐ[μ] t`. -/
theorem ae_eq_of_subset_of_measure_ge (h₁ : s ⊆ t) (h₂ : μ t ≤ μ s) (hsm : NullMeasurableSet s μ)
    (ht : μ t ≠ ∞) : s =ᵐ[μ] t :=
  ae_eq_of_ae_subset_of_measure_ge (HasSubset.Subset.eventuallyLE h₁) h₂ hsm ht

theorem measure_iUnion_congr_of_subset {ι : Sort*} [Countable ι] {s : ι → Set α} {t : ι → Set α}
    (hsub : ∀ i, s i ⊆ t i) (h_le : ∀ i, μ (t i) ≤ μ (s i)) : μ (⋃ i, s i) = μ (⋃ i, t i) := by
  refine le_antisymm (by gcongr; apply hsub) ?_
  rcases Classical.em (∃ i, μ (t i) = ∞) with (⟨i, hi⟩ | htop)
  · calc
      μ (⋃ i, t i) ≤ ∞ := le_top
      _ ≤ μ (s i) := hi ▸ h_le i
      _ ≤ μ (⋃ i, s i) := measure_mono <| subset_iUnion _ _
  push_neg at htop
  set M := toMeasurable μ
  have H : ∀ b, (M (t b) ∩ M (⋃ b, s b) : Set α) =ᵐ[μ] M (t b) := by
    refine fun b => ae_eq_of_subset_of_measure_ge inter_subset_left ?_ ?_ ?_
    · calc
        μ (M (t b)) = μ (t b) := measure_toMeasurable _
        _ ≤ μ (s b) := h_le b
        _ ≤ μ (M (t b) ∩ M (⋃ b, s b)) :=
          measure_mono <|
            subset_inter ((hsub b).trans <| subset_toMeasurable _ _)
              ((subset_iUnion _ _).trans <| subset_toMeasurable _ _)
    · measurability
    · rw [measure_toMeasurable]
      exact htop b
  calc
    μ (⋃ b, t b) ≤ μ (⋃ b, M (t b)) := measure_mono (iUnion_mono fun b => subset_toMeasurable _ _)
    _ = μ (⋃ b, M (t b) ∩ M (⋃ b, s b)) := measure_congr (EventuallyEq.countable_iUnion H).symm
    _ ≤ μ (M (⋃ b, s b)) := measure_mono (iUnion_subset fun b => inter_subset_right)
    _ = μ (⋃ b, s b) := measure_toMeasurable _

theorem measure_union_congr_of_subset {t₁ t₂ : Set α} (hs : s₁ ⊆ s₂) (hsμ : μ s₂ ≤ μ s₁)
    (ht : t₁ ⊆ t₂) (htμ : μ t₂ ≤ μ t₁) : μ (s₁ ∪ t₁) = μ (s₂ ∪ t₂) := by
  rw [union_eq_iUnion, union_eq_iUnion]
  exact measure_iUnion_congr_of_subset (Bool.forall_bool.2 ⟨ht, hs⟩) (Bool.forall_bool.2 ⟨htμ, hsμ⟩)

@[simp]
theorem measure_iUnion_toMeasurable {ι : Sort*} [Countable ι] (s : ι → Set α) :
    μ (⋃ i, toMeasurable μ (s i)) = μ (⋃ i, s i) :=
  Eq.symm <| measure_iUnion_congr_of_subset (fun _i => subset_toMeasurable _ _) fun _i ↦
    (measure_toMeasurable _).le

theorem measure_biUnion_toMeasurable {I : Set β} (hc : I.Countable) (s : β → Set α) :
    μ (⋃ b ∈ I, toMeasurable μ (s b)) = μ (⋃ b ∈ I, s b) := by
  haveI := hc.toEncodable
  simp only [biUnion_eq_iUnion, measure_iUnion_toMeasurable]

@[simp]
theorem measure_toMeasurable_union : μ (toMeasurable μ s ∪ t) = μ (s ∪ t) :=
  Eq.symm <|
    measure_union_congr_of_subset (subset_toMeasurable _ _) (measure_toMeasurable _).le Subset.rfl
      le_rfl

@[simp]
theorem measure_union_toMeasurable : μ (s ∪ toMeasurable μ t) = μ (s ∪ t) :=
  Eq.symm <|
    measure_union_congr_of_subset Subset.rfl le_rfl (subset_toMeasurable _ _)
      (measure_toMeasurable _).le

theorem sum_measure_le_measure_univ {s : Finset ι} {t : ι → Set α}
    (h : ∀ i ∈ s, NullMeasurableSet (t i) μ) (H : Set.Pairwise s (AEDisjoint μ on t)) :
    (∑ i ∈ s, μ (t i)) ≤ μ (univ : Set α) := by
  rw [← measure_biUnion_finset₀ H h]
  exact measure_mono (subset_univ _)

theorem tsum_measure_le_measure_univ {s : ι → Set α} (hs : ∀ i, NullMeasurableSet (s i) μ)
    (H : Pairwise (AEDisjoint μ on s)) : ∑' i, μ (s i) ≤ μ (univ : Set α) := by
  rw [ENNReal.tsum_eq_iSup_sum]
  exact iSup_le fun s =>
    sum_measure_le_measure_univ (fun i _hi => hs i) fun i _hi j _hj hij => H hij

/-- Pigeonhole principle for measure spaces: if `∑' i, μ (s i) > μ univ`, then
one of the intersections `s i ∩ s j` is not empty. -/
theorem exists_nonempty_inter_of_measure_univ_lt_tsum_measure {m : MeasurableSpace α}
    (μ : Measure α) {s : ι → Set α} (hs : ∀ i, NullMeasurableSet (s i) μ)
    (H : μ (univ : Set α) < ∑' i, μ (s i)) : ∃ i j, i ≠ j ∧ (s i ∩ s j).Nonempty := by
  contrapose! H
  apply tsum_measure_le_measure_univ hs
  intro i j hij
  exact (disjoint_iff_inter_eq_empty.mpr (H i j hij)).aedisjoint

/-- Pigeonhole principle for measure spaces: if `s` is a `Finset` and
`∑ i ∈ s, μ (t i) > μ univ`, then one of the intersections `t i ∩ t j` is not empty. -/
theorem exists_nonempty_inter_of_measure_univ_lt_sum_measure {m : MeasurableSpace α} (μ : Measure α)
    {s : Finset ι} {t : ι → Set α} (h : ∀ i ∈ s, NullMeasurableSet (t i) μ)
    (H : μ (univ : Set α) < ∑ i ∈ s, μ (t i)) :
    ∃ i ∈ s, ∃ j ∈ s, ∃ _h : i ≠ j, (t i ∩ t j).Nonempty := by
  contrapose! H
  apply sum_measure_le_measure_univ h
  intro i hi j hj hij
  exact (disjoint_iff_inter_eq_empty.mpr (H i hi j hj hij)).aedisjoint

/-- If two sets `s` and `t` are included in a set `u`, and `μ s + μ t > μ u`,
then `s` intersects `t`. Version assuming that `t` is measurable. -/
theorem nonempty_inter_of_measure_lt_add {m : MeasurableSpace α} (μ : Measure α) {s t u : Set α}
    (ht : MeasurableSet t) (h's : s ⊆ u) (h't : t ⊆ u) (h : μ u < μ s + μ t) :
    (s ∩ t).Nonempty := by
  rw [← Set.not_disjoint_iff_nonempty_inter]
  contrapose! h
  calc
    μ s + μ t = μ (s ∪ t) := (measure_union h ht).symm
    _ ≤ μ u := measure_mono (union_subset h's h't)

/-- If two sets `s` and `t` are included in a set `u`, and `μ s + μ t > μ u`,
then `s` intersects `t`. Version assuming that `s` is measurable. -/
theorem nonempty_inter_of_measure_lt_add' {m : MeasurableSpace α} (μ : Measure α) {s t u : Set α}
    (hs : MeasurableSet s) (h's : s ⊆ u) (h't : t ⊆ u) (h : μ u < μ s + μ t) :
    (s ∩ t).Nonempty := by
  rw [add_comm] at h
  rw [inter_comm]
  exact nonempty_inter_of_measure_lt_add μ hs h't h's h

/-- Continuity from below:
the measure of the union of a directed sequence of (not necessarily measurable) sets
is the supremum of the measures. -/
theorem _root_.Directed.measure_iUnion [Countable ι] {s : ι → Set α} (hd : Directed (· ⊆ ·) s) :
    μ (⋃ i, s i) = ⨆ i, μ (s i) := by
  -- WLOG, `ι = ℕ`
  rcases Countable.exists_injective_nat ι with ⟨e, he⟩
  generalize ht : Function.extend e s ⊥ = t
  replace hd : Directed (· ⊆ ·) t := ht ▸ hd.extend_bot he
  suffices μ (⋃ n, t n) = ⨆ n, μ (t n) by
    simp only [← ht, Function.apply_extend μ, ← iSup_eq_iUnion, iSup_extend_bot he,
      Function.comp_def, Pi.bot_apply, bot_eq_empty, measure_empty] at this
    exact this.trans (iSup_extend_bot he _)
  clear! ι
  -- The `≥` inequality is trivial
  refine le_antisymm ?_ (iSup_le fun i ↦ measure_mono <| subset_iUnion _ _)
  -- Choose `T n ⊇ t n` of the same measure, put `Td n = disjointed T`
  set T : ℕ → Set α := fun n => toMeasurable μ (t n)
  set Td : ℕ → Set α := disjointed T
  have hm : ∀ n, MeasurableSet (Td n) := .disjointed fun n ↦ measurableSet_toMeasurable _ _
  calc
    μ (⋃ n, t n) = μ (⋃ n, Td n) := by rw [iUnion_disjointed, measure_iUnion_toMeasurable]
    _ ≤ ∑' n, μ (Td n) := measure_iUnion_le _
    _ = ⨆ I : Finset ℕ, ∑ n ∈ I, μ (Td n) := ENNReal.tsum_eq_iSup_sum
    _ ≤ ⨆ n, μ (t n) := iSup_le fun I => by
      rcases hd.finset_le I with ⟨N, hN⟩
      calc
        (∑ n ∈ I, μ (Td n)) = μ (⋃ n ∈ I, Td n) :=
          (measure_biUnion_finset ((disjoint_disjointed T).set_pairwise I) fun n _ => hm n).symm
        _ ≤ μ (⋃ n ∈ I, T n) := measure_mono (iUnion₂_mono fun n _hn => disjointed_subset _ _)
        _ = μ (⋃ n ∈ I, t n) := measure_biUnion_toMeasurable I.countable_toSet _
        _ ≤ μ (t N) := measure_mono (iUnion₂_subset hN)
        _ ≤ ⨆ n, μ (t n) := le_iSup (μ ∘ t) N

@[deprecated (since := "2024-09-01")] alias measure_iUnion_eq_iSup := Directed.measure_iUnion

/-- Continuity from below:
the measure of the union of a monotone family of sets is equal to the supremum of their measures.
The theorem assumes that the `atTop` filter on the index set is countably generated,
so it works for a family indexed by a countable type, as well as `ℝ`.  -/
theorem _root_.Monotone.measure_iUnion [Preorder ι] [IsDirected ι (· ≤ ·)]
    [(atTop : Filter ι).IsCountablyGenerated] {s : ι → Set α} (hs : Monotone s) :
    μ (⋃ i, s i) = ⨆ i, μ (s i) := by
  refine le_antisymm ?_ (iSup_le fun i ↦ measure_mono <| subset_iUnion _ _)
  cases isEmpty_or_nonempty ι with
  | inl _ => simp
  | inr _ =>
    rcases exists_seq_monotone_tendsto_atTop_atTop ι with ⟨x, hxm, hx⟩
    calc
      μ (⋃ i, s i) ≤ μ (⋃ n, s (x n)) := by
        refine measure_mono <| iUnion_mono' fun i ↦ ?_
        rcases (hx.eventually_ge_atTop i).exists with ⟨n, hn⟩
        exact ⟨n, hs hn⟩
      _ = ⨆ n, μ (s (x n)) := (hs.comp hxm).directed_le.measure_iUnion
      _ ≤ ⨆ i, μ (s i) := iSup_comp_le (μ ∘ s) x

theorem _root_.Antitone.measure_iUnion [Preorder ι] [IsDirected ι (· ≥ ·)]
    [(atBot : Filter ι).IsCountablyGenerated] {s : ι → Set α} (hs : Antitone s) :
    μ (⋃ i, s i) = ⨆ i, μ (s i) :=
  hs.dual_left.measure_iUnion

/-- Continuity from below: the measure of the union of a sequence of
(not necessarily measurable) sets is the supremum of the measures of the partial unions. -/
theorem measure_iUnion_eq_iSup_accumulate [Preorder ι] [IsDirected ι (· ≤ ·)]
    [(atTop : Filter ι).IsCountablyGenerated] {f : ι → Set α} :
    μ (⋃ i, f i) = ⨆ i, μ (Accumulate f i) := by
  rw [← iUnion_accumulate]
  exact monotone_accumulate.measure_iUnion

@[deprecated (since := "2024-09-01")]
alias measure_iUnion_eq_iSup' := measure_iUnion_eq_iSup_accumulate

theorem measure_biUnion_eq_iSup {s : ι → Set α} {t : Set ι} (ht : t.Countable)
    (hd : DirectedOn ((· ⊆ ·) on s) t) : μ (⋃ i ∈ t, s i) = ⨆ i ∈ t, μ (s i) := by
  haveI := ht.to_subtype
  rw [biUnion_eq_iUnion, hd.directed_val.measure_iUnion, ← iSup_subtype'']

/-- Continuity from above: the measure of the intersection of a decreasing sequence of measurable
sets is the infimum of the measures. -/
theorem measure_iInter_eq_iInf [Countable ι] {s : ι → Set α} (h : ∀ i, NullMeasurableSet (s i) μ)
    (hd : Directed (· ⊇ ·) s) (hfin : ∃ i, μ (s i) ≠ ∞) : μ (⋂ i, s i) = ⨅ i, μ (s i) := by
  rcases hfin with ⟨k, hk⟩
  have : ∀ t ⊆ s k, μ t ≠ ∞ := fun t ht => ne_top_of_le_ne_top hk (measure_mono ht)
  rw [← ENNReal.sub_sub_cancel hk (iInf_le _ k), ENNReal.sub_iInf, ←
    ENNReal.sub_sub_cancel hk (measure_mono (iInter_subset _ k)), ←
    measure_diff (iInter_subset _ k) (.iInter h) (this _ (iInter_subset _ k)),
    diff_iInter, Directed.measure_iUnion]
  · congr 1
    refine le_antisymm (iSup_mono' fun i => ?_) (iSup_mono fun i => le_measure_diff)
    rcases hd i k with ⟨j, hji, hjk⟩
    use j
    rw [← measure_diff hjk (h _) (this _ hjk)]
    gcongr
  · exact hd.mono_comp _ fun _ _ => diff_subset_diff_right

/-- Continuity from above: the measure of the intersection of a sequence of
measurable sets is the infimum of the measures of the partial intersections. -/
theorem measure_iInter_eq_iInf' {α ι : Type*} [MeasurableSpace α] {μ : Measure α}
    [Countable ι] [Preorder ι] [IsDirected ι (· ≤ ·)]
    {f : ι → Set α} (h : ∀ i, NullMeasurableSet (f i) μ) (hfin : ∃ i, μ (f i) ≠ ∞) :
    μ (⋂ i, f i) = ⨅ i, μ (⋂ j ≤ i, f j) := by
  let s := fun i ↦ ⋂ j ≤ i, f j
  have iInter_eq : ⋂ i, f i = ⋂ i, s i := by
    ext x; simp only [mem_iInter, s]; constructor
    · exact fun h _ j _ ↦ h j
    · intro h i
      rcases directed_of (· ≤ ·) i i with ⟨j, rij, -⟩
      exact h j i rij
  have ms (i) : NullMeasurableSet (s i) μ := .biInter (to_countable _) fun i _ ↦ h i
  have hd : Directed (· ⊇ ·) s := by
    intro i j
    rcases directed_of (· ≤ ·) i j with ⟨k, rik, rjk⟩
    exact ⟨k, biInter_subset_biInter_left fun j rji ↦ le_trans rji rik,
      biInter_subset_biInter_left fun i rij ↦ le_trans rij rjk⟩
  have hfin' : ∃ i, μ (s i) ≠ ∞ := by
    rcases hfin with ⟨i, hi⟩
    rcases directed_of (· ≤ ·) i i with ⟨j, rij, -⟩
    exact ⟨j, ne_top_of_le_ne_top hi <| measure_mono <| biInter_subset_of_mem rij⟩
  exact iInter_eq ▸ measure_iInter_eq_iInf ms hd hfin'

/-- Continuity from below: the measure of the union of an increasing sequence of (not necessarily
measurable) sets is the limit of the measures. -/
theorem tendsto_measure_iUnion_atTop [Preorder ι] [IsCountablyGenerated (atTop : Filter ι)]
    {s : ι → Set α} (hm : Monotone s) : Tendsto (μ ∘ s) atTop (𝓝 (μ (⋃ n, s n))) := by
  refine .of_neBot_imp fun h ↦ ?_
  have := (atTop_neBot_iff.1 h).2
  rw [hm.measure_iUnion]
  exact tendsto_atTop_iSup fun n m hnm => measure_mono <| hm hnm

@[deprecated (since := "2024-09-01")] alias tendsto_measure_iUnion := tendsto_measure_iUnion_atTop

theorem tendsto_measure_iUnion_atBot [Preorder ι] [IsCountablyGenerated (atBot : Filter ι)]
    {s : ι → Set α} (hm : Antitone s) : Tendsto (μ ∘ s) atBot (𝓝 (μ (⋃ n, s n))) :=
  tendsto_measure_iUnion_atTop (ι := ιᵒᵈ) hm.dual_left

/-- Continuity from below: the measure of the union of a sequence of (not necessarily measurable)
sets is the limit of the measures of the partial unions. -/
theorem tendsto_measure_iUnion_accumulate {α ι : Type*}
    [Preorder ι] [IsCountablyGenerated (atTop : Filter ι)]
    [MeasurableSpace α] {μ : Measure α} {f : ι → Set α} :
    Tendsto (fun i ↦ μ (Accumulate f i)) atTop (𝓝 (μ (⋃ i, f i))) := by
  refine .of_neBot_imp fun h ↦ ?_
  have := (atTop_neBot_iff.1 h).2
  rw [measure_iUnion_eq_iSup_accumulate]
  exact tendsto_atTop_iSup fun i j hij ↦ by gcongr

@[deprecated (since := "2024-09-01")]
alias tendsto_measure_iUnion' := tendsto_measure_iUnion_accumulate

/-- Continuity from above: the measure of the intersection of a decreasing sequence of measurable
sets is the limit of the measures. -/
theorem tendsto_measure_iInter [Countable ι] [Preorder ι] {s : ι → Set α}
    (hs : ∀ n, NullMeasurableSet (s n) μ) (hm : Antitone s) (hf : ∃ i, μ (s i) ≠ ∞) :
    Tendsto (μ ∘ s) atTop (𝓝 (μ (⋂ n, s n))) := by
  refine .of_neBot_imp fun h ↦ ?_
  have := (atTop_neBot_iff.1 h).2
  rw [measure_iInter_eq_iInf hs hm.directed_ge hf]
  exact tendsto_atTop_iInf fun n m hnm => measure_mono <| hm hnm

/-- Continuity from above: the measure of the intersection of a sequence of measurable
sets such that one has finite measure is the limit of the measures of the partial intersections. -/
theorem tendsto_measure_iInter' {α ι : Type*} [MeasurableSpace α] {μ : Measure α} [Countable ι]
    [Preorder ι] [IsDirected ι (· ≤ ·)] {f : ι → Set α} (hm : ∀ i, NullMeasurableSet (f i) μ)
    (hf : ∃ i, μ (f i) ≠ ∞) :
    Tendsto (fun i ↦ μ (⋂ j ∈ {j | j ≤ i}, f j)) atTop (𝓝 (μ (⋂ i, f i))) := by
  rw [measure_iInter_eq_iInf' hm hf]
  exact tendsto_atTop_iInf
    fun i j hij ↦ measure_mono <| biInter_subset_biInter_left fun k hki ↦ le_trans hki hij

/-- The measure of the intersection of a decreasing sequence of measurable
sets indexed by a linear order with first countable topology is the limit of the measures. -/
theorem tendsto_measure_biInter_gt {ι : Type*} [LinearOrder ι] [TopologicalSpace ι]
    [OrderTopology ι] [DenselyOrdered ι] [FirstCountableTopology ι] {s : ι → Set α}
    {a : ι} (hs : ∀ r > a, NullMeasurableSet (s r) μ) (hm : ∀ i j, a < i → i ≤ j → s i ⊆ s j)
    (hf : ∃ r > a, μ (s r) ≠ ∞) : Tendsto (μ ∘ s) (𝓝[Ioi a] a) (𝓝 (μ (⋂ r > a, s r))) := by
  refine tendsto_order.2 ⟨fun l hl => ?_, fun L hL => ?_⟩
  · filter_upwards [self_mem_nhdsWithin (s := Ioi a)] with r hr using hl.trans_le
        (measure_mono (biInter_subset_of_mem hr))
  obtain ⟨u, u_anti, u_pos, u_lim⟩ :
    ∃ u : ℕ → ι, StrictAnti u ∧ (∀ n : ℕ, a < u n) ∧ Tendsto u atTop (𝓝 a) := by
    rcases hf with ⟨r, ar, _⟩
    rcases exists_seq_strictAnti_tendsto' ar with ⟨w, w_anti, w_mem, w_lim⟩
    exact ⟨w, w_anti, fun n => (w_mem n).1, w_lim⟩
  have A : Tendsto (μ ∘ s ∘ u) atTop (𝓝 (μ (⋂ n, s (u n)))) := by
    refine tendsto_measure_iInter (fun n => hs _ (u_pos n)) ?_ ?_
    · intro m n hmn
      exact hm _ _ (u_pos n) (u_anti.antitone hmn)
    · rcases hf with ⟨r, rpos, hr⟩
      obtain ⟨n, hn⟩ : ∃ n : ℕ, u n < r := ((tendsto_order.1 u_lim).2 r rpos).exists
      refine ⟨n, ne_of_lt (lt_of_le_of_lt ?_ hr.lt_top)⟩
      exact measure_mono (hm _ _ (u_pos n) hn.le)
  have B : ⋂ n, s (u n) = ⋂ r > a, s r := by
    apply Subset.antisymm
    · simp only [subset_iInter_iff, gt_iff_lt]
      intro r rpos
      obtain ⟨n, hn⟩ : ∃ n, u n < r := ((tendsto_order.1 u_lim).2 _ rpos).exists
      exact Subset.trans (iInter_subset _ n) (hm (u n) r (u_pos n) hn.le)
    · simp only [subset_iInter_iff, gt_iff_lt]
      intro n
      apply biInter_subset_of_mem
      exact u_pos n
  rw [B] at A
  obtain ⟨n, hn⟩ : ∃ n, μ (s (u n)) < L := ((tendsto_order.1 A).2 _ hL).exists
  have : Ioc a (u n) ∈ 𝓝[>] a := Ioc_mem_nhdsWithin_Ioi ⟨le_rfl, u_pos n⟩
  filter_upwards [this] with r hr using lt_of_le_of_lt (measure_mono (hm _ _ hr.1 hr.2)) hn

theorem measure_if {x : β} {t : Set β} {s : Set α} [Decidable (x ∈ t)] :
    μ (if x ∈ t then s else ∅) = indicator t (fun _ => μ s) x := by split_ifs with h <;> simp [h]

end

section OuterMeasure

variable [ms : MeasurableSpace α] {s t : Set α}

/-- Obtain a measure by giving an outer measure where all sets in the σ-algebra are
  Carathéodory measurable. -/
def OuterMeasure.toMeasure (m : OuterMeasure α) (h : ms ≤ m.caratheodory) : Measure α :=
  Measure.ofMeasurable (fun s _ => m s) m.empty fun _f hf hd =>
    m.iUnion_eq_of_caratheodory (fun i => h _ (hf i)) hd

theorem le_toOuterMeasure_caratheodory (μ : Measure α) : ms ≤ μ.toOuterMeasure.caratheodory :=
  fun _s hs _t => (measure_inter_add_diff _ hs).symm

@[simp]
theorem toMeasure_toOuterMeasure (m : OuterMeasure α) (h : ms ≤ m.caratheodory) :
    (m.toMeasure h).toOuterMeasure = m.trim :=
  rfl

@[simp]
theorem toMeasure_apply (m : OuterMeasure α) (h : ms ≤ m.caratheodory) {s : Set α}
    (hs : MeasurableSet s) : m.toMeasure h s = m s :=
  m.trim_eq hs

theorem le_toMeasure_apply (m : OuterMeasure α) (h : ms ≤ m.caratheodory) (s : Set α) :
    m s ≤ m.toMeasure h s :=
  m.le_trim s

theorem toMeasure_apply₀ (m : OuterMeasure α) (h : ms ≤ m.caratheodory) {s : Set α}
    (hs : NullMeasurableSet s (m.toMeasure h)) : m.toMeasure h s = m s := by
  refine le_antisymm ?_ (le_toMeasure_apply _ _ _)
  rcases hs.exists_measurable_subset_ae_eq with ⟨t, hts, htm, heq⟩
  calc
    m.toMeasure h s = m.toMeasure h t := measure_congr heq.symm
    _ = m t := toMeasure_apply m h htm
    _ ≤ m s := m.mono hts

@[simp]
theorem toOuterMeasure_toMeasure {μ : Measure α} :
    μ.toOuterMeasure.toMeasure (le_toOuterMeasure_caratheodory _) = μ :=
  Measure.ext fun _s => μ.toOuterMeasure.trim_eq

@[simp]
theorem boundedBy_measure (μ : Measure α) : OuterMeasure.boundedBy μ = μ.toOuterMeasure :=
  μ.toOuterMeasure.boundedBy_eq_self

end OuterMeasure

section

/- Porting note: These variables are wrapped by an anonymous section because they interrupt
synthesizing instances in `MeasureSpace` section. -/

variable {m0 : MeasurableSpace α} [MeasurableSpace β] [MeasurableSpace γ]
variable {μ μ₁ μ₂ μ₃ ν ν' ν₁ ν₂ : Measure α} {s s' t : Set α}
namespace Measure

/-- If `u` is a superset of `t` with the same (finite) measure (both sets possibly non-measurable),
then for any measurable set `s` one also has `μ (t ∩ s) = μ (u ∩ s)`. -/
theorem measure_inter_eq_of_measure_eq {s t u : Set α} (hs : MeasurableSet s) (h : μ t = μ u)
    (htu : t ⊆ u) (ht_ne_top : μ t ≠ ∞) : μ (t ∩ s) = μ (u ∩ s) := by
  rw [h] at ht_ne_top
  refine le_antisymm (by gcongr) ?_
  have A : μ (u ∩ s) + μ (u \ s) ≤ μ (t ∩ s) + μ (u \ s) :=
    calc
      μ (u ∩ s) + μ (u \ s) = μ u := measure_inter_add_diff _ hs
      _ = μ t := h.symm
      _ = μ (t ∩ s) + μ (t \ s) := (measure_inter_add_diff _ hs).symm
      _ ≤ μ (t ∩ s) + μ (u \ s) := by gcongr
  have B : μ (u \ s) ≠ ∞ := (lt_of_le_of_lt (measure_mono diff_subset) ht_ne_top.lt_top).ne
  exact ENNReal.le_of_add_le_add_right B A

/-- The measurable superset `toMeasurable μ t` of `t` (which has the same measure as `t`)
satisfies, for any measurable set `s`, the equality `μ (toMeasurable μ t ∩ s) = μ (u ∩ s)`.
Here, we require that the measure of `t` is finite. The conclusion holds without this assumption
when the measure is s-finite (for example when it is σ-finite),
see `measure_toMeasurable_inter_of_sFinite`. -/
theorem measure_toMeasurable_inter {s t : Set α} (hs : MeasurableSet s) (ht : μ t ≠ ∞) :
    μ (toMeasurable μ t ∩ s) = μ (t ∩ s) :=
  (measure_inter_eq_of_measure_eq hs (measure_toMeasurable t).symm (subset_toMeasurable μ t)
      ht).symm

/-! ### The `ℝ≥0∞`-module of measures -/

instance instZero [MeasurableSpace α] : Zero (Measure α) :=
  ⟨{  toOuterMeasure := 0
      m_iUnion := fun _f _hf _hd => tsum_zero.symm
      trim_le := OuterMeasure.trim_zero.le }⟩

@[simp]
theorem zero_toOuterMeasure {_m : MeasurableSpace α} : (0 : Measure α).toOuterMeasure = 0 :=
  rfl

@[simp, norm_cast]
theorem coe_zero {_m : MeasurableSpace α} : ⇑(0 : Measure α) = 0 :=
  rfl

@[simp] lemma _root_.MeasureTheory.OuterMeasure.toMeasure_zero
    [ms : MeasurableSpace α] (h : ms ≤ (0 : OuterMeasure α).caratheodory) :
    (0 : OuterMeasure α).toMeasure h = 0 := by
  ext s hs
  simp [hs]

@[nontriviality]
lemma apply_eq_zero_of_isEmpty [IsEmpty α] {_ : MeasurableSpace α} (μ : Measure α) (s : Set α) :
    μ s = 0 := by
  rw [eq_empty_of_isEmpty s, measure_empty]

instance instSubsingleton [IsEmpty α] {m : MeasurableSpace α} : Subsingleton (Measure α) :=
  ⟨fun μ ν => by ext1 s _; rw [apply_eq_zero_of_isEmpty, apply_eq_zero_of_isEmpty]⟩

theorem eq_zero_of_isEmpty [IsEmpty α] {_m : MeasurableSpace α} (μ : Measure α) : μ = 0 :=
  Subsingleton.elim μ 0

instance instInhabited [MeasurableSpace α] : Inhabited (Measure α) :=
  ⟨0⟩

instance instAdd [MeasurableSpace α] : Add (Measure α) :=
  ⟨fun μ₁ μ₂ =>
    { toOuterMeasure := μ₁.toOuterMeasure + μ₂.toOuterMeasure
      m_iUnion := fun s hs hd =>
        show μ₁ (⋃ i, s i) + μ₂ (⋃ i, s i) = ∑' i, (μ₁ (s i) + μ₂ (s i)) by
          rw [ENNReal.tsum_add, measure_iUnion hd hs, measure_iUnion hd hs]
      trim_le := by rw [OuterMeasure.trim_add, μ₁.trimmed, μ₂.trimmed] }⟩

@[simp]
theorem add_toOuterMeasure {_m : MeasurableSpace α} (μ₁ μ₂ : Measure α) :
    (μ₁ + μ₂).toOuterMeasure = μ₁.toOuterMeasure + μ₂.toOuterMeasure :=
  rfl

@[simp, norm_cast]
theorem coe_add {_m : MeasurableSpace α} (μ₁ μ₂ : Measure α) : ⇑(μ₁ + μ₂) = μ₁ + μ₂ :=
  rfl

theorem add_apply {_m : MeasurableSpace α} (μ₁ μ₂ : Measure α) (s : Set α) :
    (μ₁ + μ₂) s = μ₁ s + μ₂ s :=
  rfl

section SMul

variable [SMul R ℝ≥0∞] [IsScalarTower R ℝ≥0∞ ℝ≥0∞]
variable [SMul R' ℝ≥0∞] [IsScalarTower R' ℝ≥0∞ ℝ≥0∞]

instance instSMul [MeasurableSpace α] : SMul R (Measure α) :=
  ⟨fun c μ =>
    { toOuterMeasure := c • μ.toOuterMeasure
      m_iUnion := fun s hs hd => by
        simp only [OuterMeasure.smul_apply, coe_toOuterMeasure, ENNReal.tsum_const_smul,
          measure_iUnion hd hs]
      trim_le := by rw [OuterMeasure.trim_smul, μ.trimmed] }⟩

@[simp]
theorem smul_toOuterMeasure {_m : MeasurableSpace α} (c : R) (μ : Measure α) :
    (c • μ).toOuterMeasure = c • μ.toOuterMeasure :=
  rfl

@[simp, norm_cast]
theorem coe_smul {_m : MeasurableSpace α} (c : R) (μ : Measure α) : ⇑(c • μ) = c • ⇑μ :=
  rfl

@[simp]
theorem smul_apply {_m : MeasurableSpace α} (c : R) (μ : Measure α) (s : Set α) :
    (c • μ) s = c • μ s :=
  rfl

instance instSMulCommClass [SMulCommClass R R' ℝ≥0∞] [MeasurableSpace α] :
    SMulCommClass R R' (Measure α) :=
  ⟨fun _ _ _ => ext fun _ _ => smul_comm _ _ _⟩

instance instIsScalarTower [SMul R R'] [IsScalarTower R R' ℝ≥0∞] [MeasurableSpace α] :
    IsScalarTower R R' (Measure α) :=
  ⟨fun _ _ _ => ext fun _ _ => smul_assoc _ _ _⟩

instance instIsCentralScalar [SMul Rᵐᵒᵖ ℝ≥0∞] [IsCentralScalar R ℝ≥0∞] [MeasurableSpace α] :
    IsCentralScalar R (Measure α) :=
  ⟨fun _ _ => ext fun _ _ => op_smul_eq_smul _ _⟩

end SMul

instance instNoZeroSMulDivisors [Zero R] [SMulWithZero R ℝ≥0∞] [IsScalarTower R ℝ≥0∞ ℝ≥0∞]
    [NoZeroSMulDivisors R ℝ≥0∞] : NoZeroSMulDivisors R (Measure α) where
  eq_zero_or_eq_zero_of_smul_eq_zero h := by simpa [Ne, ext_iff', forall_or_left] using h

instance instMulAction [Monoid R] [MulAction R ℝ≥0∞] [IsScalarTower R ℝ≥0∞ ℝ≥0∞]
    [MeasurableSpace α] : MulAction R (Measure α) :=
  Injective.mulAction _ toOuterMeasure_injective smul_toOuterMeasure

instance instAddCommMonoid [MeasurableSpace α] : AddCommMonoid (Measure α) :=
  toOuterMeasure_injective.addCommMonoid toOuterMeasure zero_toOuterMeasure add_toOuterMeasure
    fun _ _ => smul_toOuterMeasure _ _

/-- Coercion to function as an additive monoid homomorphism. -/
def coeAddHom {_ : MeasurableSpace α} : Measure α →+ Set α → ℝ≥0∞ where
  toFun := (⇑)
  map_zero' := coe_zero
  map_add' := coe_add

@[simp]
theorem coe_finset_sum {_m : MeasurableSpace α} (I : Finset ι) (μ : ι → Measure α) :
    ⇑(∑ i ∈ I, μ i) = ∑ i ∈ I, ⇑(μ i) := map_sum coeAddHom μ I

theorem finset_sum_apply {m : MeasurableSpace α} (I : Finset ι) (μ : ι → Measure α) (s : Set α) :
    (∑ i ∈ I, μ i) s = ∑ i ∈ I, μ i s := by rw [coe_finset_sum, Finset.sum_apply]

instance instDistribMulAction [Monoid R] [DistribMulAction R ℝ≥0∞] [IsScalarTower R ℝ≥0∞ ℝ≥0∞]
    [MeasurableSpace α] : DistribMulAction R (Measure α) :=
  Injective.distribMulAction ⟨⟨toOuterMeasure, zero_toOuterMeasure⟩, add_toOuterMeasure⟩
    toOuterMeasure_injective smul_toOuterMeasure

instance instModule [Semiring R] [Module R ℝ≥0∞] [IsScalarTower R ℝ≥0∞ ℝ≥0∞] [MeasurableSpace α] :
    Module R (Measure α) :=
  Injective.module R ⟨⟨toOuterMeasure, zero_toOuterMeasure⟩, add_toOuterMeasure⟩
    toOuterMeasure_injective smul_toOuterMeasure

@[simp]
theorem coe_nnreal_smul_apply {_m : MeasurableSpace α} (c : ℝ≥0) (μ : Measure α) (s : Set α) :
    (c • μ) s = c * μ s :=
  rfl

@[simp]
theorem nnreal_smul_coe_apply {_m : MeasurableSpace α} (c : ℝ≥0) (μ : Measure α) (s : Set α) :
    c • μ s = c * μ s := by
  rfl

section SMulWithZero

variable {R : Type*} [Zero R] [SMulWithZero R ℝ≥0∞] [IsScalarTower R ℝ≥0∞ ℝ≥0∞]
  [NoZeroSMulDivisors R ℝ≥0∞] {c : R} {p : α → Prop}

lemma ae_smul_measure_iff (hc : c ≠ 0) {μ : Measure α} : (∀ᵐ x ∂c • μ, p x) ↔ ∀ᵐ x ∂μ, p x := by
  simp [ae_iff, hc]

@[simp] lemma ae_smul_measure_eq (hc : c ≠ 0) (μ : Measure α) : ae (c • μ) = ae μ := by
  ext; exact ae_smul_measure_iff hc

end SMulWithZero

theorem measure_eq_left_of_subset_of_measure_add_eq {s t : Set α} (h : (μ + ν) t ≠ ∞) (h' : s ⊆ t)
    (h'' : (μ + ν) s = (μ + ν) t) : μ s = μ t := by
  refine le_antisymm (measure_mono h') ?_
  have : μ t + ν t ≤ μ s + ν t :=
    calc
      μ t + ν t = μ s + ν s := h''.symm
      _ ≤ μ s + ν t := by gcongr
  apply ENNReal.le_of_add_le_add_right _ this
  exact ne_top_of_le_ne_top h (le_add_left le_rfl)

theorem measure_eq_right_of_subset_of_measure_add_eq {s t : Set α} (h : (μ + ν) t ≠ ∞) (h' : s ⊆ t)
    (h'' : (μ + ν) s = (μ + ν) t) : ν s = ν t := by
  rw [add_comm] at h'' h
  exact measure_eq_left_of_subset_of_measure_add_eq h h' h''

theorem measure_toMeasurable_add_inter_left {s t : Set α} (hs : MeasurableSet s)
    (ht : (μ + ν) t ≠ ∞) : μ (toMeasurable (μ + ν) t ∩ s) = μ (t ∩ s) := by
  refine (measure_inter_eq_of_measure_eq hs ?_ (subset_toMeasurable _ _) ?_).symm
  · refine
      measure_eq_left_of_subset_of_measure_add_eq ?_ (subset_toMeasurable _ _)
        (measure_toMeasurable t).symm
    rwa [measure_toMeasurable t]
  · simp only [not_or, add_eq_top, Pi.add_apply, Ne, coe_add] at ht
    exact ht.1

theorem measure_toMeasurable_add_inter_right {s t : Set α} (hs : MeasurableSet s)
    (ht : (μ + ν) t ≠ ∞) : ν (toMeasurable (μ + ν) t ∩ s) = ν (t ∩ s) := by
  rw [add_comm] at ht ⊢
  exact measure_toMeasurable_add_inter_left hs ht

/-! ### The complete lattice of measures -/


/-- Measures are partially ordered. -/
instance instPartialOrder [MeasurableSpace α] : PartialOrder (Measure α) where
  le m₁ m₂ := ∀ s, m₁ s ≤ m₂ s
  le_refl _ _ := le_rfl
  le_trans _ _ _ h₁ h₂ s := le_trans (h₁ s) (h₂ s)
  le_antisymm _ _ h₁ h₂ := ext fun s _ => le_antisymm (h₁ s) (h₂ s)

theorem toOuterMeasure_le : μ₁.toOuterMeasure ≤ μ₂.toOuterMeasure ↔ μ₁ ≤ μ₂ := .rfl

theorem le_iff : μ₁ ≤ μ₂ ↔ ∀ s, MeasurableSet s → μ₁ s ≤ μ₂ s := outerMeasure_le_iff

theorem le_intro (h : ∀ s, MeasurableSet s → s.Nonempty → μ₁ s ≤ μ₂ s) : μ₁ ≤ μ₂ :=
  le_iff.2 fun s hs ↦ s.eq_empty_or_nonempty.elim (by rintro rfl; simp) (h s hs)

theorem le_iff' : μ₁ ≤ μ₂ ↔ ∀ s, μ₁ s ≤ μ₂ s := .rfl

theorem lt_iff : μ < ν ↔ μ ≤ ν ∧ ∃ s, MeasurableSet s ∧ μ s < ν s :=
  lt_iff_le_not_le.trans <|
    and_congr Iff.rfl <| by simp only [le_iff, not_forall, not_le, exists_prop]

theorem lt_iff' : μ < ν ↔ μ ≤ ν ∧ ∃ s, μ s < ν s :=
  lt_iff_le_not_le.trans <| and_congr Iff.rfl <| by simp only [le_iff', not_forall, not_le]

instance covariantAddLE [MeasurableSpace α] :
    CovariantClass (Measure α) (Measure α) (· + ·) (· ≤ ·) :=
  ⟨fun _ν _μ₁ _μ₂ hμ s => add_le_add_left (hμ s) _⟩

protected theorem le_add_left (h : μ ≤ ν) : μ ≤ ν' + ν := fun s => le_add_left (h s)

protected theorem le_add_right (h : μ ≤ ν) : μ ≤ ν + ν' := fun s => le_add_right (h s)

section sInf

variable {m : Set (Measure α)}

theorem sInf_caratheodory (s : Set α) (hs : MeasurableSet s) :
    MeasurableSet[(sInf (toOuterMeasure '' m)).caratheodory] s := by
  rw [OuterMeasure.sInf_eq_boundedBy_sInfGen]
  refine OuterMeasure.boundedBy_caratheodory fun t => ?_
  simp only [OuterMeasure.sInfGen, le_iInf_iff, forall_mem_image, measure_eq_iInf t,
    coe_toOuterMeasure]
  intro μ hμ u htu _hu
  have hm : ∀ {s t}, s ⊆ t → OuterMeasure.sInfGen (toOuterMeasure '' m) s ≤ μ t := by
    intro s t hst
    rw [OuterMeasure.sInfGen_def, iInf_image]
    exact iInf₂_le_of_le μ hμ <| measure_mono hst
  rw [← measure_inter_add_diff u hs]
  exact add_le_add (hm <| inter_subset_inter_left _ htu) (hm <| diff_subset_diff_left htu)

instance [MeasurableSpace α] : InfSet (Measure α) :=
  ⟨fun m => (sInf (toOuterMeasure '' m)).toMeasure <| sInf_caratheodory⟩

theorem sInf_apply (hs : MeasurableSet s) : sInf m s = sInf (toOuterMeasure '' m) s :=
  toMeasure_apply _ _ hs

private theorem measure_sInf_le (h : μ ∈ m) : sInf m ≤ μ :=
  have : sInf (toOuterMeasure '' m) ≤ μ.toOuterMeasure := sInf_le (mem_image_of_mem _ h)
  le_iff.2 fun s hs => by rw [sInf_apply hs]; exact this s

private theorem measure_le_sInf (h : ∀ μ' ∈ m, μ ≤ μ') : μ ≤ sInf m :=
  have : μ.toOuterMeasure ≤ sInf (toOuterMeasure '' m) :=
    le_sInf <| forall_mem_image.2 fun _ hμ ↦ toOuterMeasure_le.2 <| h _ hμ
  le_iff.2 fun s hs => by rw [sInf_apply hs]; exact this s

instance instCompleteSemilatticeInf [MeasurableSpace α] : CompleteSemilatticeInf (Measure α) :=
  { (by infer_instance : PartialOrder (Measure α)),
    (by infer_instance : InfSet (Measure α)) with
    sInf_le := fun _s _a => measure_sInf_le
    le_sInf := fun _s _a => measure_le_sInf }

instance instCompleteLattice [MeasurableSpace α] : CompleteLattice (Measure α) :=
  { completeLatticeOfCompleteSemilatticeInf (Measure α) with
    top :=
      { toOuterMeasure := ⊤,
        m_iUnion := by
          intro f _ _
          refine (measure_iUnion_le _).antisymm ?_
          if hne : (⋃ i, f i).Nonempty then
            rw [OuterMeasure.top_apply hne]
            exact le_top
          else
            simp_all [Set.not_nonempty_iff_eq_empty]
        trim_le := le_top },
    le_top := fun _ => toOuterMeasure_le.mp le_top
    bot := 0
    bot_le := fun _a _s => bot_le }

end sInf

@[simp]
theorem _root_.MeasureTheory.OuterMeasure.toMeasure_top :
    (⊤ : OuterMeasure α).toMeasure (by rw [OuterMeasure.top_caratheodory]; exact le_top) =
      (⊤ : Measure α) :=
  toOuterMeasure_toMeasure (μ := ⊤)

@[simp]
theorem toOuterMeasure_top [MeasurableSpace α] :
    (⊤ : Measure α).toOuterMeasure = (⊤ : OuterMeasure α) :=
  rfl

<<<<<<< HEAD
instance : IsTopAbsorbing (Measure α) where
  top_add _ := top_unique <| Measure.le_add_right le_rfl
  add_top _ := top_unique <| Measure.le_add_left le_rfl

#align measure_theory.measure.top_add IsTopAbsorbing.top_add
#align measure_theory.measure.add_top IsTopAbsorbing.add_top
=======
@[simp]
theorem top_add : ⊤ + μ = ⊤ :=
  top_unique <| Measure.le_add_right le_rfl

@[simp]
theorem add_top : μ + ⊤ = ⊤ :=
  top_unique <| Measure.le_add_left le_rfl
>>>>>>> 9a958e83

protected theorem zero_le {_m0 : MeasurableSpace α} (μ : Measure α) : 0 ≤ μ :=
  bot_le

theorem nonpos_iff_eq_zero' : μ ≤ 0 ↔ μ = 0 :=
  μ.zero_le.le_iff_eq

@[simp]
theorem measure_univ_eq_zero : μ univ = 0 ↔ μ = 0 :=
  ⟨fun h => bot_unique fun s => (h ▸ measure_mono (subset_univ s) : μ s ≤ 0), fun h =>
    h.symm ▸ rfl⟩

theorem measure_univ_ne_zero : μ univ ≠ 0 ↔ μ ≠ 0 :=
  measure_univ_eq_zero.not

instance [NeZero μ] : NeZero (μ univ) := ⟨measure_univ_ne_zero.2 <| NeZero.ne μ⟩

@[simp]
theorem measure_univ_pos : 0 < μ univ ↔ μ ≠ 0 :=
  pos_iff_ne_zero.trans measure_univ_ne_zero

/-! ### Pushforward and pullback -/


/-- Lift a linear map between `OuterMeasure` spaces such that for each measure `μ` every measurable
set is caratheodory-measurable w.r.t. `f μ` to a linear map between `Measure` spaces. -/
def liftLinear {m0 : MeasurableSpace α} (f : OuterMeasure α →ₗ[ℝ≥0∞] OuterMeasure β)
    (hf : ∀ μ : Measure α, ‹_› ≤ (f μ.toOuterMeasure).caratheodory) :
    Measure α →ₗ[ℝ≥0∞] Measure β where
  toFun μ := (f μ.toOuterMeasure).toMeasure (hf μ)
  map_add' μ₁ μ₂ := ext fun s hs => by
    simp only [map_add, coe_add, Pi.add_apply, toMeasure_apply, add_toOuterMeasure,
      OuterMeasure.coe_add, hs]
  map_smul' c μ := ext fun s hs => by
    simp only [LinearMap.map_smulₛₗ, coe_smul, Pi.smul_apply,
      toMeasure_apply, smul_toOuterMeasure (R := ℝ≥0∞), OuterMeasure.coe_smul (R := ℝ≥0∞),
      smul_apply, hs]

lemma liftLinear_apply₀ {f : OuterMeasure α →ₗ[ℝ≥0∞] OuterMeasure β} (hf) {s : Set β}
    (hs : NullMeasurableSet s (liftLinear f hf μ)) : liftLinear f hf μ s = f μ.toOuterMeasure s :=
  toMeasure_apply₀ _ (hf μ) hs

@[simp]
theorem liftLinear_apply {f : OuterMeasure α →ₗ[ℝ≥0∞] OuterMeasure β} (hf) {s : Set β}
    (hs : MeasurableSet s) : liftLinear f hf μ s = f μ.toOuterMeasure s :=
  toMeasure_apply _ (hf μ) hs

theorem le_liftLinear_apply {f : OuterMeasure α →ₗ[ℝ≥0∞] OuterMeasure β} (hf) (s : Set β) :
    f μ.toOuterMeasure s ≤ liftLinear f hf μ s :=
  le_toMeasure_apply _ (hf μ) s

open Classical in
/-- The pushforward of a measure as a linear map. It is defined to be `0` if `f` is not
a measurable function. -/
def mapₗ [MeasurableSpace α] (f : α → β) : Measure α →ₗ[ℝ≥0∞] Measure β :=
  if hf : Measurable f then
    liftLinear (OuterMeasure.map f) fun μ _s hs t =>
      le_toOuterMeasure_caratheodory μ _ (hf hs) (f ⁻¹' t)
  else 0

theorem mapₗ_congr {f g : α → β} (hf : Measurable f) (hg : Measurable g) (h : f =ᵐ[μ] g) :
    mapₗ f μ = mapₗ g μ := by
  ext1 s hs
  simpa only [mapₗ, hf, hg, hs, dif_pos, liftLinear_apply, OuterMeasure.map_apply]
    using measure_congr (h.preimage s)

open Classical in
/-- The pushforward of a measure. It is defined to be `0` if `f` is not an almost everywhere
measurable function. -/
irreducible_def map [MeasurableSpace α] (f : α → β) (μ : Measure α) : Measure β :=
  if hf : AEMeasurable f μ then mapₗ (hf.mk f) μ else 0

theorem mapₗ_mk_apply_of_aemeasurable {f : α → β} (hf : AEMeasurable f μ) :
    mapₗ (hf.mk f) μ = map f μ := by simp [map, hf]

theorem mapₗ_apply_of_measurable {f : α → β} (hf : Measurable f) (μ : Measure α) :
    mapₗ f μ = map f μ := by
  simp only [← mapₗ_mk_apply_of_aemeasurable hf.aemeasurable]
  exact mapₗ_congr hf hf.aemeasurable.measurable_mk hf.aemeasurable.ae_eq_mk

@[simp]
theorem map_add (μ ν : Measure α) {f : α → β} (hf : Measurable f) :
    (μ + ν).map f = μ.map f + ν.map f := by simp [← mapₗ_apply_of_measurable hf]

@[simp]
theorem map_zero (f : α → β) : (0 : Measure α).map f = 0 := by
  by_cases hf : AEMeasurable f (0 : Measure α) <;> simp [map, hf]

@[simp]
theorem map_of_not_aemeasurable {f : α → β} {μ : Measure α} (hf : ¬AEMeasurable f μ) :
    μ.map f = 0 := by simp [map, hf]

theorem map_congr {f g : α → β} (h : f =ᵐ[μ] g) : Measure.map f μ = Measure.map g μ := by
  by_cases hf : AEMeasurable f μ
  · have hg : AEMeasurable g μ := hf.congr h
    simp only [← mapₗ_mk_apply_of_aemeasurable hf, ← mapₗ_mk_apply_of_aemeasurable hg]
    exact
      mapₗ_congr hf.measurable_mk hg.measurable_mk (hf.ae_eq_mk.symm.trans (h.trans hg.ae_eq_mk))
  · have hg : ¬AEMeasurable g μ := by simpa [← aemeasurable_congr h] using hf
    simp [map_of_not_aemeasurable, hf, hg]

@[simp]
protected theorem map_smul (c : ℝ≥0∞) (μ : Measure α) (f : α → β) :
    (c • μ).map f = c • μ.map f := by
  rcases eq_or_ne c 0 with (rfl | hc); · simp
  by_cases hf : AEMeasurable f μ
  · have hfc : AEMeasurable f (c • μ) :=
      ⟨hf.mk f, hf.measurable_mk, (ae_smul_measure_iff hc).2 hf.ae_eq_mk⟩
    simp only [← mapₗ_mk_apply_of_aemeasurable hf, ← mapₗ_mk_apply_of_aemeasurable hfc,
      LinearMap.map_smulₛₗ, RingHom.id_apply]
    congr 1
    apply mapₗ_congr hfc.measurable_mk hf.measurable_mk
    exact EventuallyEq.trans ((ae_smul_measure_iff hc).1 hfc.ae_eq_mk.symm) hf.ae_eq_mk
  · have hfc : ¬AEMeasurable f (c • μ) := by
      intro hfc
      exact hf ⟨hfc.mk f, hfc.measurable_mk, (ae_smul_measure_iff hc).1 hfc.ae_eq_mk⟩
    simp [map_of_not_aemeasurable hf, map_of_not_aemeasurable hfc]

@[simp]
protected theorem map_smul_nnreal (c : ℝ≥0) (μ : Measure α) (f : α → β) :
    (c • μ).map f = c • μ.map f :=
  μ.map_smul (c : ℝ≥0∞) f

variable {f : α → β}

lemma map_apply₀ {f : α → β} (hf : AEMeasurable f μ) {s : Set β}
    (hs : NullMeasurableSet s (map f μ)) : μ.map f s = μ (f ⁻¹' s) := by
  rw [map, dif_pos hf, mapₗ, dif_pos hf.measurable_mk] at hs ⊢
  rw [liftLinear_apply₀ _ hs, measure_congr (hf.ae_eq_mk.preimage s)]
  rfl

/-- We can evaluate the pushforward on measurable sets. For non-measurable sets, see
  `MeasureTheory.Measure.le_map_apply` and `MeasurableEquiv.map_apply`. -/
@[simp]
theorem map_apply_of_aemeasurable (hf : AEMeasurable f μ) {s : Set β} (hs : MeasurableSet s) :
    μ.map f s = μ (f ⁻¹' s) := map_apply₀ hf hs.nullMeasurableSet

@[simp]
theorem map_apply (hf : Measurable f) {s : Set β} (hs : MeasurableSet s) :
    μ.map f s = μ (f ⁻¹' s) :=
  map_apply_of_aemeasurable hf.aemeasurable hs

theorem map_toOuterMeasure (hf : AEMeasurable f μ) :
    (μ.map f).toOuterMeasure = (OuterMeasure.map f μ.toOuterMeasure).trim := by
  rw [← trimmed, OuterMeasure.trim_eq_trim_iff]
  intro s hs
  simp [hf, hs]

@[simp] lemma map_eq_zero_iff (hf : AEMeasurable f μ) : μ.map f = 0 ↔ μ = 0 := by
  simp_rw [← measure_univ_eq_zero, map_apply_of_aemeasurable hf .univ, preimage_univ]

@[simp] lemma mapₗ_eq_zero_iff (hf : Measurable f) : Measure.mapₗ f μ = 0 ↔ μ = 0 := by
  rw [mapₗ_apply_of_measurable hf, map_eq_zero_iff hf.aemeasurable]

/-- If `map f μ = μ`, then the measure of the preimage of any null measurable set `s`
is equal to the measure of `s`.
Note that this lemma does not assume (a.e.) measurability of `f`. -/
lemma measure_preimage_of_map_eq_self {f : α → α} (hf : map f μ = μ)
    {s : Set α} (hs : NullMeasurableSet s μ) : μ (f ⁻¹' s) = μ s := by
  if hfm : AEMeasurable f μ then
    rw [← map_apply₀ hfm, hf]
    rwa [hf]
  else
    rw [map_of_not_aemeasurable hfm] at hf
    simp [← hf]

lemma map_ne_zero_iff (hf : AEMeasurable f μ) : μ.map f ≠ 0 ↔ μ ≠ 0 := (map_eq_zero_iff hf).not
lemma mapₗ_ne_zero_iff (hf : Measurable f) : Measure.mapₗ f μ ≠ 0 ↔ μ ≠ 0 :=
  (mapₗ_eq_zero_iff hf).not

@[simp]
theorem map_id : map id μ = μ :=
  ext fun _ => map_apply measurable_id

@[simp]
theorem map_id' : map (fun x => x) μ = μ :=
  map_id

theorem map_map {g : β → γ} {f : α → β} (hg : Measurable g) (hf : Measurable f) :
    (μ.map f).map g = μ.map (g ∘ f) :=
  ext fun s hs => by simp [hf, hg, hs, hg hs, hg.comp hf, ← preimage_comp]

@[mono]
theorem map_mono {f : α → β} (h : μ ≤ ν) (hf : Measurable f) : μ.map f ≤ ν.map f :=
  le_iff.2 fun s hs ↦ by simp [hf.aemeasurable, hs, h _]

/-- Even if `s` is not measurable, we can bound `map f μ s` from below.
  See also `MeasurableEquiv.map_apply`. -/
theorem le_map_apply {f : α → β} (hf : AEMeasurable f μ) (s : Set β) : μ (f ⁻¹' s) ≤ μ.map f s :=
  calc
    μ (f ⁻¹' s) ≤ μ (f ⁻¹' toMeasurable (μ.map f) s) := by gcongr; apply subset_toMeasurable
    _ = μ.map f (toMeasurable (μ.map f) s) :=
      (map_apply_of_aemeasurable hf <| measurableSet_toMeasurable _ _).symm
    _ = μ.map f s := measure_toMeasurable _

theorem le_map_apply_image {f : α → β} (hf : AEMeasurable f μ) (s : Set α) :
    μ s ≤ μ.map f (f '' s) :=
  (measure_mono (subset_preimage_image f s)).trans (le_map_apply hf _)

/-- Even if `s` is not measurable, `map f μ s = 0` implies that `μ (f ⁻¹' s) = 0`. -/
theorem preimage_null_of_map_null {f : α → β} (hf : AEMeasurable f μ) {s : Set β}
    (hs : μ.map f s = 0) : μ (f ⁻¹' s) = 0 :=
  nonpos_iff_eq_zero.mp <| (le_map_apply hf s).trans_eq hs

theorem tendsto_ae_map {f : α → β} (hf : AEMeasurable f μ) : Tendsto f (ae μ) (ae (μ.map f)) :=
  fun _ hs => preimage_null_of_map_null hf hs

open Classical in
/-- Pullback of a `Measure` as a linear map. If `f` sends each measurable set to a measurable
set, then for each measurable set `s` we have `comapₗ f μ s = μ (f '' s)`.

Note that if `f` is not injective, this definition assigns `Set.univ` measure zero.

If the linearity is not needed, please use `comap` instead, which works for a larger class of
functions. `comapₗ` is an auxiliary definition and most lemmas deal with comap. -/
def comapₗ [MeasurableSpace α] (f : α → β) : Measure β →ₗ[ℝ≥0∞] Measure α :=
  if hf : Injective f ∧ ∀ s, MeasurableSet s → MeasurableSet (f '' s) then
    liftLinear (OuterMeasure.comap f) fun μ s hs t => by
      simp only [OuterMeasure.comap_apply, image_inter hf.1, image_diff hf.1]
      apply le_toOuterMeasure_caratheodory
      exact hf.2 s hs
  else 0

theorem comapₗ_apply {β} [MeasurableSpace α] {mβ : MeasurableSpace β} (f : α → β)
    (hfi : Injective f) (hf : ∀ s, MeasurableSet s → MeasurableSet (f '' s)) (μ : Measure β)
    (hs : MeasurableSet s) : comapₗ f μ s = μ (f '' s) := by
  rw [comapₗ, dif_pos, liftLinear_apply _ hs, OuterMeasure.comap_apply, coe_toOuterMeasure]
  exact ⟨hfi, hf⟩

open Classical in
/-- Pullback of a `Measure`. If `f` sends each measurable set to a null-measurable set,
then for each measurable set `s` we have `comap f μ s = μ (f '' s)`.

Note that if `f` is not injective, this definition assigns `Set.univ` measure zero. -/
def comap [MeasurableSpace α] (f : α → β) (μ : Measure β) : Measure α :=
  if hf : Injective f ∧ ∀ s, MeasurableSet s → NullMeasurableSet (f '' s) μ then
    (OuterMeasure.comap f μ.toOuterMeasure).toMeasure fun s hs t => by
      simp only [OuterMeasure.comap_apply, image_inter hf.1, image_diff hf.1]
      exact (measure_inter_add_diff₀ _ (hf.2 s hs)).symm
  else 0

theorem comap_apply₀ [MeasurableSpace α] (f : α → β) (μ : Measure β) (hfi : Injective f)
    (hf : ∀ s, MeasurableSet s → NullMeasurableSet (f '' s) μ)
    (hs : NullMeasurableSet s (comap f μ)) : comap f μ s = μ (f '' s) := by
  rw [comap, dif_pos (And.intro hfi hf)] at hs ⊢
  rw [toMeasure_apply₀ _ _ hs, OuterMeasure.comap_apply, coe_toOuterMeasure]

theorem le_comap_apply {β} [MeasurableSpace α] {mβ : MeasurableSpace β} (f : α → β) (μ : Measure β)
    (hfi : Injective f) (hf : ∀ s, MeasurableSet s → NullMeasurableSet (f '' s) μ) (s : Set α) :
    μ (f '' s) ≤ comap f μ s := by
  rw [comap, dif_pos (And.intro hfi hf)]
  exact le_toMeasure_apply _ _ _

theorem comap_apply {β} [MeasurableSpace α] {_mβ : MeasurableSpace β} (f : α → β)
    (hfi : Injective f) (hf : ∀ s, MeasurableSet s → MeasurableSet (f '' s)) (μ : Measure β)
    (hs : MeasurableSet s) : comap f μ s = μ (f '' s) :=
  comap_apply₀ f μ hfi (fun s hs => (hf s hs).nullMeasurableSet) hs.nullMeasurableSet

theorem comapₗ_eq_comap {β} [MeasurableSpace α] {_mβ : MeasurableSpace β} (f : α → β)
    (hfi : Injective f) (hf : ∀ s, MeasurableSet s → MeasurableSet (f '' s)) (μ : Measure β)
    (hs : MeasurableSet s) : comapₗ f μ s = comap f μ s :=
  (comapₗ_apply f hfi hf μ hs).trans (comap_apply f hfi hf μ hs).symm

theorem measure_image_eq_zero_of_comap_eq_zero {β} [MeasurableSpace α] {_mβ : MeasurableSpace β}
    (f : α → β) (μ : Measure β) (hfi : Injective f)
    (hf : ∀ s, MeasurableSet s → NullMeasurableSet (f '' s) μ) {s : Set α} (hs : comap f μ s = 0) :
    μ (f '' s) = 0 :=
  le_antisymm ((le_comap_apply f μ hfi hf s).trans hs.le) (zero_le _)

theorem ae_eq_image_of_ae_eq_comap {β} [MeasurableSpace α] {mβ : MeasurableSpace β} (f : α → β)
    (μ : Measure β) (hfi : Injective f) (hf : ∀ s, MeasurableSet s → NullMeasurableSet (f '' s) μ)
    {s t : Set α} (hst : s =ᵐ[comap f μ] t) : f '' s =ᵐ[μ] f '' t := by
  rw [EventuallyEq, ae_iff] at hst ⊢
  have h_eq_α : { a : α | ¬s a = t a } = s \ t ∪ t \ s := by
    ext1 x
    simp only [eq_iff_iff, mem_setOf_eq, mem_union, mem_diff]
    tauto
  have h_eq_β : { a : β | ¬(f '' s) a = (f '' t) a } = f '' s \ f '' t ∪ f '' t \ f '' s := by
    ext1 x
    simp only [eq_iff_iff, mem_setOf_eq, mem_union, mem_diff]
    tauto
  rw [← Set.image_diff hfi, ← Set.image_diff hfi, ← Set.image_union] at h_eq_β
  rw [h_eq_β]
  rw [h_eq_α] at hst
  exact measure_image_eq_zero_of_comap_eq_zero f μ hfi hf hst

theorem NullMeasurableSet.image {β} [MeasurableSpace α] {mβ : MeasurableSpace β} (f : α → β)
    (μ : Measure β) (hfi : Injective f) (hf : ∀ s, MeasurableSet s → NullMeasurableSet (f '' s) μ)
    {s : Set α} (hs : NullMeasurableSet s (μ.comap f)) : NullMeasurableSet (f '' s) μ := by
  refine ⟨toMeasurable μ (f '' toMeasurable (μ.comap f) s), measurableSet_toMeasurable _ _, ?_⟩
  refine EventuallyEq.trans ?_ (NullMeasurableSet.toMeasurable_ae_eq ?_).symm
  swap
  · exact hf _ (measurableSet_toMeasurable _ _)
  have h : toMeasurable (comap f μ) s =ᵐ[comap f μ] s :=
    NullMeasurableSet.toMeasurable_ae_eq hs
  exact ae_eq_image_of_ae_eq_comap f μ hfi hf h.symm

theorem comap_preimage {β} [MeasurableSpace α] {mβ : MeasurableSpace β} (f : α → β) (μ : Measure β)
    {s : Set β} (hf : Injective f) (hf' : Measurable f)
    (h : ∀ t, MeasurableSet t → NullMeasurableSet (f '' t) μ) (hs : MeasurableSet s) :
    μ.comap f (f ⁻¹' s) = μ (s ∩ range f) := by
  rw [comap_apply₀ _ _ hf h (hf' hs).nullMeasurableSet, image_preimage_eq_inter_range]

@[simp] lemma comap_zero : (0 : Measure β).comap f = 0 := by
  by_cases hf : Injective f ∧ ∀ s, MeasurableSet s → NullMeasurableSet (f '' s) (0 : Measure β)
  · simp [comap, hf]
  · simp [comap, hf]

section Sum
variable {f : ι → Measure α}

/-- Sum of an indexed family of measures. -/
noncomputable def sum (f : ι → Measure α) : Measure α :=
  (OuterMeasure.sum fun i => (f i).toOuterMeasure).toMeasure <|
    le_trans (le_iInf fun _ => le_toOuterMeasure_caratheodory _)
      (OuterMeasure.le_sum_caratheodory _)

theorem le_sum_apply (f : ι → Measure α) (s : Set α) : ∑' i, f i s ≤ sum f s :=
  le_toMeasure_apply _ _ _

@[simp]
theorem sum_apply (f : ι → Measure α) {s : Set α} (hs : MeasurableSet s) :
    sum f s = ∑' i, f i s :=
  toMeasure_apply _ _ hs

theorem sum_apply₀ (f : ι → Measure α) {s : Set α} (hs : NullMeasurableSet s (sum f)) :
    sum f s = ∑' i, f i s := by
  apply le_antisymm ?_ (le_sum_apply _ _)
  rcases hs.exists_measurable_subset_ae_eq with ⟨t, ts, t_meas, ht⟩
  calc
  sum f s = sum f t := measure_congr ht.symm
  _ = ∑' i, f i t := sum_apply _ t_meas
  _ ≤ ∑' i, f i s := ENNReal.tsum_le_tsum fun i ↦ measure_mono ts

/-! For the next theorem, the countability assumption is necessary. For a counterexample, consider
an uncountable space, with a distinguished point `x₀`, and the sigma-algebra made of countable sets
not containing `x₀`, and their complements. All points but `x₀` are measurable.
Consider the sum of the Dirac masses at points different from `x₀`, and `s = x₀`. For any Dirac mass
`δ_x`, we have `δ_x (x₀) = 0`, so `∑' x, δ_x (x₀) = 0`. On the other hand, the measure `sum δ_x`
gives mass one to each point different from `x₀`, so it gives infinite mass to any measurable set
containing `x₀` (as such a set is uncountable), and by outer regularity one get `sum δ_x {x₀} = ∞`.
-/
theorem sum_apply_of_countable [Countable ι] (f : ι → Measure α) (s : Set α) :
    sum f s = ∑' i, f i s := by
  apply le_antisymm ?_ (le_sum_apply _ _)
  rcases exists_measurable_superset_forall_eq f s with ⟨t, hst, htm, ht⟩
  calc
  sum f s ≤ sum f t := measure_mono hst
  _ = ∑' i, f i t := sum_apply _ htm
  _ = ∑' i, f i s := by simp [ht]

theorem le_sum (μ : ι → Measure α) (i : ι) : μ i ≤ sum μ :=
  le_iff.2 fun s hs ↦ by simpa only [sum_apply μ hs] using ENNReal.le_tsum i

@[simp]
theorem sum_apply_eq_zero [Countable ι] {μ : ι → Measure α} {s : Set α} :
    sum μ s = 0 ↔ ∀ i, μ i s = 0 := by
  simp [sum_apply_of_countable]

theorem sum_apply_eq_zero' {μ : ι → Measure α} {s : Set α} (hs : MeasurableSet s) :
    sum μ s = 0 ↔ ∀ i, μ i s = 0 := by simp [hs]

@[simp] lemma sum_eq_zero : sum f = 0 ↔ ∀ i, f i = 0 := by
  simp (config := { contextual := true }) [Measure.ext_iff, forall_swap (α := ι)]

@[simp]
lemma sum_zero : Measure.sum (fun (_ : ι) ↦ (0 : Measure α)) = 0 := by
  ext s hs
  simp [Measure.sum_apply _ hs]

theorem sum_sum {ι' : Type*} (μ : ι → ι' → Measure α) :
    (sum fun n => sum (μ n)) = sum (fun (p : ι × ι') ↦ μ p.1 p.2) := by
  ext1 s hs
  simp [sum_apply _ hs, ENNReal.tsum_prod']

theorem sum_comm {ι' : Type*} (μ : ι → ι' → Measure α) :
    (sum fun n => sum (μ n)) = sum fun m => sum fun n => μ n m := by
  ext1 s hs
  simp_rw [sum_apply _ hs]
  rw [ENNReal.tsum_comm]

theorem ae_sum_iff [Countable ι] {μ : ι → Measure α} {p : α → Prop} :
    (∀ᵐ x ∂sum μ, p x) ↔ ∀ i, ∀ᵐ x ∂μ i, p x :=
  sum_apply_eq_zero

theorem ae_sum_iff' {μ : ι → Measure α} {p : α → Prop} (h : MeasurableSet { x | p x }) :
    (∀ᵐ x ∂sum μ, p x) ↔ ∀ i, ∀ᵐ x ∂μ i, p x :=
  sum_apply_eq_zero' h.compl

@[simp]
theorem sum_fintype [Fintype ι] (μ : ι → Measure α) : sum μ = ∑ i, μ i := by
  ext1 s hs
  simp only [sum_apply, finset_sum_apply, hs, tsum_fintype]

theorem sum_coe_finset (s : Finset ι) (μ : ι → Measure α) :
    (sum fun i : s => μ i) = ∑ i ∈ s, μ i := by rw [sum_fintype, Finset.sum_coe_sort s μ]

@[simp]
theorem ae_sum_eq [Countable ι] (μ : ι → Measure α) : ae (sum μ) = ⨆ i, ae (μ i) :=
  Filter.ext fun _ => ae_sum_iff.trans mem_iSup.symm

theorem sum_bool (f : Bool → Measure α) : sum f = f true + f false := by
  rw [sum_fintype, Fintype.sum_bool]

theorem sum_cond (μ ν : Measure α) : (sum fun b => cond b μ ν) = μ + ν :=
  sum_bool _

@[simp]
theorem sum_of_isEmpty [IsEmpty ι] (μ : ι → Measure α) : sum μ = 0 := by
  rw [← measure_univ_eq_zero, sum_apply _ MeasurableSet.univ, tsum_empty]

@[deprecated (since := "2024-06-11")] alias sum_of_empty := sum_of_isEmpty

theorem sum_add_sum_compl (s : Set ι) (μ : ι → Measure α) :
    ((sum fun i : s => μ i) + sum fun i : ↥sᶜ => μ i) = sum μ := by
  ext1 t ht
  simp only [add_apply, sum_apply _ ht]
  exact tsum_add_tsum_compl (f := fun i => μ i t) ENNReal.summable ENNReal.summable

theorem sum_congr {μ ν : ℕ → Measure α} (h : ∀ n, μ n = ν n) : sum μ = sum ν :=
  congr_arg sum (funext h)

theorem sum_add_sum {ι : Type*} (μ ν : ι → Measure α) : sum μ + sum ν = sum fun n => μ n + ν n := by
  ext1 s hs
  simp only [add_apply, sum_apply _ hs, Pi.add_apply, coe_add,
    tsum_add ENNReal.summable ENNReal.summable]

@[simp] lemma sum_comp_equiv {ι ι' : Type*} (e : ι' ≃ ι) (m : ι → Measure α) :
    sum (m ∘ e) = sum m := by
  ext s hs
  simpa [hs, sum_apply] using e.tsum_eq (fun n ↦ m n s)

@[simp] lemma sum_extend_zero {ι ι' : Type*} {f : ι → ι'} (hf : Injective f) (m : ι → Measure α) :
    sum (Function.extend f m 0) = sum m := by
  ext s hs
  simp [*, Function.apply_extend (fun μ : Measure α ↦ μ s)]
end Sum

/-! ### Absolute continuity -/

/-- We say that `μ` is absolutely continuous with respect to `ν`, or that `μ` is dominated by `ν`,
  if `ν(A) = 0` implies that `μ(A) = 0`. -/
def AbsolutelyContinuous {_m0 : MeasurableSpace α} (μ ν : Measure α) : Prop :=
  ∀ ⦃s : Set α⦄, ν s = 0 → μ s = 0

@[inherit_doc MeasureTheory.Measure.AbsolutelyContinuous]
scoped[MeasureTheory] infixl:50 " ≪ " => MeasureTheory.Measure.AbsolutelyContinuous

theorem absolutelyContinuous_of_le (h : μ ≤ ν) : μ ≪ ν := fun s hs =>
  nonpos_iff_eq_zero.1 <| hs ▸ le_iff'.1 h s

alias _root_.LE.le.absolutelyContinuous := absolutelyContinuous_of_le

theorem absolutelyContinuous_of_eq (h : μ = ν) : μ ≪ ν :=
  h.le.absolutelyContinuous

alias _root_.Eq.absolutelyContinuous := absolutelyContinuous_of_eq

namespace AbsolutelyContinuous

theorem mk (h : ∀ ⦃s : Set α⦄, MeasurableSet s → ν s = 0 → μ s = 0) : μ ≪ ν := by
  intro s hs
  rcases exists_measurable_superset_of_null hs with ⟨t, h1t, h2t, h3t⟩
  exact measure_mono_null h1t (h h2t h3t)

@[refl]
protected theorem refl {_m0 : MeasurableSpace α} (μ : Measure α) : μ ≪ μ :=
  rfl.absolutelyContinuous

protected theorem rfl : μ ≪ μ := fun _s hs => hs

instance instIsRefl [MeasurableSpace α] : IsRefl (Measure α) (· ≪ ·) :=
  ⟨fun _ => AbsolutelyContinuous.rfl⟩

@[simp]
protected lemma zero (μ : Measure α) : 0 ≪ μ := fun _ _ ↦ by simp

@[trans]
protected theorem trans (h1 : μ₁ ≪ μ₂) (h2 : μ₂ ≪ μ₃) : μ₁ ≪ μ₃ := fun _s hs => h1 <| h2 hs

@[mono]
protected theorem map (h : μ ≪ ν) {f : α → β} (hf : Measurable f) : μ.map f ≪ ν.map f :=
  AbsolutelyContinuous.mk fun s hs => by simpa [hf, hs] using @h _

protected theorem smul [Monoid R] [DistribMulAction R ℝ≥0∞] [IsScalarTower R ℝ≥0∞ ℝ≥0∞]
    (h : μ ≪ ν) (c : R) : c • μ ≪ ν := fun s hνs => by
  simp only [h hνs, smul_eq_mul, smul_apply, smul_zero]

protected lemma add (h1 : μ₁ ≪ ν) (h2 : μ₂ ≪ ν') : μ₁ + μ₂ ≪ ν + ν' := by
  intro s hs
  simp only [coe_add, Pi.add_apply, add_eq_zero] at hs ⊢
  exact ⟨h1 hs.1, h2 hs.2⟩

lemma add_left_iff {μ₁ μ₂ ν : Measure α} :
    μ₁ + μ₂ ≪ ν ↔ μ₁ ≪ ν ∧ μ₂ ≪ ν := by
  refine ⟨fun h ↦ ?_, fun h ↦ (h.1.add h.2).trans ?_⟩
  · have : ∀ s, ν s = 0 → μ₁ s = 0 ∧ μ₂ s = 0 := by intro s hs0; simpa using h hs0
    exact ⟨fun s hs0 ↦ (this s hs0).1, fun s hs0 ↦ (this s hs0).2⟩
  · have : ν + ν = 2 • ν := by ext; simp [two_mul]
    rw [this]
    exact AbsolutelyContinuous.rfl.smul 2

lemma add_left {μ₁ μ₂ ν : Measure α} (h₁ : μ₁ ≪ ν) (h₂ : μ₂ ≪ ν) : μ₁ + μ₂ ≪ ν :=
  Measure.AbsolutelyContinuous.add_left_iff.mpr ⟨h₁, h₂⟩

lemma add_right (h1 : μ ≪ ν) (ν' : Measure α) : μ ≪ ν + ν' := by
  intro s hs
  simp only [coe_add, Pi.add_apply, add_eq_zero] at hs ⊢
  exact h1 hs.1

end AbsolutelyContinuous

@[simp]
lemma absolutelyContinuous_zero_iff : μ ≪ 0 ↔ μ = 0 :=
  ⟨fun h ↦ measure_univ_eq_zero.mp (h rfl), fun h ↦ h.symm ▸ AbsolutelyContinuous.zero _⟩

alias absolutelyContinuous_refl := AbsolutelyContinuous.refl
alias absolutelyContinuous_rfl := AbsolutelyContinuous.rfl

lemma absolutelyContinuous_sum_left {μs : ι → Measure α} (hμs : ∀ i, μs i ≪ ν) :
    Measure.sum μs ≪ ν :=
  AbsolutelyContinuous.mk fun s hs hs0 ↦ by simp [sum_apply _ hs, fun i ↦ hμs i hs0]

lemma absolutelyContinuous_sum_right {μs : ι → Measure α} (i : ι) (hνμ : ν ≪ μs i) :
    ν ≪ Measure.sum μs := by
  refine AbsolutelyContinuous.mk fun s hs hs0 ↦ ?_
  simp only [sum_apply _ hs, ENNReal.tsum_eq_zero] at hs0
  exact hνμ (hs0 i)

theorem absolutelyContinuous_of_le_smul {μ' : Measure α} {c : ℝ≥0∞} (hμ'_le : μ' ≤ c • μ) :
    μ' ≪ μ :=
  (Measure.absolutelyContinuous_of_le hμ'_le).trans (Measure.AbsolutelyContinuous.rfl.smul c)

lemma smul_absolutelyContinuous {c : ℝ≥0∞} : c • μ ≪ μ := absolutelyContinuous_of_le_smul le_rfl

lemma absolutelyContinuous_smul {c : ℝ≥0∞} (hc : c ≠ 0) : μ ≪ c • μ := by
  simp [AbsolutelyContinuous, hc]

theorem ae_le_iff_absolutelyContinuous : ae μ ≤ ae ν ↔ μ ≪ ν :=
  ⟨fun h s => by
    rw [measure_zero_iff_ae_nmem, measure_zero_iff_ae_nmem]
    exact fun hs => h hs, fun h _ hs => h hs⟩

alias ⟨_root_.LE.le.absolutelyContinuous_of_ae, AbsolutelyContinuous.ae_le⟩ :=
  ae_le_iff_absolutelyContinuous

alias ae_mono' := AbsolutelyContinuous.ae_le

theorem AbsolutelyContinuous.ae_eq (h : μ ≪ ν) {f g : α → δ} (h' : f =ᵐ[ν] g) : f =ᵐ[μ] g :=
  h.ae_le h'

protected theorem _root_.MeasureTheory.AEDisjoint.of_absolutelyContinuous
    (h : AEDisjoint μ s t) {ν : Measure α} (h' : ν ≪ μ) :
    AEDisjoint ν s t := h' h

protected theorem _root_.MeasureTheory.AEDisjoint.of_le
    (h : AEDisjoint μ s t) {ν : Measure α} (h' : ν ≤ μ) :
    AEDisjoint ν s t :=
  h.of_absolutelyContinuous (Measure.absolutelyContinuous_of_le h')

/-! ### Quasi measure preserving maps (a.k.a. non-singular maps) -/


/-- A map `f : α → β` is said to be *quasi measure preserving* (a.k.a. non-singular) w.r.t. measures
`μa` and `μb` if it is measurable and `μb s = 0` implies `μa (f ⁻¹' s) = 0`. -/
structure QuasiMeasurePreserving {m0 : MeasurableSpace α} (f : α → β)
  (μa : Measure α := by volume_tac)
  (μb : Measure β := by volume_tac) : Prop where
  protected measurable : Measurable f
  protected absolutelyContinuous : μa.map f ≪ μb

namespace QuasiMeasurePreserving

protected theorem id {_m0 : MeasurableSpace α} (μ : Measure α) : QuasiMeasurePreserving id μ μ :=
  ⟨measurable_id, map_id.absolutelyContinuous⟩

variable {μa μa' : Measure α} {μb μb' : Measure β} {μc : Measure γ} {f : α → β}

protected theorem _root_.Measurable.quasiMeasurePreserving
    {_m0 : MeasurableSpace α} (hf : Measurable f) (μ : Measure α) :
    QuasiMeasurePreserving f μ (μ.map f) :=
  ⟨hf, AbsolutelyContinuous.rfl⟩

theorem mono_left (h : QuasiMeasurePreserving f μa μb) (ha : μa' ≪ μa) :
    QuasiMeasurePreserving f μa' μb :=
  ⟨h.1, (ha.map h.1).trans h.2⟩

theorem mono_right (h : QuasiMeasurePreserving f μa μb) (ha : μb ≪ μb') :
    QuasiMeasurePreserving f μa μb' :=
  ⟨h.1, h.2.trans ha⟩

@[mono]
theorem mono (ha : μa' ≪ μa) (hb : μb ≪ μb') (h : QuasiMeasurePreserving f μa μb) :
    QuasiMeasurePreserving f μa' μb' :=
  (h.mono_left ha).mono_right hb

protected theorem comp {g : β → γ} {f : α → β} (hg : QuasiMeasurePreserving g μb μc)
    (hf : QuasiMeasurePreserving f μa μb) : QuasiMeasurePreserving (g ∘ f) μa μc :=
  ⟨hg.measurable.comp hf.measurable, by
    rw [← map_map hg.1 hf.1]
    exact (hf.2.map hg.1).trans hg.2⟩

protected theorem iterate {f : α → α} (hf : QuasiMeasurePreserving f μa μa) :
    ∀ n, QuasiMeasurePreserving f^[n] μa μa
  | 0 => QuasiMeasurePreserving.id μa
  | n + 1 => (hf.iterate n).comp hf

protected theorem aemeasurable (hf : QuasiMeasurePreserving f μa μb) : AEMeasurable f μa :=
  hf.1.aemeasurable

theorem ae_map_le (h : QuasiMeasurePreserving f μa μb) : ae (μa.map f) ≤ ae μb :=
  h.2.ae_le

theorem tendsto_ae (h : QuasiMeasurePreserving f μa μb) : Tendsto f (ae μa) (ae μb) :=
  (tendsto_ae_map h.aemeasurable).mono_right h.ae_map_le

theorem ae (h : QuasiMeasurePreserving f μa μb) {p : β → Prop} (hg : ∀ᵐ x ∂μb, p x) :
    ∀ᵐ x ∂μa, p (f x) :=
  h.tendsto_ae hg

theorem ae_eq (h : QuasiMeasurePreserving f μa μb) {g₁ g₂ : β → δ} (hg : g₁ =ᵐ[μb] g₂) :
    g₁ ∘ f =ᵐ[μa] g₂ ∘ f :=
  h.ae hg

theorem preimage_null (h : QuasiMeasurePreserving f μa μb) {s : Set β} (hs : μb s = 0) :
    μa (f ⁻¹' s) = 0 :=
  preimage_null_of_map_null h.aemeasurable (h.2 hs)

theorem preimage_mono_ae {s t : Set β} (hf : QuasiMeasurePreserving f μa μb) (h : s ≤ᵐ[μb] t) :
    f ⁻¹' s ≤ᵐ[μa] f ⁻¹' t :=
  eventually_map.mp <|
    Eventually.filter_mono (tendsto_ae_map hf.aemeasurable) (Eventually.filter_mono hf.ae_map_le h)

theorem preimage_ae_eq {s t : Set β} (hf : QuasiMeasurePreserving f μa μb) (h : s =ᵐ[μb] t) :
    f ⁻¹' s =ᵐ[μa] f ⁻¹' t :=
  EventuallyLE.antisymm (hf.preimage_mono_ae h.le) (hf.preimage_mono_ae h.symm.le)

/-- The preimage of a null measurable set under a (quasi) measure preserving map is a null
measurable set. -/
theorem _root_.MeasureTheory.NullMeasurableSet.preimage {s : Set β} (hs : NullMeasurableSet s μb)
    (hf : QuasiMeasurePreserving f μa μb) : NullMeasurableSet (f ⁻¹' s) μa :=
  let ⟨t, htm, hst⟩ := hs
  ⟨f ⁻¹' t, hf.measurable htm, hf.preimage_ae_eq hst⟩

theorem preimage_iterate_ae_eq {s : Set α} {f : α → α} (hf : QuasiMeasurePreserving f μ μ) (k : ℕ)
    (hs : f ⁻¹' s =ᵐ[μ] s) : f^[k] ⁻¹' s =ᵐ[μ] s := by
  induction' k with k ih; · rfl
  rw [iterate_succ, preimage_comp]
  exact EventuallyEq.trans (hf.preimage_ae_eq ih) hs

theorem image_zpow_ae_eq {s : Set α} {e : α ≃ α} (he : QuasiMeasurePreserving e μ μ)
    (he' : QuasiMeasurePreserving e.symm μ μ) (k : ℤ) (hs : e '' s =ᵐ[μ] s) :
    (⇑(e ^ k)) '' s =ᵐ[μ] s := by
  rw [Equiv.image_eq_preimage]
  obtain ⟨k, rfl | rfl⟩ := k.eq_nat_or_neg
  · replace hs : (⇑e⁻¹) ⁻¹' s =ᵐ[μ] s := by rwa [Equiv.image_eq_preimage] at hs
    replace he' : (⇑e⁻¹)^[k] ⁻¹' s =ᵐ[μ] s := he'.preimage_iterate_ae_eq k hs
    rwa [Equiv.Perm.iterate_eq_pow e⁻¹ k, inv_pow e k] at he'
  · rw [zpow_neg, zpow_natCast]
    replace hs : e ⁻¹' s =ᵐ[μ] s := by
      convert he.preimage_ae_eq hs.symm
      rw [Equiv.preimage_image]
    replace he : (⇑e)^[k] ⁻¹' s =ᵐ[μ] s := he.preimage_iterate_ae_eq k hs
    rwa [Equiv.Perm.iterate_eq_pow e k] at he

-- Need to specify `α := Set α` below because of diamond; see #10941
theorem limsup_preimage_iterate_ae_eq {f : α → α} (hf : QuasiMeasurePreserving f μ μ)
    (hs : f ⁻¹' s =ᵐ[μ] s) : limsup (α := Set α) (fun n => (preimage f)^[n] s) atTop =ᵐ[μ] s :=
  limsup_ae_eq_of_forall_ae_eq (fun n => (preimage f)^[n] s) fun n ↦ by
    simpa only [Set.preimage_iterate_eq] using hf.preimage_iterate_ae_eq n hs

-- Need to specify `α := Set α` below because of diamond; see #10941
theorem liminf_preimage_iterate_ae_eq {f : α → α} (hf : QuasiMeasurePreserving f μ μ)
    (hs : f ⁻¹' s =ᵐ[μ] s) : liminf (α := Set α) (fun n => (preimage f)^[n] s) atTop =ᵐ[μ] s :=
  liminf_ae_eq_of_forall_ae_eq (fun n => (preimage f)^[n] s) fun n ↦ by
    simpa only [Set.preimage_iterate_eq] using hf.preimage_iterate_ae_eq n hs

/-- For a quasi measure preserving self-map `f`, if a null measurable set `s` is a.e. invariant,
then it is a.e. equal to a measurable invariant set.
-/
theorem exists_preimage_eq_of_preimage_ae {f : α → α} (h : QuasiMeasurePreserving f μ μ)
    (hs : NullMeasurableSet s μ) (hs' : f ⁻¹' s =ᵐ[μ] s) :
    ∃ t : Set α, MeasurableSet t ∧ t =ᵐ[μ] s ∧ f ⁻¹' t = t := by
  obtain ⟨t, htm, ht⟩ := hs
  refine ⟨limsup (f^[·] ⁻¹' t) atTop, ?_, ?_, ?_⟩
  · exact .measurableSet_limsup fun n ↦ h.measurable.iterate n htm
  · have : f ⁻¹' t =ᵐ[μ] t := (h.preimage_ae_eq ht.symm).trans (hs'.trans ht)
    exact limsup_ae_eq_of_forall_ae_eq _ fun n ↦ .trans (h.preimage_iterate_ae_eq _ this) ht.symm
  · simp only [Set.preimage_iterate_eq]
    exact CompleteLatticeHom.apply_limsup_iterate (CompleteLatticeHom.setPreimage f) t

open Pointwise

@[to_additive]
theorem smul_ae_eq_of_ae_eq {G α : Type*} [Group G] [MulAction G α] [MeasurableSpace α]
    {s t : Set α} {μ : Measure α} (g : G)
    (h_qmp : QuasiMeasurePreserving (g⁻¹ • · : α → α) μ μ)
    (h_ae_eq : s =ᵐ[μ] t) : (g • s : Set α) =ᵐ[μ] (g • t : Set α) := by
  simpa only [← preimage_smul_inv] using h_qmp.ae_eq h_ae_eq

end QuasiMeasurePreserving

section Pointwise

open Pointwise

@[to_additive]
theorem pairwise_aedisjoint_of_aedisjoint_forall_ne_one {G α : Type*} [Group G] [MulAction G α]
    [MeasurableSpace α] {μ : Measure α} {s : Set α}
    (h_ae_disjoint : ∀ g ≠ (1 : G), AEDisjoint μ (g • s) s)
    (h_qmp : ∀ g : G, QuasiMeasurePreserving (g • ·) μ μ) :
    Pairwise (AEDisjoint μ on fun g : G => g • s) := by
  intro g₁ g₂ hg
  let g := g₂⁻¹ * g₁
  replace hg : g ≠ 1 := by
    rw [Ne, inv_mul_eq_one]
    exact hg.symm
  have : (g₂⁻¹ • ·) ⁻¹' (g • s ∩ s) = g₁ • s ∩ g₂ • s := by
    rw [preimage_eq_iff_eq_image (MulAction.bijective g₂⁻¹), image_smul, smul_set_inter, smul_smul,
      smul_smul, inv_mul_cancel, one_smul]
  change μ (g₁ • s ∩ g₂ • s) = 0
  exact this ▸ (h_qmp g₂⁻¹).preimage_null (h_ae_disjoint g hg)

end Pointwise

/-! ### The `cofinite` filter -/

/-- The filter of sets `s` such that `sᶜ` has finite measure. -/
def cofinite {m0 : MeasurableSpace α} (μ : Measure α) : Filter α :=
<<<<<<< HEAD
  comk (μ · < ∞) (by simp) (fun t ht s hs ↦ (measure_mono hs).trans_lt ht) fun s hs t ht ↦
    (measure_union_le s t).trans_lt <| add_lt_top.2 ⟨hs, ht⟩
#align measure_theory.measure.cofinite MeasureTheory.Measure.cofinite
=======
  comk (μ · < ∞) (by simp) (fun _ ht _ hs ↦ (measure_mono hs).trans_lt ht) fun s hs t ht ↦
    (measure_union_le s t).trans_lt <| ENNReal.add_lt_top.2 ⟨hs, ht⟩
>>>>>>> 9a958e83

theorem mem_cofinite : s ∈ μ.cofinite ↔ μ sᶜ < ∞ :=
  Iff.rfl

theorem compl_mem_cofinite : sᶜ ∈ μ.cofinite ↔ μ s < ∞ := by rw [mem_cofinite, compl_compl]

theorem eventually_cofinite {p : α → Prop} : (∀ᶠ x in μ.cofinite, p x) ↔ μ { x | ¬p x } < ∞ :=
  Iff.rfl

instance cofinite.instIsMeasurablyGenerated : IsMeasurablyGenerated μ.cofinite where
  exists_measurable_subset s hs := by
    refine ⟨(toMeasurable μ sᶜ)ᶜ, ?_, (measurableSet_toMeasurable _ _).compl, ?_⟩
    · rwa [compl_mem_cofinite, measure_toMeasurable]
    · rw [compl_subset_comm]
      apply subset_toMeasurable

end Measure

open Measure

open MeasureTheory

protected theorem _root_.AEMeasurable.nullMeasurable {f : α → β} (h : AEMeasurable f μ) :
    NullMeasurable f μ :=
  let ⟨_g, hgm, hg⟩ := h; hgm.nullMeasurable.congr hg.symm

lemma _root_.AEMeasurable.nullMeasurableSet_preimage {f : α → β} {s : Set β}
    (hf : AEMeasurable f μ) (hs : MeasurableSet s) : NullMeasurableSet (f ⁻¹' s) μ :=
  hf.nullMeasurable hs

theorem NullMeasurableSet.mono_ac (h : NullMeasurableSet s μ) (hle : ν ≪ μ) :
    NullMeasurableSet s ν :=
  h.preimage <| (QuasiMeasurePreserving.id μ).mono_left hle

theorem NullMeasurableSet.mono (h : NullMeasurableSet s μ) (hle : ν ≤ μ) : NullMeasurableSet s ν :=
  h.mono_ac hle.absolutelyContinuous

theorem AEDisjoint.preimage {ν : Measure β} {f : α → β} {s t : Set β} (ht : AEDisjoint ν s t)
    (hf : QuasiMeasurePreserving f μ ν) : AEDisjoint μ (f ⁻¹' s) (f ⁻¹' t) :=
  hf.preimage_null ht

@[simp]
theorem ae_eq_bot : ae μ = ⊥ ↔ μ = 0 := by
  rw [← empty_mem_iff_bot, mem_ae_iff, compl_empty, measure_univ_eq_zero]

@[simp]
theorem ae_neBot : (ae μ).NeBot ↔ μ ≠ 0 :=
  neBot_iff.trans (not_congr ae_eq_bot)

instance Measure.ae.neBot [NeZero μ] : (ae μ).NeBot := ae_neBot.2 <| NeZero.ne μ

@[simp]
theorem ae_zero {_m0 : MeasurableSpace α} : ae (0 : Measure α) = ⊥ :=
  ae_eq_bot.2 rfl

@[mono]
theorem ae_mono (h : μ ≤ ν) : ae μ ≤ ae ν :=
  h.absolutelyContinuous.ae_le

theorem mem_ae_map_iff {f : α → β} (hf : AEMeasurable f μ) {s : Set β} (hs : MeasurableSet s) :
    s ∈ ae (μ.map f) ↔ f ⁻¹' s ∈ ae μ := by
  simp only [mem_ae_iff, map_apply_of_aemeasurable hf hs.compl, preimage_compl]

theorem mem_ae_of_mem_ae_map {f : α → β} (hf : AEMeasurable f μ) {s : Set β}
    (hs : s ∈ ae (μ.map f)) : f ⁻¹' s ∈ ae μ :=
  (tendsto_ae_map hf).eventually hs

theorem ae_map_iff {f : α → β} (hf : AEMeasurable f μ) {p : β → Prop}
    (hp : MeasurableSet { x | p x }) : (∀ᵐ y ∂μ.map f, p y) ↔ ∀ᵐ x ∂μ, p (f x) :=
  mem_ae_map_iff hf hp

theorem ae_of_ae_map {f : α → β} (hf : AEMeasurable f μ) {p : β → Prop} (h : ∀ᵐ y ∂μ.map f, p y) :
    ∀ᵐ x ∂μ, p (f x) :=
  mem_ae_of_mem_ae_map hf h

theorem ae_map_mem_range {m0 : MeasurableSpace α} (f : α → β) (hf : MeasurableSet (range f))
    (μ : Measure α) : ∀ᵐ x ∂μ.map f, x ∈ range f := by
  by_cases h : AEMeasurable f μ
  · change range f ∈ ae (μ.map f)
    rw [mem_ae_map_iff h hf]
    filter_upwards using mem_range_self
  · simp [map_of_not_aemeasurable h]


section Intervals

theorem biSup_measure_Iic [Preorder α] {s : Set α} (hsc : s.Countable)
    (hst : ∀ x : α, ∃ y ∈ s, x ≤ y) (hdir : DirectedOn (· ≤ ·) s) :
    ⨆ x ∈ s, μ (Iic x) = μ univ := by
  rw [← measure_biUnion_eq_iSup hsc]
  · congr
    simp only [← bex_def] at hst
    exact iUnion₂_eq_univ_iff.2 hst
  · exact directedOn_iff_directed.2 (hdir.directed_val.mono_comp _ fun x y => Iic_subset_Iic.2)

theorem tendsto_measure_Ico_atTop [Preorder α] [NoMaxOrder α]
    [(atTop : Filter α).IsCountablyGenerated] (μ : Measure α) (a : α) :
    Tendsto (fun x => μ (Ico a x)) atTop (𝓝 (μ (Ici a))) := by
  rw [← iUnion_Ico_right]
  exact tendsto_measure_iUnion_atTop (antitone_const.Ico monotone_id)

theorem tendsto_measure_Ioc_atBot [Preorder α] [NoMinOrder α]
    [(atBot : Filter α).IsCountablyGenerated] (μ : Measure α) (a : α) :
    Tendsto (fun x => μ (Ioc x a)) atBot (𝓝 (μ (Iic a))) := by
  rw [← iUnion_Ioc_left]
  exact tendsto_measure_iUnion_atBot (monotone_id.Ioc antitone_const)

theorem tendsto_measure_Iic_atTop [Preorder α] [(atTop : Filter α).IsCountablyGenerated]
    (μ : Measure α) : Tendsto (fun x => μ (Iic x)) atTop (𝓝 (μ univ)) := by
  rw [← iUnion_Iic]
  exact tendsto_measure_iUnion_atTop monotone_Iic

theorem tendsto_measure_Ici_atBot [Preorder α] [(atBot : Filter α).IsCountablyGenerated]
    (μ : Measure α) : Tendsto (fun x => μ (Ici x)) atBot (𝓝 (μ univ)) :=
  tendsto_measure_Iic_atTop (α := αᵒᵈ) μ

variable [PartialOrder α] {a b : α}

theorem Iio_ae_eq_Iic' (ha : μ {a} = 0) : Iio a =ᵐ[μ] Iic a := by
  rw [← Iic_diff_right, diff_ae_eq_self, measure_mono_null Set.inter_subset_right ha]

theorem Ioi_ae_eq_Ici' (ha : μ {a} = 0) : Ioi a =ᵐ[μ] Ici a :=
  Iio_ae_eq_Iic' (α := αᵒᵈ) ha

theorem Ioo_ae_eq_Ioc' (hb : μ {b} = 0) : Ioo a b =ᵐ[μ] Ioc a b :=
  (ae_eq_refl _).inter (Iio_ae_eq_Iic' hb)

theorem Ioc_ae_eq_Icc' (ha : μ {a} = 0) : Ioc a b =ᵐ[μ] Icc a b :=
  (Ioi_ae_eq_Ici' ha).inter (ae_eq_refl _)

theorem Ioo_ae_eq_Ico' (ha : μ {a} = 0) : Ioo a b =ᵐ[μ] Ico a b :=
  (Ioi_ae_eq_Ici' ha).inter (ae_eq_refl _)

theorem Ioo_ae_eq_Icc' (ha : μ {a} = 0) (hb : μ {b} = 0) : Ioo a b =ᵐ[μ] Icc a b :=
  (Ioi_ae_eq_Ici' ha).inter (Iio_ae_eq_Iic' hb)

theorem Ico_ae_eq_Icc' (hb : μ {b} = 0) : Ico a b =ᵐ[μ] Icc a b :=
  (ae_eq_refl _).inter (Iio_ae_eq_Iic' hb)

theorem Ico_ae_eq_Ioc' (ha : μ {a} = 0) (hb : μ {b} = 0) : Ico a b =ᵐ[μ] Ioc a b :=
  (Ioo_ae_eq_Ico' ha).symm.trans (Ioo_ae_eq_Ioc' hb)

end Intervals

end

end MeasureTheory

namespace MeasurableEmbedding

open MeasureTheory Measure

variable {m0 : MeasurableSpace α} {m1 : MeasurableSpace β} {f : α → β} {μ ν : Measure α}

nonrec theorem map_apply (hf : MeasurableEmbedding f) (μ : Measure α) (s : Set β) :
    μ.map f s = μ (f ⁻¹' s) := by
  refine le_antisymm ?_ (le_map_apply hf.measurable.aemeasurable s)
  set t := f '' toMeasurable μ (f ⁻¹' s) ∪ (range f)ᶜ
  have htm : MeasurableSet t :=
    (hf.measurableSet_image.2 <| measurableSet_toMeasurable _ _).union
      hf.measurableSet_range.compl
  have hst : s ⊆ t := by
    rw [subset_union_compl_iff_inter_subset, ← image_preimage_eq_inter_range]
    exact image_subset _ (subset_toMeasurable _ _)
  have hft : f ⁻¹' t = toMeasurable μ (f ⁻¹' s) := by
    rw [preimage_union, preimage_compl, preimage_range, compl_univ, union_empty,
      hf.injective.preimage_image]
  calc
    μ.map f s ≤ μ.map f t := by gcongr
    _ = μ (f ⁻¹' s) := by rw [map_apply hf.measurable htm, hft, measure_toMeasurable]

lemma comap_add (hf : MeasurableEmbedding f) (μ ν : Measure β) :
    (μ + ν).comap f = μ.comap f + ν.comap f := by
  ext s hs
  simp only [← comapₗ_eq_comap _ hf.injective (fun _ ↦ hf.measurableSet_image.mpr) _ hs,
    _root_.map_add, add_apply]

lemma absolutelyContinuous_map (hf : MeasurableEmbedding f) (hμν : μ ≪ ν) :
    μ.map f ≪ ν.map f := by
  intro t ht
  rw [hf.map_apply] at ht ⊢
  exact hμν ht

end MeasurableEmbedding

namespace MeasurableEquiv

/-! Interactions of measurable equivalences and measures -/

open Equiv MeasureTheory.Measure

variable [MeasurableSpace α] [MeasurableSpace β] {μ : Measure α} {ν : Measure β}

/-- If we map a measure along a measurable equivalence, we can compute the measure on all sets
  (not just the measurable ones). -/
protected theorem map_apply (f : α ≃ᵐ β) (s : Set β) : μ.map f s = μ (f ⁻¹' s) :=
  f.measurableEmbedding.map_apply _ _

lemma comap_symm (e : α ≃ᵐ β) : μ.comap e.symm = μ.map e := by
  ext s hs
  rw [e.map_apply, Measure.comap_apply _ e.symm.injective _ _ hs, image_symm]
  exact fun t ht ↦ e.symm.measurableSet_image.mpr ht

lemma map_symm (e : β ≃ᵐ α) : μ.map e.symm = μ.comap e := by
  rw [← comap_symm, symm_symm]

@[simp]
theorem map_symm_map (e : α ≃ᵐ β) : (μ.map e).map e.symm = μ := by
  simp [map_map e.symm.measurable e.measurable]

@[simp]
theorem map_map_symm (e : α ≃ᵐ β) : (ν.map e.symm).map e = ν := by
  simp [map_map e.measurable e.symm.measurable]

theorem map_measurableEquiv_injective (e : α ≃ᵐ β) : Injective (Measure.map e) := by
  intro μ₁ μ₂ hμ
  apply_fun Measure.map e.symm at hμ
  simpa [map_symm_map e] using hμ

theorem map_apply_eq_iff_map_symm_apply_eq (e : α ≃ᵐ β) : μ.map e = ν ↔ ν.map e.symm = μ := by
  rw [← (map_measurableEquiv_injective e).eq_iff, map_map_symm, eq_comm]

theorem map_ae (f : α ≃ᵐ β) (μ : Measure α) : Filter.map f (ae μ) = ae (map f μ) := by
  ext s
  simp_rw [mem_map, mem_ae_iff, ← preimage_compl, f.map_apply]

theorem quasiMeasurePreserving_symm (μ : Measure α) (e : α ≃ᵐ β) :
    QuasiMeasurePreserving e.symm (map e μ) μ :=
  ⟨e.symm.measurable, by rw [Measure.map_map, e.symm_comp_self, Measure.map_id] <;> measurability⟩

end MeasurableEquiv

end

set_option linter.style.longFile 2000<|MERGE_RESOLUTION|>--- conflicted
+++ resolved
@@ -1001,22 +1001,9 @@
     (⊤ : Measure α).toOuterMeasure = (⊤ : OuterMeasure α) :=
   rfl
 
-<<<<<<< HEAD
 instance : IsTopAbsorbing (Measure α) where
   top_add _ := top_unique <| Measure.le_add_right le_rfl
   add_top _ := top_unique <| Measure.le_add_left le_rfl
-
-#align measure_theory.measure.top_add IsTopAbsorbing.top_add
-#align measure_theory.measure.add_top IsTopAbsorbing.add_top
-=======
-@[simp]
-theorem top_add : ⊤ + μ = ⊤ :=
-  top_unique <| Measure.le_add_right le_rfl
-
-@[simp]
-theorem add_top : μ + ⊤ = ⊤ :=
-  top_unique <| Measure.le_add_left le_rfl
->>>>>>> 9a958e83
 
 protected theorem zero_le {_m0 : MeasurableSpace α} (μ : Measure α) : 0 ≤ μ :=
   bot_le
@@ -1746,14 +1733,8 @@
 
 /-- The filter of sets `s` such that `sᶜ` has finite measure. -/
 def cofinite {m0 : MeasurableSpace α} (μ : Measure α) : Filter α :=
-<<<<<<< HEAD
-  comk (μ · < ∞) (by simp) (fun t ht s hs ↦ (measure_mono hs).trans_lt ht) fun s hs t ht ↦
+  comk (μ · < ∞) (by simp) (fun _ ht _ hs ↦ (measure_mono hs).trans_lt ht) fun s hs t ht ↦
     (measure_union_le s t).trans_lt <| add_lt_top.2 ⟨hs, ht⟩
-#align measure_theory.measure.cofinite MeasureTheory.Measure.cofinite
-=======
-  comk (μ · < ∞) (by simp) (fun _ ht _ hs ↦ (measure_mono hs).trans_lt ht) fun s hs t ht ↦
-    (measure_union_le s t).trans_lt <| ENNReal.add_lt_top.2 ⟨hs, ht⟩
->>>>>>> 9a958e83
 
 theorem mem_cofinite : s ∈ μ.cofinite ↔ μ sᶜ < ∞ :=
   Iff.rfl
