/-
Copyright (c) 2022 Oliver Nash. All rights reserved.
Released under Apache 2.0 license as described in the file LICENSE.
Authors: Oliver Nash
-/
import Mathlib.Analysis.SpecialFunctions.Log.Base
import Mathlib.MeasureTheory.Measure.MeasureSpaceDef

/-!
# Uniformly locally doubling measures

A uniformly locally doubling measure `μ` on a metric space is a measure for which there exists a
constant `C` such that for all sufficiently small radii `ε`, and for any centre, the measure of a
ball of radius `2 * ε` is bounded by `C` times the measure of the concentric ball of radius `ε`.

This file records basic facts about uniformly locally doubling measures.

## Main definitions

  * `IsUnifLocDoublingMeasure`: the definition of a uniformly locally doubling measure (as a
  typeclass).
  * `IsUnifLocDoublingMeasure.doublingConstant`: a function yielding the doubling constant `C`
  appearing in the definition of a uniformly locally doubling measure.
-/

noncomputable section

open Set Filter Metric MeasureTheory TopologicalSpace ENNReal NNReal Topology

/-- A measure `μ` is said to be a uniformly locally doubling measure if there exists a constant `C`
such that for all sufficiently small radii `ε`, and for any centre, the measure of a ball of radius
`2 * ε` is bounded by `C` times the measure of the concentric ball of radius `ε`.

Note: it is important that this definition makes a demand only for sufficiently small `ε`. For
example we want hyperbolic space to carry the instance `IsUnifLocDoublingMeasure volume` but
volumes grow exponentially in hyperbolic space. To be really explicit, consider the hyperbolic plane
of curvature -1, the area of a disc of radius `ε` is `A(ε) = 2π(cosh(ε) - 1)` so
`A(2ε)/A(ε) ~ exp(ε)`. -/
class IsUnifLocDoublingMeasure {α : Type*} [PseudoMetricSpace α] [MeasurableSpace α]
  (μ : Measure α) : Prop where
  exists_measure_closedBall_le_mul'' :
    ∃ C : ℝ≥0, ∀ᶠ ε in 𝓝[>] 0, ∀ x, μ (closedBall x (2 * ε)) ≤ C * μ (closedBall x ε)

namespace IsUnifLocDoublingMeasure

variable {α : Type*} [PseudoMetricSpace α] [MeasurableSpace α] (μ : Measure α)
  [IsUnifLocDoublingMeasure μ]

theorem exists_measure_closedBall_le_mul :
    ∃ C : ℝ≥0, ∀ᶠ ε in 𝓝[>] 0, ∀ x, μ (closedBall x (2 * ε)) ≤ C * μ (closedBall x ε) :=
  exists_measure_closedBall_le_mul''

/-- A doubling constant for a uniformly locally doubling measure.

See also `IsUnifLocDoublingMeasure.scalingConstantOf`. -/
def doublingConstant : ℝ≥0 :=
  Classical.choose <| exists_measure_closedBall_le_mul μ

theorem exists_measure_closedBall_le_mul' :
    ∀ᶠ ε in 𝓝[>] 0, ∀ x, μ (closedBall x (2 * ε)) ≤ doublingConstant μ * μ (closedBall x ε) :=
  Classical.choose_spec <| exists_measure_closedBall_le_mul μ

theorem exists_eventually_forall_measure_closedBall_le_mul (K : ℝ) :
    ∃ C : ℝ≥0, ∀ᶠ ε in 𝓝[>] 0, ∀ x, ∀ t ≤ K, μ (closedBall x (t * ε)) ≤ C * μ (closedBall x ε) := by
  let C := doublingConstant μ
  have hμ :
    ∀ n : ℕ, ∀ᶠ ε in 𝓝[>] 0, ∀ x,
<<<<<<< HEAD
      μ (closedBall x ((2 : ℝ) ^ n * ε)) ≤ ↑(C ^ n) * μ (closedBall x ε) := by
    intro n
    induction' n with n ih
    · simp
    replace ih := eventually_nhdsGT_zero_mul_left (two_pos : 0 < (2 : ℝ)) ih
    refine (ih.and (exists_measure_closedBall_le_mul' μ)).mono fun ε hε x => ?_
    calc
      μ (closedBall x ((2 : ℝ) ^ (n + 1) * ε)) = μ (closedBall x ((2 : ℝ) ^ n * (2 * ε))) := by
        rw [pow_succ, mul_assoc]
      _ ≤ ↑(C ^ n) * μ (closedBall x (2 * ε)) := hε.1 x
      _ ≤ ↑(C ^ n) * (C * μ (closedBall x ε)) := by gcongr; exact hε.2 x
      _ = ↑(C ^ (n + 1)) * μ (closedBall x ε) := by rw [← mul_assoc, pow_succ, ENNReal.coe_mul]
  rcases lt_or_ge K 1 with (hK | hK)
=======
      μ (closedBall x ((2 : ℝ) ^ n * ε)) ≤ ↑(C ^ n) * μ (closedBall x ε) := fun n ↦ by
    induction n with
    | zero => simp
    | succ n ih =>
      replace ih := eventually_nhdsGT_zero_mul_left (two_pos : 0 < (2 : ℝ)) ih
      refine (ih.and (exists_measure_closedBall_le_mul' μ)).mono fun ε hε x => ?_
      calc
        μ (closedBall x ((2 : ℝ) ^ (n + 1) * ε)) = μ (closedBall x ((2 : ℝ) ^ n * (2 * ε))) := by
          rw [pow_succ, mul_assoc]
        _ ≤ ↑(C ^ n) * μ (closedBall x (2 * ε)) := hε.1 x
        _ ≤ ↑(C ^ n) * (C * μ (closedBall x ε)) := by gcongr; exact hε.2 x
        _ = ↑(C ^ (n + 1)) * μ (closedBall x ε) := by rw [← mul_assoc, pow_succ, ENNReal.coe_mul]
  rcases lt_or_le K 1 with (hK | hK)
>>>>>>> a57981a4
  · refine ⟨1, ?_⟩
    simp only [ENNReal.coe_one, one_mul]
    refine eventually_mem_nhdsWithin.mono fun ε hε x t ht ↦ ?_
    gcongr
    nlinarith [mem_Ioi.mp hε]
  · use C ^ ⌈Real.logb 2 K⌉₊
    filter_upwards [hμ ⌈Real.logb 2 K⌉₊, eventually_mem_nhdsWithin] with ε hε hε₀ x t ht
    refine le_trans ?_ (hε x)
    gcongr
    · exact (mem_Ioi.mp hε₀).le
    · refine ht.trans ?_
      rw [← Real.rpow_natCast, ← Real.logb_le_iff_le_rpow]
      exacts [Nat.le_ceil _, by norm_num, by linarith]

/-- A variant of `IsUnifLocDoublingMeasure.doublingConstant` which allows for scaling the
radius by values other than `2`. -/
def scalingConstantOf (K : ℝ) : ℝ≥0 :=
  max (Classical.choose <| exists_eventually_forall_measure_closedBall_le_mul μ K) 1

@[simp]
theorem one_le_scalingConstantOf (K : ℝ) : 1 ≤ scalingConstantOf μ K :=
  le_max_of_le_right <| le_refl 1

theorem eventually_measure_mul_le_scalingConstantOf_mul (K : ℝ) :
    ∃ R : ℝ,
      0 < R ∧
        ∀ x t r, t ∈ Ioc 0 K → r ≤ R →
          μ (closedBall x (t * r)) ≤ scalingConstantOf μ K * μ (closedBall x r) := by
  have h := Classical.choose_spec (exists_eventually_forall_measure_closedBall_le_mul μ K)
  rcases mem_nhdsGT_iff_exists_Ioc_subset.1 h with ⟨R, Rpos, hR⟩
  refine ⟨R, Rpos, fun x t r ht hr => ?_⟩
  rcases lt_trichotomy r 0 with (rneg | rfl | rpos)
  · have : t * r < 0 := mul_neg_of_pos_of_neg ht.1 rneg
    simp only [closedBall_eq_empty.2 this, measure_empty, zero_le']
  · simp only [mul_zero, closedBall_zero]
    refine le_mul_of_one_le_of_le ?_ le_rfl
    apply ENNReal.one_le_coe_iff.2 (le_max_right _ _)
  · apply (hR ⟨rpos, hr⟩ x t ht.2).trans
    gcongr
    apply le_max_left

theorem eventually_measure_le_scaling_constant_mul (K : ℝ) :
    ∀ᶠ r in 𝓝[>] 0, ∀ x, μ (closedBall x (K * r)) ≤ scalingConstantOf μ K * μ (closedBall x r) := by
  filter_upwards [Classical.choose_spec
      (exists_eventually_forall_measure_closedBall_le_mul μ K)] with r hr x
  exact (hr x K le_rfl).trans (mul_le_mul_right' (ENNReal.coe_le_coe.2 (le_max_left _ _)) _)

theorem eventually_measure_le_scaling_constant_mul' (K : ℝ) (hK : 0 < K) :
    ∀ᶠ r in 𝓝[>] 0, ∀ x,
      μ (closedBall x r) ≤ scalingConstantOf μ K⁻¹ * μ (closedBall x (K * r)) := by
  convert eventually_nhdsGT_zero_mul_left hK (eventually_measure_le_scaling_constant_mul μ K⁻¹)
  simp [inv_mul_cancel_left₀ hK.ne']

/-- A scale below which the doubling measure `μ` satisfies good rescaling properties when one
multiplies the radius of balls by at most `K`, as stated
in `IsUnifLocDoublingMeasure.measure_mul_le_scalingConstantOf_mul`. -/
def scalingScaleOf (K : ℝ) : ℝ :=
  (eventually_measure_mul_le_scalingConstantOf_mul μ K).choose

theorem scalingScaleOf_pos (K : ℝ) : 0 < scalingScaleOf μ K :=
  (eventually_measure_mul_le_scalingConstantOf_mul μ K).choose_spec.1

theorem measure_mul_le_scalingConstantOf_mul {K : ℝ} {x : α} {t r : ℝ} (ht : t ∈ Ioc 0 K)
    (hr : r ≤ scalingScaleOf μ K) :
    μ (closedBall x (t * r)) ≤ scalingConstantOf μ K * μ (closedBall x r) :=
  (eventually_measure_mul_le_scalingConstantOf_mul μ K).choose_spec.2 x t r ht hr

end IsUnifLocDoublingMeasure<|MERGE_RESOLUTION|>--- conflicted
+++ resolved
@@ -65,21 +65,6 @@
   let C := doublingConstant μ
   have hμ :
     ∀ n : ℕ, ∀ᶠ ε in 𝓝[>] 0, ∀ x,
-<<<<<<< HEAD
-      μ (closedBall x ((2 : ℝ) ^ n * ε)) ≤ ↑(C ^ n) * μ (closedBall x ε) := by
-    intro n
-    induction' n with n ih
-    · simp
-    replace ih := eventually_nhdsGT_zero_mul_left (two_pos : 0 < (2 : ℝ)) ih
-    refine (ih.and (exists_measure_closedBall_le_mul' μ)).mono fun ε hε x => ?_
-    calc
-      μ (closedBall x ((2 : ℝ) ^ (n + 1) * ε)) = μ (closedBall x ((2 : ℝ) ^ n * (2 * ε))) := by
-        rw [pow_succ, mul_assoc]
-      _ ≤ ↑(C ^ n) * μ (closedBall x (2 * ε)) := hε.1 x
-      _ ≤ ↑(C ^ n) * (C * μ (closedBall x ε)) := by gcongr; exact hε.2 x
-      _ = ↑(C ^ (n + 1)) * μ (closedBall x ε) := by rw [← mul_assoc, pow_succ, ENNReal.coe_mul]
-  rcases lt_or_ge K 1 with (hK | hK)
-=======
       μ (closedBall x ((2 : ℝ) ^ n * ε)) ≤ ↑(C ^ n) * μ (closedBall x ε) := fun n ↦ by
     induction n with
     | zero => simp
@@ -92,8 +77,7 @@
         _ ≤ ↑(C ^ n) * μ (closedBall x (2 * ε)) := hε.1 x
         _ ≤ ↑(C ^ n) * (C * μ (closedBall x ε)) := by gcongr; exact hε.2 x
         _ = ↑(C ^ (n + 1)) * μ (closedBall x ε) := by rw [← mul_assoc, pow_succ, ENNReal.coe_mul]
-  rcases lt_or_le K 1 with (hK | hK)
->>>>>>> a57981a4
+  rcases lt_or_ge K 1 with (hK | hK)
   · refine ⟨1, ?_⟩
     simp only [ENNReal.coe_one, one_mul]
     refine eventually_mem_nhdsWithin.mono fun ε hε x t ht ↦ ?_
