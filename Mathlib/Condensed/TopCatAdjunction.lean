--- conflicted
+++ resolved
@@ -177,11 +177,7 @@
 is a homeomorphism.
 -/
 noncomputable def compactlyGeneratedAdjunctionCounitHomeo
-<<<<<<< HEAD
-    (X : TopCat.{u+1}) [UCompactlyGeneratedSpace.{u} X] :
-=======
     (X : TopCat.{u + 1}) [UCompactlyGeneratedSpace.{u} X] :
->>>>>>> 06d29195
     X.toCondensedSet.toTopCat ≃ₜ X where
   toEquiv := topCatAdjunctionCounitEquiv X
   continuous_toFun := (topCatAdjunctionCounit X).hom.continuous
