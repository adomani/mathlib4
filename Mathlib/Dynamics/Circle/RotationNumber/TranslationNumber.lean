--- conflicted
+++ resolved
@@ -917,11 +917,7 @@
 theorem lt_translationNumber_of_forall_add_lt (hf : Continuous f) {z : ℝ} (hz : ∀ x, x + z < f x) :
     z < τ f := by
   obtain ⟨x, -, hx⟩ : ∃ x ∈ Icc (0 : ℝ) 1, ∀ y ∈ Icc (0 : ℝ) 1, f x - x ≤ f y - y
-<<<<<<< HEAD
-  · exact isCompact_Icc.exists_forall_le (nonempty_Icc.2 zero_le_one)
-=======
   · exact isCompact_Icc.exists_isMinOn (nonempty_Icc.2 zero_le_one)
->>>>>>> 59042a7e
       (hf.sub continuous_id).continuousOn
   refine' lt_of_lt_of_le (lt_sub_iff_add_lt'.2 <| hz x) _
   apply le_translationNumber_of_add_le
