/-
Copyright (c) 2023 Joël Riou. All rights reserved.
Released under Apache 2.0 license as described in the file LICENSE.
Authors: Joël Riou
-/

import Mathlib.Algebra.Homology.ShortComplex.Basic
import Mathlib.CategoryTheory.Limits.Shapes.Kernels

/-! LeftHomology of short complexes

Given a short complex `S : ShortComplex C`, which consists of two composable
maps `f : X₁ ⟶ X₂` and `g : X₂ ⟶ X₃` such that `f ≫ g = 0`, we shall define
here the "left homology" `S.leftHomology` of `S` (TODO). For this, we introduce the
notion of "left homology data". Such an `h : S.LeftHomologyData` consists of the
datum of morphisms `i : K ⟶ X₂` and `π : K ⟶ H` such that `i` identifies
`K` to the kernel of `g : X₂ ⟶ X₃`, and that `π` identifies `H` to the cokernel
of the induced map `f' : X₁ ⟶ K`.

When such a `S.LeftHomologyData` exists, we shall say that `[S.HasLeftHomology]`
and we define `S.leftHomology` to be the `H` field of a chosen left homology data.
Similarly, we define `S.cycles` to be the `K` field.

The dual notion is defined in `RightHomologyData.lean`. In `Homology.lean`,
when `S` has two compatible left and right homology data (i.e. they give
the same `H` up to a canonical isomorphism), we shall define `[S.HasHomology]`
and `S.homology` (TODO).

-/

namespace CategoryTheory

open Category

namespace Limits

variable {C : Type _} [Category C] [HasZeroMorphisms C]

/-- a colimit cokernel cofork gives a limit kernel fork in the opposite category -/
def CokernelCofork.IsColimit.ofπOp {X Y Q : C} (p : Y ⟶ Q) {f : X ⟶ Y}
    (w : f ≫ p = 0) (h : IsColimit (CokernelCofork.ofπ p w)) :
    IsLimit (KernelFork.ofι p.op (show p.op ≫ f.op = 0 by rw [← op_comp, w, op_zero])) :=
  KernelFork.IsLimit.ofι _ _
    (fun x hx => (h.desc (CokernelCofork.ofπ x.unop (Quiver.Hom.op_inj hx))).op)
    (fun x hx => Quiver.Hom.unop_inj (Cofork.IsColimit.π_desc h))
    (fun x hx b hb => Quiver.Hom.unop_inj (Cofork.IsColimit.hom_ext h
      (by simpa only [Quiver.Hom.unop_op, Cofork.IsColimit.π_desc] using Quiver.Hom.op_inj hb)))

/-- a colimit cokernel cofork in the opposite category gives a limit kernel fork
in the original category -/
def CokernelCofork.IsColimit.ofπUnop {X Y Q : Cᵒᵖ} (p : Y ⟶ Q) {f : X ⟶ Y}
    (w : f ≫ p = 0) (h : IsColimit (CokernelCofork.ofπ p w)) :
    IsLimit (KernelFork.ofι p.unop (show p.unop ≫ f.unop = 0 by rw [← unop_comp, w, unop_zero])) :=
  KernelFork.IsLimit.ofι _ _
    (fun x hx => (h.desc (CokernelCofork.ofπ x.op (Quiver.Hom.unop_inj hx))).unop)
    (fun x hx => Quiver.Hom.op_inj (Cofork.IsColimit.π_desc h))
    (fun x hx b hb => Quiver.Hom.op_inj (Cofork.IsColimit.hom_ext h
      (by simpa only [Quiver.Hom.op_unop, Cofork.IsColimit.π_desc] using Quiver.Hom.unop_inj hb)))

/-- a limit kernel fork gives a colimit cokernel cofork in the opposite category -/
def KernelFork.IsLimit.ofιOp {K X Y : C} (i : K ⟶ X) {f : X ⟶ Y}
    (w : i ≫ f = 0) (h : IsLimit (KernelFork.ofι i w)) :
    IsColimit (CokernelCofork.ofπ i.op
      (show f.op ≫ i.op = 0 by rw [← op_comp, w, op_zero])) :=
  CokernelCofork.IsColimit.ofπ _ _
    (fun x hx => (h.lift (KernelFork.ofι x.unop (Quiver.Hom.op_inj hx))).op)
    (fun x hx => Quiver.Hom.unop_inj (Fork.IsLimit.lift_ι h))
    (fun x hx b hb => Quiver.Hom.unop_inj (Fork.IsLimit.hom_ext h (by
      simpa only [Quiver.Hom.unop_op, Fork.IsLimit.lift_ι] using Quiver.Hom.op_inj hb)))

/-- a limit kernel fork in the opposite category gives a colimit cokernel cofork
in the original category -/
def KernelFork.IsLimit.ofιUnop {K X Y : Cᵒᵖ} (i : K ⟶ X) {f : X ⟶ Y}
    (w : i ≫ f = 0) (h : IsLimit (KernelFork.ofι i w)) :
    IsColimit (CokernelCofork.ofπ i.unop
      (show f.unop ≫ i.unop = 0 by rw [← unop_comp, w, unop_zero])) :=
  CokernelCofork.IsColimit.ofπ _ _
    (fun x hx => (h.lift (KernelFork.ofι x.op (Quiver.Hom.unop_inj hx))).unop)
    (fun x hx => Quiver.Hom.op_inj (Fork.IsLimit.lift_ι h))
    (fun x hx b hb => Quiver.Hom.op_inj (Fork.IsLimit.hom_ext h (by
      simpa only [Quiver.Hom.op_unop, Fork.IsLimit.lift_ι] using Quiver.Hom.unop_inj hb)))

end Limits

end CategoryTheory

namespace CategoryTheory

open Category Limits

namespace ShortComplex

variable {C : Type _} [Category C] [HasZeroMorphisms C] (S : ShortComplex C)
  {S₁ S₂ S₃ : ShortComplex C}

/-- A left homology data for a short complex `S` consists of morphisms `i : K ⟶ S.X₂` and
`π : K ⟶ H` such that `i` identifies `K` to the kernel of `g : S.X₂ ⟶ S.X₃`,
and that `π` identifies `H` to the cokernel of the induced map `f' : S.X₁ ⟶ K` --/
structure LeftHomologyData where
  /-- a choice of kernel of `S.g : S.X₂ ⟶ S.X₃`-/
  K : C
  /-- a choice of cokernel of the induced morphism `S.f' : S.X₁ ⟶ K`-/
  H : C
  /-- the inclusion of cycles in `S.X₂` -/
  i : K ⟶ S.X₂
  /-- the projection from cycles to the (left) homology -/
  π : K ⟶ H
  /-- the kernel condition for `i` -/
  wi : i ≫ S.g = 0
  /-- `i : K ⟶ S.X₂ ` is a kernel of `g : S.X₂ ⟶ S.X₃` -/
  hi : IsLimit (KernelFork.ofι i wi)
  /-- the cokernel condition for `π` -/
  wπ : hi.lift (KernelFork.ofι _ S.zero) ≫ π = 0
  /-- `π : K ⟶ H ` is a cokernel of the induced morphism `S.f' : S.X₁ ⟶ K` -/
  hπ : IsColimit (CokernelCofork.ofπ π wπ)

initialize_simps_projections LeftHomologyData (-hi, -hπ)

namespace LeftHomologyData

/-- The chosen kernels and cokernels of the limits API give a `LeftHomologyData` -/
@[simps]
noncomputable def ofHasKernelOfHasCokernel
    [HasKernel S.g] [HasCokernel (kernel.lift S.g S.f S.zero)] :
    S.LeftHomologyData where
  K := kernel S.g
  H := cokernel (kernel.lift S.g S.f S.zero)
  i := kernel.ι _
  π := cokernel.π _
  wi := kernel.condition _
  hi := kernelIsKernel _
  wπ := cokernel.condition _
  hπ := cokernelIsCokernel _

attribute [reassoc (attr := simp)] wi wπ

variable {S}
variable (h : S.LeftHomologyData) {A : C}

instance : Mono h.i := ⟨fun _ _ => Fork.IsLimit.hom_ext h.hi⟩

instance : Epi h.π := ⟨fun _ _ => Cofork.IsColimit.hom_ext h.hπ⟩

/-- Any morphism `k : A ⟶ S.X₂` that is a cycle (i.e. `k ≫ S.g = 0`) lifts
to a morphism `A ⟶ K` -/
def liftK (k : A ⟶ S.X₂) (hk : k ≫ S.g = 0) : A ⟶ h.K := h.hi.lift (KernelFork.ofι k hk)

@[reassoc (attr := simp)]
lemma liftK_i (k : A ⟶ S.X₂) (hk : k ≫ S.g = 0) : h.liftK k hk ≫ h.i = k :=
  h.hi.fac _ WalkingParallelPair.zero

/-- The (left) homology class `A ⟶ H` attached to a cycle `k : A ⟶ S.X₂` -/
@[simp]
def liftH (k : A ⟶ S.X₂) (hk : k ≫ S.g = 0) : A ⟶ h.H := h.liftK k hk ≫ h.π

/-- Given `h : LeftHomologyData S`, this is morphism `S.X₁ ⟶ h.K` induced
by `S.f : S.X₁ ⟶ S.X₂` and the fact that `h.K` is a kernel of `S.g : S.X₂ ⟶ S.X₃`. -/
def f' : S.X₁ ⟶ h.K := h.liftK S.f S.zero

@[reassoc (attr := simp)] lemma f'_i : h.f' ≫ h.i = S.f := liftK_i _ _ _

@[reassoc (attr := simp)] lemma f'_π : h.f' ≫ h.π = 0 := h.wπ

@[reassoc]
lemma liftK_π_eq_zero_of_boundary (k : A ⟶ S.X₂) (x : A ⟶ S.X₁) (hx : k = x ≫ S.f) :
    h.liftK k (by rw [hx, assoc, S.zero, comp_zero]) ≫ h.π = 0 := by
  rw [show 0 = (x ≫ h.f') ≫ h.π by simp]
  congr 1
  simp only [← cancel_mono h.i, hx, liftK_i, assoc, f'_i]

/-- For `h : S.LeftHomologyData`, this is a restatement of `h.hπ`, saying that
`π : h.K ⟶ h.H` is a cokernel of `h.f' : S.X₁ ⟶ h.K`. -/
def hπ' : IsColimit (CokernelCofork.ofπ h.π h.f'_π) := h.hπ

/-- The morphism `H ⟶ A` induced by a morphism `k : K ⟶ A` such that `f' ≫ k = 0` -/
def descH (k : h.K ⟶ A) (hk : h.f' ≫ k = 0) : h.H ⟶ A :=
  h.hπ.desc (CokernelCofork.ofπ k hk)

@[reassoc (attr := simp)]
lemma π_descH (k : h.K ⟶ A) (hk : h.f' ≫ k = 0) : h.π ≫ h.descH k hk = k :=
  h.hπ.fac (CokernelCofork.ofπ k hk) WalkingParallelPair.one

lemma isIso_i (hg : S.g = 0) : IsIso h.i :=
  ⟨h.liftK (𝟙 S.X₂) (by rw [hg, id_comp]),
    by simp only [← cancel_mono h.i, id_comp, assoc, liftK_i, comp_id], liftK_i _ _ _⟩

lemma isIso_π (hf : S.f = 0) : IsIso h.π := by
  have ⟨φ, hφ⟩ := CokernelCofork.IsColimit.desc' h.hπ' (𝟙 _)
    (by rw [← cancel_mono h.i, comp_id, f'_i, zero_comp, hf])
  dsimp at hφ
  exact ⟨φ, hφ, by rw [← cancel_epi h.π, reassoc_of% hφ, comp_id]⟩

variable (S)

/-- When the second map `S.g` is zero, this is the left homology data on `S` given
by any colimit cokernel cofork of `S.f` -/
@[simps]
def ofIsColimitCokernelCofork (hg : S.g = 0) (c : CokernelCofork S.f) (hc : IsColimit c) :
    S.LeftHomologyData where
  K := S.X₂
  H := c.pt
  i := 𝟙 _
  π := c.π
  wi := by rw [id_comp, hg]
  hi := KernelFork.IsLimit.ofId _ hg
  wπ := CokernelCofork.condition _
  hπ := IsColimit.ofIsoColimit hc (Cofork.ext (Iso.refl _))

@[simp] lemma ofIsColimitCokernelCofork_f' (hg : S.g = 0) (c : CokernelCofork S.f)
    (hc : IsColimit c) : (ofIsColimitCokernelCofork S hg c hc).f' = S.f := by
  rw [← cancel_mono (ofIsColimitCokernelCofork S hg c hc).i, f'_i,
    ofIsColimitCokernelCofork_i]
  dsimp
  rw [comp_id]

/-- When the second map `S.g` is zero, this is the left homology data on `S` given by
the chosen `cokernel S.f` -/
@[simps!]
noncomputable def ofHasCokernel [HasCokernel S.f] (hg : S.g = 0) : S.LeftHomologyData :=
  ofIsColimitCokernelCofork S hg _ (cokernelIsCokernel _)

/-- When the first map `S.f` is zero, this is the left homology data on `S` given
by any limit kernel fork of `S.g` -/
@[simps]
def ofIsLimitKernelFork (hf : S.f = 0) (c : KernelFork S.g) (hc : IsLimit c) :
    S.LeftHomologyData where
  K := c.pt
  H := c.pt
  i := c.ι
  π := 𝟙 _
  wi := KernelFork.condition _
  hi := IsLimit.ofIsoLimit hc (Fork.ext (Iso.refl _))
  wπ := Fork.IsLimit.hom_ext hc (by
    dsimp
    simp only [comp_id, zero_comp, Fork.IsLimit.lift_ι, Fork.ι_ofι, hf])
  hπ := CokernelCofork.IsColimit.ofId _ (Fork.IsLimit.hom_ext hc (by
    dsimp
    simp only [comp_id, zero_comp, Fork.IsLimit.lift_ι, Fork.ι_ofι, hf]))

@[simp] lemma ofIsLimitKernelFork_f' (hf : S.f = 0) (c : KernelFork S.g) (hc : IsLimit c) :
    (ofIsLimitKernelFork S hf c hc).f' = 0 := by
  rw [← cancel_mono (ofIsLimitKernelFork S hf c hc).i, f'_i, hf, zero_comp]

/-- When the first map `S.f` is zero, this is the left homology data on `S` given
by the chosen `kernel S.g` -/
@[simp]
noncomputable def ofHasKernel [HasKernel S.g] (hf : S.f = 0) : S.LeftHomologyData :=
  ofIsLimitKernelFork S hf _ (kernelIsKernel _)

/-- When both `S.f` and `S.g` are zero, the middle object `S.X₂` gives a left homology data on S -/
@[simps]
def ofZeros (hf : S.f = 0) (hg : S.g = 0) : S.LeftHomologyData where
  K := S.X₂
  H := S.X₂
  i := 𝟙 _
  π := 𝟙 _
  wi := by rw [id_comp, hg]
  hi := KernelFork.IsLimit.ofId _ hg
  wπ := by
    change S.f ≫ 𝟙 _ = 0
    simp only [hf, zero_comp]
  hπ := CokernelCofork.IsColimit.ofId _ hf

@[simp]
lemma ofZeros_f' (hf : S.f = 0) (hg : S.g = 0) :
    (ofZeros S hf hg).f' = 0 := by
  rw [← cancel_mono ((ofZeros S hf hg).i), zero_comp, f'_i, hf]

end LeftHomologyData

class HasLeftHomology : Prop :=
(condition : Nonempty S.LeftHomologyData)

noncomputable def leftHomologyData [HasLeftHomology S] :
  S.LeftHomologyData := HasLeftHomology.condition.some

variable {S}

namespace HasLeftHomology

lemma mk' (h : S.LeftHomologyData) : HasLeftHomology S := ⟨Nonempty.intro h⟩

instance of_hasKernel_of_hasCokernel [HasKernel S.g] [HasCokernel (kernel.lift S.g S.f S.zero)] :
  S.HasLeftHomology := HasLeftHomology.mk' (LeftHomologyData.ofHasKernelOfHasCokernel S)

instance of_hasCokernel {X Y : C} (f : X ⟶ Y) (Z : C) [HasCokernel f] :
    (ShortComplex.mk f (0 : Y ⟶ Z) comp_zero).HasLeftHomology :=
  HasLeftHomology.mk' (LeftHomologyData.ofHasCokernel _ rfl)

instance of_hasKernel {Y Z : C} (g : Y ⟶ Z) (X : C) [HasKernel g] :
    (ShortComplex.mk (0 : X ⟶ Y) g zero_comp).HasLeftHomology :=
  HasLeftHomology.mk' (LeftHomologyData.ofHasKernel _ rfl)

instance of_zeros (X Y Z : C) :
    (ShortComplex.mk (0 : X ⟶ Y) (0 : Y ⟶ Z) zero_comp).HasLeftHomology :=
  HasLeftHomology.mk' (LeftHomologyData.ofZeros _ rfl rfl)

end HasLeftHomology

section

variable (φ : S₁ ⟶ S₂) (h₁ : S₁.LeftHomologyData) (h₂ : S₂.LeftHomologyData)

/-- Given left homology data `h₁` and `h₂` for two short complexes `S₁` and `S₂`,
a `LeftHomologyMapData` for a morphism `φ : S₁ ⟶ S₂`
consists of a description of the induced morphisms on the `K` (cycles)
and `H` (left homology) fields of `h₁` and `h₂`. -/
structure LeftHomologyMapData where
  /-- the induced map on cycles -/
  φK : h₁.K ⟶ h₂.K
  /-- the induced map on left homology -/
  φH : h₁.H ⟶ h₂.H
  /-- commutation with `i` -/
  commi : φK ≫ h₂.i = h₁.i ≫ φ.τ₂ := by aesop_cat
  /-- commutation with `f'` -/
  commf' : h₁.f' ≫ φK = φ.τ₁ ≫ h₂.f' := by aesop_cat
  /-- commutation with `π` -/
  commπ : h₁.π ≫ φH = φK ≫ h₂.π := by aesop_cat

namespace LeftHomologyMapData

attribute [reassoc (attr := simp)] commi commf' commπ
attribute [nolint simpNF] mk.injEq

/-- The left homology map data associated to the zero morphism between two short complexes. -/
@[simps]
def zero (h₁ : S₁.LeftHomologyData) (h₂ : S₂.LeftHomologyData) :
    LeftHomologyMapData 0 h₁ h₂ where
  φK := 0
  φH := 0

/-- The left homology map data associated to the identity morphism of a short complex. -/
@[simps]
def id (h : S.LeftHomologyData) : LeftHomologyMapData (𝟙 S) h h where
  φK := 𝟙 _
  φH := 𝟙 _

/-- The composition of left homology map data. -/
@[simps]
def comp {φ : S₁ ⟶ S₂} {φ' : S₂ ⟶ S₃}
    {h₁ : S₁.LeftHomologyData} {h₂ : S₂.LeftHomologyData} {h₃ : S₃.LeftHomologyData}
    (ψ : LeftHomologyMapData φ h₁ h₂) (ψ' : LeftHomologyMapData φ' h₂ h₃) :
    LeftHomologyMapData (φ ≫ φ') h₁ h₃ where
  φK := ψ.φK ≫ ψ'.φK
  φH := ψ.φH ≫ ψ'.φH

instance : Subsingleton (LeftHomologyMapData φ h₁ h₂) :=
  ⟨fun ψ₁ ψ₂ => by
    have hK : ψ₁.φK = ψ₂.φK := by rw [← cancel_mono h₂.i, commi, commi]
    have hH : ψ₁.φH = ψ₂.φH := by rw [← cancel_epi h₁.π, commπ, commπ, hK]
    cases ψ₁
    cases ψ₂
    congr⟩

instance : Inhabited (LeftHomologyMapData φ h₁ h₂) := ⟨by
  let φK : h₁.K ⟶ h₂.K := h₂.liftK (h₁.i ≫ φ.τ₂)
    (by rw [assoc, φ.comm₂₃, h₁.wi_assoc, zero_comp])
  have commf' : h₁.f' ≫ φK = φ.τ₁ ≫ h₂.f' := by
    rw [← cancel_mono h₂.i, assoc, assoc, LeftHomologyData.liftK_i,
      LeftHomologyData.f'_i_assoc, LeftHomologyData.f'_i, φ.comm₁₂]
  let φH : h₁.H ⟶ h₂.H := h₁.descH (φK ≫ h₂.π)
    (by rw [reassoc_of% commf', h₂.f'_π, comp_zero])
  exact ⟨φK, φH, by simp, commf', by simp⟩⟩

instance : Unique (LeftHomologyMapData φ h₁ h₂) := Unique.mk' _

variable {φ h₁ h₂}

lemma congr_φH {γ₁ γ₂ : LeftHomologyMapData φ h₁ h₂} (eq : γ₁ = γ₂) : γ₁.φH = γ₂.φH := by rw [eq]
lemma congr_φK {γ₁ γ₂ : LeftHomologyMapData φ h₁ h₂} (eq : γ₁ = γ₂) : γ₁.φK = γ₂.φK := by rw [eq]

/-- When `S₁.f`, `S₁.g`, `S₂.f` and `S₂.g` are all zero, the action on left homology of a
morphism `φ : S₁ ⟶ S₂` is given by the action `φ.τ₂` on the middle objects. -/
@[simps]
def ofZeros (φ : S₁ ⟶ S₂) (hf₁ : S₁.f = 0) (hg₁ : S₁.g = 0) (hf₂ : S₂.f = 0) (hg₂ : S₂.g = 0) :
    LeftHomologyMapData φ (LeftHomologyData.ofZeros S₁ hf₁ hg₁)
      (LeftHomologyData.ofZeros S₂ hf₂ hg₂) where
  φK := φ.τ₂
  φH := φ.τ₂

/-- When `S₁.g` and `S₂.g` are zero and we have chosen colimit cokernel coforks `c₁` and `c₂`
for `S₁.f` and `S₂.f` respectively, the action on left homology of a morphism `φ : S₁ ⟶ S₂` of
short complexes is given by the unique morphism `f : c₁.pt ⟶ c₂.pt` such that
`φ.τ₂ ≫ c₂.π = c₁.π ≫ f`. -/
@[simps]
def ofIsColimitCokernelCofork (φ : S₁ ⟶ S₂)
    (hg₁ : S₁.g = 0) (c₁ : CokernelCofork S₁.f) (hc₁ : IsColimit c₁)
    (hg₂ : S₂.g = 0) (c₂ : CokernelCofork S₂.f) (hc₂ : IsColimit c₂) (f : c₁.pt ⟶ c₂.pt)
    (comm : φ.τ₂ ≫ c₂.π = c₁.π ≫ f) :
    LeftHomologyMapData φ (LeftHomologyData.ofIsColimitCokernelCofork S₁ hg₁ c₁ hc₁)
      (LeftHomologyData.ofIsColimitCokernelCofork S₂ hg₂ c₂ hc₂) where
  φK := φ.τ₂
  φH := f
  commπ := comm.symm
  commf' := by simp only [LeftHomologyData.ofIsColimitCokernelCofork_f', φ.comm₁₂]

/-- When `S₁.f` and `S₂.f` are zero and we have chosen limit kernel forks `c₁` and `c₂`
for `S₁.g` and `S₂.g` respectively, the action on left homology of a morphism `φ : S₁ ⟶ S₂` of
short complexes is given by the unique morphism `f : c₁.pt ⟶ c₂.pt` such that
`c₁.ι ≫ φ.τ₂ = f ≫ c₂.ι`. -/
@[simps]
def ofIsLimitKernelFork (φ : S₁ ⟶ S₂)
    (hf₁ : S₁.f = 0) (c₁ : KernelFork S₁.g) (hc₁ : IsLimit c₁)
    (hf₂ : S₂.f = 0) (c₂ : KernelFork S₂.g) (hc₂ : IsLimit c₂) (f : c₁.pt ⟶ c₂.pt)
    (comm : c₁.ι ≫ φ.τ₂ = f ≫ c₂.ι) :
    LeftHomologyMapData φ (LeftHomologyData.ofIsLimitKernelFork S₁ hf₁ c₁ hc₁)
      (LeftHomologyData.ofIsLimitKernelFork S₂ hf₂ c₂ hc₂) where
  φK := f
  φH := f
  commi := comm.symm

variable (S)

/-- When both maps `S.f` and `S.g` of a short complex `S` are zero, this is the homology map
data (for the identity of `S`) which relates the left homology data `ofZeros` and
`ofIsColimitCokernelCofork`. -/
@[simps]
def compatibilityOfZerosOfIsColimitCokernelCofork (hf : S.f = 0) (hg : S.g = 0)
    (c : CokernelCofork S.f) (hc : IsColimit c) :
    LeftHomologyMapData (𝟙 S) (LeftHomologyData.ofZeros S hf hg)
      (LeftHomologyData.ofIsColimitCokernelCofork S hg c hc) where
  φK := 𝟙 _
  φH := c.π

/-- When both maps `S.f` and `S.g` of a short complex `S` are zero, this is the homology map
data (for the identity of `S`) which relates the left homology data
`LeftHomologyData.ofIsLimitKernelFork` and `ofZeros` . -/
@[simps]
def compatibilityOfZerosOfIsLimitKernelFork (hf : S.f = 0) (hg : S.g = 0)
    (c : KernelFork S.g) (hc : IsLimit c) :
    LeftHomologyMapData (𝟙 S) (LeftHomologyData.ofIsLimitKernelFork S hf c hc)
      (LeftHomologyData.ofZeros S hf hg) where
  φK := c.ι
  φH := c.ι

end LeftHomologyMapData

end

section

variable (S)
variable [S.HasLeftHomology]

/-- The left homology of a short complex, given by the `H` field of a chosen left homology data.  -/
noncomputable def leftHomology : C := S.leftHomologyData.H

/-- The cycles of a short complex, given by the `K` field of a chosen left homology data.  -/
noncomputable def cycles : C := S.leftHomologyData.K

/-- The "homology class" map `S.cycles ⟶ S.leftHomology`. -/
noncomputable def leftHomologyπ : S.cycles ⟶ S.leftHomology := S.leftHomologyData.π

/-- The inclusion `S.cycles ⟶ S.X₂`. -/
noncomputable def iCycles : S.cycles ⟶ S.X₂ := S.leftHomologyData.i

/-- The "boundaries" map `S.X₁ ⟶ S.cycles`. (Note that in this homology API, we make no use
of the "image" of this morphism, which under some categorical assumptions would be a subobject
of `S.X₂` contained in `S.cycles`.) -/
noncomputable def toCycles : S.X₁ ⟶ S.cycles := S.leftHomologyData.f'

@[reassoc (attr := simp)]
lemma iCycles_g : S.iCycles ≫ S.g = 0 := S.leftHomologyData.wi

@[reassoc (attr := simp)]
lemma toCycles_i : S.toCycles ≫ S.iCycles = S.f := S.leftHomologyData.f'_i

instance : Mono S.iCycles := by
  dsimp only [iCycles]
  infer_instance

instance : Epi S.leftHomologyπ := by
  dsimp only [leftHomologyπ]
  infer_instance

lemma leftHomology_ext_iff (f₁ f₂ : S.leftHomology ⟶ A) :
    f₁ = f₂ ↔ S.leftHomologyπ ≫ f₁ = S.leftHomologyπ ≫ f₂ := by
  rw [cancel_epi]

@[ext]
lemma leftHomology_ext (f₁ f₂ : S.leftHomology ⟶ A)
    (h : S.leftHomologyπ ≫ f₁ = S.leftHomologyπ ≫ f₂) : f₁ = f₂ := by
  simpa only [leftHomology_ext_iff] using h

lemma cycles_ext_iff (f₁ f₂ : A ⟶ S.cycles) :
    f₁ = f₂ ↔ f₁ ≫ S.iCycles = f₂ ≫ S.iCycles := by
  rw [cancel_mono]

@[ext]
lemma cycles_ext (f₁ f₂ : A ⟶ S.cycles) (h : f₁ ≫ S.iCycles = f₂ ≫ S.iCycles) : f₁ = f₂ := by
  simpa only [cycles_ext_iff] using h

lemma isIso_iCycles (hg : S.g = 0) : IsIso S.iCycles :=
  LeftHomologyData.isIso_i _ hg

/-- When `S.g = 0`, this is the canonical isomorphism `S.cycles ≅ S.X₂` induced by `S.iCycles`. -/
@[simps! hom]
noncomputable def cyclesIsoX₂ (hg : S.g = 0) : S.cycles ≅ S.X₂ := by
  have := S.isIso_iCycles hg
  exact asIso S.iCycles

@[reassoc (attr := simp)]
lemma cyclesIsoX₂_hom_inv_id (hg : S.g = 0) :
    S.iCycles ≫ (S.cyclesIsoX₂ hg).inv = 𝟙 _ := (S.cyclesIsoX₂ hg).hom_inv_id

@[reassoc (attr := simp)]
lemma cyclesIsoX₂_inv_hom_id (hg : S.g = 0) :
    (S.cyclesIsoX₂ hg).inv ≫ S.iCycles = 𝟙 _ := (S.cyclesIsoX₂ hg).inv_hom_id

lemma isIso_leftHomologyπ (hf : S.f = 0) : IsIso S.leftHomologyπ :=
  LeftHomologyData.isIso_π _ hf

/-- When `S.f = 0`, this is the canonical isomorphism `S.cycles ≅ S.leftHomology` induced
by `S.leftHomologyπ`. -/
@[simps! hom]
noncomputable def cyclesIsoLeftHomology (hf : S.f = 0) : S.cycles ≅ S.leftHomology := by
  have := S.isIso_leftHomologyπ hf
  exact asIso S.leftHomologyπ

@[reassoc (attr := simp)]
lemma cyclesIsoLeftHomology_hom_inv_id (hf : S.f = 0) :
    S.leftHomologyπ ≫ (S.cyclesIsoLeftHomology hf).inv = 𝟙 _ :=
  (S.cyclesIsoLeftHomology hf).hom_inv_id

@[reassoc (attr := simp)]
lemma cyclesIsoLeftHomology_inv_hom_id (hf : S.f = 0) :
    (S.cyclesIsoLeftHomology hf).inv ≫ S.leftHomologyπ = 𝟙 _ :=
  (S.cyclesIsoLeftHomology hf).inv_hom_id

end

section

variable (φ : S₁ ⟶ S₂) (h₁ : S₁.LeftHomologyData) (h₂ : S₂.LeftHomologyData)

/-- The (unique) left homology map data associated to a morphism of short complexes that
are both equipped with left homology data. -/
def leftHomologyMapData : LeftHomologyMapData φ h₁ h₂ := default

/-- Given a morphism `φ : S₁ ⟶ S₂` of short complexes and left homology data `h₁` and `h₂`
for `S₁` and `S₂` respectively, this is the induced left homology map `h₁.H ⟶ h₁.H`. -/
def leftHomologyMap' : h₁.H ⟶ h₂.H := (leftHomologyMapData φ _ _).φH

/-- Given a morphism `φ : S₁ ⟶ S₂` of short complexes and left homology data `h₁` and `h₂`
for `S₁` and `S₂` respectively, this is the induced morphism `h₁.K ⟶ h₁.K` on cycles. -/
def cyclesMap' : h₁.K ⟶ h₂.K := (leftHomologyMapData φ _ _).φK

@[reassoc (attr := simp)]
lemma cyclesMap'_i : cyclesMap' φ h₁ h₂ ≫ h₂.i = h₁.i ≫ φ.τ₂ :=
  LeftHomologyMapData.commi _

@[reassoc (attr := simp)]
lemma f'_cyclesMap' : h₁.f' ≫ cyclesMap' φ h₁ h₂ = φ.τ₁ ≫ h₂.f' := by
  simp only [← cancel_mono h₂.i, assoc, φ.comm₁₂, cyclesMap'_i,
    LeftHomologyData.f'_i_assoc, LeftHomologyData.f'_i]

@[reassoc (attr := simp)]
lemma leftHomologyπ_naturality' :
    h₁.π ≫ leftHomologyMap' φ h₁ h₂ = cyclesMap' φ h₁ h₂ ≫ h₂.π :=
  LeftHomologyMapData.commπ _

end

section

variable [HasLeftHomology S₁] [HasLeftHomology S₂] (φ : S₁ ⟶ S₂)

/-- The (left) homology map `S₁.leftHomology ⟶ S₂.leftHomology` induced by a morphism
`S₁ ⟶ S₂` of short complexes. -/
noncomputable def leftHomologyMap : S₁.leftHomology ⟶ S₂.leftHomology :=
  leftHomologyMap' φ _ _

/-- The morphism `S₁.cycles ⟶ S₂.cycles` induced by a morphism `S₁ ⟶ S₂` of short complexes. -/
noncomputable def cyclesMap : S₁.cycles ⟶ S₂.cycles := cyclesMap' φ _ _

@[reassoc (attr := simp)]
lemma cyclesMap_i : cyclesMap φ ≫ S₂.iCycles = S₁.iCycles ≫ φ.τ₂ :=
  cyclesMap'_i _ _ _

@[reassoc (attr := simp)]
lemma toCycles_naturality : S₁.toCycles ≫ cyclesMap φ = φ.τ₁ ≫ S₂.toCycles :=
  f'_cyclesMap' _ _ _

@[reassoc (attr := simp)]
lemma leftHomologyπ_naturality :
    S₁.leftHomologyπ ≫ leftHomologyMap φ = cyclesMap φ ≫ S₂.leftHomologyπ :=
  leftHomologyπ_naturality' _ _ _

end

namespace LeftHomologyMapData

variable {φ : S₁ ⟶ S₂} {h₁ : S₁.LeftHomologyData} {h₂ : S₂.LeftHomologyData}
  (γ : LeftHomologyMapData φ h₁ h₂)

lemma leftHomologyMap'_eq : leftHomologyMap' φ h₁ h₂ = γ.φH :=
  LeftHomologyMapData.congr_φH (Subsingleton.elim _ _)

lemma cyclesMap'_eq : cyclesMap' φ h₁ h₂ = γ.φK :=
  LeftHomologyMapData.congr_φK (Subsingleton.elim _ _)

end LeftHomologyMapData

@[simp]
lemma leftHomologyMap'_id (h : S.LeftHomologyData) :
    leftHomologyMap' (𝟙 S) h h = 𝟙 _ :=
  (LeftHomologyMapData.id h).leftHomologyMap'_eq

@[simp]
lemma cyclesMap'_id (h : S.LeftHomologyData) :
    cyclesMap' (𝟙 S) h h = 𝟙 _ :=
  (LeftHomologyMapData.id h).cyclesMap'_eq

variable (S)

@[simp]
lemma leftHomologyMap_id [HasLeftHomology S] :
    leftHomologyMap (𝟙 S) = 𝟙 _ :=
  leftHomologyMap'_id _

@[simp]
lemma cyclesMap_id [HasLeftHomology S] :
    cyclesMap (𝟙 S) = 𝟙 _ :=
  cyclesMap'_id _

@[simp]
lemma leftHomologyMap'_zero (h₁ : S₁.LeftHomologyData) (h₂ : S₂.LeftHomologyData) :
    leftHomologyMap' 0 h₁ h₂ = 0 :=
  (LeftHomologyMapData.zero h₁ h₂).leftHomologyMap'_eq

@[simp]
lemma cyclesMap'_zero (h₁ : S₁.LeftHomologyData) (h₂ : S₂.LeftHomologyData) :
    cyclesMap' 0 h₁ h₂ = 0 :=
  (LeftHomologyMapData.zero h₁ h₂).cyclesMap'_eq

variable (S₁ S₂)

@[simp]
lemma leftHomologyMap_zero [HasLeftHomology S₁] [HasLeftHomology S₂] :
    leftHomologyMap (0 : S₁ ⟶ S₂) = 0 :=
  leftHomologyMap'_zero _ _

@[simp]
lemma cyclesMap_zero [HasLeftHomology S₁] [HasLeftHomology S₂] :
    cyclesMap (0 : S₁ ⟶ S₂) = 0 :=
  cyclesMap'_zero _ _

variable {S₁ S₂}

@[reassoc]
lemma leftHomologyMap'_comp (φ₁ : S₁ ⟶ S₂) (φ₂ : S₂ ⟶ S₃)
    (h₁ : S₁.LeftHomologyData) (h₂ : S₂.LeftHomologyData) (h₃ : S₃.LeftHomologyData) :
    leftHomologyMap' (φ₁ ≫ φ₂) h₁ h₃ = leftHomologyMap' φ₁ h₁ h₂ ≫
      leftHomologyMap' φ₂ h₂ h₃ := by
  let γ₁ := leftHomologyMapData φ₁ h₁ h₂
  let γ₂ := leftHomologyMapData φ₂ h₂ h₃
  rw [γ₁.leftHomologyMap'_eq, γ₂.leftHomologyMap'_eq, (γ₁.comp γ₂).leftHomologyMap'_eq,
    LeftHomologyMapData.comp_φH]

@[reassoc]
lemma cyclesMap'_comp (φ₁ : S₁ ⟶ S₂) (φ₂ : S₂ ⟶ S₃)
    (h₁ : S₁.LeftHomologyData) (h₂ : S₂.LeftHomologyData) (h₃ : S₃.LeftHomologyData) :
    cyclesMap' (φ₁ ≫ φ₂) h₁ h₃ = cyclesMap' φ₁ h₁ h₂ ≫ cyclesMap' φ₂ h₂ h₃ := by
  let γ₁ := leftHomologyMapData φ₁ h₁ h₂
  let γ₂ := leftHomologyMapData φ₂ h₂ h₃
  rw [γ₁.cyclesMap'_eq, γ₂.cyclesMap'_eq, (γ₁.comp γ₂).cyclesMap'_eq,
    LeftHomologyMapData.comp_φK]

@[reassoc]
lemma leftHomologyMap_comp [HasLeftHomology S₁] [HasLeftHomology S₂] [HasLeftHomology S₃]
    (φ₁ : S₁ ⟶ S₂) (φ₂ : S₂ ⟶ S₃) :
    leftHomologyMap (φ₁ ≫ φ₂) = leftHomologyMap φ₁ ≫ leftHomologyMap φ₂ :=
  leftHomologyMap'_comp _ _ _ _ _

@[reassoc]
lemma cyclesMap_comp [HasLeftHomology S₁] [HasLeftHomology S₂] [HasLeftHomology S₃]
    (φ₁ : S₁ ⟶ S₂) (φ₂ : S₂ ⟶ S₃) :
    cyclesMap (φ₁ ≫ φ₂) = cyclesMap φ₁ ≫ cyclesMap φ₂ :=
  cyclesMap'_comp _ _ _ _ _

attribute [simp] leftHomologyMap_comp cyclesMap_comp

/-- An isomorphism of short complexes `S₁ ≅ S₂` induces an isomorphism on the `H` fields
of left homology data of `S₁` and `S₂`. -/
@[simps]
def leftHomologyMapIso' (e : S₁ ≅ S₂) (h₁ : S₁.LeftHomologyData)
    (h₂ : S₂.LeftHomologyData) : h₁.H ≅ h₂.H where
  hom := leftHomologyMap' e.hom h₁ h₂
  inv := leftHomologyMap' e.inv h₂ h₁
  hom_inv_id := by rw [← leftHomologyMap'_comp, e.hom_inv_id, leftHomologyMap'_id]
  inv_hom_id := by rw [← leftHomologyMap'_comp, e.inv_hom_id, leftHomologyMap'_id]

instance isIso_leftHomologyMap'_of_isIso (φ : S₁ ⟶ S₂) [IsIso φ]
    (h₁ : S₁.LeftHomologyData) (h₂ : S₂.LeftHomologyData) :
    IsIso (leftHomologyMap' φ h₁ h₂) :=
  (inferInstance : IsIso (leftHomologyMapIso' (asIso φ) h₁ h₂).hom)

/-- An isomorphism of short complexes `S₁ ≅ S₂` induces an isomorphism on the `K` fields
of left homology data of `S₁` and `S₂`. -/
@[simps]
def cyclesMapIso' (e : S₁ ≅ S₂) (h₁ : S₁.LeftHomologyData)
    (h₂ : S₂.LeftHomologyData) : h₁.K ≅ h₂.K where
  hom := cyclesMap' e.hom h₁ h₂
  inv := cyclesMap' e.inv h₂ h₁
  hom_inv_id := by rw [← cyclesMap'_comp, e.hom_inv_id, cyclesMap'_id]
  inv_hom_id := by rw [← cyclesMap'_comp, e.inv_hom_id, cyclesMap'_id]

instance isIso_cyclesMap'_of_isIso (φ : S₁ ⟶ S₂) [IsIso φ]
    (h₁ : S₁.LeftHomologyData) (h₂ : S₂.LeftHomologyData) :
    IsIso (cyclesMap' φ h₁ h₂) :=
  (inferInstance : IsIso (cyclesMapIso' (asIso φ) h₁ h₂).hom)

/-- The isomorphism `S₁.leftHomology ≅ S₂.leftHomology` induced by an isomorphism of
short complexes `S₁ ≅ S₂`. -/
@[simps]
noncomputable def leftHomologyMapIso (e : S₁ ≅ S₂) [S₁.HasLeftHomology]
    [S₂.HasLeftHomology] : S₁.leftHomology ≅ S₂.leftHomology where
  hom := leftHomologyMap e.hom
  inv := leftHomologyMap e.inv
  hom_inv_id := by rw [← leftHomologyMap_comp, e.hom_inv_id, leftHomologyMap_id]
  inv_hom_id := by rw [← leftHomologyMap_comp, e.inv_hom_id, leftHomologyMap_id]

instance isIso_leftHomologyMap_of_iso (φ : S₁ ⟶ S₂)
    [IsIso φ] [S₁.HasLeftHomology] [S₂.HasLeftHomology] :
    IsIso (leftHomologyMap φ) :=
  (inferInstance : IsIso (leftHomologyMapIso (asIso φ)).hom)

/-- The isomorphism `S₁.cycles ≅ S₂.cycles` induced by an isomorphism
of short complexes `S₁ ≅ S₂`. -/
@[simps]
noncomputable def cyclesMapIso (e : S₁ ≅ S₂) [S₁.HasLeftHomology]
    [S₂.HasLeftHomology] : S₁.cycles ≅ S₂.cycles where
  hom := cyclesMap e.hom
  inv := cyclesMap e.inv
  hom_inv_id := by rw [← cyclesMap_comp, e.hom_inv_id, cyclesMap_id]
  inv_hom_id := by rw [← cyclesMap_comp, e.inv_hom_id, cyclesMap_id]

instance isIso_cyclesMap_of_iso (φ : S₁ ⟶ S₂) [IsIso φ] [S₁.HasLeftHomology]
    [S₂.HasLeftHomology] : IsIso (cyclesMap φ) :=
  (inferInstance : IsIso (cyclesMapIso (asIso φ)).hom)

variable {S}

namespace LeftHomologyData

variable (h : S.LeftHomologyData) [S.HasLeftHomology]

/-- The isomorphism `S.leftHomology ≅ h.H` induced by a left homology data `h` for a
short complex `S`. -/
noncomputable def leftHomologyIso : S.leftHomology ≅ h.H :=
  leftHomologyMapIso' (Iso.refl _) _ _

/-- The isomorphism `S.cycles ≅ h.K` induced by a left homology data `h` for a
short complex `S`. -/
noncomputable def cyclesIso : S.cycles ≅ h.K :=
  cyclesMapIso' (Iso.refl _) _ _

@[reassoc (attr := simp)]
lemma cyclesIso_hom_comp_i : h.cyclesIso.hom ≫ h.i = S.iCycles := by
  dsimp [iCycles, LeftHomologyData.cyclesIso]
  simp only [cyclesMap'_i, id_τ₂, comp_id]

@[reassoc (attr := simp)]
lemma cyclesIso_inv_comp_iCycles : h.cyclesIso.inv ≫ S.iCycles = h.i := by
  simp only [← h.cyclesIso_hom_comp_i, Iso.inv_hom_id_assoc]

@[reassoc (attr := simp)]
lemma leftHomologyπ_comp_leftHomologyIso_hom :
    S.leftHomologyπ ≫ h.leftHomologyIso.hom = h.cyclesIso.hom ≫ h.π := by
  dsimp only [leftHomologyπ, leftHomologyIso, cyclesIso, leftHomologyMapIso',
    cyclesMapIso', Iso.refl]
  rw [← leftHomologyπ_naturality']

@[reassoc (attr := simp)]
lemma π_comp_leftHomologyIso_inv :
    h.π ≫ h.leftHomologyIso.inv = h.cyclesIso.inv ≫ S.leftHomologyπ := by
  simp only [← cancel_epi h.cyclesIso.hom, ← cancel_mono h.leftHomologyIso.hom, assoc,
    Iso.inv_hom_id, comp_id, Iso.hom_inv_id_assoc,
    LeftHomologyData.leftHomologyπ_comp_leftHomologyIso_hom]

end LeftHomologyData

namespace LeftHomologyMapData

variable {φ : S₁ ⟶ S₂} {h₁ : S₁.LeftHomologyData} {h₂ : S₂.LeftHomologyData}
  (γ : LeftHomologyMapData φ h₁ h₂)

lemma leftHomologyMap_eq [S₁.HasLeftHomology] [S₂.HasLeftHomology] :
    leftHomologyMap φ = h₁.leftHomologyIso.hom ≫ γ.φH ≫ h₂.leftHomologyIso.inv := by
  dsimp [LeftHomologyData.leftHomologyIso, leftHomologyMapIso']
  rw [← γ.leftHomologyMap'_eq, ← leftHomologyMap'_comp,
    ← leftHomologyMap'_comp, id_comp, comp_id]
  rfl

lemma cyclesMap_eq [S₁.HasLeftHomology] [S₂.HasLeftHomology] :
    cyclesMap φ = h₁.cyclesIso.hom ≫ γ.φK ≫ h₂.cyclesIso.inv := by
  dsimp [LeftHomologyData.cyclesIso, cyclesMapIso']
  rw [← γ.cyclesMap'_eq, ← cyclesMap'_comp, ← cyclesMap'_comp, id_comp, comp_id]
  rfl

lemma leftHomologyMap_comm [S₁.HasLeftHomology] [S₂.HasLeftHomology] :
    leftHomologyMap φ ≫ h₂.leftHomologyIso.hom = h₁.leftHomologyIso.hom ≫ γ.φH := by
  simp only [γ.leftHomologyMap_eq, assoc, Iso.inv_hom_id, comp_id]

lemma cyclesMap_comm [S₁.HasLeftHomology] [S₂.HasLeftHomology] :
    cyclesMap φ ≫ h₂.cyclesIso.hom = h₁.cyclesIso.hom ≫ γ.φK := by
  simp only [γ.cyclesMap_eq, assoc, Iso.inv_hom_id, comp_id]

end LeftHomologyMapData

section

variable (C)
variable [HasKernels C] [HasCokernels C]

/-- The left homology functor `ShortComplex C ⥤ C`, where the left homology of a
short complex `S` is understood as a cokernel of the obvious map `S.toCycles : S.X₁ ⟶ S.cycles`
where `S.cycles` is a kernel of `S.g : S.X₂ ⟶ S.X₃`. -/
@[simps]
noncomputable def leftHomologyFunctor : ShortComplex C ⥤ C where
  obj S := S.leftHomology
  map := leftHomologyMap

/-- The cycles functor `ShortComplex C ⥤ C` which sends a short complex `S` to `S.cycles`
which is a kernel of `S.g : S.X₂ ⟶ S.X₃`. -/
@[simps]
noncomputable def cyclesFunctor : ShortComplex C ⥤ C where
  obj S := S.cycles
  map := cyclesMap

/-- The natural transformation `S.cycles ⟶ S.leftHomology` for all short complexes `S`. -/
@[simps]
noncomputable def leftHomologyπNatTrans : cyclesFunctor C ⟶ leftHomologyFunctor C where
  app S := leftHomologyπ S
  naturality := fun _ _ φ => (leftHomologyπ_naturality φ).symm

/-- The natural transformation `S.cycles ⟶ S.X₂` for all short complexes `S`. -/
@[simps]
noncomputable def iCyclesNatTrans : cyclesFunctor C ⟶ ShortComplex.π₂ where
  app S := S.iCycles

/-- The natural transformation `S.X₁ ⟶ S.cycles` for all short complexes `S`. -/
@[simps]
noncomputable def toCyclesNatTrans :
    π₁ ⟶ cyclesFunctor C where
  app S := S.toCycles
  naturality := fun _ _ φ => (toCycles_naturality φ).symm

end

namespace LeftHomologyData

/-- If `φ : S₁ ⟶ S₂` is a morphism of short complexes such that `φ.τ₁` is epi, `φ.τ₂` is an iso
and `φ.τ₃` is mono, then a left homology data for `S₁` induces a left homology data for `S₂` with
the same `K` and `H` fields. The inverse construction is `ofEpiOfIsIsoOfMono'`. -/
@[simps]
noncomputable def ofEpiOfIsIsoOfMono (φ : S₁ ⟶ S₂) (h : LeftHomologyData S₁)
    [Epi φ.τ₁] [IsIso φ.τ₂] [Mono φ.τ₃] : LeftHomologyData S₂ := by
  let i : h.K ⟶ S₂.X₂ := h.i ≫ φ.τ₂
  have wi : i ≫ S₂.g = 0 := by simp only [assoc, φ.comm₂₃, h.wi_assoc, zero_comp]
  have hi : IsLimit (KernelFork.ofι i wi) := KernelFork.IsLimit.ofι _ _
    (fun x hx => h.liftK (x ≫ inv φ.τ₂) (by rw [assoc, ← cancel_mono φ.τ₃, assoc,
      assoc, ← φ.comm₂₃, IsIso.inv_hom_id_assoc, hx, zero_comp]))
    (fun x hx => by simp) (fun x hx b hb => by
      dsimp
      rw [← cancel_mono h.i, ← cancel_mono φ.τ₂, assoc, assoc, liftK_i_assoc,
        assoc, IsIso.inv_hom_id, comp_id, hb])
  let f' := hi.lift (KernelFork.ofι S₂.f S₂.zero)
  have hf' : φ.τ₁ ≫ f' = h.f' := by
    have eq := @Fork.IsLimit.lift_ι _ _ _ _ _ _ _ ((KernelFork.ofι S₂.f S₂.zero)) hi
    simp only [Fork.ι_ofι] at eq
    rw [← cancel_mono h.i, ← cancel_mono φ.τ₂, assoc, assoc, eq, f'_i, φ.comm₁₂]
  have wπ : f' ≫ h.π = 0 := by
    rw [← cancel_epi φ.τ₁, comp_zero, reassoc_of% hf', h.f'_π]
  have hπ : IsColimit (CokernelCofork.ofπ h.π wπ) := CokernelCofork.IsColimit.ofπ _ _
    (fun x hx => h.descH x (by rw [← hf', assoc, hx, comp_zero]))
    (fun x hx => by simp) (fun x hx b hb => by rw [← cancel_epi h.π, π_descH, hb])
  exact ⟨h.K, h.H, i, h.π, wi, hi, wπ, hπ⟩

@[simp]
lemma τ₁_ofEpiOfIsIsoOfMono_f' (φ : S₁ ⟶ S₂) (h : LeftHomologyData S₁)
    [Epi φ.τ₁] [IsIso φ.τ₂] [Mono φ.τ₃] : φ.τ₁ ≫ (ofEpiOfIsIsoOfMono φ h).f' = h.f' := by
  rw [← cancel_mono (ofEpiOfIsIsoOfMono φ h).i, assoc, f'_i,
    ofEpiOfIsIsoOfMono_i, f'_i_assoc, φ.comm₁₂]

/-- If `φ : S₁ ⟶ S₂` is a morphism of short complexes such that `φ.τ₁` is epi, `φ.τ₂` is an iso
and `φ.τ₃` is mono, then a left homology data for `S₂` induces a left homology data for `S₁` with
the same `K` and `H` fields. The inverse construction is `ofEpiOfIsIsoOfMono`. -/
@[simps]
noncomputable def ofEpiOfIsIsoOfMono' (φ : S₁ ⟶ S₂) (h : LeftHomologyData S₂)
    [Epi φ.τ₁] [IsIso φ.τ₂] [Mono φ.τ₃] : LeftHomologyData S₁ := by
  let i : h.K ⟶ S₁.X₂ := h.i ≫ inv φ.τ₂
  have wi : i ≫ S₁.g = 0 := by
    rw [assoc, ← cancel_mono φ.τ₃, zero_comp, assoc, assoc, ← φ.comm₂₃,
      IsIso.inv_hom_id_assoc, h.wi]
  have hi : IsLimit (KernelFork.ofι i wi) := KernelFork.IsLimit.ofι _ _
    (fun x hx => h.liftK (x ≫ φ.τ₂)
      (by rw [assoc, φ.comm₂₃, reassoc_of% hx, zero_comp]))
    (fun x hx => by simp )
    (fun x hx b hb => by rw [← cancel_mono h.i, ← cancel_mono (inv φ.τ₂), assoc, assoc,
      hb, liftK_i_assoc, assoc, IsIso.hom_inv_id, comp_id])
  let f' := hi.lift (KernelFork.ofι S₁.f S₁.zero)
  have hf' : f' ≫ i = S₁.f := Fork.IsLimit.lift_ι _
  have hf'' : f' = φ.τ₁ ≫ h.f' := by
    rw [← cancel_mono h.i, ← cancel_mono (inv φ.τ₂), assoc, assoc, assoc, hf', f'_i_assoc,
      φ.comm₁₂_assoc, IsIso.hom_inv_id, comp_id]
  have wπ : f' ≫ h.π = 0 := by simp only [hf'', assoc, f'_π, comp_zero]
  have hπ : IsColimit (CokernelCofork.ofπ h.π wπ) := CokernelCofork.IsColimit.ofπ _ _
    (fun x hx => h.descH x (by rw [← cancel_epi φ.τ₁, ← reassoc_of% hf'', hx, comp_zero]))
    (fun x hx => π_descH _ _ _)
    (fun x hx b hx => by rw [← cancel_epi h.π, π_descH, hx])
  exact ⟨h.K, h.H, i, h.π, wi, hi, wπ, hπ⟩

@[simp]
lemma ofEpiOfIsIsoOfMono'_f' (φ : S₁ ⟶ S₂) (h : LeftHomologyData S₂)
    [Epi φ.τ₁] [IsIso φ.τ₂] [Mono φ.τ₃] : (ofEpiOfIsIsoOfMono' φ h).f' = φ.τ₁ ≫ h.f' := by
  rw [← cancel_mono (ofEpiOfIsIsoOfMono' φ h).i, f'_i, ofEpiOfIsIsoOfMono'_i,
    assoc, f'_i_assoc, φ.comm₁₂_assoc, IsIso.hom_inv_id, comp_id]

/-- If `e : S₁ ≅ S₂` is an isomorphism of short complexes and `h₁ : LeftHomologyData S₁`,
this is the left homology data for `S₂` deduced from the isomorphism. -/
noncomputable def ofIso (e : S₁ ≅ S₂) (h₁ : LeftHomologyData S₁) : LeftHomologyData S₂ :=
  h₁.ofEpiOfIsIsoOfMono e.hom

end LeftHomologyData

lemma hasLeftHomology_of_epi_of_isIso_of_mono (φ : S₁ ⟶ S₂) [HasLeftHomology S₁]
    [Epi φ.τ₁] [IsIso φ.τ₂] [Mono φ.τ₃] : HasLeftHomology S₂ :=
  HasLeftHomology.mk' (LeftHomologyData.ofEpiOfIsIsoOfMono φ S₁.leftHomologyData)

lemma hasLeftHomology_of_epi_of_isIso_of_mono' (φ : S₁ ⟶ S₂) [HasLeftHomology S₂]
    [Epi φ.τ₁] [IsIso φ.τ₂] [Mono φ.τ₃] : HasLeftHomology S₁ :=
  HasLeftHomology.mk' (LeftHomologyData.ofEpiOfIsIsoOfMono' φ S₂.leftHomologyData)

lemma hasLeftHomology_of_iso {S₁ S₂ : ShortComplex C} (e : S₁ ≅ S₂) [HasLeftHomology S₁] :
    HasLeftHomology S₂ :=
  hasLeftHomology_of_epi_of_isIso_of_mono e.hom

namespace LeftHomologyMapData

/-- This left homology map data expresses compatibilities of the left homology data
constructed by `LeftHomologyData.ofEpiOfIsIsoOfMono` -/
@[simps]
def ofEpiOfIsIsoOfMono (φ : S₁ ⟶ S₂) (h : LeftHomologyData S₁)
    [Epi φ.τ₁] [IsIso φ.τ₂] [Mono φ.τ₃] :
    LeftHomologyMapData φ h (LeftHomologyData.ofEpiOfIsIsoOfMono φ h) where
  φK := 𝟙 _
  φH := 𝟙 _

/-- This left homology map data expresses compatibilities of the left homology data
constructed by `LeftHomologyData.ofEpiOfIsIsoOfMono'` -/
@[simps]
noncomputable def ofEpiOfIsIsoOfMono' (φ : S₁ ⟶ S₂) (h : LeftHomologyData S₂)
    [Epi φ.τ₁] [IsIso φ.τ₂] [Mono φ.τ₃] :
    LeftHomologyMapData φ (LeftHomologyData.ofEpiOfIsIsoOfMono' φ h) h where
  φK := 𝟙 _
  φH := 𝟙 _

end LeftHomologyMapData

instance (φ : S₁ ⟶ S₂) (h₁ : S₁.LeftHomologyData) (h₂ : S₂.LeftHomologyData)
    [Epi φ.τ₁] [IsIso φ.τ₂] [Mono φ.τ₃] :
    IsIso (leftHomologyMap' φ h₁ h₂) := by
  let h₂' := LeftHomologyData.ofEpiOfIsIsoOfMono φ h₁
  have : IsIso (leftHomologyMap' φ h₁ h₂') := by
    rw [(LeftHomologyMapData.ofEpiOfIsIsoOfMono φ h₁).leftHomologyMap'_eq]
    dsimp
    infer_instance
  have eq := leftHomologyMap'_comp φ (𝟙 S₂) h₁ h₂' h₂
  rw [comp_id] at eq
  rw [eq]
  infer_instance

/-- If a morphism of short complexes `φ : S₁ ⟶ S₂` is such that `φ.τ₁` is epi, `φ.τ₂` is an iso,
and `φ.τ₃` is mono, then the induced morphism on left homology is an isomorphism. -/
instance (φ : S₁ ⟶ S₂) [S₁.HasLeftHomology] [S₂.HasLeftHomology]
    [Epi φ.τ₁] [IsIso φ.τ₂] [Mono φ.τ₃] :
    IsIso (leftHomologyMap φ) := by
  dsimp only [leftHomologyMap]
  infer_instance

section

variable (S) (h : LeftHomologyData S) {A : C} (k : A ⟶ S.X₂) (hk : k ≫ S.g = 0)
  [HasLeftHomology S]

/-- A morphism `k : A ⟶ S.X₂` such that `k ≫ S.g = 0` lifts to a morphism `A ⟶ S.cycles`. -/
noncomputable def liftCycles : A ⟶ S.cycles :=
  S.leftHomologyData.liftK k hk

@[reassoc (attr := simp)]
lemma liftCycles_i : S.liftCycles k hk ≫ S.iCycles = k :=
  LeftHomologyData.liftK_i _ k hk

@[reassoc]
lemma comp_liftCycles {A' : C} (α : A' ⟶ A) :
    α ≫ S.liftCycles k hk = S.liftCycles (α ≫ k) (by rw [assoc, hk, comp_zero]) := by
  simp only [← cancel_mono S.iCycles, assoc, liftCycles_i]

noncomputable def cyclesIsKernel : IsLimit (KernelFork.ofι S.iCycles S.iCycles_g) :=
  S.leftHomologyData.hi

/-- The canonical isomorphism `S.cycles ≅ kernel S.g`. -/
@[simps]
noncomputable def cyclesIsoKernel [HasKernel S.g] : S.cycles ≅ kernel S.g where
  hom := kernel.lift S.g S.iCycles (by simp)
  inv := S.liftCycles (kernel.ι S.g) (by simp)

/-- The morphism `A ⟶ S.leftHomology` obtained from a morphism `k : A ⟶ S.X₂`
such that `k ≫ S.g = 0.` -/
@[simp]
noncomputable def liftLeftHomology : A ⟶ S.leftHomology :=
  S.liftCycles k hk ≫ S.leftHomologyπ

@[reassoc]
lemma liftCycles_leftHomologyπ_eq_zero_of_boundary (x : A ⟶ S.X₁) (hx : k = x ≫ S.f) :
    S.liftCycles k (by rw [hx, assoc, S.zero, comp_zero]) ≫ S.leftHomologyπ = 0 :=
  LeftHomologyData.liftK_π_eq_zero_of_boundary _ k x hx

@[reassoc (attr := simp)]
lemma toCycles_comp_leftHomologyπ : S.toCycles ≫ S.leftHomologyπ = 0 :=
  S.liftCycles_leftHomologyπ_eq_zero_of_boundary S.f (𝟙 _) (by rw [id_comp])

/-- Via `S.leftHomologyπ : S.cycles ⟶ S.leftHomology`, the object `S.leftHomology` identifies
to the cokernel of `S.toCycles : S.X₁ ⟶ S.cycles`. -/
noncomputable def leftHomologyIsCokernel :
    IsColimit (CokernelCofork.ofπ S.leftHomologyπ S.toCycles_comp_leftHomologyπ) :=
  S.leftHomologyData.hπ

@[reassoc (attr := simp)]
lemma liftCycles_comp_cyclesMap (φ : S ⟶ S₁) [S₁.HasLeftHomology] :
    S.liftCycles k hk ≫ cyclesMap φ =
      S₁.liftCycles (k ≫ φ.τ₂) (by rw [assoc, φ.comm₂₃, reassoc_of% hk, zero_comp]) := by
  aesop_cat

variable {S}

@[reassoc (attr := simp)]
lemma LeftHomologyData.liftCycles_comp_cyclesIso_hom :
    S.liftCycles k hk ≫ h.cyclesIso.hom = h.liftK k hk := by
  simp only [← cancel_mono h.i, assoc, LeftHomologyData.cyclesIso_hom_comp_i,
    liftCycles_i, LeftHomologyData.liftK_i]

@[reassoc (attr := simp)]
lemma LeftHomologyData.lift_K_comp_cyclesIso_inv :
    h.liftK k hk ≫ h.cyclesIso.inv = S.liftCycles k hk := by
  rw [← h.liftCycles_comp_cyclesIso_hom, assoc, Iso.hom_inv_id, comp_id]

end

namespace HasLeftHomology

variable (S)

lemma hasKernel [S.HasLeftHomology] : HasKernel S.g :=
  ⟨⟨⟨_, S.leftHomologyData.hi⟩⟩⟩

lemma hasCokernel [S.HasLeftHomology] [HasKernel S.g] :
    HasCokernel (kernel.lift S.g S.f S.zero) := by
  let h := S.leftHomologyData
  haveI : HasColimit (parallelPair h.f' 0) := ⟨⟨⟨_, h.hπ'⟩⟩⟩
  let e : parallelPair (kernel.lift S.g S.f S.zero) 0 ≅ parallelPair h.f' 0 :=
    parallelPair.ext (Iso.refl _) (IsLimit.conePointUniqueUpToIso (kernelIsKernel S.g) h.hi)
      (by aesop_cat) (by aesop_cat)
  exact hasColimitOfIso e

end HasLeftHomology

/-- The left homology of a short complex `S` identifies to the cokernel of the canonical
morphism `S.X₁ ⟶ kernel S.g`. -/
noncomputable def leftHomologyIsoCokernelLift [S.HasLeftHomology] [HasKernel S.g]
    [HasCokernel (kernel.lift S.g S.f S.zero)] :
    S.leftHomology ≅ cokernel (kernel.lift S.g S.f S.zero) :=
  (LeftHomologyData.ofHasKernelOfHasCokernel S).leftHomologyIso

<<<<<<< HEAD
lemma isIso_cyclesMap'_of_isIso_of_mono' (φ : S₁ ⟶ S₂) (h₂ : IsIso φ.τ₂) (h₃ : Mono φ.τ₃)
    (h₁ : S₁.LeftHomologyData) (h₂ : S₂.LeftHomologyData) :
    IsIso (cyclesMap' φ h₁ h₂) := by
  refine' ⟨h₁.liftK (h₂.i ≫ inv φ.τ₂) _, _, _⟩
  . simp only [← cancel_mono φ.τ₃, assoc, assoc, ← φ.comm₂₃, IsIso.inv_hom_id_assoc,
      h₂.wi, zero_comp]
  . simp only [← cancel_mono h₁.i, assoc, LeftHomologyData.liftK_i,
      cyclesMap'_i_assoc, IsIso.hom_inv_id, comp_id, id_comp]
  . simp only [← cancel_mono h₂.i, assoc, cyclesMap'_i,
      LeftHomologyData.liftK_i_assoc, IsIso.inv_hom_id, comp_id, id_comp]
=======
/- The following lemmas and instance gives a sufficient condition for a morphism
of short complexes to induce an isomorphism on cycles. -/

lemma isIso_cyclesMap'_of_isIso_of_mono (φ : S₁ ⟶ S₂) (h₂ : IsIso φ.τ₂) (h₃ : Mono φ.τ₃)
    (h₁ : S₁.LeftHomologyData) (h₂ : S₂.LeftHomologyData) :
    IsIso (cyclesMap' φ h₁ h₂) := by
  refine' ⟨h₁.liftK (h₂.i ≫ inv φ.τ₂) _, _, _⟩
  · simp only [assoc, ← cancel_mono φ.τ₃, zero_comp, ← φ.comm₂₃, IsIso.inv_hom_id_assoc, h₂.wi]
  · simp only [← cancel_mono h₁.i, assoc, h₁.liftK_i, cyclesMap'_i_assoc,
      IsIso.hom_inv_id, comp_id, id_comp]
  · simp only [← cancel_mono h₂.i, assoc, cyclesMap'_i, h₁.liftK_i_assoc,
      IsIso.inv_hom_id, comp_id, id_comp]
>>>>>>> 0dfe53c1

lemma isIso_cyclesMap_of_isIso_of_mono' (φ : S₁ ⟶ S₂) (h₂ : IsIso φ.τ₂) (h₃ : Mono φ.τ₃)
    [S₁.HasLeftHomology] [S₂.HasLeftHomology] :
    IsIso (cyclesMap φ) :=
<<<<<<< HEAD
  isIso_cyclesMap'_of_isIso_of_mono' φ h₂ h₃ _ _
=======
  isIso_cyclesMap'_of_isIso_of_mono φ h₂ h₃ _ _
>>>>>>> 0dfe53c1

instance isIso_cyclesMap_of_isIso_of_mono (φ : S₁ ⟶ S₂) [IsIso φ.τ₂] [Mono φ.τ₃]
    [S₁.HasLeftHomology] [S₂.HasLeftHomology] :
    IsIso (cyclesMap φ) :=
  isIso_cyclesMap_of_isIso_of_mono' φ inferInstance inferInstance

end ShortComplex

end CategoryTheory<|MERGE_RESOLUTION|>--- conflicted
+++ resolved
@@ -32,7 +32,7 @@
 
 open Category
 
-namespace Limits
+/-namespace Limits
 
 variable {C : Type _} [Category C] [HasZeroMorphisms C]
 
@@ -80,7 +80,7 @@
     (fun x hx b hb => Quiver.Hom.op_inj (Fork.IsLimit.hom_ext h (by
       simpa only [Quiver.Hom.op_unop, Fork.IsLimit.lift_ι] using Quiver.Hom.unop_inj hb)))
 
-end Limits
+end Limits-/
 
 end CategoryTheory
 
@@ -1073,18 +1073,6 @@
     S.leftHomology ≅ cokernel (kernel.lift S.g S.f S.zero) :=
   (LeftHomologyData.ofHasKernelOfHasCokernel S).leftHomologyIso
 
-<<<<<<< HEAD
-lemma isIso_cyclesMap'_of_isIso_of_mono' (φ : S₁ ⟶ S₂) (h₂ : IsIso φ.τ₂) (h₃ : Mono φ.τ₃)
-    (h₁ : S₁.LeftHomologyData) (h₂ : S₂.LeftHomologyData) :
-    IsIso (cyclesMap' φ h₁ h₂) := by
-  refine' ⟨h₁.liftK (h₂.i ≫ inv φ.τ₂) _, _, _⟩
-  . simp only [← cancel_mono φ.τ₃, assoc, assoc, ← φ.comm₂₃, IsIso.inv_hom_id_assoc,
-      h₂.wi, zero_comp]
-  . simp only [← cancel_mono h₁.i, assoc, LeftHomologyData.liftK_i,
-      cyclesMap'_i_assoc, IsIso.hom_inv_id, comp_id, id_comp]
-  . simp only [← cancel_mono h₂.i, assoc, cyclesMap'_i,
-      LeftHomologyData.liftK_i_assoc, IsIso.inv_hom_id, comp_id, id_comp]
-=======
 /- The following lemmas and instance gives a sufficient condition for a morphism
 of short complexes to induce an isomorphism on cycles. -/
 
@@ -1097,16 +1085,11 @@
       IsIso.hom_inv_id, comp_id, id_comp]
   · simp only [← cancel_mono h₂.i, assoc, cyclesMap'_i, h₁.liftK_i_assoc,
       IsIso.inv_hom_id, comp_id, id_comp]
->>>>>>> 0dfe53c1
 
 lemma isIso_cyclesMap_of_isIso_of_mono' (φ : S₁ ⟶ S₂) (h₂ : IsIso φ.τ₂) (h₃ : Mono φ.τ₃)
     [S₁.HasLeftHomology] [S₂.HasLeftHomology] :
     IsIso (cyclesMap φ) :=
-<<<<<<< HEAD
-  isIso_cyclesMap'_of_isIso_of_mono' φ h₂ h₃ _ _
-=======
   isIso_cyclesMap'_of_isIso_of_mono φ h₂ h₃ _ _
->>>>>>> 0dfe53c1
 
 instance isIso_cyclesMap_of_isIso_of_mono (φ : S₁ ⟶ S₂) [IsIso φ.τ₂] [Mono φ.τ₃]
     [S₁.HasLeftHomology] [S₂.HasLeftHomology] :
