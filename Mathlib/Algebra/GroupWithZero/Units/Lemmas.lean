/-
Copyright (c) 2020 Johan Commelin. All rights reserved.
Released under Apache 2.0 license as described in the file LICENSE.
Authors: Johan Commelin
-/
import Mathlib.Algebra.Group.Units.Hom
import Mathlib.Algebra.GroupWithZero.Action.Units
import Mathlib.Algebra.GroupWithZero.Commute
import Mathlib.Algebra.GroupWithZero.Hom

/-!
# Further lemmas about units in a `MonoidWithZero` or a `GroupWithZero`.

-/

assert_not_exists DenselyOrdered

<<<<<<< HEAD
variable {M₀ G₀ M₀' G₀' F F' : Type*}
=======
variable {M M₀ G₀ M₀' G₀' F F' : Type*}
>>>>>>> 7bdc0c73
variable [MonoidWithZero M₀]

section Monoid

variable [Monoid M] [GroupWithZero G₀]

lemma isLocalRingHom_of_exists_map_ne_one [FunLike F G₀ M] [MonoidHomClass F G₀ M] {f : F}
    (hf : ∃ x : G₀, f x ≠ 1) : IsLocalRingHom f where
  map_nonunit a h := by
    rcases eq_or_ne a 0 with (rfl | h)
    · obtain ⟨t, ht⟩ := hf
      refine (ht ?_).elim
      have := map_mul f t 0
      rw [← one_mul (f (t * 0)), mul_zero] at this
      exact (h.mul_right_cancel this).symm
    · exact ⟨⟨a, a⁻¹, mul_inv_cancel₀ h, inv_mul_cancel₀ h⟩, rfl⟩

instance [GroupWithZero G₀] [FunLike F G₀ M₀] [MonoidWithZeroHomClass F G₀ M₀] [Nontrivial M₀]
    (f : F) : IsLocalRingHom f :=
  isLocalRingHom_of_exists_map_ne_one ⟨0, by simp⟩

end Monoid

section GroupWithZero

namespace Commute

variable [GroupWithZero G₀] {a b c d : G₀}

/-- The `MonoidWithZero` version of `div_eq_div_iff_mul_eq_mul`. -/
protected lemma div_eq_div_iff (hbd : Commute b d) (hb : b ≠ 0) (hd : d ≠ 0) :
    a / b = c / d ↔ a * d = c * b := hbd.div_eq_div_iff_of_isUnit hb.isUnit hd.isUnit

end Commute

section MonoidWithZero

variable [GroupWithZero G₀] [Nontrivial M₀] [MonoidWithZero M₀'] [FunLike F G₀ M₀]
  [MonoidWithZeroHomClass F G₀ M₀] [FunLike F' G₀ M₀']
  (f : F) {a : G₀}


theorem map_ne_zero : f a ≠ 0 ↔ a ≠ 0 :=
  ⟨fun hfa ha => hfa <| ha.symm ▸ map_zero f, fun ha => ((IsUnit.mk0 a ha).map f).ne_zero⟩

@[simp]
theorem map_eq_zero : f a = 0 ↔ a = 0 :=
  not_iff_not.1 (map_ne_zero f)

theorem eq_on_inv₀ [MonoidWithZeroHomClass F' G₀ M₀'] (f g : F') (h : f a = g a) :
    f a⁻¹ = g a⁻¹ := by
  rcases eq_or_ne a 0 with (rfl | ha)
  · rw [inv_zero, map_zero, map_zero]
  · exact (IsUnit.mk0 a ha).eq_on_inv f g h

end MonoidWithZero

section GroupWithZero

variable [GroupWithZero G₀] [GroupWithZero G₀'] [FunLike F G₀ G₀']
  [MonoidWithZeroHomClass F G₀ G₀'] (f : F) (a b : G₀)

/-- A monoid homomorphism between groups with zeros sending `0` to `0` sends `a⁻¹` to `(f a)⁻¹`. -/
@[simp]
theorem map_inv₀ : f a⁻¹ = (f a)⁻¹ := by
  by_cases h : a = 0
  · simp [h, map_zero f]
  · apply eq_inv_of_mul_eq_one_left
    rw [← map_mul, inv_mul_cancel₀ h, map_one]

@[simp]
theorem map_div₀ : f (a / b) = f a / f b :=
  map_div' f (map_inv₀ f) a b

end GroupWithZero

/-- We define the inverse as a `MonoidWithZeroHom` by extending the inverse map by zero
on non-units. -/
noncomputable def MonoidWithZero.inverse {M : Type*} [CommMonoidWithZero M] :
    M →*₀ M where
  toFun := Ring.inverse
  map_zero' := Ring.inverse_zero _
  map_one' := Ring.inverse_one _
  map_mul' x y := (Ring.mul_inverse_rev x y).trans (mul_comm _ _)

@[simp]
theorem MonoidWithZero.coe_inverse {M : Type*} [CommMonoidWithZero M] :
    (MonoidWithZero.inverse : M → M) = Ring.inverse :=
  rfl

@[simp]
theorem MonoidWithZero.inverse_apply {M : Type*} [CommMonoidWithZero M] (a : M) :
    MonoidWithZero.inverse a = Ring.inverse a :=
  rfl

/-- Inversion on a commutative group with zero, considered as a monoid with zero homomorphism. -/
def invMonoidWithZeroHom {G₀ : Type*} [CommGroupWithZero G₀] : G₀ →*₀ G₀ :=
  { invMonoidHom with map_zero' := inv_zero }

namespace Units

variable [GroupWithZero G₀]

@[simp]
theorem smul_mk0 {α : Type*} [SMul G₀ α] {g : G₀} (hg : g ≠ 0) (a : α) : mk0 g hg • a = g • a :=
  rfl

end Units

/-- If a monoid homomorphism `f` between two `GroupWithZero`s maps `0` to `0`, then it maps `x^n`,
`n : ℤ`, to `(f x)^n`. -/
@[simp]
theorem map_zpow₀ {F G₀ G₀' : Type*} [GroupWithZero G₀] [GroupWithZero G₀'] [FunLike F G₀ G₀']
    [MonoidWithZeroHomClass F G₀ G₀'] (f : F) (x : G₀) (n : ℤ) : f (x ^ n) = f x ^ n :=
  map_zpow' f (map_inv₀ f) x n

end GroupWithZero<|MERGE_RESOLUTION|>--- conflicted
+++ resolved
@@ -15,11 +15,7 @@
 
 assert_not_exists DenselyOrdered
 
-<<<<<<< HEAD
-variable {M₀ G₀ M₀' G₀' F F' : Type*}
-=======
 variable {M M₀ G₀ M₀' G₀' F F' : Type*}
->>>>>>> 7bdc0c73
 variable [MonoidWithZero M₀]
 
 section Monoid
