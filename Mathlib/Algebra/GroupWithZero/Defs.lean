/-
Copyright (c) 2020 Johan Commelin. All rights reserved.
Released under Apache 2.0 license as described in the file LICENSE.
Authors: Johan Commelin
-/
import Mathlib.Algebra.Group.Defs
import Mathlib.Logic.Function.Basic
import Mathlib.Logic.Nontrivial.Defs
import Mathlib.Tactic.SplitIfs

/-!
# Typeclasses for groups with an adjoined zero element

This file provides just the typeclass definitions, and the projection lemmas that expose their
members.

## Main definitions

* `GroupWithZero`
* `CommGroupWithZero`
-/

assert_not_exists DenselyOrdered

universe u

-- We have to fix the universe of `G₀` here, since the default argument to
-- `GroupWithZero.div'` cannot contain a universe metavariable.
variable {G₀ : Type u} {M₀ M₀' G₀' : Type*}

/-- Typeclass for expressing that a type `M₀` with multiplication and a zero satisfies
`0 * a = 0` and `a * 0 = 0` for all `a : M₀`. -/
class MulZeroClass (M₀ : Type u) extends Mul M₀, Zero M₀ where
  /-- Zero is a left absorbing element for multiplication -/
  zero_mul : ∀ a : M₀, 0 * a = 0
  /-- Zero is a right absorbing element for multiplication -/
  mul_zero : ∀ a : M₀, a * 0 = 0

/-- A mixin for left cancellative multiplication by nonzero elements. -/
class IsLeftCancelMulZero (M₀ : Type u) [Mul M₀] [Zero M₀] : Prop where
  /-- Multiplication by a nonzero element is left cancellative. -/
  protected mul_left_cancel_of_ne_zero : ∀ {a b c : M₀}, a ≠ 0 → a * b = a * c → b = c

section IsLeftCancelMulZero

variable [Mul M₀] [Zero M₀] [IsLeftCancelMulZero M₀] {a b c : M₀}

theorem mul_left_cancel₀ (ha : a ≠ 0) (h : a * b = a * c) : b = c :=
  IsLeftCancelMulZero.mul_left_cancel_of_ne_zero ha h

theorem mul_right_injective₀ (ha : a ≠ 0) : Function.Injective (a * ·) :=
  fun _ _ => mul_left_cancel₀ ha

end IsLeftCancelMulZero

/-- A mixin for right cancellative multiplication by nonzero elements. -/
class IsRightCancelMulZero (M₀ : Type u) [Mul M₀] [Zero M₀] : Prop where
  /-- Multiplicatin by a nonzero element is right cancellative. -/
  protected mul_right_cancel_of_ne_zero : ∀ {a b c : M₀}, b ≠ 0 → a * b = c * b → a = c

section IsRightCancelMulZero

variable [Mul M₀] [Zero M₀] [IsRightCancelMulZero M₀] {a b c : M₀}

theorem mul_right_cancel₀ (hb : b ≠ 0) (h : a * b = c * b) : a = c :=
  IsRightCancelMulZero.mul_right_cancel_of_ne_zero hb h

theorem mul_left_injective₀ (hb : b ≠ 0) : Function.Injective fun a => a * b :=
  fun _ _ => mul_right_cancel₀ hb

end IsRightCancelMulZero

/-- A mixin for cancellative multiplication by nonzero elements. -/
class IsCancelMulZero (M₀ : Type u) [Mul M₀] [Zero M₀]
  extends IsLeftCancelMulZero M₀, IsRightCancelMulZero M₀ : Prop

export MulZeroClass (zero_mul mul_zero)
attribute [simp] zero_mul mul_zero

/-- Predicate typeclass for expressing that `a * b = 0` implies `a = 0` or `b = 0`
for all `a` and `b` of type `G₀`. -/
class NoZeroDivisors (M₀ : Type*) [Mul M₀] [Zero M₀] : Prop where
  /-- For all `a` and `b` of `G₀`, `a * b = 0` implies `a = 0` or `b = 0`. -/
  eq_zero_or_eq_zero_of_mul_eq_zero : ∀ {a b : M₀}, a * b = 0 → a = 0 ∨ b = 0

export NoZeroDivisors (eq_zero_or_eq_zero_of_mul_eq_zero)
/-- A type `S₀` is a "semigroup with zero” if it is a semigroup with zero element, and `0` is left
and right absorbing. -/
class SemigroupWithZero (S₀ : Type u) extends Semigroup S₀, MulZeroClass S₀

/-- A typeclass for non-associative monoids with zero elements. -/
class MulZeroOneClass (M₀ : Type u) extends MulOneClass M₀, MulZeroClass M₀

/-- A type `M₀` is a “monoid with zero” if it is a monoid with zero element, and `0` is left
and right absorbing. -/
class MonoidWithZero (M₀ : Type u) extends Monoid M₀, MulZeroOneClass M₀, SemigroupWithZero M₀

/-- A type `M` is a `CancelMonoidWithZero` if it is a monoid with zero element, `0` is left
and right absorbing, and left/right multiplication by a non-zero element is injective. -/
class CancelMonoidWithZero (M₀ : Type*) extends MonoidWithZero M₀, IsCancelMulZero M₀

/-- A type `M` is a commutative “monoid with zero” if it is a commutative monoid with zero
element, and `0` is left and right absorbing. -/
class CommMonoidWithZero (M₀ : Type*) extends CommMonoid M₀, MonoidWithZero M₀

section CancelMonoidWithZero

variable [CancelMonoidWithZero M₀] {a b c : M₀}

theorem mul_left_inj' (hc : c ≠ 0) : a * c = b * c ↔ a = b :=
  (mul_left_injective₀ hc).eq_iff

theorem mul_right_inj' (ha : a ≠ 0) : a * b = a * c ↔ b = c :=
  (mul_right_injective₀ ha).eq_iff

end CancelMonoidWithZero

section CommSemigroup

variable [CommSemigroup M₀] [Zero M₀]

lemma IsLeftCancelMulZero.to_isRightCancelMulZero [IsLeftCancelMulZero M₀] :
    IsRightCancelMulZero M₀ :=
{ mul_right_cancel_of_ne_zero :=
    fun hb h => mul_left_cancel₀ hb <| (mul_comm _ _).trans (h.trans (mul_comm _ _)) }

lemma IsRightCancelMulZero.to_isLeftCancelMulZero [IsRightCancelMulZero M₀] :
    IsLeftCancelMulZero M₀ :=
{ mul_left_cancel_of_ne_zero :=
    fun hb h => mul_right_cancel₀ hb <| (mul_comm _ _).trans (h.trans (mul_comm _ _)) }

lemma IsLeftCancelMulZero.to_isCancelMulZero [IsLeftCancelMulZero M₀] :
    IsCancelMulZero M₀ :=
{ IsLeftCancelMulZero.to_isRightCancelMulZero with }

lemma IsRightCancelMulZero.to_isCancelMulZero [IsRightCancelMulZero M₀] :
    IsCancelMulZero M₀ :=
{ IsRightCancelMulZero.to_isLeftCancelMulZero with }

end CommSemigroup

/-- A type `M` is a `CancelCommMonoidWithZero` if it is a commutative monoid with zero element,
 `0` is left and right absorbing,
  and left/right multiplication by a non-zero element is injective. -/
class CancelCommMonoidWithZero (M₀ : Type*) extends CommMonoidWithZero M₀, IsLeftCancelMulZero M₀

-- See note [lower cancel priority]
attribute [instance 75] CancelCommMonoidWithZero.toCommMonoidWithZero

instance (priority := 100) CancelCommMonoidWithZero.toCancelMonoidWithZero
    [CancelCommMonoidWithZero M₀] : CancelMonoidWithZero M₀ :=
{ IsLeftCancelMulZero.to_isCancelMulZero (M₀ := M₀) with }

/-- Prop-valued mixin for a monoid with zero to be equipped with a cancelling division.

The obvious use case is groups with zero, but this condition is also satisfied by `ℕ`, `ℤ` and, more
generally, any euclidean domain. -/
class MulDivCancelClass (M₀ : Type*) [MonoidWithZero M₀] [Div M₀] : Prop where
  protected mul_div_cancel (a b : M₀) : b ≠ 0 → a * b / b = a

section MulDivCancelClass
variable [MonoidWithZero M₀] [Div M₀] [MulDivCancelClass M₀]

@[simp] lemma mul_div_cancel_right₀ (a : M₀) {b : M₀} (hb : b ≠ 0) : a * b / b = a :=
  MulDivCancelClass.mul_div_cancel _ _ hb

end MulDivCancelClass

section MulDivCancelClass
variable [CommMonoidWithZero M₀] [Div M₀] [MulDivCancelClass M₀]

<<<<<<< HEAD
@[simp] lemma mul_div_cancel_left₀ {a : M₀} (b : M₀) (ha : a ≠ 0) : a * b / a = b := by
=======
@[simp] lemma mul_div_cancel_left₀ (b : M₀) {a : M₀} (ha : a ≠ 0) : a * b / a = b := by
>>>>>>> 7c4340d1
  rw [mul_comm, mul_div_cancel_right₀ _ ha]

end MulDivCancelClass

/-- A type `G₀` is a “group with zero” if it is a monoid with zero element (distinct from `1`)
such that every nonzero element is invertible.
The type is required to come with an “inverse” function, and the inverse of `0` must be `0`.

Examples include division rings and the ordered monoids that are the
target of valuations in general valuation theory. -/
class GroupWithZero (G₀ : Type u) extends MonoidWithZero G₀, DivInvMonoid G₀, Nontrivial G₀ where
  /-- The inverse of `0` in a group with zero is `0`. -/
  inv_zero : (0 : G₀)⁻¹ = 0
  /-- Every nonzero element of a group with zero is invertible. -/
  protected mul_inv_cancel (a : G₀) : a ≠ 0 → a * a⁻¹ = 1

export GroupWithZero (inv_zero)
attribute [simp] inv_zero

section GroupWithZero
variable [GroupWithZero G₀] {a : G₀}

@[simp] lemma mul_inv_cancel₀ (h : a ≠ 0) : a * a⁻¹ = 1 := GroupWithZero.mul_inv_cancel a h

-- See note [lower instance priority]
instance (priority := 100) GroupWithZero.toMulDivCancelClass : MulDivCancelClass G₀ where
  mul_div_cancel a b hb := by rw [div_eq_mul_inv, mul_assoc, mul_inv_cancel₀ hb, mul_one]

end GroupWithZero

/-- A type `G₀` is a commutative “group with zero”
if it is a commutative monoid with zero element (distinct from `1`)
such that every nonzero element is invertible.
The type is required to come with an “inverse” function, and the inverse of `0` must be `0`. -/
class CommGroupWithZero (G₀ : Type*) extends CommMonoidWithZero G₀, GroupWithZero G₀

section
variable [CancelMonoidWithZero M₀] {x : M₀}

lemma eq_zero_or_one_of_sq_eq_self (hx : x ^ 2 = x) : x = 0 ∨ x = 1 :=
  or_iff_not_imp_left.mpr (mul_left_injective₀ · <| by simpa [sq] using hx)

end

section GroupWithZero

variable [GroupWithZero G₀] {a b : G₀}

@[simp]
theorem mul_inv_cancel_right₀ (h : b ≠ 0) (a : G₀) : a * b * b⁻¹ = a :=
  calc
    a * b * b⁻¹ = a * (b * b⁻¹) := mul_assoc _ _ _
    _ = a := by simp [h]

@[simp]
theorem mul_inv_cancel_left₀ (h : a ≠ 0) (b : G₀) : a * (a⁻¹ * b) = b :=
  calc
    a * (a⁻¹ * b) = a * a⁻¹ * b := (mul_assoc _ _ _).symm
    _ = b := by simp [h]

end GroupWithZero

section MulZeroClass

variable [MulZeroClass M₀]

theorem mul_eq_zero_of_left {a : M₀} (h : a = 0) (b : M₀) : a * b = 0 := h.symm ▸ zero_mul b

theorem mul_eq_zero_of_right (a : M₀) {b : M₀} (h : b = 0) : a * b = 0 := h.symm ▸ mul_zero a

variable [NoZeroDivisors M₀] {a b : M₀}

/-- If `α` has no zero divisors, then the product of two elements equals zero iff one of them
equals zero. -/
@[simp]
theorem mul_eq_zero : a * b = 0 ↔ a = 0 ∨ b = 0 :=
  ⟨eq_zero_or_eq_zero_of_mul_eq_zero,
    fun o => o.elim (fun h => mul_eq_zero_of_left h b) (mul_eq_zero_of_right a)⟩

/-- If `α` has no zero divisors, then the product of two elements equals zero iff one of them
equals zero. -/
@[simp]
theorem zero_eq_mul : 0 = a * b ↔ a = 0 ∨ b = 0 := by rw [eq_comm, mul_eq_zero]

/-- If `α` has no zero divisors, then the product of two elements is nonzero iff both of them
are nonzero. -/
theorem mul_ne_zero_iff : a * b ≠ 0 ↔ a ≠ 0 ∧ b ≠ 0 := mul_eq_zero.not.trans not_or

/-- If `α` has no zero divisors, then for elements `a, b : α`, `a * b` equals zero iff so is
`b * a`. -/
theorem mul_eq_zero_comm : a * b = 0 ↔ b * a = 0 :=
  mul_eq_zero.trans <| or_comm.trans mul_eq_zero.symm

/-- If `α` has no zero divisors, then for elements `a, b : α`, `a * b` is nonzero iff so is
`b * a`. -/
theorem mul_ne_zero_comm : a * b ≠ 0 ↔ b * a ≠ 0 := mul_eq_zero_comm.not

theorem mul_self_eq_zero : a * a = 0 ↔ a = 0 := by simp

theorem zero_eq_mul_self : 0 = a * a ↔ a = 0 := by simp

theorem mul_self_ne_zero : a * a ≠ 0 ↔ a ≠ 0 := mul_self_eq_zero.not

theorem zero_ne_mul_self : 0 ≠ a * a ↔ a ≠ 0 := zero_eq_mul_self.not

end MulZeroClass<|MERGE_RESOLUTION|>--- conflicted
+++ resolved
@@ -169,11 +169,7 @@
 section MulDivCancelClass
 variable [CommMonoidWithZero M₀] [Div M₀] [MulDivCancelClass M₀]
 
-<<<<<<< HEAD
-@[simp] lemma mul_div_cancel_left₀ {a : M₀} (b : M₀) (ha : a ≠ 0) : a * b / a = b := by
-=======
 @[simp] lemma mul_div_cancel_left₀ (b : M₀) {a : M₀} (ha : a ≠ 0) : a * b / a = b := by
->>>>>>> 7c4340d1
   rw [mul_comm, mul_div_cancel_right₀ _ ha]
 
 end MulDivCancelClass
