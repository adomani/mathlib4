/-
Copyright (c) 2020 Scott Morrison. All rights reserved.
Released under Apache 2.0 license as described in the file LICENSE.
Authors: Scott Morrison
-/
import Mathlib.Algebra.CharP.Invertible
import Mathlib.Data.Real.Sqrt
import Mathlib.Tactic.Polyrith

#align_import algebra.star.chsh from "leanprover-community/mathlib"@"31c24aa72e7b3e5ed97a8412470e904f82b81004"

/-!
# The Clauser-Horne-Shimony-Holt inequality and Tsirelson's inequality.

We establish a version of the Clauser-Horne-Shimony-Holt (CHSH) inequality
(which is a generalization of Bell's inequality).
This is a foundational result which implies that
quantum mechanics is not a local hidden variable theory.

As usually stated the CHSH inequality requires substantial language from physics and probability,
but it is possible to give a statement that is purely about ordered `*`-algebras.
We do that here, to avoid as many practical and logical dependencies as possible.
Since the algebra of observables of any quantum system is an ordered `*`-algebra
(in particular a von Neumann algebra) this is a strict generalization of the usual statement.

Let `R` be a `*`-ring.

A CHSH tuple in `R` consists of
* four elements `A₀ A₁ B₀ B₁ : R`, such that
* each `Aᵢ` and `Bⱼ` is a self-adjoint involution, and
* the `Aᵢ` commute with the `Bⱼ`.

The physical interpretation is that the four elements are observables (hence self-adjoint)
that take values ±1 (hence involutions), and that the `Aᵢ` are spacelike separated from the `Bⱼ`
(and hence commute).

The CHSH inequality says that when `R` is an ordered `*`-ring
(that is, a `*`-ring which is ordered, and for every `r : R`, `0 ≤ star r * r`),
which is moreover *commutative*, we have
`A₀ * B₀ + A₀ * B₁ + A₁ * B₀ - A₁ * B₁ ≤ 2`

On the other hand, Tsirelson's inequality says that for any ordered `*`-ring we have
`A₀ * B₀ + A₀ * B₁ + A₁ * B₀ - A₁ * B₁ ≤ 2√2`

(A caveat: in the commutative case we need 2⁻¹ in the ring,
and in the noncommutative case we need √2 and √2⁻¹.
To keep things simple we just assume our rings are ℝ-algebras.)

The proofs I've seen in the literature either
assume a significant framework for quantum mechanics,
or assume the ring is a `C^*`-algebra.
In the `C^*`-algebra case,
the order structure is completely determined by the `*`-algebra structure:
`0 ≤ A` iff there exists some `B` so `A = star B * B`.
There's a nice proof of both bounds in this setting at
https://en.wikipedia.org/wiki/Tsirelson%27s_bound
The proof given here is purely algebraic.

## Future work

One can show that Tsirelson's inequality is tight.
In the `*`-ring of n-by-n complex matrices, if `A ≤ λ I` for some `λ : ℝ`,
then every eigenvalue has absolute value at most `λ`.
There is a CHSH tuple in 4-by-4 matrices such that
`A₀ * B₀ + A₀ * B₁ + A₁ * B₀ - A₁ * B₁` has `2√2` as an eigenvalue.

## References

* [Clauser, Horne, Shimony, Holt,
  *Proposed experiment to test local hidden-variable theories*][zbMATH06785026]
* [Bell, *On the Einstein Podolsky Rosen Paradox*][MR3790629]
* [Tsirelson, *Quantum generalizations of Bell's inequality*][MR577178]

-/


universe u

/-- A CHSH tuple in a *-monoid consists of 4 self-adjoint involutions `A₀ A₁ B₀ B₁` such that
the `Aᵢ` commute with the `Bⱼ`.

The physical interpretation is that `A₀` and `A₁` are a pair of boolean observables which
are spacelike separated from another pair `B₀` and `B₁` of boolean observables.
-/
--@[nolint has_nonempty_instance] Porting note(#5171): linter not ported yet
structure IsCHSHTuple {R} [Monoid R] [StarMul R] (A₀ A₁ B₀ B₁ : R) : Prop where
  A₀_inv : A₀ ^ 2 = 1
  A₁_inv : A₁ ^ 2 = 1
  B₀_inv : B₀ ^ 2 = 1
  B₁_inv : B₁ ^ 2 = 1
  A₀_sa : star A₀ = A₀
  A₁_sa : star A₁ = A₁
  B₀_sa : star B₀ = B₀
  B₁_sa : star B₁ = B₁
  A₀B₀_commutes : A₀ * B₀ = B₀ * A₀
  A₀B₁_commutes : A₀ * B₁ = B₁ * A₀
  A₁B₀_commutes : A₁ * B₀ = B₀ * A₁
  A₁B₁_commutes : A₁ * B₁ = B₁ * A₁
set_option linter.uppercaseLean3 false in
#align is_CHSH_tuple IsCHSHTuple

variable {R : Type u}

theorem CHSH_id [CommRing R] {A₀ A₁ B₀ B₁ : R} (A₀_inv : A₀ ^ 2 = 1) (A₁_inv : A₁ ^ 2 = 1)
    (B₀_inv : B₀ ^ 2 = 1) (B₁_inv : B₁ ^ 2 = 1) :
    (2 - A₀ * B₀ - A₀ * B₁ - A₁ * B₀ + A₁ * B₁) * (2 - A₀ * B₀ - A₀ * B₁ - A₁ * B₀ + A₁ * B₁) =
      4 * (2 - A₀ * B₀ - A₀ * B₁ - A₁ * B₀ + A₁ * B₁) := by
  -- polyrith suggests:
  linear_combination
    (2 * B₀ * B₁ + 2) * A₀_inv + (B₀ ^ 2 - 2 * B₀ * B₁ + B₁ ^ 2) * A₁_inv +
        (A₀ ^ 2 + 2 * A₀ * A₁ + 1) * B₀_inv +
      (A₀ ^ 2 - 2 * A₀ * A₁ + 1) * B₁_inv
set_option linter.uppercaseLean3 false in
#align CHSH_id CHSH_id

/-- Given a CHSH tuple (A₀, A₁, B₀, B₁) in a *commutative* ordered `*`-algebra over ℝ,
`A₀ * B₀ + A₀ * B₁ + A₁ * B₀ - A₁ * B₁ ≤ 2`.

(We could work over ℤ[⅟2] if we wanted to!)
-/
theorem CHSH_inequality_of_comm [OrderedCommRing R] [StarRing R] [StarOrderedRing R] [Algebra ℝ R]
    [OrderedSMul ℝ R] (A₀ A₁ B₀ B₁ : R) (T : IsCHSHTuple A₀ A₁ B₀ B₁) :
    A₀ * B₀ + A₀ * B₁ + A₁ * B₀ - A₁ * B₁ ≤ 2 := by
  let P := 2 - A₀ * B₀ - A₀ * B₁ - A₁ * B₀ + A₁ * B₁
  have i₁ : 0 ≤ P := by
    have idem : P * P = 4 * P := CHSH_id T.A₀_inv T.A₁_inv T.B₀_inv T.B₁_inv
    have idem' : P = (1 / 4 : ℝ) • (P * P) := by
      have h : 4 * P = (4 : ℝ) • P := by simp [Algebra.smul_def]
      rw [idem, h, ← mul_smul]
      norm_num
    have sa : star P = P := by
      dsimp [P]
      simp only [star_add, star_sub, star_mul, star_ofNat, star_one, T.A₀_sa, T.A₁_sa, T.B₀_sa,
        T.B₁_sa, mul_comm B₀, mul_comm B₁]
    simpa only [← idem', sa]
      using smul_nonneg (by norm_num : (0 : ℝ) ≤ 1 / 4) (star_mul_self_nonneg P)
  apply le_of_sub_nonneg
  simpa only [sub_add_eq_sub_sub, ← sub_add] using i₁
set_option linter.uppercaseLean3 false in
#align CHSH_inequality_of_comm CHSH_inequality_of_comm

/-!
We now prove some rather specialized lemmas in preparation for the Tsirelson inequality,
which we hide in a namespace as they are unlikely to be useful elsewhere.
-/


namespace TsirelsonInequality

/-!
Before proving Tsirelson's bound,
we prepare some easy lemmas about √2.
-/


-- This calculation, which we need for Tsirelson's bound,
-- defeated me. Thanks for the rescue from Shing Tak Lam!
<<<<<<< HEAD
theorem tsirelson_inequality_aux : √(2 : ℝ) * √2 ^ 3 = √2 * (2 * (√2)⁻¹ + 4 * ((√2)⁻¹ * 2⁻¹)) := by
=======
theorem tsirelson_inequality_aux : √2 * √2 ^ 3 = √2 * (2 * (√2)⁻¹ + 4 * ((√2)⁻¹ * 2⁻¹)) := by
>>>>>>> 8640948c
  ring_nf
  rw [mul_inv_cancel (ne_of_gt (Real.sqrt_pos.2 (show (2 : ℝ) > 0 by norm_num)))]
  convert congr_arg (· ^ 2) (@Real.sq_sqrt 2 (by norm_num)) using 1 <;>
    (try simp only [← pow_mul]) <;> norm_num
#align tsirelson_inequality.tsirelson_inequality_aux TsirelsonInequality.tsirelson_inequality_aux

theorem sqrt_two_inv_mul_self : (√2)⁻¹ * (√2)⁻¹ = (2⁻¹ : ℝ) := by
  rw [← mul_inv]
  norm_num
#align tsirelson_inequality.sqrt_two_inv_mul_self TsirelsonInequality.sqrt_two_inv_mul_self

end TsirelsonInequality

open TsirelsonInequality

/-- In a noncommutative ordered `*`-algebra over ℝ,
Tsirelson's bound for a CHSH tuple (A₀, A₁, B₀, B₁) is
`A₀ * B₀ + A₀ * B₁ + A₁ * B₀ - A₁ * B₁ ≤ 2^(3/2) • 1`.

We prove this by providing an explicit sum-of-squares decomposition
of the difference.

(We could work over `ℤ[2^(1/2), 2^(-1/2)]` if we really wanted to!)
-/
theorem tsirelson_inequality [OrderedRing R] [StarRing R] [StarOrderedRing R] [Algebra ℝ R]
    [OrderedSMul ℝ R] [StarModule ℝ R] (A₀ A₁ B₀ B₁ : R) (T : IsCHSHTuple A₀ A₁ B₀ B₁) :
    A₀ * B₀ + A₀ * B₁ + A₁ * B₀ - A₁ * B₁ ≤ √(2 : ℝ) ^ 3 • (1 : R) := by
  -- abel will create `ℤ` multiplication. We will `simp` them away to `ℝ` multiplication.
  have M : ∀ (m : ℤ) (a : ℝ) (x : R), m • a • x = ((m : ℝ) * a) • x := fun m a x => by
    rw [zsmul_eq_smul_cast ℝ, ← mul_smul]
<<<<<<< HEAD
  let P := (√2 : ℝ)⁻¹ • (A₁ + A₀) - B₀
  let Q := (√2 : ℝ)⁻¹ • (A₁ - A₀) + B₁
  have w : (√2 : ℝ) ^ 3 • (1 : R) - A₀ * B₀ - A₀ * B₁ - A₁ * B₀ + A₁ * B₁ =
      (√2 : ℝ)⁻¹ • (P ^ 2 + Q ^ 2) := by
=======
  let P := (√2)⁻¹ • (A₁ + A₀) - B₀
  let Q := (√2)⁻¹ • (A₁ - A₀) + B₁
  have w : √2 ^ 3 • (1 : R) - A₀ * B₀ - A₀ * B₁ - A₁ * B₀ + A₁ * B₁ = (√2)⁻¹ • (P ^ 2 + Q ^ 2) := by
>>>>>>> 8640948c
    dsimp [P, Q]
    -- distribute out all the powers and products appearing on the RHS
    simp only [sq, sub_mul, mul_sub, add_mul, mul_add, smul_add, smul_sub]
    -- pull all coefficients out to the front, and combine `√2`s where possible
    simp only [Algebra.mul_smul_comm, Algebra.smul_mul_assoc, ← mul_smul, sqrt_two_inv_mul_self]
    -- replace Aᵢ * Aᵢ = 1 and Bᵢ * Bᵢ = 1
    simp only [← sq, T.A₀_inv, T.A₁_inv, T.B₀_inv, T.B₁_inv]
    -- move Aᵢ to the left of Bᵢ
    simp only [← T.A₀B₀_commutes, ← T.A₀B₁_commutes, ← T.A₁B₀_commutes, ← T.A₁B₁_commutes]
    -- collect terms, simplify coefficients, and collect terms again:
    abel_nf
    -- all terms coincide, but the last one. Simplify all other terms
    simp only [M]
    simp only [neg_mul, one_mul, mul_inv_cancel_of_invertible, Int.cast_one, add_assoc, add_comm,
      add_left_comm, one_smul, Int.cast_neg, neg_smul, Int.cast_ofNat]
    simp only [← add_assoc, ← add_smul]
    -- just look at the coefficients now:
    congr
    exact mul_left_cancel₀ (by norm_num) tsirelson_inequality_aux
<<<<<<< HEAD
  have pos : (0 : R) ≤ (√2 : ℝ)⁻¹ • (P ^ 2 + Q ^ 2) := by
=======
  have pos : 0 ≤ (√2)⁻¹ • (P ^ 2 + Q ^ 2) := by
>>>>>>> 8640948c
    have P_sa : star P = P := by
      simp only [P, star_smul, star_add, star_sub, star_id_of_comm, T.A₀_sa, T.A₁_sa, T.B₀_sa,
        T.B₁_sa]
    have Q_sa : star Q = Q := by
      simp only [Q, star_smul, star_add, star_sub, star_id_of_comm, T.A₀_sa, T.A₁_sa, T.B₀_sa,
        T.B₁_sa]
    have P2_nonneg : 0 ≤ P ^ 2 := by simpa only [P_sa, sq] using star_mul_self_nonneg P
    have Q2_nonneg : 0 ≤ Q ^ 2 := by simpa only [Q_sa, sq] using star_mul_self_nonneg Q
    exact smul_nonneg (by positivity) (add_nonneg P2_nonneg Q2_nonneg)
  apply le_of_sub_nonneg
  simpa only [sub_add_eq_sub_sub, ← sub_add, w, Nat.cast_zero] using pos
#align tsirelson_inequality tsirelson_inequality<|MERGE_RESOLUTION|>--- conflicted
+++ resolved
@@ -155,11 +155,7 @@
 
 -- This calculation, which we need for Tsirelson's bound,
 -- defeated me. Thanks for the rescue from Shing Tak Lam!
-<<<<<<< HEAD
 theorem tsirelson_inequality_aux : √(2 : ℝ) * √2 ^ 3 = √2 * (2 * (√2)⁻¹ + 4 * ((√2)⁻¹ * 2⁻¹)) := by
-=======
-theorem tsirelson_inequality_aux : √2 * √2 ^ 3 = √2 * (2 * (√2)⁻¹ + 4 * ((√2)⁻¹ * 2⁻¹)) := by
->>>>>>> 8640948c
   ring_nf
   rw [mul_inv_cancel (ne_of_gt (Real.sqrt_pos.2 (show (2 : ℝ) > 0 by norm_num)))]
   convert congr_arg (· ^ 2) (@Real.sq_sqrt 2 (by norm_num)) using 1 <;>
@@ -190,16 +186,10 @@
   -- abel will create `ℤ` multiplication. We will `simp` them away to `ℝ` multiplication.
   have M : ∀ (m : ℤ) (a : ℝ) (x : R), m • a • x = ((m : ℝ) * a) • x := fun m a x => by
     rw [zsmul_eq_smul_cast ℝ, ← mul_smul]
-<<<<<<< HEAD
   let P := (√2 : ℝ)⁻¹ • (A₁ + A₀) - B₀
   let Q := (√2 : ℝ)⁻¹ • (A₁ - A₀) + B₁
   have w : (√2 : ℝ) ^ 3 • (1 : R) - A₀ * B₀ - A₀ * B₁ - A₁ * B₀ + A₁ * B₁ =
       (√2 : ℝ)⁻¹ • (P ^ 2 + Q ^ 2) := by
-=======
-  let P := (√2)⁻¹ • (A₁ + A₀) - B₀
-  let Q := (√2)⁻¹ • (A₁ - A₀) + B₁
-  have w : √2 ^ 3 • (1 : R) - A₀ * B₀ - A₀ * B₁ - A₁ * B₀ + A₁ * B₁ = (√2)⁻¹ • (P ^ 2 + Q ^ 2) := by
->>>>>>> 8640948c
     dsimp [P, Q]
     -- distribute out all the powers and products appearing on the RHS
     simp only [sq, sub_mul, mul_sub, add_mul, mul_add, smul_add, smul_sub]
@@ -219,11 +209,7 @@
     -- just look at the coefficients now:
     congr
     exact mul_left_cancel₀ (by norm_num) tsirelson_inequality_aux
-<<<<<<< HEAD
   have pos : (0 : R) ≤ (√2 : ℝ)⁻¹ • (P ^ 2 + Q ^ 2) := by
-=======
-  have pos : 0 ≤ (√2)⁻¹ • (P ^ 2 + Q ^ 2) := by
->>>>>>> 8640948c
     have P_sa : star P = P := by
       simp only [P, star_smul, star_add, star_sub, star_id_of_comm, T.A₀_sa, T.A₁_sa, T.B₀_sa,
         T.B₁_sa]
