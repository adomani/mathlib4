--- conflicted
+++ resolved
@@ -46,17 +46,11 @@
 
 -/
 
+open scoped AlgebraOrderInstances
+
 open GenContFract
 
-<<<<<<< HEAD
-open scoped AlgebraOrderInstances
-
-namespace GeneralizedContinuedFraction
-
-open GeneralizedContinuedFraction (of)
-=======
 open GenContFract (of)
->>>>>>> 0d4b02ed
 
 open Int
 
