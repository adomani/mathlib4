--- conflicted
+++ resolved
@@ -190,15 +190,9 @@
 
 theorem coe_stream'_rat_eq :
     ((IntFractPair.stream q).map (Option.map (mapFr (↑))) : Stream' <| Option <| IntFractPair K) =
-<<<<<<< HEAD
-      IntFractPair.stream v :=
-  by funext n; exact IntFractPair.coe_stream_nth_rat_eq v_eq_q n
-#align generalized_continued_fraction.int_fract_pair.coe_stream_rat_eq GCF.IntFractPair.coe_stream'_rat_eq
-=======
       IntFractPair.stream v := by
   funext n; exact IntFractPair.coe_stream_nth_rat_eq v_eq_q n
-#align generalized_continued_fraction.int_fract_pair.coe_stream_rat_eq GeneralizedContinuedFraction.IntFractPair.coe_stream'_rat_eq
->>>>>>> ac59a83c
+#align generalized_continued_fraction.int_fract_pair.coe_stream_rat_eq GCF.IntFractPair.coe_stream'_rat_eq
 
 end IntFractPair
 
