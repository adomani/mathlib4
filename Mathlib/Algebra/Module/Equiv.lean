/-
Copyright (c) 2020 Anne Baanen. All rights reserved.
Released under Apache 2.0 license as described in the file LICENSE.
Authors: Nathaniel Thomas, Jeremy Avigad, Johannes Hölzl, Mario Carneiro, Anne Baanen,
  Frédéric Dupuis, Heather Macbeth

! This file was ported from Lean 3 source module algebra.module.equiv
! leanprover-community/mathlib commit ea94d7cd54ad9ca6b7710032868abb7c6a104c9c
! Please do not edit these lines, except to modify the commit id
! if you have ported upstream changes.
-/
import Mathlib.Algebra.Module.LinearMap

/-!
# (Semi)linear equivalences

In this file we define

* `LinearEquiv σ M M₂`, `M ≃ₛₗ[σ] M₂`: an invertible semilinear map. Here, `σ` is a `RingHom`
  from `R` to `R₂` and an `e : M ≃ₛₗ[σ] M₂` satisfies `e (c • x) = (σ c) • (e x)`. The plain
  linear version, with `σ` being `RingHom.id R`, is denoted by `M ≃ₗ[R] M₂`, and the
  star-linear version (with `σ` being `starRingEnd`) is denoted by `M ≃ₗ⋆[R] M₂`.

## Implementation notes

To ensure that composition works smoothly for semilinear equivalences, we use the typeclasses
`RingHomCompTriple`, `RingHomInvPair` and `RingHomSurjective` from
`Algebra/Ring/CompTypeclasses`.

The group structure on automorphisms, `LinearEquiv.automorphismGroup`, is provided elsewhere.

## TODO

* Parts of this file have not yet been generalized to semilinear maps

## Tags

linear equiv, linear equivalences, linear isomorphism, linear isomorphic
-/

open Function

universe u u' v w x y z

variable {R : Type _} {R₁ : Type _} {R₂ : Type _} {R₃ : Type _}
variable {k : Type _} {S : Type _} {M : Type _} {M₁ : Type _} {M₂ : Type _} {M₃ : Type _}
variable {N₁ : Type _} {N₂ : Type _} {N₃ : Type _} {N₄ : Type _} {ι : Type _}

section

/-- A linear equivalence is an invertible linear map. -/
--Porting note: TODO @[nolint has_nonempty_instance]
structure LinearEquiv {R : Type _} {S : Type _} [Semiring R] [Semiring S] (σ : R →+* S)
  {σ' : S →+* R} [RingHomInvPair σ σ'] [RingHomInvPair σ' σ] (M : Type _) (M₂ : Type _)
  [AddCommMonoid M] [AddCommMonoid M₂] [Module R M] [Module S M₂] extends LinearMap σ M M₂, M ≃+ M₂
#align linear_equiv LinearEquiv

attribute [coe] LinearEquiv.toLinearMap

/-- The linear map underlying a linear equivalence. -/
add_decl_doc LinearEquiv.toLinearMap
#align linear_equiv.to_linear_map LinearEquiv.toLinearMap

/-- The additive equivalence of types underlying a linear equivalence. -/
add_decl_doc LinearEquiv.toAddEquiv
#align linear_equiv.to_add_equiv LinearEquiv.toAddEquiv

/-- The backwards directed function underlying a linear equivalence. -/
add_decl_doc LinearEquiv.invFun

/-- `LinearEquiv.invFun` is a right inverse to the linear equivalence's underlying function. -/
add_decl_doc LinearEquiv.right_inv

/-- `LinearEquiv.invFun` is a left inverse to the linear equivalence's underlying function. -/
add_decl_doc LinearEquiv.left_inv

/-- The notation `M ≃ₛₗ[σ] M₂` denotes the type of linear equivalences between `M` and `M₂` over a
ring homomorphism `σ`. -/
notation:50 M " ≃ₛₗ[" σ "] " M₂ => LinearEquiv σ M M₂

/-- The notation `M ≃ₗ [R] M₂` denotes the type of linear equivalences between `M` and `M₂` over
a plain linear map `M →ₗ M₂`. -/
notation:50 M " ≃ₗ[" R "] " M₂ => LinearEquiv (RingHom.id R) M M₂

/-- The notation `M ≃ₗ⋆[R] M₂` denotes the type of star-linear equivalences between `M` and `M₂`
over the `⋆` endomorphism of the underlying starred ring `R`. -/
notation:50 M " ≃ₗ⋆[" R "] " M₂ => LinearEquiv (starRingEnd R) M M₂

/-- `SemilinearEquivClass F σ M M₂` asserts `F` is a type of bundled `σ`-semilinear equivs
`M → M₂`.

See also `LinearEquivClass F R M M₂` for the case where `σ` is the identity map on `R`.

A map `f` between an `R`-module and an `S`-module over a ring homomorphism `σ : R →+* S`
is semilinear if it satisfies the two properties `f (x + y) = f x + f y` and
`f (c • x) = (σ c) • f x`. -/
class SemilinearEquivClass (F : Type _) {R S : outParam (Type _)} [Semiring R] [Semiring S]
  (σ : outParam <| R →+* S) {σ' : outParam <| S →+* R} [RingHomInvPair σ σ'] [RingHomInvPair σ' σ]
  (M M₂ : outParam (Type _)) [AddCommMonoid M] [AddCommMonoid M₂] [Module R M] [Module S M₂] extends
  AddEquivClass F M M₂ where
  /-- Applying a semilinear equivalence `f` over `σ` to `r • x ` equals `σ r • f x`. -/
  map_smulₛₗ : ∀ (f : F) (r : R) (x : M), f (r • x) = σ r • f x
#align semilinear_equiv_class SemilinearEquivClass

-- `R, S, σ, σ'` become metavars, but it's OK since they are outparams.

/-- `LinearEquivClass F R M M₂` asserts `F` is a type of bundled `R`-linear equivs `M → M₂`.
This is an abbreviation for `SemilinearEquivClass F (RingHom.id R) M M₂`.
-/
abbrev LinearEquivClass (F : Type _) (R M M₂ : outParam (Type _)) [Semiring R] [AddCommMonoid M]
    [AddCommMonoid M₂] [Module R M] [Module R M₂] :=
  SemilinearEquivClass F (RingHom.id R) M M₂
#align linear_equiv_class LinearEquivClass

end

namespace SemilinearEquivClass

variable (F : Type _) [Semiring R] [Semiring S]

variable [AddCommMonoid M] [AddCommMonoid M₁] [AddCommMonoid M₂]

variable [Module R M] [Module S M₂] {σ : R →+* S} {σ' : S →+* R}

@[infer_tc_goals_rl, nolint dangerousInstance]
instance (priority := 100) [RingHomInvPair σ σ'] [RingHomInvPair σ' σ]
  [s : SemilinearEquivClass F σ M M₂] : SemilinearMapClass F σ M M₂ :=
  { s with
    coe := (s.coe : F → M → M₂)
    coe_injective' := @FunLike.coe_injective F _ _ _ }

end SemilinearEquivClass

namespace LinearEquiv

section AddCommMonoid

variable {M₄ : Type _}

variable [Semiring R] [Semiring S]

section

variable [AddCommMonoid M] [AddCommMonoid M₁] [AddCommMonoid M₂]

variable [Module R M] [Module S M₂] {σ : R →+* S} {σ' : S →+* R}

variable [RingHomInvPair σ σ'] [RingHomInvPair σ' σ]

instance : Coe (M ≃ₛₗ[σ] M₂) (M →ₛₗ[σ] M₂) :=
  ⟨toLinearMap⟩

-- This exists for compatibility, previously `≃ₗ[R]` extended `≃` instead of `≃+`.
/-- The equivalence of types underlying a linear equivalence. -/
def toEquiv : (M ≃ₛₗ[σ] M₂) → M ≃ M₂ := fun f => f.toAddEquiv.toEquiv
#align linear_equiv.to_equiv LinearEquiv.toEquiv

theorem toEquiv_injective : Function.Injective (toEquiv : (M ≃ₛₗ[σ] M₂) → M ≃ M₂) :=
  fun ⟨⟨⟨_, _⟩, _⟩, _, _, _⟩ ⟨⟨⟨_, _⟩, _⟩, _, _, _⟩ h =>
    (LinearEquiv.mk.injEq _ _ _ _ _ _ _ _).mpr
      ⟨LinearMap.ext (congr_fun (Equiv.mk.inj h).1), (Equiv.mk.inj h).2⟩
#align linear_equiv.to_equiv_injective LinearEquiv.toEquiv_injective

@[simp]
theorem toEquiv_inj {e₁ e₂ : M ≃ₛₗ[σ] M₂} : e₁.toEquiv = e₂.toEquiv ↔ e₁ = e₂ :=
  toEquiv_injective.eq_iff
#align linear_equiv.to_equiv_inj LinearEquiv.toEquiv_inj

theorem toLinearMap_injective : Injective (toLinearMap : (M ≃ₛₗ[σ] M₂) → M →ₛₗ[σ] M₂) :=
  fun _ _ H => toEquiv_injective <| Equiv.ext <| LinearMap.congr_fun H
#align linear_equiv.to_linear_map_injective LinearEquiv.toLinearMap_injective

@[simp, norm_cast]
theorem toLinearMap_inj {e₁ e₂ : M ≃ₛₗ[σ] M₂} : (↑e₁ : M →ₛₗ[σ] M₂) = e₂ ↔ e₁ = e₂ :=
  toLinearMap_injective.eq_iff
#align linear_equiv.to_linear_map_inj LinearEquiv.toLinearMap_inj

instance : SemilinearEquivClass (M ≃ₛₗ[σ] M₂) σ M M₂ where
  inv := LinearEquiv.invFun
  coe_injective' _ _ h _ := toLinearMap_injective (FunLike.coe_injective h)
  left_inv := LinearEquiv.left_inv
  right_inv := LinearEquiv.right_inv
  map_add := (·.map_add') --map_add' Porting note: TODO why did I need to change this?
  map_smulₛₗ := (·.map_smul') --map_smul' Porting note: TODO why did I need to change this?

-- Porting note: moved to a lower line since there is no shortcut `CoeFun` instance any more
@[simp]
theorem coe_mk {to_fun inv_fun map_add map_smul left_inv right_inv} :
    (⟨⟨⟨to_fun, map_add⟩, map_smul⟩, inv_fun, left_inv, right_inv⟩ : M ≃ₛₗ[σ] M₂) = to_fun := rfl
#align linear_equiv.coe_mk LinearEquiv.coe_mk

theorem coe_injective : @Injective (M ≃ₛₗ[σ] M₂) (M → M₂) CoeFun.coe :=
  FunLike.coe_injective
#align linear_equiv.coe_injective LinearEquiv.coe_injective

end

section

variable [Semiring R₁] [Semiring R₂] [Semiring R₃]

variable [AddCommMonoid M] [AddCommMonoid M₁] [AddCommMonoid M₂]

variable [AddCommMonoid M₃] [AddCommMonoid M₄]

variable [AddCommMonoid N₁] [AddCommMonoid N₂]

variable {module_M : Module R M} {module_S_M₂ : Module S M₂} {σ : R →+* S} {σ' : S →+* R}

variable {re₁ : RingHomInvPair σ σ'} {re₂ : RingHomInvPair σ' σ}

variable (e e' : M ≃ₛₗ[σ] M₂)

@[simp, norm_cast]
theorem coe_coe : ⇑(e : M →ₛₗ[σ] M₂) = e :=
  rfl
#align linear_equiv.coe_coe LinearEquiv.coe_coe

@[simp]
theorem coe_toEquiv : ⇑(e.toEquiv) = e :=
  rfl
#align linear_equiv.coe_to_equiv LinearEquiv.coe_toEquiv

@[simp]
theorem coe_toLinearMap : ⇑e.toLinearMap = e :=
  rfl
#align linear_equiv.coe_to_linear_map LinearEquiv.coe_toLinearMap

-- porting note: no longer a `simp`
theorem toFun_eq_coe : e.toFun = e := rfl
#align linear_equiv.to_fun_eq_coe LinearEquiv.toFun_eq_coe

section

variable {e e'}

@[ext]
theorem ext (h : ∀ x, e x = e' x) : e = e' :=
  FunLike.ext _ _ h
#align linear_equiv.ext LinearEquiv.ext

theorem ext_iff : e = e' ↔ ∀ x, e x = e' x :=
  FunLike.ext_iff
#align linear_equiv.ext_iff LinearEquiv.ext_iff

protected theorem congr_arg {x x'} : x = x' → e x = e x' :=
  FunLike.congr_arg e
#align linear_equiv.congr_arg LinearEquiv.congr_arg

protected theorem congr_fun (h : e = e') (x : M) : e x = e' x :=
  FunLike.congr_fun h x
#align linear_equiv.congr_fun LinearEquiv.congr_fun

end

section

variable (M R)

/-- The identity map is a linear equivalence. -/
@[refl]
def refl [Module R M] : M ≃ₗ[R] M :=
  { LinearMap.id, Equiv.refl M with }
#align linear_equiv.refl LinearEquiv.refl

end

@[simp]
theorem refl_apply [Module R M] (x : M) : refl R M x = x :=
  rfl
#align linear_equiv.refl_apply LinearEquiv.refl_apply

/-- Linear equivalences are symmetric. -/
@[symm]
def symm (e : M ≃ₛₗ[σ] M₂) : M₂ ≃ₛₗ[σ'] M :=
  { e.toLinearMap.inverse e.invFun e.left_inv e.right_inv,
    e.toEquiv.symm with
    toFun := e.toLinearMap.inverse e.invFun e.left_inv e.right_inv
    invFun := e.toEquiv.symm.invFun
    map_smul' := fun r x => by dsimp only; rw [map_smulₛₗ] }
#align linear_equiv.symm LinearEquiv.symm

-- Porting note: this is new
/-- See Note [custom simps projection] -/
def Simps.apply {R : Type _} {S : Type _} [Semiring R] [Semiring S]
    {σ : R →+* S} {σ' : S →+* R} [RingHomInvPair σ σ'] [RingHomInvPair σ' σ]
    {M : Type _} {M₂ : Type _} [AddCommMonoid M] [AddCommMonoid M₂] [Module R M] [Module S M₂]
    (e : M ≃ₛₗ[σ] M₂) : M → M₂ :=
  e
#align linear_equiv.simps.apply LinearEquiv.Simps.apply

/-- See Note [custom simps projection] -/
def Simps.symm_apply {R : Type _} {S : Type _} [Semiring R] [Semiring S]
    {σ : R →+* S} {σ' : S →+* R} [RingHomInvPair σ σ'] [RingHomInvPair σ' σ]
    {M : Type _} {M₂ : Type _} [AddCommMonoid M] [AddCommMonoid M₂] [Module R M] [Module S M₂]
    (e : M ≃ₛₗ[σ] M₂) : M₂ → M :=
  e.symm
#align linear_equiv.simps.symm_apply LinearEquiv.Simps.symm_apply

<<<<<<< HEAD
initialize_simps_projections LinearEquiv (toFun → apply, invFun → symmApply)
=======
initialize_simps_projections LinearEquiv (toFun → apply, invFun → symm_apply)
>>>>>>> ec7ca888

@[simp]
theorem invFun_eq_symm : e.invFun = e.symm :=
  rfl
#align linear_equiv.inv_fun_eq_symm LinearEquiv.invFun_eq_symm

@[simp]
theorem coe_toEquiv_symm : e.toEquiv.symm = e.symm :=
  rfl
#align linear_equiv.coe_to_equiv_symm LinearEquiv.coe_toEquiv_symm

variable {module_M₁ : Module R₁ M₁} {module_M₂ : Module R₂ M₂} {module_M₃ : Module R₃ M₃}

variable {module_N₁ : Module R₁ N₁} {module_N₂ : Module R₁ N₂}

variable {σ₁₂ : R₁ →+* R₂} {σ₂₃ : R₂ →+* R₃} {σ₁₃ : R₁ →+* R₃}

variable {σ₂₁ : R₂ →+* R₁} {σ₃₂ : R₃ →+* R₂} {σ₃₁ : R₃ →+* R₁}

variable [RingHomCompTriple σ₁₂ σ₂₃ σ₁₃]

variable [RingHomCompTriple σ₃₂ σ₂₁ σ₃₁]

variable {re₁₂ : RingHomInvPair σ₁₂ σ₂₁} {re₂₃ : RingHomInvPair σ₂₃ σ₃₂}

variable [RingHomInvPair σ₁₃ σ₃₁] {re₂₁ : RingHomInvPair σ₂₁ σ₁₂}

variable {re₃₂ : RingHomInvPair σ₃₂ σ₂₃} [RingHomInvPair σ₃₁ σ₁₃]

variable (e₁₂ : M₁ ≃ₛₗ[σ₁₂] M₂) (e₂₃ : M₂ ≃ₛₗ[σ₂₃] M₃)

-- Porting note: Lean 4 aggressively removes unused variables declared using `variables`, so
-- we have to list all the variables explicitly here in order to match the Lean 3 signature.
set_option linter.unusedVariables false in
/-- Linear equivalences are transitive. -/
-- Note: the `ring_hom_comp_triple σ₃₂ σ₂₁ σ₃₁` is unused, but is convenient to carry around
-- implicitly for lemmas like `linear_equiv.self_trans_symm`.
@[trans, nolint unusedArguments]
def trans
    [RingHomCompTriple σ₁₂ σ₂₃ σ₁₃] [RingHomCompTriple σ₃₂ σ₂₁ σ₃₁]
    {re₁₂ : RingHomInvPair σ₁₂ σ₂₁} {re₂₃ : RingHomInvPair σ₂₃ σ₃₂}
    [RingHomInvPair σ₁₃ σ₃₁] {re₂₁ : RingHomInvPair σ₂₁ σ₁₂}
    {re₃₂ : RingHomInvPair σ₃₂ σ₂₃} [RingHomInvPair σ₃₁ σ₁₃]
    (e₁₂ : M₁ ≃ₛₗ[σ₁₂] M₂) (e₂₃ : M₂ ≃ₛₗ[σ₂₃] M₃) : M₁ ≃ₛₗ[σ₁₃] M₃ :=
  { e₂₃.toLinearMap.comp e₁₂.toLinearMap, e₁₂.toEquiv.trans e₂₃.toEquiv with }
#align linear_equiv.trans LinearEquiv.trans

/-- The notation `e₁ ≪≫ₗ e₂` denotes the composition of the linear equivalences `e₁` and `e₂`. -/
infixl:80 " ≪≫ₗ " =>
  @LinearEquiv.trans _ _ _ _ _ _ _ _ _ _ _ _ _ _ _ (RingHom.id _) (RingHom.id _) (RingHom.id _)
    (RingHom.id _) (RingHom.id _) (RingHom.id _) RingHomCompTriple.ids RingHomCompTriple.ids
    RingHomInvPair.ids RingHomInvPair.ids RingHomInvPair.ids RingHomInvPair.ids RingHomInvPair.ids
    RingHomInvPair.ids

variable {e₁₂} {e₂₃}

@[simp]
theorem coe_toAddEquiv : e.toAddEquiv = e :=
  rfl
#align linear_equiv.coe_to_add_equiv LinearEquiv.coe_toAddEquiv

/-- The two paths coercion can take to an `AddMonoidHom` are equivalent -/
theorem toAddMonoidHom_commutes : e.toLinearMap.toAddMonoidHom = e.toAddEquiv.toAddMonoidHom :=
  rfl
#align linear_equiv.to_add_monoid_hom_commutes LinearEquiv.toAddMonoidHom_commutes

@[simp]
theorem trans_apply (c : M₁) : (e₁₂.trans e₂₃ : M₁ ≃ₛₗ[σ₁₃] M₃) c = e₂₃ (e₁₂ c) :=
  rfl
#align linear_equiv.trans_apply LinearEquiv.trans_apply

theorem coe_trans :
    (e₁₂.trans e₂₃ : M₁ →ₛₗ[σ₁₃] M₃) = (e₂₃ : M₂ →ₛₗ[σ₂₃] M₃).comp (e₁₂ : M₁ →ₛₗ[σ₁₂] M₂) :=
  rfl
#align linear_equiv.coe_trans LinearEquiv.coe_trans

@[simp]
theorem apply_symm_apply (c : M₂) : e (e.symm c) = c :=
  e.right_inv c
#align linear_equiv.apply_symm_apply LinearEquiv.apply_symm_apply

@[simp]
theorem symm_apply_apply (b : M) : e.symm (e b) = b :=
  e.left_inv b
#align linear_equiv.symm_apply_apply LinearEquiv.symm_apply_apply

@[simp]
theorem trans_symm : (e₁₂.trans e₂₃ : M₁ ≃ₛₗ[σ₁₃] M₃).symm = e₂₃.symm.trans e₁₂.symm :=
  rfl
#align linear_equiv.trans_symm LinearEquiv.trans_symm

theorem symm_trans_apply (c : M₃) :
    (e₁₂.trans e₂₃ : M₁ ≃ₛₗ[σ₁₃] M₃).symm c = e₁₂.symm (e₂₃.symm c) :=
  rfl
#align linear_equiv.symm_trans_apply LinearEquiv.symm_trans_apply

@[simp]
theorem trans_refl : e.trans (refl S M₂) = e :=
  toEquiv_injective e.toEquiv.trans_refl
#align linear_equiv.trans_refl LinearEquiv.trans_refl

@[simp]
theorem refl_trans : (refl R M).trans e = e :=
  toEquiv_injective e.toEquiv.refl_trans
#align linear_equiv.refl_trans LinearEquiv.refl_trans

theorem symm_apply_eq {x y} : e.symm x = y ↔ x = e y :=
  e.toEquiv.symm_apply_eq
#align linear_equiv.symm_apply_eq LinearEquiv.symm_apply_eq

theorem eq_symm_apply {x y} : y = e.symm x ↔ e y = x :=
  e.toEquiv.eq_symm_apply
#align linear_equiv.eq_symm_apply LinearEquiv.eq_symm_apply

theorem eq_comp_symm {α : Type _} (f : M₂ → α) (g : M₁ → α) : f = g ∘ e₁₂.symm ↔ f ∘ e₁₂ = g :=
  e₁₂.toEquiv.eq_comp_symm f g
#align linear_equiv.eq_comp_symm LinearEquiv.eq_comp_symm

theorem comp_symm_eq {α : Type _} (f : M₂ → α) (g : M₁ → α) : g ∘ e₁₂.symm = f ↔ g = f ∘ e₁₂ :=
  e₁₂.toEquiv.comp_symm_eq f g
#align linear_equiv.comp_symm_eq LinearEquiv.comp_symm_eq

theorem eq_symm_comp {α : Type _} (f : α → M₁) (g : α → M₂) : f = e₁₂.symm ∘ g ↔ e₁₂ ∘ f = g :=
  e₁₂.toEquiv.eq_symm_comp f g
#align linear_equiv.eq_symm_comp LinearEquiv.eq_symm_comp

theorem symm_comp_eq {α : Type _} (f : α → M₁) (g : α → M₂) : e₁₂.symm ∘ g = f ↔ g = e₁₂ ∘ f :=
  e₁₂.toEquiv.symm_comp_eq f g
#align linear_equiv.symm_comp_eq LinearEquiv.symm_comp_eq

variable [RingHomCompTriple σ₂₁ σ₁₃ σ₂₃] [RingHomCompTriple σ₃₁ σ₁₂ σ₃₂]

theorem eq_comp_toLinearMap_symm (f : M₂ →ₛₗ[σ₂₃] M₃) (g : M₁ →ₛₗ[σ₁₃] M₃) :
    f = g.comp e₁₂.symm.toLinearMap ↔ f.comp e₁₂.toLinearMap = g := by
  constructor <;> intro H <;> ext
  · simp [H, e₁₂.toEquiv.eq_comp_symm f g]
  · simp [← H, ← e₁₂.toEquiv.eq_comp_symm f g]
#align linear_equiv.eq_comp_to_linear_map_symm LinearEquiv.eq_comp_toLinearMap_symm

theorem comp_toLinearMap_symm_eq (f : M₂ →ₛₗ[σ₂₃] M₃) (g : M₁ →ₛₗ[σ₁₃] M₃) :
    g.comp e₁₂.symm.toLinearMap = f ↔ g = f.comp e₁₂.toLinearMap := by
  constructor <;> intro H <;> ext
  · simp [← H, ← e₁₂.toEquiv.comp_symm_eq f g]
  · simp [H, e₁₂.toEquiv.comp_symm_eq f g]
#align linear_equiv.comp_to_linear_map_symm_eq LinearEquiv.comp_toLinearMap_symm_eq

theorem eq_toLinearMap_symm_comp (f : M₃ →ₛₗ[σ₃₁] M₁) (g : M₃ →ₛₗ[σ₃₂] M₂) :
    f = e₁₂.symm.toLinearMap.comp g ↔ e₁₂.toLinearMap.comp f = g := by
  constructor <;> intro H <;> ext
  · simp [H, e₁₂.toEquiv.eq_symm_comp f g]
  · simp [← H, ← e₁₂.toEquiv.eq_symm_comp f g]
#align linear_equiv.eq_to_linear_map_symm_comp LinearEquiv.eq_toLinearMap_symm_comp

theorem toLinearMap_symm_comp_eq (f : M₃ →ₛₗ[σ₃₁] M₁) (g : M₃ →ₛₗ[σ₃₂] M₂) :
    e₁₂.symm.toLinearMap.comp g = f ↔ g = e₁₂.toLinearMap.comp f := by
  constructor <;> intro H <;> ext
  · simp [← H, ← e₁₂.toEquiv.symm_comp_eq f g]
  · simp [H, e₁₂.toEquiv.symm_comp_eq f g]
#align linear_equiv.to_linear_map_symm_comp_eq LinearEquiv.toLinearMap_symm_comp_eq

@[simp]
theorem refl_symm [Module R M] : (refl R M).symm = LinearEquiv.refl R M :=
  rfl
#align linear_equiv.refl_symm LinearEquiv.refl_symm

@[simp]
theorem self_trans_symm (f : M₁ ≃ₛₗ[σ₁₂] M₂) : f.trans f.symm = LinearEquiv.refl R₁ M₁ := by
  ext x
  simp
#align linear_equiv.self_trans_symm LinearEquiv.self_trans_symm

@[simp]
theorem symm_trans_self (f : M₁ ≃ₛₗ[σ₁₂] M₂) : f.symm.trans f = LinearEquiv.refl R₂ M₂ := by
  ext x
  simp
#align linear_equiv.symm_trans_self LinearEquiv.symm_trans_self

@[simp]  -- Porting note: norm_cast
theorem refl_toLinearMap [Module R M] : (LinearEquiv.refl R M : M →ₗ[R] M) = LinearMap.id :=
  rfl
#align linear_equiv.refl_to_linear_map LinearEquiv.refl_toLinearMap

@[simp]  -- Porting note: norm_cast
theorem comp_coe [Module R M] [Module R M₂] [Module R M₃] (f : M ≃ₗ[R] M₂) (f' : M₂ ≃ₗ[R] M₃) :
    (f' : M₂ →ₗ[R] M₃).comp (f : M →ₗ[R] M₂) = (f.trans f' : M ≃ₗ[R] M₃) :=
  rfl
#align linear_equiv.comp_coe LinearEquiv.comp_coe

@[simp]
theorem mk_coe (f h₁ h₂) : (LinearEquiv.mk e f h₁ h₂ : M ≃ₛₗ[σ] M₂) = e :=
  ext fun _ => rfl
#align linear_equiv.mk_coe LinearEquiv.mk_coe

protected theorem map_add (a b : M) : e (a + b) = e a + e b :=
  map_add e a b
#align linear_equiv.map_add LinearEquiv.map_add

protected theorem map_zero : e 0 = 0 :=
  map_zero e
#align linear_equiv.map_zero LinearEquiv.map_zero

protected theorem map_smulₛₗ (c : R) (x : M) : e (c • x) = (σ : R → S) c • e x :=
  e.map_smul' c x
#align linear_equiv.map_smulₛₗ LinearEquiv.map_smulₛₗ

theorem map_smul (e : N₁ ≃ₗ[R₁] N₂) (c : R₁) (x : N₁) : e (c • x) = c • e x :=
  map_smulₛₗ e c x
#align linear_equiv.map_smul LinearEquiv.map_smul

theorem map_eq_zero_iff {x : M} : e x = 0 ↔ x = 0 :=
  e.toAddEquiv.map_eq_zero_iff
#align linear_equiv.map_eq_zero_iff LinearEquiv.map_eq_zero_iff

theorem map_ne_zero_iff {x : M} : e x ≠ 0 ↔ x ≠ 0 :=
  e.toAddEquiv.map_ne_zero_iff
#align linear_equiv.map_ne_zero_iff LinearEquiv.map_ne_zero_iff

@[simp]
theorem symm_symm (e : M ≃ₛₗ[σ] M₂) : e.symm.symm = e := by
  cases e
  rfl
#align linear_equiv.symm_symm LinearEquiv.symm_symm

theorem symm_bijective [Module R M] [Module S M₂] [RingHomInvPair σ' σ] [RingHomInvPair σ σ'] :
    Function.Bijective (symm : (M ≃ₛₗ[σ] M₂) → M₂ ≃ₛₗ[σ'] M) :=
  Equiv.bijective
    ⟨(symm : (M ≃ₛₗ[σ] M₂) → M₂ ≃ₛₗ[σ'] M), (symm : (M₂ ≃ₛₗ[σ'] M) → M ≃ₛₗ[σ] M₂), symm_symm,
      symm_symm⟩
#align linear_equiv.symm_bijective LinearEquiv.symm_bijective

@[simp]
theorem mk_coe' (f h₁ h₂ h₃ h₄) :
    (LinearEquiv.mk ⟨⟨f, h₁⟩, h₂⟩ (⇑e) h₃ h₄ : M₂ ≃ₛₗ[σ'] M) = e.symm :=
  symm_bijective.injective <| ext fun _ => rfl
#align linear_equiv.mk_coe' LinearEquiv.mk_coe'

@[simp]
theorem symm_mk (f h₁ h₂ h₃ h₄) :
    (⟨⟨⟨e, h₁⟩, h₂⟩, f, h₃, h₄⟩ : M ≃ₛₗ[σ] M₂).symm =
      {
        (⟨⟨⟨e, h₁⟩, h₂⟩, f, h₃, h₄⟩ : M ≃ₛₗ[σ]
              M₂).symm with
        toFun := f
        invFun := e } :=
  rfl
#align linear_equiv.symm_mk LinearEquiv.symm_mk

@[simp]
theorem coe_symm_mk [Module R M] [Module R M₂]
    {to_fun inv_fun map_add map_smul left_inv right_inv} :
    ⇑(⟨⟨⟨to_fun, map_add⟩, map_smul⟩, inv_fun, left_inv, right_inv⟩ : M ≃ₗ[R] M₂).symm = inv_fun :=
  rfl
#align linear_equiv.coe_symm_mk LinearEquiv.coe_symm_mk

protected theorem bijective : Function.Bijective e :=
  e.toEquiv.bijective
#align linear_equiv.bijective LinearEquiv.bijective

protected theorem injective : Function.Injective e :=
  e.toEquiv.injective
#align linear_equiv.injective LinearEquiv.injective

protected theorem surjective : Function.Surjective e :=
  e.toEquiv.surjective
#align linear_equiv.surjective LinearEquiv.surjective

protected theorem image_eq_preimage (s : Set M) : e '' s = e.symm ⁻¹' s :=
  e.toEquiv.image_eq_preimage s
#align linear_equiv.image_eq_preimage LinearEquiv.image_eq_preimage

protected theorem image_symm_eq_preimage (s : Set M₂) : e.symm '' s = e ⁻¹' s :=
  e.toEquiv.symm.image_eq_preimage s
#align linear_equiv.image_symm_eq_preimage LinearEquiv.image_symm_eq_preimage

end

/-- Interpret a `RingEquiv` `f` as an `f`-semilinear equiv. -/
@[simps]
def _root_.RingEquiv.toSemilinearEquiv (f : R ≃+* S) :
    haveI := RingHomInvPair.of_ringEquiv f
    haveI := RingHomInvPair.symm (↑f : R →+* S) (f.symm : S →+* R)
    R ≃ₛₗ[(↑f : R →+* S)] S :=
  haveI := RingHomInvPair.of_ringEquiv f
  haveI := RingHomInvPair.symm (↑f : R →+* S) (f.symm : S →+* R)
  { f with
    toFun := f
    map_smul' := f.map_mul }
#align ring_equiv.to_semilinear_equiv RingEquiv.toSemilinearEquiv
#align ring_equiv.to_semilinear_equiv_symm_apply RingEquiv.toSemilinearEquiv_symm_apply

variable [Semiring R₁] [Semiring R₂] [Semiring R₃]

variable [AddCommMonoid M] [AddCommMonoid M₁] [AddCommMonoid M₂]

/-- An involutive linear map is a linear equivalence. -/
def ofInvolutive {σ σ' : R →+* R} [RingHomInvPair σ σ'] [RingHomInvPair σ' σ]
    {_ : Module R M} (f : M →ₛₗ[σ] M) (hf : Involutive f) : M ≃ₛₗ[σ] M :=
  { f, hf.toPerm f with }
#align linear_equiv.of_involutive LinearEquiv.ofInvolutive

@[simp]
theorem coe_ofInvolutive {σ σ' : R →+* R} [RingHomInvPair σ σ'] [RingHomInvPair σ' σ]
    {_ : Module R M} (f : M →ₛₗ[σ] M) (hf : Involutive f) : ⇑(ofInvolutive f hf) = f :=
  rfl
#align linear_equiv.coe_of_involutive LinearEquiv.coe_ofInvolutive

section RestrictScalars

variable (R)
variable [Module R M] [Module R M₂] [Module S M] [Module S M₂]
  [LinearMap.CompatibleSMul M M₂ R S]

/-- If `M` and `M₂` are both `R`-semimodules and `S`-semimodules and `R`-semimodule structures
are defined by an action of `R` on `S` (formally, we have two scalar towers), then any `S`-linear
equivalence from `M` to `M₂` is also an `R`-linear equivalence.

See also `LinearMap.restrictScalars`. -/
@[simps]
def restrictScalars (f : M ≃ₗ[S] M₂) : M ≃ₗ[R] M₂ :=
  { f.toLinearMap.restrictScalars R with
    toFun := f
    invFun := f.symm
    left_inv := f.left_inv
    right_inv := f.right_inv }
#align linear_equiv.restrict_scalars LinearEquiv.restrictScalars
#align linear_equiv.restrict_scalars_apply LinearEquiv.restrictScalars_apply
#align linear_equiv.restrict_scalars_symm_apply LinearEquiv.restrictScalars_symm_apply

theorem restrictScalars_injective :
    Function.Injective (restrictScalars R : (M ≃ₗ[S] M₂) → M ≃ₗ[R] M₂) := fun _ _ h =>
  ext (LinearEquiv.congr_fun h : _)
#align linear_equiv.restrict_scalars_injective LinearEquiv.restrictScalars_injective

@[simp]
theorem restrictScalars_inj (f g : M ≃ₗ[S] M₂) :
    f.restrictScalars R = g.restrictScalars R ↔ f = g :=
  (restrictScalars_injective R).eq_iff
#align linear_equiv.restrict_scalars_inj LinearEquiv.restrictScalars_inj

end RestrictScalars

section Automorphisms

variable [Module R M]

instance automorphismGroup : Group (M ≃ₗ[R] M) where
  mul f g := g.trans f
  one := LinearEquiv.refl R M
  inv f := f.symm
  mul_assoc f g h := rfl
  mul_one f := ext fun x => rfl
  one_mul f := ext fun x => rfl
  mul_left_inv f := ext <| f.left_inv
#align linear_equiv.automorphism_group LinearEquiv.automorphismGroup

/-- Restriction from `R`-linear automorphisms of `M` to `R`-linear endomorphisms of `M`,
promoted to a monoid hom. -/
@[simps]
def automorphismGroup.toLinearMapMonoidHom : (M ≃ₗ[R] M) →* M →ₗ[R] M where
  toFun e := e.toLinearMap
  map_one' := rfl
  map_mul' _ _ := rfl
#align linear_equiv.automorphism_group.to_linear_map_monoid_hom LinearEquiv.automorphismGroup.toLinearMapMonoidHom
#align linear_equiv.automorphism_group.to_linear_map_monoid_hom_apply LinearEquiv.automorphismGroup.toLinearMapMonoidHom_apply

/-- The tautological action by `M ≃ₗ[R] M` on `M`.

This generalizes `Function.End.applyMulAction`. -/
instance applyDistribMulAction : DistribMulAction (M ≃ₗ[R] M) M where
  smul := (· <| ·)
  smul_zero := LinearEquiv.map_zero
  smul_add := LinearEquiv.map_add
  one_smul _ := rfl
  mul_smul _ _ _ := rfl
#align linear_equiv.apply_distrib_mul_action LinearEquiv.applyDistribMulAction

@[simp]
protected theorem smul_def (f : M ≃ₗ[R] M) (a : M) : f • a = f a :=
  rfl
#align linear_equiv.smul_def LinearEquiv.smul_def

/-- `LinearEquiv.applyDistribMulAction` is faithful. -/
instance apply_faithfulSMul : FaithfulSMul (M ≃ₗ[R] M) M :=
  ⟨@fun _ _ => LinearEquiv.ext⟩
#align linear_equiv.apply_has_faithful_smul LinearEquiv.apply_faithfulSMul

instance apply_smulCommClass : SMulCommClass R (M ≃ₗ[R] M) M
    where smul_comm r e m := (e.map_smul r m).symm
#align linear_equiv.apply_smul_comm_class LinearEquiv.apply_smulCommClass

instance apply_smulCommClass' : SMulCommClass (M ≃ₗ[R] M) R M
    where smul_comm := LinearEquiv.map_smul
#align linear_equiv.apply_smul_comm_class' LinearEquiv.apply_smulCommClass'

end Automorphisms

section OfSubsingleton

variable (M M₂)
variable [Module R M] [Module R M₂] [Subsingleton M] [Subsingleton M₂]

/-- Any two modules that are subsingletons are isomorphic. -/
@[simps]
def ofSubsingleton : M ≃ₗ[R] M₂ :=
  { (0 : M →ₗ[R] M₂) with
    toFun := fun _ => 0
    invFun := fun _ => 0
    left_inv := fun _ => Subsingleton.elim _ _
    right_inv := fun _ => Subsingleton.elim _ _ }
#align linear_equiv.of_subsingleton LinearEquiv.ofSubsingleton
#align linear_equiv.of_subsingleton_symm_apply LinearEquiv.ofSubsingleton_symm_apply

@[simp]
theorem ofSubsingleton_self : ofSubsingleton M M = refl R M := by
  ext
  simp
#align linear_equiv.of_subsingleton_self LinearEquiv.ofSubsingleton_self

end OfSubsingleton

end AddCommMonoid

end LinearEquiv

namespace Module

/-- `g : R ≃+* S` is `R`-linear when the module structure on `S` is `Module.compHom S g` . -/
@[simps]
def compHom.toLinearEquiv {R S : Type _} [Semiring R] [Semiring S] (g : R ≃+* S) :
    haveI := compHom S (↑g : R →+* S)
    R ≃ₗ[R] S :=
  letI := compHom S (↑g : R →+* S)
  { g with
    toFun := (g : R → S)
    invFun := (g.symm : S → R)
    map_smul' := g.map_mul }
#align module.comp_hom.to_linear_equiv Module.compHom.toLinearEquiv
#align module.comp_hom.to_linear_equiv_symm_apply Module.compHom.toLinearEquiv_symm_apply

end Module

namespace DistribMulAction

variable (R M) [Semiring R] [AddCommMonoid M] [Module R M]

variable [Group S] [DistribMulAction S M] [SMulCommClass S R M]

/-- Each element of the group defines a linear equivalence.

This is a stronger version of `DistribMulAction.toAddEquiv`. -/
@[simps!]
def toLinearEquiv (s : S) : M ≃ₗ[R] M :=
  { toAddEquiv M s, toLinearMap R M s with }
#align distrib_mul_action.to_linear_equiv DistribMulAction.toLinearEquiv
#align distrib_mul_action.to_linear_equiv_apply DistribMulAction.toLinearEquiv_apply
#align distrib_mul_action.to_linear_equiv_symm_apply DistribMulAction.toLinearEquiv_symm_apply

/-- Each element of the group defines a module automorphism.

This is a stronger version of `DistribMulAction.toAddAut`. -/
@[simps]
def toModuleAut : S →* M ≃ₗ[R] M where
  toFun := toLinearEquiv R M
  map_one' := LinearEquiv.ext <| one_smul _
  map_mul' _ _ := LinearEquiv.ext <| mul_smul _ _
#align distrib_mul_action.to_module_aut DistribMulAction.toModuleAut
#align distrib_mul_action.to_module_aut_apply DistribMulAction.toModuleAut_apply

end DistribMulAction

namespace AddEquiv

section AddCommMonoid

variable [Semiring R] [AddCommMonoid M] [AddCommMonoid M₂] [AddCommMonoid M₃]

variable [Module R M] [Module R M₂]

variable (e : M ≃+ M₂)

/-- An additive equivalence whose underlying function preserves `smul` is a linear equivalence. -/
def toLinearEquiv (h : ∀ (c : R) (x), e (c • x) = c • e x) : M ≃ₗ[R] M₂ :=
  { e with map_smul' := h }
#align add_equiv.to_linear_equiv AddEquiv.toLinearEquiv

@[simp]
theorem coe_toLinearEquiv (h : ∀ (c : R) (x), e (c • x) = c • e x) : ⇑(e.toLinearEquiv h) = e :=
  rfl
#align add_equiv.coe_to_linear_equiv AddEquiv.coe_toLinearEquiv

@[simp]
theorem coe_toLinearEquiv_symm (h : ∀ (c : R) (x), e (c • x) = c • e x) :
    ⇑(e.toLinearEquiv h).symm = e.symm :=
  rfl
#align add_equiv.coe_to_linear_equiv_symm AddEquiv.coe_toLinearEquiv_symm

/-- An additive equivalence between commutative additive monoids is a linear equivalence between
ℕ-modules -/
def toNatLinearEquiv : M ≃ₗ[ℕ] M₂ :=
  e.toLinearEquiv fun c a => by
    erw [e.toAddMonoidHom.map_nsmul]
    rfl
#align add_equiv.to_nat_linear_equiv AddEquiv.toNatLinearEquiv

@[simp]
theorem coe_toNatLinearEquiv : ⇑e.toNatLinearEquiv = e :=
  rfl
#align add_equiv.coe_to_nat_linear_equiv AddEquiv.coe_toNatLinearEquiv

@[simp]
theorem toNatLinearEquiv_toAddEquiv : ↑e.toNatLinearEquiv = e := by
  ext
  rfl
#align add_equiv.to_nat_linear_equiv_to_add_equiv AddEquiv.toNatLinearEquiv_toAddEquiv

@[simp]
theorem _root_.LinearEquiv.toAddEquiv_toNatLinearEquiv (e : M ≃ₗ[ℕ] M₂) :
    AddEquiv.toNatLinearEquiv ↑e = e :=
  FunLike.coe_injective rfl
#align linear_equiv.to_add_equiv_to_nat_linear_equiv LinearEquiv.toAddEquiv_toNatLinearEquiv

@[simp]
theorem toNatLinearEquiv_symm : e.toNatLinearEquiv.symm = e.symm.toNatLinearEquiv :=
  rfl
#align add_equiv.to_nat_linear_equiv_symm AddEquiv.toNatLinearEquiv_symm

@[simp]
theorem toNatLinearEquiv_refl : (AddEquiv.refl M).toNatLinearEquiv = LinearEquiv.refl ℕ M :=
  rfl
#align add_equiv.to_nat_linear_equiv_refl AddEquiv.toNatLinearEquiv_refl

@[simp]
theorem toNatLinearEquiv_trans (e₂ : M₂ ≃+ M₃) :
    e.toNatLinearEquiv.trans e₂.toNatLinearEquiv = (e.trans e₂).toNatLinearEquiv :=
  rfl
#align add_equiv.to_nat_linear_equiv_trans AddEquiv.toNatLinearEquiv_trans

end AddCommMonoid

section AddCommGroup

variable [AddCommGroup M] [AddCommGroup M₂] [AddCommGroup M₃]

variable (e : M ≃+ M₂)

/-- An additive equivalence between commutative additive groups is a linear
equivalence between ℤ-modules -/
def toIntLinearEquiv : M ≃ₗ[ℤ] M₂ :=
  e.toLinearEquiv fun c a => e.toAddMonoidHom.map_zsmul a c
#align add_equiv.to_int_linear_equiv AddEquiv.toIntLinearEquiv

@[simp]
theorem coe_toIntLinearEquiv : ⇑e.toIntLinearEquiv = e :=
  rfl
#align add_equiv.coe_to_int_linear_equiv AddEquiv.coe_toIntLinearEquiv

@[simp]
theorem toIntLinearEquiv_toAddEquiv : ↑e.toIntLinearEquiv = e := by
  ext
  rfl
#align add_equiv.to_int_linear_equiv_to_add_equiv AddEquiv.toIntLinearEquiv_toAddEquiv

@[simp]
theorem _root_.LinearEquiv.toAddEquiv_toIntLinearEquiv (e : M ≃ₗ[ℤ] M₂) :
    AddEquiv.toIntLinearEquiv (e : M ≃+ M₂) = e :=
  FunLike.coe_injective rfl
#align linear_equiv.to_add_equiv_to_int_linear_equiv LinearEquiv.toAddEquiv_toIntLinearEquiv

@[simp]
theorem toIntLinearEquiv_symm : e.toIntLinearEquiv.symm = e.symm.toIntLinearEquiv :=
  rfl
#align add_equiv.to_int_linear_equiv_symm AddEquiv.toIntLinearEquiv_symm

@[simp]
theorem toIntLinearEquiv_refl : (AddEquiv.refl M).toIntLinearEquiv = LinearEquiv.refl ℤ M :=
  rfl
#align add_equiv.to_int_linear_equiv_refl AddEquiv.toIntLinearEquiv_refl

@[simp]
theorem toIntLinearEquiv_trans (e₂ : M₂ ≃+ M₃) :
    e.toIntLinearEquiv.trans e₂.toIntLinearEquiv = (e.trans e₂).toIntLinearEquiv :=
  rfl
#align add_equiv.to_int_linear_equiv_trans AddEquiv.toIntLinearEquiv_trans

end AddCommGroup

end AddEquiv<|MERGE_RESOLUTION|>--- conflicted
+++ resolved
@@ -297,11 +297,7 @@
   e.symm
 #align linear_equiv.simps.symm_apply LinearEquiv.Simps.symm_apply
 
-<<<<<<< HEAD
-initialize_simps_projections LinearEquiv (toFun → apply, invFun → symmApply)
-=======
 initialize_simps_projections LinearEquiv (toFun → apply, invFun → symm_apply)
->>>>>>> ec7ca888
 
 @[simp]
 theorem invFun_eq_symm : e.invFun = e.symm :=
