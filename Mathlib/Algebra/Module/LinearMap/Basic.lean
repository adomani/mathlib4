--- conflicted
+++ resolved
@@ -26,754 +26,6 @@
 
 variable {R R₁ R₂ R₃ k S S₃ T M M₁ M₂ M₃ N₁ N₂ N₃ ι : Type*}
 
-<<<<<<< HEAD
-/-- A map `f` between modules over a semiring is linear if it satisfies the two properties
-`f (x + y) = f x + f y` and `f (c • x) = c • f x`. The predicate `IsLinearMap R f` asserts this
-property. A bundled version is available with `LinearMap`, and should be favored over
-`IsLinearMap` most of the time. -/
-structure IsLinearMap (R : Type u) {M : Type v} {M₂ : Type w} [Semiring R] [AddCommMonoid M]
-  [AddCommMonoid M₂] [Module R M] [Module R M₂] (f : M → M₂) : Prop where
-  /-- A linear map preserves addition. -/
-  map_add : ∀ x y, f (x + y) = f x + f y
-  /-- A linear map preserves scalar multiplication. -/
-  map_smul : ∀ (c : R) (x), f (c • x) = c • f x
-#align is_linear_map IsLinearMap
-
-section
-
-/-- A map `f` between an `R`-module and an `S`-module over a ring homomorphism `σ : R →+* S`
-is semilinear if it satisfies the two properties `f (x + y) = f x + f y` and
-`f (c • x) = (σ c) • f x`. Elements of `LinearMap σ M M₂` (available under the notation
-`M →ₛₗ[σ] M₂`) are bundled versions of such maps. For plain linear maps (i.e. for which
-`σ = RingHom.id R`), the notation `M →ₗ[R] M₂` is available. An unbundled version of plain linear
-maps is available with the predicate `IsLinearMap`, but it should be avoided most of the time. -/
-structure LinearMap {R S : Type*} [Semiring R] [Semiring S] (σ : R →+* S) (M : Type*)
-    (M₂ : Type*) [AddCommMonoid M] [AddCommMonoid M₂] [Module R M] [Module S M₂] extends
-    AddHom M M₂, MulActionHom σ M M₂
-#align linear_map LinearMap
-
-/-- The `MulActionHom` underlying a `LinearMap`. -/
-add_decl_doc LinearMap.toMulActionHom
-
-/-- The `AddHom` underlying a `LinearMap`. -/
-add_decl_doc LinearMap.toAddHom
-#align linear_map.to_add_hom LinearMap.toAddHom
-
-/-- `M →ₛₗ[σ] N` is the type of `σ`-semilinear maps from `M` to `N`. -/
-notation:25 M " →ₛₗ[" σ:25 "] " M₂:0 => LinearMap σ M M₂
-
-/-- `M →ₗ[R] N` is the type of `R`-linear maps from `M` to `N`. -/
-notation:25 M " →ₗ[" R:25 "] " M₂:0 => LinearMap (RingHom.id R) M M₂
-
-/-- `M →ₗ⋆[R] N` is the type of `R`-conjugate-linear maps from `M` to `N`. -/
-notation:25 M " →ₗ⋆[" R:25 "] " M₂:0 => LinearMap (starRingEnd R) M M₂
-
-/-- `SemilinearMapClass F σ M M₂` asserts `F` is a type of bundled `σ`-semilinear maps `M → M₂`.
-
-See also `LinearMapClass F R M M₂` for the case where `σ` is the identity map on `R`.
-
-A map `f` between an `R`-module and an `S`-module over a ring homomorphism `σ : R →+* S`
-is semilinear if it satisfies the two properties `f (x + y) = f x + f y` and
-`f (c • x) = (σ c) • f x`. -/
-class SemilinearMapClass (F : Type*) {R S : outParam Type*} [Semiring R] [Semiring S]
-  (σ : outParam (R →+* S)) (M M₂ : outParam Type*) [AddCommMonoid M] [AddCommMonoid M₂]
-    [Module R M] [Module S M₂] [FunLike F M M₂]
-    extends AddHomClass F M M₂, MulActionSemiHomClass F σ M M₂ : Prop
-#align semilinear_map_class SemilinearMapClass
-
-end
-
--- Porting note: `dangerousInstance` linter has become smarter about `outParam`s
--- `σ` becomes a metavariable but that's fine because it's an `outParam`
--- attribute [nolint dangerousInstance] SemilinearMapClass.toAddHomClass
-
--- `map_smulₛₗ` should be `@[simp]` but doesn't fire due to `lean4#3701`.
--- attribute [simp] map_smulₛₗ
-
-/-- `LinearMapClass F R M M₂` asserts `F` is a type of bundled `R`-linear maps `M → M₂`.
-
-This is an abbreviation for `SemilinearMapClass F (RingHom.id R) M M₂`.
--/
-abbrev LinearMapClass (F : Type*) (R : outParam Type*) (M M₂ : Type*)
-    [Semiring R] [AddCommMonoid M] [AddCommMonoid M₂] [Module R M] [Module R M₂]
-    [FunLike F M M₂] :=
-  SemilinearMapClass F (RingHom.id R) M M₂
-#align linear_map_class LinearMapClass
-
-@[simp high]
-protected lemma LinearMapClass.map_smul {R M M₂ : outParam Type*} [Semiring R] [AddCommMonoid M]
-    [AddCommMonoid M₂] [Module R M] [Module R M₂]
-    {F : Type*} [FunLike F M M₂] [LinearMapClass F R M M₂] (f : F) (r : R) (x : M) :
-    f (r • x) = r • f x := by rw [_root_.map_smul]
-
-namespace SemilinearMapClass
-
-variable (F : Type*)
-variable [Semiring R] [Semiring S]
-variable [AddCommMonoid M] [AddCommMonoid M₁] [AddCommMonoid M₂] [AddCommMonoid M₃]
-variable [Module R M] [Module R M₂] [Module S M₃]
-variable {σ : R →+* S}
-
--- Porting note: the `dangerousInstance` linter has become smarter about `outParam`s
-instance (priority := 100) instAddMonoidHomClass [FunLike F M M₃] [SemilinearMapClass F σ M M₃] :
-    AddMonoidHomClass F M M₃ :=
-  { SemilinearMapClass.toAddHomClass with
-    map_zero := fun f ↦
-      show f 0 = 0 by
-        rw [← zero_smul R (0 : M), map_smulₛₗ (N := S)]
-        simp }
-
-instance (priority := 100) distribMulActionSemiHomClass
-    [FunLike F M M₃] [SemilinearMapClass F σ M M₃] :
-    DistribMulActionSemiHomClass F σ M M₃ :=
-  { SemilinearMapClass.toAddHomClass with
-    map_smulₛₗ := fun f c x ↦ by rw [map_smulₛₗ (N := S)] }
-
-variable {F} (f : F) [FunLike F M M₃] [SemilinearMapClass F σ M M₃]
-
-theorem map_smul_inv {σ' : S →+* R} [RingHomInvPair σ σ'] (c : S) (x : M) :
-    c • f x = f (σ' c • x) := by simp [map_smulₛₗ _]
-#align semilinear_map_class.map_smul_inv SemilinearMapClass.map_smul_inv
-
-/-- Reinterpret an element of a type of semilinear maps as a semilinear map. -/
-@[coe]
-def semilinearMap : M →ₛₗ[σ] M₃ where
-  toFun := f
-  map_add' := map_add f
-  map_smul' := map_smulₛₗ f
-
-/-- Reinterpret an element of a type of semilinear maps as a semilinear map. -/
-instance instCoeToSemilinearMap : CoeHead F (M →ₛₗ[σ] M₃) where
-  coe f := semilinearMap f
-
-end SemilinearMapClass
-
-namespace LinearMapClass
-variable {F : Type*} [Semiring R] [AddCommMonoid M₁] [AddCommMonoid M₂] [Module R M₁] [Module R M₂]
-  (f : F) [FunLike F M₁ M₂] [LinearMapClass F R M₁ M₂]
-
-/-- Reinterpret an element of a type of linear maps as a linear map. -/
-abbrev linearMap : M₁ →ₗ[R] M₂ := SemilinearMapClass.semilinearMap f
-
-/-- Reinterpret an element of a type of linear maps as a linear map. -/
-instance instCoeToLinearMap : CoeHead F (M₁ →ₗ[R] M₂) where
-  coe f := SemilinearMapClass.semilinearMap f
-
-end LinearMapClass
-
-namespace LinearMap
-
-section AddCommMonoid
-
-variable [Semiring R] [Semiring S]
-
-section
-
-variable [AddCommMonoid M] [AddCommMonoid M₁] [AddCommMonoid M₂] [AddCommMonoid M₃]
-variable [AddCommMonoid N₁] [AddCommMonoid N₂] [AddCommMonoid N₃]
-variable [Module R M] [Module R M₂] [Module S M₃]
-variable {σ : R →+* S}
-
-instance instFunLike : FunLike (M →ₛₗ[σ] M₃) M M₃ where
-  coe f := f.toFun
-  coe_injective' f g h := by
-    cases f
-    cases g
-    congr
-    apply DFunLike.coe_injective'
-    exact h
-
-instance semilinearMapClass : SemilinearMapClass (M →ₛₗ[σ] M₃) σ M M₃ where
-  map_add f := f.map_add'
-  map_smulₛₗ := LinearMap.map_smul'
-#align linear_map.semilinear_map_class LinearMap.semilinearMapClass
-
--- Porting note: we don't port specialized `CoeFun` instances if there is `DFunLike` instead
-#noalign LinearMap.has_coe_to_fun
-
-/-- The `DistribMulActionHom` underlying a `LinearMap`. -/
-def toDistribMulActionHom (f : M →ₛₗ[σ] M₃) : DistribMulActionHom σ.toMonoidHom M M₃ :=
-  { f with map_zero' := show f 0 = 0 from map_zero f }
-#align linear_map.to_distrib_mul_action_hom LinearMap.toDistribMulActionHom
-
-@[simp]
-theorem coe_toAddHom (f : M →ₛₗ[σ] M₃) : ⇑f.toAddHom = f := rfl
-
--- Porting note: no longer a `simp`
-theorem toFun_eq_coe {f : M →ₛₗ[σ] M₃} : f.toFun = (f : M → M₃) := rfl
-#align linear_map.to_fun_eq_coe LinearMap.toFun_eq_coe
-
-@[ext]
-theorem ext {f g : M →ₛₗ[σ] M₃} (h : ∀ x, f x = g x) : f = g :=
-  DFunLike.ext f g h
-#align linear_map.ext LinearMap.ext
-
-/-- Copy of a `LinearMap` with a new `toFun` equal to the old one. Useful to fix definitional
-equalities. -/
-protected def copy (f : M →ₛₗ[σ] M₃) (f' : M → M₃) (h : f' = ⇑f) : M →ₛₗ[σ] M₃ where
-  toFun := f'
-  map_add' := h.symm ▸ f.map_add'
-  map_smul' := h.symm ▸ f.map_smul'
-#align linear_map.copy LinearMap.copy
-
-@[simp]
-theorem coe_copy (f : M →ₛₗ[σ] M₃) (f' : M → M₃) (h : f' = ⇑f) : ⇑(f.copy f' h) = f' :=
-  rfl
-#align linear_map.coe_copy LinearMap.coe_copy
-
-theorem copy_eq (f : M →ₛₗ[σ] M₃) (f' : M → M₃) (h : f' = ⇑f) : f.copy f' h = f :=
-  DFunLike.ext' h
-#align linear_map.copy_eq LinearMap.copy_eq
-
-initialize_simps_projections LinearMap (toFun → apply)
-
-@[simp]
-theorem coe_mk {σ : R →+* S} (f : AddHom M M₃) (h) :
-    ((LinearMap.mk f h : M →ₛₗ[σ] M₃) : M → M₃) = f :=
-  rfl
-#align linear_map.coe_mk LinearMap.coe_mk
-
--- Porting note: This theorem is new.
-@[simp]
-theorem coe_addHom_mk {σ : R →+* S} (f : AddHom M M₃) (h) :
-    ((LinearMap.mk f h : M →ₛₗ[σ] M₃) : AddHom M M₃) = f :=
-  rfl
-
-theorem coe_semilinearMap {F : Type*} [FunLike F M M₃] [SemilinearMapClass F σ M M₃] (f : F) :
-    ((f : M →ₛₗ[σ] M₃) : M → M₃) = f :=
-  rfl
-
-theorem toLinearMap_injective {F : Type*} [FunLike F M M₃] [SemilinearMapClass F σ M M₃]
-    {f g : F} (h : (f : M →ₛₗ[σ] M₃) = (g : M →ₛₗ[σ] M₃)) :
-    f = g := by
-  apply DFunLike.ext
-  intro m
-  exact DFunLike.congr_fun h m
-
-/-- Identity map as a `LinearMap` -/
-def id : M →ₗ[R] M :=
-  { DistribMulActionHom.id R with toFun := _root_.id }
-#align linear_map.id LinearMap.id
-
-theorem id_apply (x : M) : @id R M _ _ _ x = x :=
-  rfl
-#align linear_map.id_apply LinearMap.id_apply
-
-@[simp, norm_cast]
-theorem id_coe : ((LinearMap.id : M →ₗ[R] M) : M → M) = _root_.id :=
-  rfl
-#align linear_map.id_coe LinearMap.id_coe
-
-/-- A generalisation of `LinearMap.id` that constructs the identity function
-as a `σ`-semilinear map for any ring homomorphism `σ` which we know is the identity. -/
-@[simps]
-def id' {σ : R →+* R} [RingHomId σ] : M →ₛₗ[σ] M where
-  toFun x := x
-  map_add' x y := rfl
-  map_smul' r x := by
-    have := (RingHomId.eq_id : σ = _)
-    subst this
-    rfl
-
-@[simp, norm_cast]
-theorem id'_coe {σ : R →+* R} [RingHomId σ] : ((id' : M →ₛₗ[σ] M) : M → M) = _root_.id :=
-  rfl
-
-end
-
-section
-
-variable [AddCommMonoid M] [AddCommMonoid M₁] [AddCommMonoid M₂] [AddCommMonoid M₃]
-variable [AddCommMonoid N₁] [AddCommMonoid N₂] [AddCommMonoid N₃]
-variable [Module R M] [Module R M₂] [Module S M₃]
-variable (σ : R →+* S)
-variable (fₗ gₗ : M →ₗ[R] M₂) (f g : M →ₛₗ[σ] M₃)
-
-theorem isLinear : IsLinearMap R fₗ :=
-  ⟨fₗ.map_add', fₗ.map_smul'⟩
-#align linear_map.is_linear LinearMap.isLinear
-
-variable {fₗ gₗ f g σ}
-
-theorem coe_injective : Injective (DFunLike.coe : (M →ₛₗ[σ] M₃) → _) :=
-  DFunLike.coe_injective
-#align linear_map.coe_injective LinearMap.coe_injective
-
-protected theorem congr_arg {x x' : M} : x = x' → f x = f x' :=
-  DFunLike.congr_arg f
-#align linear_map.congr_arg LinearMap.congr_arg
-
-/-- If two linear maps are equal, they are equal at each point. -/
-protected theorem congr_fun (h : f = g) (x : M) : f x = g x :=
-  DFunLike.congr_fun h x
-#align linear_map.congr_fun LinearMap.congr_fun
-
-theorem ext_iff : f = g ↔ ∀ x, f x = g x :=
-  DFunLike.ext_iff
-#align linear_map.ext_iff LinearMap.ext_iff
-
-@[simp]
-theorem mk_coe (f : M →ₛₗ[σ] M₃) (h) : (LinearMap.mk f h : M →ₛₗ[σ] M₃) = f :=
-  ext fun _ ↦ rfl
-#align linear_map.mk_coe LinearMap.mk_coe
-
-variable (fₗ gₗ f g)
-
-protected theorem map_add (x y : M) : f (x + y) = f x + f y :=
-  map_add f x y
-#align linear_map.map_add LinearMap.map_add
-
-protected theorem map_zero : f 0 = 0 :=
-  map_zero f
-#align linear_map.map_zero LinearMap.map_zero
-
--- Porting note: `simp` wasn't picking up `map_smulₛₗ` for `LinearMap`s without specifying
--- `map_smulₛₗ f`, so we marked this as `@[simp]` in Mathlib3.
--- For Mathlib4, let's try without the `@[simp]` attribute and hope it won't need to be re-enabled.
--- This has to be re-tagged as `@[simp]` in #8386 (see also leanprover/lean4#3107).
-@[simp]
-protected theorem map_smulₛₗ (c : R) (x : M) : f (c • x) = σ c • f x :=
-  map_smulₛₗ f c x
-#align linear_map.map_smulₛₗ LinearMap.map_smulₛₗ
-
-protected theorem map_smul (c : R) (x : M) : fₗ (c • x) = c • fₗ x :=
-  map_smul fₗ c x
-#align linear_map.map_smul LinearMap.map_smul
-
-protected theorem map_smul_inv {σ' : S →+* R} [RingHomInvPair σ σ'] (c : S) (x : M) :
-    c • f x = f (σ' c • x) := by simp
-#align linear_map.map_smul_inv LinearMap.map_smul_inv
-
-@[simp]
-theorem map_eq_zero_iff (h : Function.Injective f) {x : M} : f x = 0 ↔ x = 0 :=
-  _root_.map_eq_zero_iff f h
-#align linear_map.map_eq_zero_iff LinearMap.map_eq_zero_iff
-
-variable (M M₂)
-
-/-- A typeclass for `SMul` structures which can be moved through a `LinearMap`.
-This typeclass is generated automatically from an `IsScalarTower` instance, but exists so that
-we can also add an instance for `AddCommGroup.intModule`, allowing `z •` to be moved even if
-`S` does not support negation.
--/
-class CompatibleSMul (R S : Type*) [Semiring S] [SMul R M] [Module S M] [SMul R M₂]
-  [Module S M₂] : Prop where
-  /-- Scalar multiplication by `R` of `M` can be moved through linear maps. -/
-  map_smul : ∀ (fₗ : M →ₗ[S] M₂) (c : R) (x : M), fₗ (c • x) = c • fₗ x
-#align linear_map.compatible_smul LinearMap.CompatibleSMul
-
-variable {M M₂}
-
-section
-
-variable {R S : Type*} [Semiring S] [SMul R M] [Module S M] [SMul R M₂] [Module S M₂]
-
-instance (priority := 100) IsScalarTower.compatibleSMul [SMul R S]
-    [IsScalarTower R S M] [IsScalarTower R S M₂] :
-    CompatibleSMul M M₂ R S :=
-  ⟨fun fₗ c x ↦ by rw [← smul_one_smul S c x, ← smul_one_smul S c (fₗ x), map_smul]⟩
-#align linear_map.is_scalar_tower.compatible_smul LinearMap.IsScalarTower.compatibleSMul
-
-instance IsScalarTower.compatibleSMul' [SMul R S] [IsScalarTower R S M] :
-    CompatibleSMul S M R S where
-  map_smul := (IsScalarTower.smulHomClass R S M (S →ₗ[S] M)).map_smulₛₗ
-
-@[simp]
-theorem map_smul_of_tower [CompatibleSMul M M₂ R S] (fₗ : M →ₗ[S] M₂) (c : R) (x : M) :
-    fₗ (c • x) = c • fₗ x :=
-  CompatibleSMul.map_smul fₗ c x
-#align linear_map.map_smul_of_tower LinearMap.map_smul_of_tower
-
-variable (R R) in
-theorem isScalarTower_of_injective [SMul R S] [CompatibleSMul M M₂ R S] [IsScalarTower R S M₂]
-    (f : M →ₗ[S] M₂) (hf : Function.Injective f) : IsScalarTower R S M where
-  smul_assoc r s _ := hf <| by rw [f.map_smul_of_tower r, map_smul, map_smul, smul_assoc]
-
-end
-
-variable (R) in
-theorem isLinearMap_of_compatibleSMul [Module S M] [Module S M₂] [CompatibleSMul M M₂ R S]
-    (f : M →ₗ[S] M₂) : IsLinearMap R f where
-  map_add := map_add f
-  map_smul := map_smul_of_tower f
-
-/-- convert a linear map to an additive map -/
-def toAddMonoidHom : M →+ M₃ where
-  toFun := f
-  map_zero' := f.map_zero
-  map_add' := f.map_add
-#align linear_map.to_add_monoid_hom LinearMap.toAddMonoidHom
-
-@[simp]
-theorem toAddMonoidHom_coe : ⇑f.toAddMonoidHom = f :=
-  rfl
-#align linear_map.to_add_monoid_hom_coe LinearMap.toAddMonoidHom_coe
-
-section RestrictScalars
-
-variable (R)
-variable [Module S M] [Module S M₂] [CompatibleSMul M M₂ R S]
-
-/-- If `M` and `M₂` are both `R`-modules and `S`-modules and `R`-module structures
-are defined by an action of `R` on `S` (formally, we have two scalar towers), then any `S`-linear
-map from `M` to `M₂` is `R`-linear.
-
-See also `LinearMap.map_smul_of_tower`. -/
-@[coe] def restrictScalars (fₗ : M →ₗ[S] M₂) : M →ₗ[R] M₂ where
-  toFun := fₗ
-  map_add' := fₗ.map_add
-  map_smul' := fₗ.map_smul_of_tower
-#align linear_map.restrict_scalars LinearMap.restrictScalars
-
--- Porting note: generalized from `Algebra` to `CompatibleSMul`
-instance coeIsScalarTower : CoeHTCT (M →ₗ[S] M₂) (M →ₗ[R] M₂) :=
-  ⟨restrictScalars R⟩
-#align linear_map.coe_is_scalar_tower LinearMap.coeIsScalarTower
-
-@[simp, norm_cast]
-theorem coe_restrictScalars (f : M →ₗ[S] M₂) : ((f : M →ₗ[R] M₂) : M → M₂) = f :=
-  rfl
-#align linear_map.coe_restrict_scalars LinearMap.coe_restrictScalars
-
-theorem restrictScalars_apply (fₗ : M →ₗ[S] M₂) (x) : restrictScalars R fₗ x = fₗ x :=
-  rfl
-#align linear_map.restrict_scalars_apply LinearMap.restrictScalars_apply
-
-theorem restrictScalars_injective :
-    Function.Injective (restrictScalars R : (M →ₗ[S] M₂) → M →ₗ[R] M₂) := fun _ _ h ↦
-  ext (LinearMap.congr_fun h : _)
-#align linear_map.restrict_scalars_injective LinearMap.restrictScalars_injective
-
-@[simp]
-theorem restrictScalars_inj (fₗ gₗ : M →ₗ[S] M₂) :
-    fₗ.restrictScalars R = gₗ.restrictScalars R ↔ fₗ = gₗ :=
-  (restrictScalars_injective R).eq_iff
-#align linear_map.restrict_scalars_inj LinearMap.restrictScalars_inj
-
-end RestrictScalars
-
-theorem toAddMonoidHom_injective :
-    Function.Injective (toAddMonoidHom : (M →ₛₗ[σ] M₃) → M →+ M₃) := fun fₗ gₗ h ↦
-  ext <| (DFunLike.congr_fun h : ∀ x, fₗ.toAddMonoidHom x = gₗ.toAddMonoidHom x)
-#align linear_map.to_add_monoid_hom_injective LinearMap.toAddMonoidHom_injective
-
-/-- If two `σ`-linear maps from `R` are equal on `1`, then they are equal. -/
-@[ext high]
-theorem ext_ring {f g : R →ₛₗ[σ] M₃} (h : f 1 = g 1) : f = g :=
-  ext fun x ↦ by rw [← mul_one x, ← smul_eq_mul, f.map_smulₛₗ, g.map_smulₛₗ, h]
-#align linear_map.ext_ring LinearMap.ext_ring
-
-theorem ext_ring_iff {σ : R →+* R} {f g : R →ₛₗ[σ] M} : f = g ↔ f 1 = g 1 :=
-  ⟨fun h ↦ h ▸ rfl, ext_ring⟩
-#align linear_map.ext_ring_iff LinearMap.ext_ring_iff
-
-@[ext high]
-theorem ext_ring_op {σ : Rᵐᵒᵖ →+* S} {f g : R →ₛₗ[σ] M₃} (h : f (1 : R) = g (1 : R)) :
-    f = g :=
-  ext fun x ↦ by
-    -- Porting note: replaced the oneliner `rw` proof with a partially term-mode proof
-    -- because `rw` was giving "motive is type incorrect" errors
-    rw [← one_mul x, ← op_smul_eq_mul]
-    refine (f.map_smulₛₗ (MulOpposite.op x) 1).trans ?_
-    rw [h]
-    exact (g.map_smulₛₗ (MulOpposite.op x) 1).symm
-#align linear_map.ext_ring_op LinearMap.ext_ring_op
-
-end
-
-/-- Interpret a `RingHom` `f` as an `f`-semilinear map. -/
-@[simps]
-def _root_.RingHom.toSemilinearMap (f : R →+* S) : R →ₛₗ[f] S :=
-  { f with
-    map_smul' := f.map_mul }
-#align ring_hom.to_semilinear_map RingHom.toSemilinearMap
-#align ring_hom.to_semilinear_map_apply RingHom.toSemilinearMap_apply
-
-section
-
-variable [Semiring R₁] [Semiring R₂] [Semiring R₃]
-variable [AddCommMonoid M] [AddCommMonoid M₁] [AddCommMonoid M₂] [AddCommMonoid M₃]
-variable {module_M₁ : Module R₁ M₁} {module_M₂ : Module R₂ M₂} {module_M₃ : Module R₃ M₃}
-variable {σ₁₂ : R₁ →+* R₂} {σ₂₃ : R₂ →+* R₃} {σ₁₃ : R₁ →+* R₃}
-variable [RingHomCompTriple σ₁₂ σ₂₃ σ₁₃]
-variable (f : M₂ →ₛₗ[σ₂₃] M₃) (g : M₁ →ₛₗ[σ₁₂] M₂)
-
-/-- Composition of two linear maps is a linear map -/
-def comp : M₁ →ₛₗ[σ₁₃] M₃ where
-  toFun := f ∘ g
-  map_add' := by simp only [map_add, forall_const, Function.comp_apply]
-  -- Note that #8386 changed `map_smulₛₗ` to `map_smulₛₗ _`
-  map_smul' r x := by simp only [Function.comp_apply, map_smulₛₗ _, RingHomCompTriple.comp_apply]
-#align linear_map.comp LinearMap.comp
-
-/-- `∘ₗ` is notation for composition of two linear (not semilinear!) maps into a linear map.
-This is useful when Lean is struggling to infer the `RingHomCompTriple` instance. -/
-notation3:80 (name := compNotation) f:81 " ∘ₗ " g:80 =>
-  @LinearMap.comp _ _ _ _ _ _ _ _ _ _ _ _ _ _ _ (RingHom.id _) (RingHom.id _) (RingHom.id _)
-    RingHomCompTriple.ids f g
-
-theorem comp_apply (x : M₁) : f.comp g x = f (g x) :=
-  rfl
-#align linear_map.comp_apply LinearMap.comp_apply
-
-@[simp, norm_cast]
-theorem coe_comp : (f.comp g : M₁ → M₃) = f ∘ g :=
-  rfl
-#align linear_map.coe_comp LinearMap.coe_comp
-
-@[simp]
-theorem comp_id : f.comp id = f :=
-  LinearMap.ext fun _ ↦ rfl
-#align linear_map.comp_id LinearMap.comp_id
-
-@[simp]
-theorem id_comp : id.comp f = f :=
-  LinearMap.ext fun _ ↦ rfl
-#align linear_map.id_comp LinearMap.id_comp
-
-theorem comp_assoc
-    {R₄ M₄ : Type*} [Semiring R₄] [AddCommMonoid M₄] [Module R₄ M₄]
-    {σ₃₄ : R₃ →+* R₄} {σ₂₄ : R₂ →+* R₄} {σ₁₄ : R₁ →+* R₄}
-    [RingHomCompTriple σ₂₃ σ₃₄ σ₂₄] [RingHomCompTriple σ₁₃ σ₃₄ σ₁₄] [RingHomCompTriple σ₁₂ σ₂₄ σ₁₄]
-    (f : M₁ →ₛₗ[σ₁₂] M₂) (g : M₂ →ₛₗ[σ₂₃] M₃) (h : M₃ →ₛₗ[σ₃₄] M₄) :
-    ((h.comp g : M₂ →ₛₗ[σ₂₄] M₄).comp f : M₁ →ₛₗ[σ₁₄] M₄) = h.comp (g.comp f : M₁ →ₛₗ[σ₁₃] M₃) :=
-  rfl
-#align linear_map.comp_assoc LinearMap.comp_assoc
-
-variable {f g} {f' : M₂ →ₛₗ[σ₂₃] M₃} {g' : M₁ →ₛₗ[σ₁₂] M₂}
-
-/-- The linear map version of `Function.Surjective.injective_comp_right` -/
-lemma _root_.Function.Surjective.injective_linearMapComp_right (hg : Surjective g) :
-    Injective fun f : M₂ →ₛₗ[σ₂₃] M₃ ↦ f.comp g :=
-  fun _ _ h ↦ ext <| hg.forall.2 (ext_iff.1 h)
-
-@[simp]
-theorem cancel_right (hg : Surjective g) : f.comp g = f'.comp g ↔ f = f' :=
-  hg.injective_linearMapComp_right.eq_iff
-#align linear_map.cancel_right LinearMap.cancel_right
-
-/-- The linear map version of `Function.Injective.comp_left` -/
-lemma _root_.Function.Injective.injective_linearMapComp_left (hf : Injective f) :
-    Injective fun g : M₁ →ₛₗ[σ₁₂] M₂ ↦ f.comp g :=
-  fun g₁ g₂ (h : f.comp g₁ = f.comp g₂) ↦ ext fun x ↦ hf <| by rw [← comp_apply, h, comp_apply]
-
-@[simp]
-theorem cancel_left (hf : Injective f) : f.comp g = f.comp g' ↔ g = g' :=
-  hf.injective_linearMapComp_left.eq_iff
-#align linear_map.cancel_left LinearMap.cancel_left
-
-end
-
-variable [AddCommMonoid M] [AddCommMonoid M₁] [AddCommMonoid M₂] [AddCommMonoid M₃]
-
-/-- If a function `g` is a left and right inverse of a linear map `f`, then `g` is linear itself. -/
-def inverse [Module R M] [Module S M₂] {σ : R →+* S} {σ' : S →+* R} [RingHomInvPair σ σ']
-    (f : M →ₛₗ[σ] M₂) (g : M₂ → M) (h₁ : LeftInverse g f) (h₂ : RightInverse g f) :
-    M₂ →ₛₗ[σ'] M := by
-  dsimp [LeftInverse, Function.RightInverse] at h₁ h₂
-  exact
-    { toFun := g
-      map_add' := fun x y ↦ by rw [← h₁ (g (x + y)), ← h₁ (g x + g y)]; simp [h₂]
-      map_smul' := fun a b ↦ by
-        dsimp only
-        rw [← h₁ (g (a • b)), ← h₁ (σ' a • g b)]
-        simp [h₂] }
-#align linear_map.inverse LinearMap.inverse
-
-end AddCommMonoid
-
-section AddCommGroup
-
-variable [Semiring R] [Semiring S] [AddCommGroup M] [AddCommGroup M₂]
-variable {module_M : Module R M} {module_M₂ : Module S M₂} {σ : R →+* S}
-variable (f : M →ₛₗ[σ] M₂)
-
-protected theorem map_neg (x : M) : f (-x) = -f x :=
-  map_neg f x
-#align linear_map.map_neg LinearMap.map_neg
-
-protected theorem map_sub (x y : M) : f (x - y) = f x - f y :=
-  map_sub f x y
-#align linear_map.map_sub LinearMap.map_sub
-
-instance CompatibleSMul.intModule {S : Type*} [Semiring S] [Module S M] [Module S M₂] :
-    CompatibleSMul M M₂ ℤ S :=
-  ⟨fun fₗ c x ↦ by
-    induction c using Int.induction_on with
-    | hz => simp
-    | hp n ih => simp [add_smul, ih]
-    | hn n ih => simp [sub_smul, ih]⟩
-#align linear_map.compatible_smul.int_module LinearMap.CompatibleSMul.intModule
-
-instance CompatibleSMul.units {R S : Type*} [Monoid R] [MulAction R M] [MulAction R M₂]
-    [Semiring S] [Module S M] [Module S M₂] [CompatibleSMul M M₂ R S] : CompatibleSMul M M₂ Rˣ S :=
-  ⟨fun fₗ c x ↦ (CompatibleSMul.map_smul fₗ (c : R) x : _)⟩
-#align linear_map.compatible_smul.units LinearMap.CompatibleSMul.units
-
-end AddCommGroup
-
-end LinearMap
-
-namespace Module
-
-/-- `g : R →+* S` is `R`-linear when the module structure on `S` is `Module.compHom S g` . -/
-@[simps]
-def compHom.toLinearMap {R S : Type*} [Semiring R] [Semiring S] (g : R →+* S) :
-    letI := compHom S g; R →ₗ[R] S :=
-  letI := compHom S g
-  { toFun := (g : R → S)
-    map_add' := g.map_add
-    map_smul' := g.map_mul }
-#align module.comp_hom.to_linear_map Module.compHom.toLinearMap
-#align module.comp_hom.to_linear_map_apply Module.compHom.toLinearMap_apply
-
-end Module
-
-namespace DistribMulActionHom
-
-variable [AddCommMonoid M] [AddCommMonoid M₂] [AddCommMonoid M₃]
-variable [Semiring R] [Module R M] [Semiring S] [Module S M₂] [Module R M₃]
-variable {σ : R →+* S}
-
-/-- A `DistribMulActionHom` between two modules is a linear map. -/
-@[coe]
-def toSemilinearMap (fₗ : M →ₑ+[σ.toMonoidHom] M₂) : M →ₛₗ[σ] M₂ :=
-  { fₗ with }
-
-instance : SemilinearMapClass (M →ₑ+[σ.toMonoidHom] M₂) σ M M₂ where
-
-instance instCoeTCSemilinearMap : CoeTC (M →ₑ+[σ.toMonoidHom] M₂) (M →ₛₗ[σ] M₂) :=
-  ⟨toSemilinearMap⟩
-
-/-- A `DistribMulActionHom` between two modules is a linear map. -/
-def toLinearMap (fₗ : M →+[R] M₃) : M →ₗ[R] M₃ :=
-  { fₗ with }
-#align distrib_mul_action_hom.to_linear_map DistribMulActionHom.toLinearMap
-
-instance instCoeTCLinearMap : CoeTC (M →+[R] M₃) (M →ₗ[R] M₃) :=
-  ⟨toLinearMap⟩
-
-/-- A `DistribMulActionHom` between two modules is a linear map. -/
-instance : LinearMapClass (M →+[R] M₃) R M M₃ where
-
--- Porting note: because coercions get unfolded, there is no need for this rewrite
-#noalign distrib_mul_action_hom.to_linear_map_eq_coe
-
--- Porting note: removed @[norm_cast] attribute due to error:
--- norm_cast: badly shaped lemma, rhs can't start with coe
-@[simp]
-theorem coe_toLinearMap (f : M →ₑ+[σ.toMonoidHom] M₂) : ((f : M →ₛₗ[σ] M₂) : M → M₂) = f :=
-  rfl
-#align distrib_mul_action_hom.coe_to_linear_map DistribMulActionHom.coe_toLinearMap
-
-theorem toLinearMap_injective {f g : M →ₑ+[σ.toMonoidHom] M₂}
-    (h : (f : M →ₛₗ[σ] M₂) = (g : M →ₛₗ[σ] M₂)) :
-    f = g := by
-  ext m
-  exact LinearMap.congr_fun h m
-#align distrib_mul_action_hom.to_linear_map_injective DistribMulActionHom.toLinearMap_injective
-
-end DistribMulActionHom
-
-namespace IsLinearMap
-
-section AddCommMonoid
-
-variable [Semiring R] [AddCommMonoid M] [AddCommMonoid M₂]
-variable [Module R M] [Module R M₂]
-
-/-- Convert an `IsLinearMap` predicate to a `LinearMap` -/
-def mk' (f : M → M₂) (H : IsLinearMap R f) : M →ₗ[R] M₂ where
-  toFun := f
-  map_add' := H.1
-  map_smul' := H.2
-#align is_linear_map.mk' IsLinearMap.mk'
-
-@[simp]
-theorem mk'_apply {f : M → M₂} (H : IsLinearMap R f) (x : M) : mk' f H x = f x :=
-  rfl
-#align is_linear_map.mk'_apply IsLinearMap.mk'_apply
-
-theorem isLinearMap_smul {R M : Type*} [CommSemiring R] [AddCommMonoid M] [Module R M] (c : R) :
-    IsLinearMap R fun z : M ↦ c • z := by
-  refine IsLinearMap.mk (smul_add c) ?_
-  intro _ _
-  simp only [smul_smul, mul_comm]
-#align is_linear_map.is_linear_map_smul IsLinearMap.isLinearMap_smul
-
-theorem isLinearMap_smul' {R M : Type*} [Semiring R] [AddCommMonoid M] [Module R M] (a : M) :
-    IsLinearMap R fun c : R ↦ c • a :=
-  IsLinearMap.mk (fun x y ↦ add_smul x y a) fun x y ↦ mul_smul x y a
-#align is_linear_map.is_linear_map_smul' IsLinearMap.isLinearMap_smul'
-
-variable {f : M → M₂} (lin : IsLinearMap R f)
-
-theorem map_zero : f (0 : M) = (0 : M₂) :=
-  (lin.mk' f).map_zero
-#align is_linear_map.map_zero IsLinearMap.map_zero
-
-end AddCommMonoid
-
-section AddCommGroup
-
-variable [Semiring R] [AddCommGroup M] [AddCommGroup M₂]
-variable [Module R M] [Module R M₂]
-
-theorem isLinearMap_neg : IsLinearMap R fun z : M ↦ -z :=
-  IsLinearMap.mk neg_add fun x y ↦ (smul_neg x y).symm
-#align is_linear_map.is_linear_map_neg IsLinearMap.isLinearMap_neg
-
-variable {f : M → M₂} (lin : IsLinearMap R f)
-
-theorem map_neg (x : M) : f (-x) = -f x :=
-  (lin.mk' f).map_neg x
-#align is_linear_map.map_neg IsLinearMap.map_neg
-
-theorem map_sub (x y) : f (x - y) = f x - f y :=
-  (lin.mk' f).map_sub x y
-#align is_linear_map.map_sub IsLinearMap.map_sub
-
-end AddCommGroup
-
-end IsLinearMap
-
-/-- Reinterpret an additive homomorphism as an `ℕ`-linear map. -/
-def AddMonoidHom.toNatLinearMap [AddCommMonoid M] [AddCommMonoid M₂] (f : M →+ M₂) :
-    M →ₗ[ℕ] M₂ where
-  toFun := f
-  map_add' := f.map_add
-  map_smul' := map_nsmul f
-#align add_monoid_hom.to_nat_linear_map AddMonoidHom.toNatLinearMap
-
-theorem AddMonoidHom.toNatLinearMap_injective [AddCommMonoid M] [AddCommMonoid M₂] :
-    Function.Injective (@AddMonoidHom.toNatLinearMap M M₂ _ _) := by
-  intro f g h
-  ext x
-  exact LinearMap.congr_fun h x
-#align add_monoid_hom.to_nat_linear_map_injective AddMonoidHom.toNatLinearMap_injective
-
-/-- Reinterpret an additive homomorphism as a `ℤ`-linear map. -/
-def AddMonoidHom.toIntLinearMap [AddCommGroup M] [AddCommGroup M₂] (f : M →+ M₂) : M →ₗ[ℤ] M₂ where
-  toFun := f
-  map_add' := f.map_add
-  map_smul' := map_zsmul f
-#align add_monoid_hom.to_int_linear_map AddMonoidHom.toIntLinearMap
-
-theorem AddMonoidHom.toIntLinearMap_injective [AddCommGroup M] [AddCommGroup M₂] :
-    Function.Injective (@AddMonoidHom.toIntLinearMap M M₂ _ _) := by
-  intro f g h
-  ext x
-  exact LinearMap.congr_fun h x
-#align add_monoid_hom.to_int_linear_map_injective AddMonoidHom.toIntLinearMap_injective
-
-@[simp]
-theorem AddMonoidHom.coe_toIntLinearMap [AddCommGroup M] [AddCommGroup M₂] (f : M →+ M₂) :
-    ⇑f.toIntLinearMap = f :=
-  rfl
-#align add_monoid_hom.coe_to_int_linear_map AddMonoidHom.coe_toIntLinearMap
-
-=======
->>>>>>> e606f8e6
 /-- Reinterpret an additive homomorphism as a `ℚ`-linear map. -/
 def AddMonoidHom.toRatLinearMap [AddCommGroup M] [Module ℚ M] [AddCommGroup M₂] [Module ℚ M₂]
     (f : M →+ M₂) : M →ₗ[ℚ] M₂ :=
