/-
Copyright (c) 2022 Michael Stoll. All rights reserved.
Released under Apache 2.0 license as described in the file LICENSE.
Authors: Michael Stoll
-/
import Mathlib.Algebra.Ring.Regular
import Mathlib.Logic.Equiv.TransferInstance

/-!
# Characters from additive to multiplicative monoids

Let `A` be an additive monoid, and `M` a multiplicative one. An *additive character* of `A` with
values in `M` is simply a map `A → M` which intertwines the addition operation on `A` with the
multiplicative operation on `M`.

We define these objects, using the namespace `AddChar`, and show that if `A` is a commutative group
under addition, then the additive characters are also a group (written multiplicatively). Note that
we do not need `M` to be a group here.

We also include some constructions specific to the case when `A = R` is a ring; then we define
`mulShift ψ r`, where `ψ : AddChar R M` and `r : R`, to be the character defined by
`x ↦ ψ (r * x)`.

For more refined results of a number-theoretic nature (primitive characters, Gauss sums, etc)
see `Mathlib.NumberTheory.LegendreSymbol.AddCharacter`.

# Implementation notes

Due to their role as the dual of an additive group, additive characters must themselves be an
additive group. This contrasts to their pointwise operations which make them a multiplicative group.
We simply define both the additive and multiplicative group structures and prove them equal.

For more information on this design decision, see the following zulip thread:
https://leanprover.zulipchat.com/#narrow/stream/116395-maths/topic/Additive.20characters

## Tags

additive character
-/

/-!
### Definitions related to and results on additive characters
-/

open Function Multiplicative
open Finset hiding card
open Fintype (card)

section AddCharDef

-- The domain of our additive characters
variable (A : Type*) [AddMonoid A]

-- The target
variable (M : Type*) [Monoid M]

/-- `AddChar A M` is the type of maps `A → M`, for `A` an additive monoid and `M` a multiplicative
monoid, which intertwine addition in `A` with multiplication in `M`.

We only put the typeclasses needed for the definition, although in practice we are usually
interested in much more specific cases (e.g. when `A` is a group and `M` a commutative ring).
 -/
structure AddChar where
  /-- The underlying function.

  Do not use this function directly. Instead use the coercion coming from the `FunLike`
  instance. -/
  toFun : A → M
  /-- The function maps `0` to `1`.

  Do not use this directly. Instead use `AddChar.map_zero_eq_one`. -/
  map_zero_eq_one' : toFun 0 = 1
  /-- The function maps addition in `A` to multiplication in `M`.

  Do not use this directly. Instead use `AddChar.map_add_eq_mul`. -/
  map_add_eq_mul' : ∀ a b : A, toFun (a + b) = toFun a * toFun b

end AddCharDef

namespace AddChar

section Basic
-- results which don't require commutativity or inverses

variable {A B M N : Type*} [AddMonoid A] [AddMonoid B] [Monoid M] [Monoid N] {ψ : AddChar A M}

/-- Define coercion to a function. -/
instance instFunLike : FunLike (AddChar A M) A M where
  coe := AddChar.toFun
  coe_injective' φ ψ h := by cases φ; cases ψ; congr

@[ext] lemma ext (f g : AddChar A M) (h : ∀ x : A, f x = g x) : f = g :=
  DFunLike.ext f g h

@[simp] lemma coe_mk (f : A → M)
    (map_zero_eq_one' : f 0 = 1) (map_add_eq_mul' : ∀ a b : A, f (a + b) = f a * f b) :
    AddChar.mk f map_zero_eq_one' map_add_eq_mul' = f := by
  rfl

/-- An additive character maps `0` to `1`. -/
@[simp] lemma map_zero_eq_one (ψ : AddChar A M) : ψ 0 = 1 := ψ.map_zero_eq_one'

/-- An additive character maps sums to products. -/
lemma map_add_eq_mul (ψ : AddChar A M) (x y : A) : ψ (x + y) = ψ x * ψ y := ψ.map_add_eq_mul' x y

@[deprecated (since := "2024-06-06")] alias map_zero_one := map_zero_eq_one
@[deprecated (since := "2024-06-06")] alias map_add_mul := map_add_eq_mul

/-- Interpret an additive character as a monoid homomorphism. -/
def toMonoidHom (φ : AddChar A M) : Multiplicative A →* M where
  toFun := φ.toFun
  map_one' := φ.map_zero_eq_one'
  map_mul' := φ.map_add_eq_mul'

-- this instance was a bad idea and conflicted with `instFunLike` above

@[simp] lemma toMonoidHom_apply (ψ : AddChar A M) (a : Multiplicative A) :
  ψ.toMonoidHom a = ψ (Multiplicative.toAdd a) :=
  rfl

/-- An additive character maps multiples by natural numbers to powers. -/
lemma map_nsmul_eq_pow (ψ : AddChar A M) (n : ℕ) (x : A) : ψ (n • x) = ψ x ^ n :=
  ψ.toMonoidHom.map_pow x n

@[deprecated (since := "2024-06-06")] alias map_nsmul_pow := map_nsmul_eq_pow

/-- Additive characters `A → M` are the same thing as monoid homomorphisms from `Multiplicative A`
to `M`. -/
def toMonoidHomEquiv : AddChar A M ≃ (Multiplicative A →* M) where
  toFun φ := φ.toMonoidHom
  invFun f :=
  { toFun := f.toFun
    map_zero_eq_one' := f.map_one'
    map_add_eq_mul' := f.map_mul' }
  left_inv _ := rfl
  right_inv _ := rfl

@[simp, norm_cast] lemma coe_toMonoidHomEquiv (ψ : AddChar A M) :
    ⇑(toMonoidHomEquiv ψ) = ψ ∘ Multiplicative.toAdd := rfl

@[simp, norm_cast] lemma coe_toMonoidHomEquiv_symm (ψ : Multiplicative A →* M) :
    ⇑(toMonoidHomEquiv.symm ψ) = ψ ∘ Multiplicative.ofAdd := rfl

@[simp] lemma toMonoidHomEquiv_apply (ψ : AddChar A M) (a : Multiplicative A) :
    toMonoidHomEquiv ψ a = ψ (Multiplicative.toAdd a) := rfl

@[simp] lemma toMonoidHomEquiv_symm_apply (ψ : Multiplicative A →* M) (a : A) :
    toMonoidHomEquiv.symm ψ a = ψ (Multiplicative.ofAdd a) := rfl

/-- Interpret an additive character as a monoid homomorphism. -/
def toAddMonoidHom (φ : AddChar A M) : A →+ Additive M where
  toFun := φ.toFun
  map_zero' := φ.map_zero_eq_one'
  map_add' := φ.map_add_eq_mul'

@[simp] lemma coe_toAddMonoidHom (ψ : AddChar A M) : ⇑ψ.toAddMonoidHom = Additive.ofMul ∘ ψ := rfl

@[simp] lemma toAddMonoidHom_apply (ψ : AddChar A M) (a : A) :
    ψ.toAddMonoidHom a = Additive.ofMul (ψ a) := rfl

/-- Additive characters `A → M` are the same thing as additive homomorphisms from `A` to
`Additive M`. -/
def toAddMonoidHomEquiv : AddChar A M ≃ (A →+ Additive M) where
  toFun φ := φ.toAddMonoidHom
  invFun f :=
  { toFun := f.toFun
    map_zero_eq_one' := f.map_zero'
    map_add_eq_mul' := f.map_add' }
  left_inv _ := rfl
  right_inv _ := rfl

@[simp, norm_cast]
lemma coe_toAddMonoidHomEquiv (ψ : AddChar A M) :
    ⇑(toAddMonoidHomEquiv ψ) = Additive.ofMul ∘ ψ := rfl

@[simp, norm_cast] lemma coe_toAddMonoidHomEquiv_symm (ψ : A →+ Additive M) :
    ⇑(toAddMonoidHomEquiv.symm ψ) = Additive.toMul ∘ ψ := rfl

@[simp] lemma toAddMonoidHomEquiv_apply (ψ : AddChar A M) (a : A) :
    toAddMonoidHomEquiv ψ a = Additive.ofMul (ψ a) := rfl

@[simp] lemma toAddMonoidHomEquiv_symm_apply (ψ : A →+ Additive M) (a : A) :
    toAddMonoidHomEquiv.symm ψ a = Additive.toMul (ψ a) := rfl

/-- The trivial additive character (sending everything to `1`). -/
instance instOne : One (AddChar A M) := toMonoidHomEquiv.one

/-- The trivial additive character (sending everything to `1`). -/
instance instZero : Zero (AddChar A M) := ⟨1⟩

@[simp, norm_cast] lemma coe_one : ⇑(1 : AddChar A M) = 1 := rfl
@[simp, norm_cast] lemma coe_zero : ⇑(0 : AddChar A M) = 1 := rfl
@[simp] lemma one_apply (a : A) : (1 : AddChar A M) a = 1 := rfl
@[simp] lemma zero_apply (a : A) : (0 : AddChar A M) a = 1 := rfl

lemma one_eq_zero : (1 : AddChar A M) = (0 : AddChar A M) := rfl
<<<<<<< HEAD
=======

@[simp, norm_cast] lemma coe_eq_one : ⇑ψ = 1 ↔ ψ = 0 := by rw [← coe_zero, DFunLike.coe_fn_eq]

@[simp] lemma toMonoidHomEquiv_zero : toMonoidHomEquiv (0 : AddChar A M) = 1 := rfl
@[simp] lemma toMonoidHomEquiv_symm_one :
    toMonoidHomEquiv.symm (1 : Multiplicative A →* M) = 0 := rfl

@[simp] lemma toAddMonoidHomEquiv_zero : toAddMonoidHomEquiv (0 : AddChar A M) = 0 := rfl
@[simp] lemma toAddMonoidHomEquiv_symm_zero :
    toAddMonoidHomEquiv.symm (0 : A →+ Additive M) = 0 := rfl
>>>>>>> d0df76bd

instance instInhabited : Inhabited (AddChar A M) := ⟨1⟩

/-- Composing a `MonoidHom` with an `AddChar` yields another `AddChar`. -/
def _root_.MonoidHom.compAddChar {N : Type*} [Monoid N] (f : M →* N) (φ : AddChar A M) :
    AddChar A N := toMonoidHomEquiv.symm (f.comp φ.toMonoidHom)

@[simp, norm_cast]
lemma _root_.MonoidHom.coe_compAddChar {N : Type*} [Monoid N] (f : M →* N) (φ : AddChar A M) :
    f.compAddChar φ = f ∘ φ :=
  rfl

@[simp, norm_cast]
lemma _root_.MonoidHom.compAddChar_apply (f : M →* N) (φ : AddChar A M) : f.compAddChar φ = f ∘ φ :=
  rfl

lemma _root_.MonoidHom.compAddChar_injective_left (ψ : AddChar A M) (hψ : Surjective ψ) :
    Injective fun f : M →* N ↦ f.compAddChar ψ := by
  rintro f g h; rw [DFunLike.ext'_iff] at h ⊢; exact hψ.injective_comp_right h

lemma _root_.MonoidHom.compAddChar_injective_right (f : M →* N) (hf : Injective f) :
    Injective fun ψ : AddChar B M ↦ f.compAddChar ψ := by
  rintro ψ χ h; rw [DFunLike.ext'_iff] at h ⊢; exact hf.comp_left h

/-- Composing an `AddChar` with an `AddMonoidHom` yields another `AddChar`. -/
def compAddMonoidHom (φ : AddChar B M) (f : A →+ B) : AddChar A M :=
  toAddMonoidHomEquiv.symm (φ.toAddMonoidHom.comp f)

@[simp, norm_cast]
lemma coe_compAddMonoidHom (φ : AddChar B M) (f : A →+ B) : φ.compAddMonoidHom f = φ ∘ f := rfl

@[simp] lemma compAddMonoidHom_apply (ψ : AddChar B M) (f : A →+ B)
    (a : A) : ψ.compAddMonoidHom f a = ψ (f a) := rfl

lemma compAddMonoidHom_injective_left (f : A →+ B) (hf : Surjective f) :
    Injective fun ψ : AddChar B M ↦ ψ.compAddMonoidHom f := by
  rintro ψ χ h; rw [DFunLike.ext'_iff] at h ⊢; exact hf.injective_comp_right h

lemma compAddMonoidHom_injective_right (ψ : AddChar B M) (hψ : Injective ψ) :
    Injective fun f : A →+ B ↦ ψ.compAddMonoidHom f := by
  rintro f g h
  rw [DFunLike.ext'_iff] at h ⊢; exact hψ.comp_left h

lemma eq_one_iff : ψ = 1 ↔ ∀ x, ψ x = 1 := DFunLike.ext_iff
lemma eq_zero_iff : ψ = 0 ↔ ∀ x, ψ x = 1 := DFunLike.ext_iff
lemma ne_one_iff : ψ ≠ 1 ↔ ∃ x, ψ x ≠ 1 := DFunLike.ne_iff
lemma ne_zero_iff : ψ ≠ 0 ↔ ∃ x, ψ x ≠ 1 := DFunLike.ne_iff

/-- An additive character is *nontrivial* if it takes a value `≠ 1`. -/
@[deprecated (since := "2024-06-06")]
def IsNontrivial (ψ : AddChar A M) : Prop := ∃ a : A, ψ a ≠ 1

set_option linter.deprecated false in
/-- An additive character is nontrivial iff it is not the trivial character. -/
@[deprecated ne_one_iff (since := "2024-06-06")]
lemma isNontrivial_iff_ne_trivial (ψ : AddChar A M) : IsNontrivial ψ ↔ ψ ≠ 1 :=
  not_forall.symm.trans (DFunLike.ext_iff (f := ψ) (g := 1)).symm.not

noncomputable instance : DecidableEq (AddChar A M) := Classical.decEq _

end Basic

section toCommMonoid

variable {ι A M : Type*} [AddMonoid A] [CommMonoid M]

/-- When `M` is commutative, `AddChar A M` is a commutative monoid. -/
instance instCommMonoid : CommMonoid (AddChar A M) := toMonoidHomEquiv.commMonoid
/-- When `M` is commutative, `AddChar A M` is an additive commutative monoid. -/
instance instAddCommMonoid : AddCommMonoid (AddChar A M) := Additive.addCommMonoid

@[simp, norm_cast] lemma coe_mul (ψ χ : AddChar A M) : ⇑(ψ * χ) = ψ * χ := rfl
@[simp, norm_cast] lemma coe_add (ψ χ : AddChar A M) : ⇑(ψ + χ) = ψ * χ := rfl
@[simp, norm_cast] lemma coe_pow (ψ : AddChar A M) (n : ℕ) : ⇑(ψ ^ n) = ψ ^ n := rfl
@[simp, norm_cast] lemma coe_nsmul (n : ℕ) (ψ : AddChar A M) : ⇑(n • ψ) = ψ ^ n := rfl

@[simp, norm_cast]
lemma coe_prod (s : Finset ι) (ψ : ι → AddChar A M) : ∏ i in s, ψ i = ∏ i in s, ⇑(ψ i) := by
  induction s using Finset.cons_induction <;> simp [*]

@[simp, norm_cast]
lemma coe_sum (s : Finset ι) (ψ : ι → AddChar A M) : ∑ i in s, ψ i = ∏ i in s, ⇑(ψ i) := by
  induction s using Finset.cons_induction <;> simp [*]

@[simp] lemma mul_apply (ψ φ : AddChar A M) (a : A) : (ψ * φ) a = ψ a * φ a := rfl
@[simp] lemma add_apply (ψ φ : AddChar A M) (a : A) : (ψ + φ) a = ψ a * φ a := rfl
@[simp] lemma pow_apply (ψ : AddChar A M) (n : ℕ) (a : A) : (ψ ^ n) a = (ψ a) ^ n := rfl
@[simp] lemma nsmul_apply (ψ : AddChar A M) (n : ℕ) (a : A) : (n • ψ) a = (ψ a) ^ n := rfl

lemma prod_apply (s : Finset ι) (ψ : ι → AddChar A M) (a : A) :
    (∏ i in s, ψ i) a = ∏ i in s, ψ i a := by rw [coe_prod, Finset.prod_apply]

lemma sum_apply (s : Finset ι) (ψ : ι → AddChar A M) (a : A) :
    (∑ i in s, ψ i) a = ∏ i in s, ψ i a := by rw [coe_sum, Finset.prod_apply]

lemma mul_eq_add (ψ χ : AddChar A M) : ψ * χ = ψ + χ := rfl
lemma pow_eq_nsmul (ψ : AddChar A M) (n : ℕ) : ψ ^ n = n • ψ := rfl
lemma prod_eq_sum (s : Finset ι) (ψ : ι → AddChar A M) : ∏ i in s, ψ i = ∑ i in s, ψ i := rfl
<<<<<<< HEAD
=======

@[simp] lemma toMonoidHomEquiv_add (ψ φ : AddChar A M) :
    toMonoidHomEquiv (ψ + φ) = toMonoidHomEquiv ψ * toMonoidHomEquiv φ := rfl
@[simp] lemma toMonoidHomEquiv_symm_mul (ψ φ : Multiplicative A →* M) :
    toMonoidHomEquiv.symm (ψ * φ) = toMonoidHomEquiv.symm ψ + toMonoidHomEquiv.symm φ := rfl
>>>>>>> d0df76bd

/-- The natural equivalence to `(Multiplicative A →* M)` is a monoid isomorphism. -/
def toMonoidHomMulEquiv : AddChar A M ≃* (Multiplicative A →* M) :=
  { toMonoidHomEquiv with map_mul' := fun φ ψ ↦ by rfl }

/-- Additive characters `A → M` are the same thing as additive homomorphisms from `A` to
`Additive M`. -/
def toAddMonoidAddEquiv : Additive (AddChar A M) ≃+ (A →+ Additive M) :=
  { toAddMonoidHomEquiv with map_add' := fun φ ψ ↦ by rfl }

/-- The double dual embedding. -/
def doubleDualEmb : A →+ AddChar (AddChar A M) M where
  toFun a := { toFun := fun ψ ↦ ψ a
               map_zero_eq_one' := by simp
               map_add_eq_mul' := by simp }
  map_zero' := by ext; simp
  map_add' _ _ := by ext; simp [map_add_eq_mul]

@[simp] lemma doubleDualEmb_apply (a : A) (ψ : AddChar A M) : doubleDualEmb a ψ = ψ a := rfl

end toCommMonoid

section CommSemiring
variable {A R : Type*} [AddGroup A] [Fintype A] [CommSemiring R] [IsDomain R]
  {ψ : AddChar A R}

lemma sum_eq_ite (ψ : AddChar A R) [Decidable (ψ = 0)] :
    ∑ a, ψ a = if ψ = 0 then ↑(card A) else 0 := by
  split_ifs with h
  · simp [h, card_univ]
  obtain ⟨x, hx⟩ := ne_one_iff.1 h
  refine eq_zero_of_mul_eq_self_left hx ?_
  rw [Finset.mul_sum]
  exact Fintype.sum_equiv (Equiv.addLeft x) _ _ fun y ↦ (map_add_eq_mul ..).symm

variable [CharZero R]

lemma sum_eq_zero_iff_ne_zero : ∑ x, ψ x = 0 ↔ ψ ≠ 0 := by
  classical
  rw [sum_eq_ite, Ne.ite_eq_right_iff]; exact Nat.cast_ne_zero.2 Fintype.card_ne_zero

lemma sum_ne_zero_iff_eq_zero : ∑ x, ψ x ≠ 0 ↔ ψ = 0 := sum_eq_zero_iff_ne_zero.not_left

end CommSemiring

/-!
## Additive characters of additive abelian groups
-/
section fromAddCommGroup

variable {A M : Type*} [AddCommGroup A] [CommMonoid M]

/-- The additive characters on a commutative additive group form a commutative group.

Note that the inverse is defined using negation on the domain; we do not assume `M` has an
inversion operation for the definition (but see `AddChar.map_neg_eq_inv` below). -/
instance instCommGroup : CommGroup (AddChar A M) :=
  { instCommMonoid with
    inv := fun ψ ↦ ψ.compAddMonoidHom negAddMonoidHom
    inv_mul_cancel := fun ψ ↦ by ext1 x; simp [negAddMonoidHom, ← map_add_eq_mul]}
<<<<<<< HEAD

/-- The additive characters on a commutative additive group form a commutative group. -/
instance : AddCommGroup (AddChar A M) := Additive.addCommGroup

@[simp] lemma inv_apply (ψ : AddChar A M) (a : A) : ψ⁻¹ a = ψ (-a) := rfl
@[simp] lemma neg_apply (ψ : AddChar A M) (a : A) : (-ψ) a = ψ (-a) := rfl
@[simp] lemma div_apply (ψ χ : AddChar A M) (a : A) : (ψ / χ) a = ψ a * χ (-a) := rfl
@[simp] lemma sub_apply (ψ χ : AddChar A M) (a : A) : (ψ - χ) a = ψ a * χ (-a) := rfl
=======

/-- The additive characters on a commutative additive group form a commutative group. -/
instance : AddCommGroup (AddChar A M) := Additive.addCommGroup

@[simp] lemma inv_apply (ψ : AddChar A M) (a : A) : ψ⁻¹ a = ψ (-a) := rfl
@[simp] lemma neg_apply (ψ : AddChar A M) (a : A) : (-ψ) a = ψ (-a) := rfl
lemma div_apply (ψ χ : AddChar A M) (a : A) : (ψ / χ) a = ψ a * χ (-a) := rfl
lemma sub_apply (ψ χ : AddChar A M) (a : A) : (ψ - χ) a = ψ a * χ (-a) := rfl
>>>>>>> d0df76bd

end fromAddCommGroup

section fromAddGrouptoCommMonoid

/-- The values of an additive character on an additive group are units. -/
lemma val_isUnit {A M} [AddGroup A] [Monoid M] (φ : AddChar A M) (a : A) : IsUnit (φ a) :=
  IsUnit.map φ.toMonoidHom <| Group.isUnit (Multiplicative.ofAdd a)

end fromAddGrouptoCommMonoid

section fromAddGrouptoDivisionMonoid

variable {A M : Type*} [AddGroup A] [DivisionMonoid M]

/-- An additive character maps negatives to inverses (when defined) -/
lemma map_neg_eq_inv (ψ : AddChar A M) (a : A) : ψ (-a) = (ψ a)⁻¹ := by
  apply eq_inv_of_mul_eq_one_left
  simp only [← map_add_eq_mul, neg_add_cancel, map_zero_eq_one]

/-- An additive character maps integer scalar multiples to integer powers. -/
lemma map_zsmul_eq_zpow (ψ : AddChar A M) (n : ℤ) (a : A) : ψ (n • a) = (ψ a) ^ n :=
  ψ.toMonoidHom.map_zpow a n

@[deprecated (since := "2024-06-06")] alias map_neg_inv := map_neg_eq_inv
@[deprecated (since := "2024-06-06")] alias map_zsmul_zpow := map_zsmul_eq_zpow

end fromAddGrouptoDivisionMonoid

section fromAddCommGrouptoDivisionCommMonoid
variable {A M : Type*} [AddCommGroup A] [DivisionCommMonoid M]

lemma inv_apply' (ψ : AddChar A M) (a : A) : ψ⁻¹ a = (ψ a)⁻¹ := by rw [inv_apply, map_neg_eq_inv]
lemma neg_apply' (ψ : AddChar A M) (a : A) : (-ψ) a = (ψ a)⁻¹ := map_neg_eq_inv _ _

lemma div_apply' (ψ χ : AddChar A M) (a : A) : (ψ / χ) a = ψ a / χ a := by
  rw [div_apply, map_neg_eq_inv, div_eq_mul_inv]

lemma sub_apply' (ψ χ : AddChar A M) (a : A) : (ψ - χ) a = ψ a / χ a := by
  rw [sub_apply, map_neg_eq_inv, div_eq_mul_inv]
<<<<<<< HEAD
=======

@[simp] lemma zsmul_apply (n : ℤ) (ψ : AddChar A M) (a : A) : (n • ψ) a = ψ a ^ n := by
  cases n <;> simp [-neg_apply, neg_apply']

@[simp] lemma zpow_apply (ψ : AddChar A M) (n : ℤ) (a : A) : (ψ ^ n) a = ψ a ^ n := zsmul_apply ..
>>>>>>> d0df76bd

lemma map_sub_eq_div (ψ : AddChar A M) (a b : A) : ψ (a - b) = ψ a / ψ b :=
  ψ.toMonoidHom.map_div _ _

lemma injective_iff {ψ : AddChar A M} : Injective ψ ↔ ∀ ⦃x⦄, ψ x = 1 → x = 0 :=
  ψ.toMonoidHom.ker_eq_bot_iff.symm.trans eq_bot_iff

end fromAddCommGrouptoDivisionCommMonoid

section MonoidWithZero
variable {A M₀ : Type*} [AddGroup A] [MonoidWithZero M₀] [Nontrivial M₀]

@[simp] lemma coe_ne_zero (ψ : AddChar A M₀) : (ψ : A → M₀) ≠ 0 :=
  ne_iff.2 ⟨0, fun h ↦ by simpa only [h, Pi.zero_apply, zero_ne_one] using map_zero_eq_one ψ⟩

end MonoidWithZero

section MonoidWithZero
variable {A M₀ : Type*} [AddGroup A] [MonoidWithZero M₀] [Nontrivial M₀]

@[simp] lemma coe_ne_zero (ψ : AddChar A M₀) : (ψ : A → M₀) ≠ 0 :=
  ne_iff.2 ⟨0, fun h ↦ by simpa only [h, Pi.zero_apply, zero_ne_one] using map_zero_eq_one ψ⟩

end MonoidWithZero

/-!
## Additive characters of rings
-/
section Ring

-- The domain and target of our additive characters. Now we restrict to a ring in the domain.
variable {R M : Type*} [Ring R] [CommMonoid M]

/-- Define the multiplicative shift of an additive character.
This satisfies `mulShift ψ a x = ψ (a * x)`. -/
def mulShift (ψ : AddChar R M) (r : R) : AddChar R M :=
  ψ.compAddMonoidHom (AddMonoidHom.mulLeft r)

@[simp] lemma mulShift_apply {ψ : AddChar R M} {r : R} {x : R} : mulShift ψ r x = ψ (r * x) :=
  rfl

/-- `ψ⁻¹ = mulShift ψ (-1))`. -/
theorem inv_mulShift (ψ : AddChar R M) : ψ⁻¹ = mulShift ψ (-1) := by
  ext
  rw [inv_apply, mulShift_apply, neg_mul, one_mul]

/-- If `n` is a natural number, then `mulShift ψ n x = (ψ x) ^ n`. -/
theorem mulShift_spec' (ψ : AddChar R M) (n : ℕ) (x : R) : mulShift ψ n x = ψ x ^ n := by
  rw [mulShift_apply, ← nsmul_eq_mul, map_nsmul_eq_pow]

/-- If `n` is a natural number, then `ψ ^ n = mulShift ψ n`. -/
theorem pow_mulShift (ψ : AddChar R M) (n : ℕ) : ψ ^ n = mulShift ψ n := by
  ext x
  rw [pow_apply, ← mulShift_spec']

/-- The product of `mulShift ψ r` and `mulShift ψ s` is `mulShift ψ (r + s)`. -/
theorem mulShift_mul (ψ : AddChar R M) (r s : R) :
    mulShift ψ r * mulShift ψ s = mulShift ψ (r + s) := by
  ext
  rw [mulShift_apply, right_distrib, map_add_eq_mul]; norm_cast

lemma mulShift_mulShift (ψ : AddChar R M) (r s : R) :
    mulShift (mulShift ψ r) s = mulShift ψ (r * s) := by
  ext
  simp only [mulShift_apply, mul_assoc]

/-- `mulShift ψ 0` is the trivial character. -/
@[simp]
theorem mulShift_zero (ψ : AddChar R M) : mulShift ψ 0 = 1 := by
  ext; rw [mulShift_apply, zero_mul, map_zero_eq_one, one_apply]

@[simp]
lemma mulShift_one (ψ : AddChar R M) : mulShift ψ 1 = ψ := by
  ext; rw [mulShift_apply, one_mul]

lemma mulShift_unit_eq_one_iff (ψ : AddChar R M) {u : R} (hu : IsUnit u) :
    ψ.mulShift u = 1 ↔ ψ = 1 := by
  refine ⟨fun h ↦ ?_, ?_⟩
  · ext1 y
    rw [show y = u * (hu.unit⁻¹ * y) by rw [← mul_assoc, IsUnit.mul_val_inv, one_mul]]
    simpa only [mulShift_apply] using DFunLike.ext_iff.mp h (hu.unit⁻¹ * y)
  · rintro rfl
    ext1 y
    rw [mulShift_apply, one_apply, one_apply]

end Ring

end AddChar<|MERGE_RESOLUTION|>--- conflicted
+++ resolved
@@ -194,8 +194,6 @@
 @[simp] lemma zero_apply (a : A) : (0 : AddChar A M) a = 1 := rfl
 
 lemma one_eq_zero : (1 : AddChar A M) = (0 : AddChar A M) := rfl
-<<<<<<< HEAD
-=======
 
 @[simp, norm_cast] lemma coe_eq_one : ⇑ψ = 1 ↔ ψ = 0 := by rw [← coe_zero, DFunLike.coe_fn_eq]
 
@@ -206,7 +204,6 @@
 @[simp] lemma toAddMonoidHomEquiv_zero : toAddMonoidHomEquiv (0 : AddChar A M) = 0 := rfl
 @[simp] lemma toAddMonoidHomEquiv_symm_zero :
     toAddMonoidHomEquiv.symm (0 : A →+ Additive M) = 0 := rfl
->>>>>>> d0df76bd
 
 instance instInhabited : Inhabited (AddChar A M) := ⟨1⟩
 
@@ -305,14 +302,11 @@
 lemma mul_eq_add (ψ χ : AddChar A M) : ψ * χ = ψ + χ := rfl
 lemma pow_eq_nsmul (ψ : AddChar A M) (n : ℕ) : ψ ^ n = n • ψ := rfl
 lemma prod_eq_sum (s : Finset ι) (ψ : ι → AddChar A M) : ∏ i in s, ψ i = ∑ i in s, ψ i := rfl
-<<<<<<< HEAD
-=======
 
 @[simp] lemma toMonoidHomEquiv_add (ψ φ : AddChar A M) :
     toMonoidHomEquiv (ψ + φ) = toMonoidHomEquiv ψ * toMonoidHomEquiv φ := rfl
 @[simp] lemma toMonoidHomEquiv_symm_mul (ψ φ : Multiplicative A →* M) :
     toMonoidHomEquiv.symm (ψ * φ) = toMonoidHomEquiv.symm ψ + toMonoidHomEquiv.symm φ := rfl
->>>>>>> d0df76bd
 
 /-- The natural equivalence to `(Multiplicative A →* M)` is a monoid isomorphism. -/
 def toMonoidHomMulEquiv : AddChar A M ≃* (Multiplicative A →* M) :=
@@ -373,16 +367,6 @@
   { instCommMonoid with
     inv := fun ψ ↦ ψ.compAddMonoidHom negAddMonoidHom
     inv_mul_cancel := fun ψ ↦ by ext1 x; simp [negAddMonoidHom, ← map_add_eq_mul]}
-<<<<<<< HEAD
-
-/-- The additive characters on a commutative additive group form a commutative group. -/
-instance : AddCommGroup (AddChar A M) := Additive.addCommGroup
-
-@[simp] lemma inv_apply (ψ : AddChar A M) (a : A) : ψ⁻¹ a = ψ (-a) := rfl
-@[simp] lemma neg_apply (ψ : AddChar A M) (a : A) : (-ψ) a = ψ (-a) := rfl
-@[simp] lemma div_apply (ψ χ : AddChar A M) (a : A) : (ψ / χ) a = ψ a * χ (-a) := rfl
-@[simp] lemma sub_apply (ψ χ : AddChar A M) (a : A) : (ψ - χ) a = ψ a * χ (-a) := rfl
-=======
 
 /-- The additive characters on a commutative additive group form a commutative group. -/
 instance : AddCommGroup (AddChar A M) := Additive.addCommGroup
@@ -391,7 +375,6 @@
 @[simp] lemma neg_apply (ψ : AddChar A M) (a : A) : (-ψ) a = ψ (-a) := rfl
 lemma div_apply (ψ χ : AddChar A M) (a : A) : (ψ / χ) a = ψ a * χ (-a) := rfl
 lemma sub_apply (ψ χ : AddChar A M) (a : A) : (ψ - χ) a = ψ a * χ (-a) := rfl
->>>>>>> d0df76bd
 
 end fromAddCommGroup
 
@@ -432,14 +415,11 @@
 
 lemma sub_apply' (ψ χ : AddChar A M) (a : A) : (ψ - χ) a = ψ a / χ a := by
   rw [sub_apply, map_neg_eq_inv, div_eq_mul_inv]
-<<<<<<< HEAD
-=======
 
 @[simp] lemma zsmul_apply (n : ℤ) (ψ : AddChar A M) (a : A) : (n • ψ) a = ψ a ^ n := by
   cases n <;> simp [-neg_apply, neg_apply']
 
 @[simp] lemma zpow_apply (ψ : AddChar A M) (n : ℤ) (a : A) : (ψ ^ n) a = ψ a ^ n := zsmul_apply ..
->>>>>>> d0df76bd
 
 lemma map_sub_eq_div (ψ : AddChar A M) (a b : A) : ψ (a - b) = ψ a / ψ b :=
   ψ.toMonoidHom.map_div _ _
@@ -448,14 +428,6 @@
   ψ.toMonoidHom.ker_eq_bot_iff.symm.trans eq_bot_iff
 
 end fromAddCommGrouptoDivisionCommMonoid
-
-section MonoidWithZero
-variable {A M₀ : Type*} [AddGroup A] [MonoidWithZero M₀] [Nontrivial M₀]
-
-@[simp] lemma coe_ne_zero (ψ : AddChar A M₀) : (ψ : A → M₀) ≠ 0 :=
-  ne_iff.2 ⟨0, fun h ↦ by simpa only [h, Pi.zero_apply, zero_ne_one] using map_zero_eq_one ψ⟩
-
-end MonoidWithZero
 
 section MonoidWithZero
 variable {A M₀ : Type*} [AddGroup A] [MonoidWithZero M₀] [Nontrivial M₀]
