/-
Copyright (c) 2014 Jeremy Avigad. All rights reserved.
Released under Apache 2.0 license as described in the file LICENSE.
Authors: Jeremy Avigad, Leonardo de Moura, Simon Hudon, Mario Carneiro
-/
import Mathlib.Data.Int.Notation
import Mathlib.Data.Nat.BinaryRec
import Mathlib.Algebra.Group.ZeroOne
import Mathlib.Logic.Function.Defs
import Mathlib.Tactic.Lemma
import Mathlib.Tactic.TypeStar
import Mathlib.Tactic.Simps.Basic
import Mathlib.Tactic.ToAdditive
import Mathlib.Util.AssertExists
import Batteries.Logic

/-!
# Typeclasses for (semi)groups and monoids

In this file we define typeclasses for algebraic structures with one binary operation.
The classes are named `(Add)?(Comm)?(Semigroup|Monoid|Group)`, where `Add` means that
the class uses additive notation and `Comm` means that the class assumes that the binary
operation is commutative.

The file does not contain any lemmas except for

* axioms of typeclasses restated in the root namespace;
* lemmas required for instances.

For basic lemmas about these classes see `Algebra.Group.Basic`.

We also introduce notation classes `SMul` and `VAdd` for multiplicative and additive
actions and register the following instances:

- `Pow M ℕ`, for monoids `M`, and `Pow G ℤ` for groups `G`;
- `SMul ℕ M` for additive monoids `M`, and `SMul ℤ G` for additive groups `G`.

`SMul` is typically, but not exclusively, used for scalar multiplication-like operators.
See the module `Algebra.AddTorsor` for a motivating example for the name `VAdd` (vector addition).

## Notation

- `+`, `-`, `*`, `/`, `^` : the usual arithmetic operations; the underlying functions are
  `Add.add`, `Neg.neg`/`Sub.sub`, `Mul.mul`, `Div.div`, and `HPow.hPow`.
- `a • b` is used as notation for `HSMul.hSMul a b`.
- `a +ᵥ b` is used as notation for `HVAdd.hVAdd a b`.

-/

assert_not_exists MonoidWithZero
assert_not_exists DenselyOrdered
assert_not_exists Function.Injective.eq_iff

universe u v w

open Function

/--
The notation typeclass for heterogeneous additive actions.
This enables the notation `a +ᵥ b : γ` where `a : α`, `b : β`.
-/
class HVAdd (α : Type u) (β : Type v) (γ : outParam (Type w)) where
  /-- `a +ᵥ b` computes the sum of `a` and `b`.
  The meaning of this notation is type-dependent. -/
  hVAdd : α → β → γ

/--
The notation typeclass for heterogeneous scalar multiplication.
This enables the notation `a • b : γ` where `a : α`, `b : β`.

It is assumed to represent a left action in some sense.
The notation `a • b` is augmented with a macro (below) to have it elaborate as a left action.
Only the `b` argument participates in the elaboration algorithm: the algorithm uses the type of `b`
when calculating the type of the surrounding arithmetic expression
and it tries to insert coercions into `b` to get some `b'`
such that `a • b'` has the same type as `b'`.
See the module documentation near the macro for more details.
-/
class HSMul (α : Type u) (β : Type v) (γ : outParam (Type w)) where
  /-- `a • b` computes the product of `a` and `b`.
  The meaning of this notation is type-dependent, but it is intended to be used for left actions. -/
  hSMul : α → β → γ

attribute [notation_class  smul Simps.copySecond] HSMul
attribute [notation_class nsmul Simps.nsmulArgs]  HSMul
attribute [notation_class zsmul Simps.zsmulArgs]  HSMul

/-- Type class for the `+ᵥ` notation. -/
class VAdd (G : Type u) (P : Type v) where
  /-- `a +ᵥ b` computes the sum of `a` and `b`. The meaning of this notation is type-dependent,
  but it is intended to be used for left actions. -/
  vadd : G → P → P

/-- Type class for the `-ᵥ` notation. -/
class VSub (G : outParam Type*) (P : Type*) where
  /-- `a -ᵥ b` computes the difference of `a` and `b`. The meaning of this notation is
  type-dependent, but it is intended to be used for additive torsors. -/
  vsub : P → P → G

/-- Typeclass for types with a scalar multiplication operation, denoted `•` (`\bu`) -/
@[to_additive (attr := ext)]
class SMul (M : Type u) (α : Type v) where
  /-- `a • b` computes the product of `a` and `b`. The meaning of this notation is type-dependent,
  but it is intended to be used for left actions. -/
  smul : M → α → α

@[inherit_doc] infixl:65 " +ᵥ " => HVAdd.hVAdd
@[inherit_doc] infixl:65 " -ᵥ " => VSub.vsub
@[inherit_doc] infixr:73 " • " => HSMul.hSMul

/-!
We have a macro to make `x • y` notation participate in the expression tree elaborator,
like other arithmetic expressions such as `+`, `*`, `/`, `^`, `=`, inequalities, etc.
The macro is using the `leftact%` elaborator introduced in
[this RFC](https://github.com/leanprover/lean4/issues/2854).

As a concrete example of the effect of this macro, consider
```lean
variable [Ring R] [AddCommMonoid M] [Module R M] (r : R) (N : Submodule R M) (m : M) (n : N)
#check m + r • n
```
Without the macro, the expression would elaborate as `m + ↑(r • n : ↑N) : M`.
With the macro, the expression elaborates as `m + r • (↑n : M) : M`.
To get the first interpretation, one can write `m + (r • n :)`.

Here is a quick review of the expression tree elaborator:
1. It builds up an expression tree of all the immediately accessible operations
   that are marked with `binop%`, `unop%`, `leftact%`, `rightact%`, `binrel%`, etc.
2. It elaborates every leaf term of this tree
   (without an expected type, so as if it were temporarily wrapped in `(... :)`).
3. Using the types of each elaborated leaf, it computes a supremum type they can all be
   coerced to, if such a supremum exists.
4. It inserts coercions around leaf terms wherever needed.

The hypothesis is that individual expression trees tend to be calculations with respect
to a single algebraic structure.

Note(kmill): If we were to remove `HSMul` and switch to using `SMul` directly,
then the expression tree elaborator would not be able to insert coercions within the right operand;
they would likely appear as `↑(x • y)` rather than `x • ↑y`, unlike other arithmetic operations.
-/

@[inherit_doc HSMul.hSMul]
macro_rules | `($x • $y) => `(leftact% HSMul.hSMul $x $y)

attribute [to_additive existing] Mul Div HMul instHMul HDiv instHDiv HSMul
attribute [to_additive (reorder := 1 2) SMul] Pow
attribute [to_additive (reorder := 1 2)] HPow
attribute [to_additive existing (reorder := 1 2, 5 6) hSMul] HPow.hPow
attribute [to_additive existing (reorder := 1 2, 4 5) smul] Pow.pow

@[to_additive (attr := default_instance)]
instance instHSMul {α β} [SMul α β] : HSMul α β β where
  hSMul := SMul.smul

@[to_additive]
theorem SMul.smul_eq_hSMul {α β} [SMul α β] : (SMul.smul : α → β → β) = HSMul.hSMul := rfl

attribute [to_additive existing (reorder := 1 2)] instHPow

variable {G : Type*}

/-- Class of types that have an inversion operation. -/
@[to_additive, notation_class]
class Inv (α : Type u) where
  /-- Invert an element of α. -/
  inv : α → α

@[inherit_doc]
postfix:max "⁻¹" => Inv.inv

section ite
variable {α : Type*} (P : Prop) [Decidable P]

section Mul
variable [Mul α]

@[to_additive]
lemma mul_dite (a : α) (b : P → α) (c : ¬ P → α) :
    (a * if h : P then b h else c h) = if h : P then a * b h else a * c h := by split <;> rfl

@[to_additive]
lemma mul_ite (a b c : α) : (a * if P then b else c) = if P then a * b else a * c := mul_dite ..

@[to_additive]
lemma dite_mul (a : P → α) (b : ¬ P → α) (c : α) :
    (if h : P then a h else b h) * c = if h : P then a h * c else b h * c := by split <;> rfl

@[to_additive]
lemma ite_mul (a b c : α) : (if P then a else b) * c = if P then a * c else b * c := dite_mul ..

-- We make `mul_ite` and `ite_mul` simp lemmas, but not `add_ite` or `ite_add`.
-- The problem we're trying to avoid is dealing with sums of the form `∑ x ∈ s, (f x + ite P 1 0)`,
-- in which `add_ite` followed by `sum_ite` would needlessly slice up
-- the `f x` terms according to whether `P` holds at `x`.
-- There doesn't appear to be a corresponding difficulty so far with `mul_ite` and `ite_mul`.
attribute [simp] mul_dite dite_mul mul_ite ite_mul

@[to_additive]
lemma dite_mul_dite (a : P → α) (b : ¬ P → α) (c : P → α) (d : ¬ P → α) :
    ((if h : P then a h else b h) * if h : P then c h else d h) =
      if h : P then a h * c h else b h * d h := by split <;> rfl

@[to_additive]
lemma ite_mul_ite (a b c d : α) :
    ((if P then a else b) * if P then c else d) = if P then a * c else b * d := by split <;> rfl

end Mul

section Div
variable [Div α]

@[to_additive]
lemma div_dite (a : α) (b : P → α) (c : ¬ P → α) :
    (a / if h : P then b h else c h) = if h : P then a / b h else a / c h := by split <;> rfl

@[to_additive]
lemma div_ite (a b c : α) : (a / if P then b else c) = if P then a / b else a / c := div_dite ..

@[to_additive]
lemma dite_div (a : P → α) (b : ¬ P → α) (c : α) :
    (if h : P then a h else b h) / c = if h : P then a h / c else b h / c := by split <;> rfl

@[to_additive]
lemma ite_div (a b c : α) : (if P then a else b) / c = if P then a / c else b / c := dite_div ..

@[to_additive]
lemma dite_div_dite (a : P → α) (b : ¬ P → α) (c : P → α) (d : ¬ P → α) :
    ((if h : P then a h else b h) / if h : P then c h else d h) =
      if h : P then a h / c h else b h / d h := by split <;> rfl

@[to_additive]
lemma ite_div_ite (a b c d : α) :
    ((if P then a else b) / if P then c else d) = if P then a / c else b / d := dite_div_dite ..

end Div
end ite

section Mul

variable [Mul G]

/-- `leftMul g` denotes left multiplication by `g` -/
@[to_additive "`leftAdd g` denotes left addition by `g`"]
def leftMul : G → G → G := fun g : G ↦ fun x : G ↦ g * x

/-- `rightMul g` denotes right multiplication by `g` -/
@[to_additive "`rightAdd g` denotes right addition by `g`"]
def rightMul : G → G → G := fun g : G ↦ fun x : G ↦ x * g

/-- A mixin for left cancellative multiplication. -/
class IsLeftCancelMul (G : Type u) [Mul G] : Prop where
  /-- Multiplication is left cancellative. -/
  protected mul_left_cancel : ∀ a b c : G, a * b = a * c → b = c
/-- A mixin for right cancellative multiplication. -/
class IsRightCancelMul (G : Type u) [Mul G] : Prop where
  /-- Multiplication is right cancellative. -/
  protected mul_right_cancel : ∀ a b c : G, a * b = c * b → a = c
/-- A mixin for cancellative multiplication. -/
class IsCancelMul (G : Type u) [Mul G] extends IsLeftCancelMul G, IsRightCancelMul G : Prop

/-- A mixin for left cancellative addition. -/
class IsLeftCancelAdd (G : Type u) [Add G] : Prop where
  /-- Addition is left cancellative. -/
  protected add_left_cancel : ∀ a b c : G, a + b = a + c → b = c

attribute [to_additive IsLeftCancelAdd] IsLeftCancelMul

/-- A mixin for right cancellative addition. -/
class IsRightCancelAdd (G : Type u) [Add G] : Prop where
  /-- Addition is right cancellative. -/
  protected add_right_cancel : ∀ a b c : G, a + b = c + b → a = c

attribute [to_additive IsRightCancelAdd] IsRightCancelMul

/-- A mixin for cancellative addition. -/
class IsCancelAdd (G : Type u) [Add G] extends IsLeftCancelAdd G, IsRightCancelAdd G : Prop

attribute [to_additive IsCancelAdd] IsCancelMul

section IsLeftCancelMul

variable [IsLeftCancelMul G] {a b c : G}

@[to_additive]
theorem mul_left_cancel : a * b = a * c → b = c :=
  IsLeftCancelMul.mul_left_cancel a b c

@[to_additive]
theorem mul_left_cancel_iff : a * b = a * c ↔ b = c :=
  ⟨mul_left_cancel, congrArg _⟩

end IsLeftCancelMul

section IsRightCancelMul

variable [IsRightCancelMul G] {a b c : G}

@[to_additive]
theorem mul_right_cancel : a * b = c * b → a = c :=
  IsRightCancelMul.mul_right_cancel a b c

@[to_additive]
theorem mul_right_cancel_iff : b * a = c * a ↔ b = c :=
  ⟨mul_right_cancel, congrArg (· * a)⟩

end IsRightCancelMul

end Mul

/-- A semigroup is a type with an associative `(*)`. -/
@[ext]
class Semigroup (G : Type u) extends Mul G where
  /-- Multiplication is associative -/
  protected mul_assoc : ∀ a b c : G, a * b * c = a * (b * c)

/-- An additive semigroup is a type with an associative `(+)`. -/
@[ext]
class AddSemigroup (G : Type u) extends Add G where
  /-- Addition is associative -/
  protected add_assoc : ∀ a b c : G, a + b + c = a + (b + c)

attribute [to_additive] Semigroup

section Semigroup

variable [Semigroup G]

@[to_additive]
theorem mul_assoc : ∀ a b c : G, a * b * c = a * (b * c) :=
  Semigroup.mul_assoc

end Semigroup

/-- A commutative additive magma is a type with an addition which commutes. -/
@[ext]
class AddCommMagma (G : Type u) extends Add G where
  /-- Addition is commutative in an commutative additive magma. -/
  protected add_comm : ∀ a b : G, a + b = b + a

/-- A commutative multiplicative magma is a type with a multiplication which commutes. -/
@[ext]
class CommMagma (G : Type u) extends Mul G where
  /-- Multiplication is commutative in a commutative multiplicative magma. -/
  protected mul_comm : ∀ a b : G, a * b = b * a

attribute [to_additive] CommMagma

/-- A commutative semigroup is a type with an associative commutative `(*)`. -/
@[ext]
class CommSemigroup (G : Type u) extends Semigroup G, CommMagma G where

/-- A commutative additive semigroup is a type with an associative commutative `(+)`. -/
@[ext]
class AddCommSemigroup (G : Type u) extends AddSemigroup G, AddCommMagma G where

attribute [to_additive] CommSemigroup
attribute [to_additive existing] CommSemigroup.toCommMagma

section CommMagma

variable [CommMagma G]

@[to_additive]
theorem mul_comm : ∀ a b : G, a * b = b * a := CommMagma.mul_comm

/-- Any `CommMagma G` that satisfies `IsRightCancelMul G` also satisfies `IsLeftCancelMul G`. -/
@[to_additive AddCommMagma.IsRightCancelAdd.toIsLeftCancelAdd "Any `AddCommMagma G` that satisfies
`IsRightCancelAdd G` also satisfies `IsLeftCancelAdd G`."]
lemma CommMagma.IsRightCancelMul.toIsLeftCancelMul (G : Type u) [CommMagma G] [IsRightCancelMul G] :
    IsLeftCancelMul G :=
  ⟨fun _ _ _ h => mul_right_cancel <| (mul_comm _ _).trans (h.trans (mul_comm _ _))⟩

/-- Any `CommMagma G` that satisfies `IsLeftCancelMul G` also satisfies `IsRightCancelMul G`. -/
@[to_additive AddCommMagma.IsLeftCancelAdd.toIsRightCancelAdd "Any `AddCommMagma G` that satisfies
`IsLeftCancelAdd G` also satisfies `IsRightCancelAdd G`."]
lemma CommMagma.IsLeftCancelMul.toIsRightCancelMul (G : Type u) [CommMagma G] [IsLeftCancelMul G] :
    IsRightCancelMul G :=
  ⟨fun _ _ _ h => mul_left_cancel <| (mul_comm _ _).trans (h.trans (mul_comm _ _))⟩

/-- Any `CommMagma G` that satisfies `IsLeftCancelMul G` also satisfies `IsCancelMul G`. -/
@[to_additive AddCommMagma.IsLeftCancelAdd.toIsCancelAdd "Any `AddCommMagma G` that satisfies
`IsLeftCancelAdd G` also satisfies `IsCancelAdd G`."]
lemma CommMagma.IsLeftCancelMul.toIsCancelMul (G : Type u) [CommMagma G] [IsLeftCancelMul G] :
    IsCancelMul G := { CommMagma.IsLeftCancelMul.toIsRightCancelMul G with }

/-- Any `CommMagma G` that satisfies `IsRightCancelMul G` also satisfies `IsCancelMul G`. -/
@[to_additive AddCommMagma.IsRightCancelAdd.toIsCancelAdd "Any `AddCommMagma G` that satisfies
`IsRightCancelAdd G` also satisfies `IsCancelAdd G`."]
lemma CommMagma.IsRightCancelMul.toIsCancelMul (G : Type u) [CommMagma G] [IsRightCancelMul G] :
    IsCancelMul G := { CommMagma.IsRightCancelMul.toIsLeftCancelMul G with }

end CommMagma

/-- A `LeftCancelSemigroup` is a semigroup such that `a * b = a * c` implies `b = c`. -/
@[ext]
class LeftCancelSemigroup (G : Type u) extends Semigroup G where
  protected mul_left_cancel : ∀ a b c : G, a * b = a * c → b = c

library_note "lower cancel priority" /--
We lower the priority of inheriting from cancellative structures.
This attempts to avoid expensive checks involving bundling and unbundling with the `IsDomain` class.
since `IsDomain` already depends on `Semiring`, we can synthesize that one first.
Zulip discussion: https://leanprover.zulipchat.com/#narrow/stream/113488-general/topic/Why.20is.20.60simpNF.60.20complaining.20here.3F
-/
attribute [instance 75] LeftCancelSemigroup.toSemigroup -- See note [lower cancel priority]

/-- An `AddLeftCancelSemigroup` is an additive semigroup such that
`a + b = a + c` implies `b = c`. -/
@[ext]
class AddLeftCancelSemigroup (G : Type u) extends AddSemigroup G where
  protected add_left_cancel : ∀ a b c : G, a + b = a + c → b = c

attribute [instance 75] AddLeftCancelSemigroup.toAddSemigroup -- See note [lower cancel priority]

attribute [to_additive] LeftCancelSemigroup

/-- Any `LeftCancelSemigroup` satisfies `IsLeftCancelMul`. -/
@[to_additive AddLeftCancelSemigroup.toIsLeftCancelAdd "Any `AddLeftCancelSemigroup` satisfies
`IsLeftCancelAdd`."]
instance (priority := 100) LeftCancelSemigroup.toIsLeftCancelMul (G : Type u)
    [LeftCancelSemigroup G] : IsLeftCancelMul G :=
  { mul_left_cancel := LeftCancelSemigroup.mul_left_cancel }

/-- A `RightCancelSemigroup` is a semigroup such that `a * b = c * b` implies `a = c`. -/
@[ext]
class RightCancelSemigroup (G : Type u) extends Semigroup G where
  protected mul_right_cancel : ∀ a b c : G, a * b = c * b → a = c

attribute [instance 75] RightCancelSemigroup.toSemigroup -- See note [lower cancel priority]

/-- An `AddRightCancelSemigroup` is an additive semigroup such that
`a + b = c + b` implies `a = c`. -/
@[ext]
class AddRightCancelSemigroup (G : Type u) extends AddSemigroup G where
  protected add_right_cancel : ∀ a b c : G, a + b = c + b → a = c

attribute [instance 75] AddRightCancelSemigroup.toAddSemigroup -- See note [lower cancel priority]

attribute [to_additive] RightCancelSemigroup

/-- Any `RightCancelSemigroup` satisfies `IsRightCancelMul`. -/
@[to_additive AddRightCancelSemigroup.toIsRightCancelAdd "Any `AddRightCancelSemigroup` satisfies
`IsRightCancelAdd`."]
instance (priority := 100) RightCancelSemigroup.toIsRightCancelMul (G : Type u)
    [RightCancelSemigroup G] : IsRightCancelMul G :=
  { mul_right_cancel := RightCancelSemigroup.mul_right_cancel }

/-- Typeclass for expressing that a type `M` with multiplication and a one satisfies
`1 * a = a` and `a * 1 = a` for all `a : M`. -/
class MulOneClass (M : Type u) extends One M, Mul M where
  /-- One is a left neutral element for multiplication -/
  protected one_mul : ∀ a : M, 1 * a = a
  /-- One is a right neutral element for multiplication -/
  protected mul_one : ∀ a : M, a * 1 = a

/-- Typeclass for expressing that a type `M` with addition and a zero satisfies
`0 + a = a` and `a + 0 = a` for all `a : M`. -/
class AddZeroClass (M : Type u) extends Zero M, Add M where
  /-- Zero is a left neutral element for addition -/
  protected zero_add : ∀ a : M, 0 + a = a
  /-- Zero is a right neutral element for addition -/
  protected add_zero : ∀ a : M, a + 0 = a

attribute [to_additive] MulOneClass

@[to_additive (attr := ext)]
theorem MulOneClass.ext {M : Type u} : ∀ ⦃m₁ m₂ : MulOneClass M⦄, m₁.mul = m₂.mul → m₁ = m₂ := by
  rintro @⟨⟨one₁⟩, ⟨mul₁⟩, one_mul₁, mul_one₁⟩ @⟨⟨one₂⟩, ⟨mul₂⟩, one_mul₂, mul_one₂⟩ ⟨rfl⟩
  -- FIXME (See https://github.com/leanprover/lean4/issues/1711)
  -- congr
  suffices one₁ = one₂ by cases this; rfl
  exact (one_mul₂ one₁).symm.trans (mul_one₁ one₂)

section MulOneClass

variable {M : Type u} [MulOneClass M]

@[to_additive (attr := simp)]
theorem one_mul : ∀ a : M, 1 * a = a :=
  MulOneClass.one_mul

@[to_additive (attr := simp)]
theorem mul_one : ∀ a : M, a * 1 = a :=
  MulOneClass.mul_one

end MulOneClass

section

variable {M : Type u}

/-- The fundamental power operation in a monoid. `npowRec n a = a*a*...*a` n times.
Use instead `a ^ n`, which has better definitional behavior. -/
def npowRec [One M] [Mul M] : ℕ → M → M
  | 0, _ => 1
  | n + 1, a => npowRec n a * a

/-- The fundamental scalar multiplication in an additive monoid. `nsmulRec n a = a+a+...+a` n
times. Use instead `n • a`, which has better definitional behavior. -/
def nsmulRec [Zero M] [Add M] : ℕ → M → M
  | 0, _ => 0
  | n + 1, a => nsmulRec n a + a

attribute [to_additive existing] npowRec

variable [One M] [Semigroup M] (m n : ℕ) (hn : n ≠ 0) (a : M) (ha : 1 * a = a)
include hn ha

@[to_additive] theorem npowRec_add : npowRec (m + n) a = npowRec m a * npowRec n a := by
  obtain _ | n := n; · exact (hn rfl).elim
  induction n with
  | zero => simp only [Nat.zero_add, npowRec, ha]
  | succ n ih => rw [← Nat.add_assoc, npowRec, ih n.succ_ne_zero]; simp only [npowRec, mul_assoc]

@[to_additive] theorem npowRec_succ : npowRec (n + 1) a = a * npowRec n a := by
  rw [Nat.add_comm, npowRec_add 1 n hn a ha, npowRec, npowRec, ha]

end

library_note "forgetful inheritance"/--
Suppose that one can put two mathematical structures on a type, a rich one `R` and a poor one
`P`, and that one can deduce the poor structure from the rich structure through a map `F` (called a
forgetful functor) (think `R = MetricSpace` and `P = TopologicalSpace`). A possible
implementation would be to have a type class `rich` containing a field `R`, a type class `poor`
containing a field `P`, and an instance from `rich` to `poor`. However, this creates diamond
problems, and a better approach is to let `rich` extend `poor` and have a field saying that
`F R = P`.

To illustrate this, consider the pair `MetricSpace` / `TopologicalSpace`. Consider the topology
on a product of two metric spaces. With the first approach, it could be obtained by going first from
each metric space to its topology, and then taking the product topology. But it could also be
obtained by considering the product metric space (with its sup distance) and then the topology
coming from this distance. These would be the same topology, but not definitionally, which means
that from the point of view of Lean's kernel, there would be two different `TopologicalSpace`
instances on the product. This is not compatible with the way instances are designed and used:
there should be at most one instance of a kind on each type. This approach has created an instance
diamond that does not commute definitionally.

The second approach solves this issue. Now, a metric space contains both a distance, a topology, and
a proof that the topology coincides with the one coming from the distance. When one defines the
product of two metric spaces, one uses the sup distance and the product topology, and one has to
give the proof that the sup distance induces the product topology. Following both sides of the
instance diamond then gives rise (definitionally) to the product topology on the product space.

Another approach would be to have the rich type class take the poor type class as an instance
parameter. It would solve the diamond problem, but it would lead to a blow up of the number
of type classes one would need to declare to work with complicated classes, say a real inner
product space, and would create exponential complexity when working with products of
such complicated spaces, that are avoided by bundling things carefully as above.

Note that this description of this specific case of the product of metric spaces is oversimplified
compared to mathlib, as there is an intermediate typeclass between `MetricSpace` and
`TopologicalSpace` called `UniformSpace`. The above scheme is used at both levels, embedding a
topology in the uniform space structure, and a uniform structure in the metric space structure.

Note also that, when `P` is a proposition, there is no such issue as any two proofs of `P` are
definitionally equivalent in Lean.

To avoid boilerplate, there are some designs that can automatically fill the poor fields when
creating a rich structure if one doesn't want to do something special about them. For instance,
in the definition of metric spaces, default tactics fill the uniform space fields if they are
not given explicitly. One can also have a helper function creating the rich structure from a
structure with fewer fields, where the helper function fills the remaining fields. See for instance
`UniformSpace.ofCore` or `RealInnerProduct.ofCore`.

For more details on this question, called the forgetful inheritance pattern, see [Competing
inheritance paths in dependent type theory: a case study in functional
analysis](https://hal.inria.fr/hal-02463336).
-/


/-!
### Design note on `AddMonoid` and `Monoid`

An `AddMonoid` has a natural `ℕ`-action, defined by `n • a = a + ... + a`, that we want to declare
as an instance as it makes it possible to use the language of linear algebra. However, there are
often other natural `ℕ`-actions. For instance, for any semiring `R`, the space of polynomials
`Polynomial R` has a natural `R`-action defined by multiplication on the coefficients. This means
that `Polynomial ℕ` would have two natural `ℕ`-actions, which are equal but not defeq. The same
goes for linear maps, tensor products, and so on (and even for `ℕ` itself).

To solve this issue, we embed an `ℕ`-action in the definition of an `AddMonoid` (which is by
default equal to the naive action `a + ... + a`, but can be adjusted when needed), and declare
a `SMul ℕ α` instance using this action. See Note [forgetful inheritance] for more
explanations on this pattern.

For example, when we define `Polynomial R`, then we declare the `ℕ`-action to be by multiplication
on each coefficient (using the `ℕ`-action on `R` that comes from the fact that `R` is
an `AddMonoid`). In this way, the two natural `SMul ℕ (Polynomial ℕ)` instances are defeq.

The tactic `to_additive` transfers definitions and results from multiplicative monoids to additive
monoids. To work, it has to map fields to fields. This means that we should also add corresponding
fields to the multiplicative structure `Monoid`, which could solve defeq problems for powers if
needed. These problems do not come up in practice, so most of the time we will not need to adjust
the `npow` field when defining multiplicative objects.
-/

/-- Exponentiation by repeated squaring. -/
@[to_additive "Scalar multiplication by repeated self-addition,
the additive version of exponentation by repeated squaring."]
def npowBinRec {M : Type*} [One M] [Mul M] (k : ℕ) : M → M :=
  npowBinRec.go k 1
where
  /-- Auxiliary tail-recursive implementation for `npowBinRec`. -/
  @[to_additive nsmulBinRec.go "Auxiliary tail-recursive implementation for `nsmulBinRec`."]
  go (k : ℕ) : M → M → M :=
    k.binaryRec (fun y _ ↦ y) fun bn _n fn y x ↦ fn (cond bn (y * x) y) (x * x)

/--
A variant of `npowRec` which is a semigroup homomorphisms from `ℕ₊` to `M`.
-/
def npowRec' {M : Type*} [One M] [Mul M] : ℕ → M → M
  | 0, _ => 1
  | 1, m => m
  | k + 2, m => npowRec' (k + 1) m * m

/--
A variant of `nsmulRec` which is a semigroup homomorphisms from `ℕ₊` to `M`.
-/
def nsmulRec' {M : Type*} [Zero M] [Add M] : ℕ → M → M
  | 0, _ => 0
  | 1, m => m
  | k + 2, m => nsmulRec' (k + 1) m + m

attribute [to_additive existing] npowRec'

@[to_additive]
theorem npowRec'_succ {M : Type*} [Semigroup M] [One M] {k : ℕ} (_ : k ≠ 0) (m : M) :
    npowRec' (k + 1) m = npowRec' k m * m :=
  match k with
  | _ + 1 => rfl

@[to_additive]
theorem npowRec'_two_mul {M : Type*} [Semigroup M] [One M] (k : ℕ) (m : M) :
    npowRec' (2 * k) m = npowRec' k (m * m) := by
  induction k using Nat.strongRecOn with
  | ind k' ih =>
    match k' with
    | 0 => rfl
    | 1 => simp [npowRec']
    | k + 2 => simp [npowRec', ← mul_assoc, ← ih]

@[to_additive]
theorem npowRec'_mul_comm {M : Type*} [Semigroup M] [One M] {k : ℕ} (k0 : k ≠ 0) (m : M) :
    m * npowRec' k m = npowRec' k m * m := by
  induction k using Nat.strongRecOn with
  | ind k' ih =>
    match k' with
    | 1 => simp [npowRec', mul_assoc]
    | k + 2 => simp [npowRec', ← mul_assoc, ih]

@[to_additive]
theorem npowRec_eq {M : Type*} [Semigroup M] [One M] (k : ℕ) (m : M) :
    npowRec (k + 1) m = 1 * npowRec' (k + 1) m := by
  induction k using Nat.strongRecOn with
  | ind k' ih =>
    match k' with
    | 0 => rfl
    | k + 1 =>
      rw [npowRec, npowRec'_succ k.succ_ne_zero, ← mul_assoc]
      congr
      simp [ih]

@[to_additive]
theorem npowBinRec.go_spec {M : Type*} [Semigroup M] [One M] (k : ℕ) (m n : M) :
    npowBinRec.go (k + 1) m n = m * npowRec' (k + 1) n := by
  unfold go
  generalize hk : k + 1 = k'
  replace hk : k' ≠ 0 := by omega
  induction k' using Nat.binaryRecFromOne generalizing n m with
  | z₀ => simp at hk
  | z₁ => simp [npowRec']
  | f b k' k'0 ih =>
    rw [Nat.binaryRec_eq _ _ (Or.inl rfl), ih _ _ k'0]
    cases b <;> simp only [Nat.bit, cond_false, cond_true, ← Nat.two_mul, npowRec'_two_mul]
    rw [npowRec'_succ (by omega), npowRec'_two_mul, ← npowRec'_two_mul,
      ← npowRec'_mul_comm (by omega), mul_assoc]

/--
An abbreviation for `npowRec` with an additional typeclass assumption on associativity
so that we can use `@[csimp]` to replace it with an implementation by repeated squaring
in compiled code.
-/
@[to_additive
"An abbreviation for `nsmulRec` with an additional typeclass assumptions on associativity
so that we can use `@[csimp]` to replace it with an implementation by repeated doubling in compiled
code as an automatic parameter."]
abbrev npowRecAuto {M : Type*} [Semigroup M] [One M] (k : ℕ) (m : M) : M :=
  npowRec k m

/--
An abbreviation for `npowBinRec` with an additional typeclass assumption on associativity
so that we can use it in `@[csimp]` for more performant code generation.
-/
@[to_additive
"An abbreviation for `nsmulBinRec` with an additional typeclass assumption on associativity
so that we can use it in `@[csimp]` for more performant code generation
as an automatic parameter."]
abbrev npowBinRecAuto {M : Type*} [Semigroup M] [One M] (k : ℕ) (m : M) : M :=
  npowBinRec k m

@[to_additive (attr := csimp)]
theorem npowRec_eq_npowBinRec : @npowRecAuto = @npowBinRecAuto := by
  funext M _ _ k m
  rw [npowBinRecAuto, npowRecAuto, npowBinRec]
  match k with
  | 0 => rw [npowRec, npowBinRec.go, Nat.binaryRec_zero]
  | k + 1 => rw [npowBinRec.go_spec, npowRec_eq]

/-- An `AddMonoid` is an `AddSemigroup` with an element `0` such that `0 + a = a + 0 = a`. -/
class AddMonoid (M : Type u) extends AddSemigroup M, AddZeroClass M where
  /-- Multiplication by a natural number.
  Set this to `nsmulRec` unless `Module` diamonds are possible. -/
  protected nsmul : ℕ → M → M
  /-- Multiplication by `(0 : ℕ)` gives `0`. -/
  protected nsmul_zero : ∀ x, nsmul 0 x = 0 := by intros; rfl
  /-- Multiplication by `(n + 1 : ℕ)` behaves as expected. -/
  protected nsmul_succ : ∀ (n : ℕ) (x), nsmul (n + 1) x = nsmul n x + x := by intros; rfl

attribute [instance 150] AddSemigroup.toAdd
attribute [instance 50] AddZeroClass.toAdd

/-- A `Monoid` is a `Semigroup` with an element `1` such that `1 * a = a * 1 = a`. -/
@[to_additive]
class Monoid (M : Type u) extends Semigroup M, MulOneClass M where
  /-- Raising to the power of a natural number. -/
  protected npow : ℕ → M → M := npowRecAuto
  /-- Raising to the power `(0 : ℕ)` gives `1`. -/
  protected npow_zero : ∀ x, npow 0 x = 1 := by intros; rfl
  /-- Raising to the power `(n + 1 : ℕ)` behaves as expected. -/
  protected npow_succ : ∀ (n : ℕ) (x), npow (n + 1) x = npow n x * x := by intros; rfl

-- Bug https://github.com/leanprover-community/mathlib4/issues/660
attribute [to_additive existing] Monoid.toMulOneClass

@[default_instance high] instance Monoid.toNatPow {M : Type*} [Monoid M] : Pow M ℕ :=
  ⟨fun x n ↦ Monoid.npow n x⟩

instance AddMonoid.toNatSMul {M : Type*} [AddMonoid M] : SMul ℕ M :=
  ⟨AddMonoid.nsmul⟩

attribute [to_additive existing toNatSMul] Monoid.toNatPow

section Monoid
variable {M : Type*} [Monoid M] {a b c : M}

@[to_additive (attr := simp) nsmul_eq_smul]
theorem npow_eq_pow (n : ℕ) (x : M) : Monoid.npow n x = x ^ n :=
  rfl

@[to_additive] lemma left_inv_eq_right_inv (hba : b * a = 1) (hac : a * c = 1) : b = c := by
  rw [← one_mul c, ← hba, mul_assoc, hac, mul_one b]

-- the attributes are intentionally out of order. `zero_smul` proves `zero_nsmul`.
@[to_additive zero_nsmul, simp]
theorem pow_zero (a : M) : a ^ 0 = 1 :=
  Monoid.npow_zero _

@[to_additive succ_nsmul]
theorem pow_succ (a : M) (n : ℕ) : a ^ (n + 1) = a ^ n * a :=
  Monoid.npow_succ n a

@[to_additive (attr := simp) one_nsmul]
lemma pow_one (a : M) : a ^ 1 = a := by rw [pow_succ, pow_zero, one_mul]

@[to_additive succ_nsmul'] lemma pow_succ' (a : M) : ∀ n, a ^ (n + 1) = a * a ^ n
  | 0 => by simp
  | n + 1 => by rw [pow_succ _ n, pow_succ, pow_succ', mul_assoc]

@[to_additive]
lemma pow_mul_comm' (a : M) (n : ℕ) : a ^ n * a = a * a ^ n := by rw [← pow_succ, pow_succ']

/-- Note that most of the lemmas about powers of two refer to it as `sq`. -/
@[to_additive two_nsmul] lemma pow_two (a : M) : a ^ 2 = a * a := by rw [pow_succ, pow_one]

-- TODO: Should `alias` automatically transfer `to_additive` statements?
@[to_additive existing two_nsmul] alias sq := pow_two

@[to_additive three'_nsmul]
lemma pow_three' (a : M) : a ^ 3 = a * a * a := by rw [pow_succ, pow_two]

@[to_additive three_nsmul]
lemma pow_three (a : M) : a ^ 3 = a * (a * a) := by rw [pow_succ', pow_two]

-- the attributes are intentionally out of order.
@[to_additive nsmul_zero, simp] lemma one_pow : ∀ n, (1 : M) ^ n = 1
  | 0 => pow_zero _
  | n + 1 => by rw [pow_succ, one_pow, one_mul]

@[to_additive add_nsmul]
lemma pow_add (a : M) (m : ℕ) : ∀ n, a ^ (m + n) = a ^ m * a ^ n
  | 0 => by rw [Nat.add_zero, pow_zero, mul_one]
  | n + 1 => by rw [pow_succ, ← mul_assoc, ← pow_add, ← pow_succ, Nat.add_assoc]

@[to_additive] lemma pow_mul_comm (a : M) (m n : ℕ) : a ^ m * a ^ n = a ^ n * a ^ m := by
  rw [← pow_add, ← pow_add, Nat.add_comm]

@[to_additive mul_nsmul] lemma pow_mul (a : M) (m : ℕ) : ∀ n, a ^ (m * n) = (a ^ m) ^ n
  | 0 => by rw [Nat.mul_zero, pow_zero, pow_zero]
  | n + 1 => by rw [Nat.mul_succ, pow_add, pow_succ, pow_mul]

@[to_additive mul_nsmul']
lemma pow_mul' (a : M) (m n : ℕ) : a ^ (m * n) = (a ^ n) ^ m := by rw [Nat.mul_comm, pow_mul]

@[to_additive nsmul_left_comm]
lemma pow_right_comm (a : M) (m n : ℕ) : (a ^ m) ^ n = (a ^ n) ^ m := by
  rw [← pow_mul, Nat.mul_comm, pow_mul]

end Monoid

/-- An additive commutative monoid is an additive monoid with commutative `(+)`. -/
class AddCommMonoid (M : Type u) extends AddMonoid M, AddCommSemigroup M

/-- A commutative monoid is a monoid with commutative `(*)`. -/
@[to_additive]
class CommMonoid (M : Type u) extends Monoid M, CommSemigroup M

attribute [to_additive existing] CommMonoid.toCommSemigroup

section LeftCancelMonoid

/-- An additive monoid in which addition is left-cancellative.
Main examples are `ℕ` and groups. This is the right typeclass for many sum lemmas, as having a zero
is useful to define the sum over the empty set, so `AddLeftCancelSemigroup` is not enough. -/
class AddLeftCancelMonoid (M : Type u) extends AddMonoid M, AddLeftCancelSemigroup M

attribute [instance 75] AddLeftCancelMonoid.toAddMonoid -- See note [lower cancel priority]

/-- A monoid in which multiplication is left-cancellative. -/
@[to_additive]
class LeftCancelMonoid (M : Type u) extends Monoid M, LeftCancelSemigroup M

attribute [instance 75] LeftCancelMonoid.toMonoid -- See note [lower cancel priority]

attribute [to_additive existing] LeftCancelMonoid.toLeftCancelSemigroup

end LeftCancelMonoid

section RightCancelMonoid

/-- An additive monoid in which addition is right-cancellative.
Main examples are `ℕ` and groups. This is the right typeclass for many sum lemmas, as having a zero
is useful to define the sum over the empty set, so `AddRightCancelSemigroup` is not enough. -/
class AddRightCancelMonoid (M : Type u) extends AddMonoid M, AddRightCancelSemigroup M

attribute [instance 75] AddRightCancelMonoid.toAddMonoid -- See note [lower cancel priority]

/-- A monoid in which multiplication is right-cancellative. -/
@[to_additive]
class RightCancelMonoid (M : Type u) extends Monoid M, RightCancelSemigroup M

attribute [instance 75] RightCancelMonoid.toMonoid -- See note [lower cancel priority]

attribute [to_additive existing] RightCancelMonoid.toRightCancelSemigroup

end RightCancelMonoid

section CancelMonoid

/-- An additive monoid in which addition is cancellative on both sides.
Main examples are `ℕ` and groups. This is the right typeclass for many sum lemmas, as having a zero
is useful to define the sum over the empty set, so `AddRightCancelMonoid` is not enough. -/
class AddCancelMonoid (M : Type u) extends AddLeftCancelMonoid M, AddRightCancelMonoid M

/-- A monoid in which multiplication is cancellative. -/
@[to_additive]
class CancelMonoid (M : Type u) extends LeftCancelMonoid M, RightCancelMonoid M

attribute [to_additive existing] CancelMonoid.toRightCancelMonoid

/-- Commutative version of `AddCancelMonoid`. -/
class AddCancelCommMonoid (M : Type u) extends AddCommMonoid M, AddLeftCancelMonoid M

attribute [instance 75] AddCancelCommMonoid.toAddCommMonoid -- See note [lower cancel priority]

/-- Commutative version of `CancelMonoid`. -/
@[to_additive]
class CancelCommMonoid (M : Type u) extends CommMonoid M, LeftCancelMonoid M

attribute [instance 75] CancelCommMonoid.toCommMonoid -- See note [lower cancel priority]

attribute [to_additive existing] CancelCommMonoid.toLeftCancelMonoid

-- see Note [lower instance priority]
@[to_additive]
instance (priority := 100) CancelCommMonoid.toCancelMonoid (M : Type u) [CancelCommMonoid M] :
    CancelMonoid M :=
  { CommMagma.IsLeftCancelMul.toIsRightCancelMul M with }

/-- Any `CancelMonoid G` satisfies `IsCancelMul G`. -/
@[to_additive toIsCancelAdd "Any `AddCancelMonoid G` satisfies `IsCancelAdd G`."]
instance (priority := 100) CancelMonoid.toIsCancelMul (M : Type u) [CancelMonoid M] :
    IsCancelMul M :=
  { mul_left_cancel := LeftCancelSemigroup.mul_left_cancel
    mul_right_cancel := RightCancelSemigroup.mul_right_cancel }

end CancelMonoid

/-- The fundamental power operation in a group. `zpowRec n a = a*a*...*a` n times, for integer `n`.
Use instead `a ^ n`, which has better definitional behavior. -/
def zpowRec [One G] [Mul G] [Inv G] (npow : ℕ → G → G := npowRec) : ℤ → G → G
  | Int.ofNat n, a => npow n a
  | Int.negSucc n, a => (npow n.succ a)⁻¹

/-- The fundamental scalar multiplication in an additive group. `zpowRec n a = a+a+...+a` n
times, for integer `n`. Use instead `n • a`, which has better definitional behavior. -/
def zsmulRec [Zero G] [Add G] [Neg G] (nsmul : ℕ → G → G := nsmulRec) : ℤ → G → G
  | Int.ofNat n, a => nsmul n a
  | Int.negSucc n, a => -nsmul n.succ a

attribute [to_additive existing] zpowRec

section InvolutiveInv

/-- Auxiliary typeclass for types with an involutive `Neg`. -/
class InvolutiveNeg (A : Type*) extends Neg A where
  protected neg_neg : ∀ x : A, - -x = x

/-- Auxiliary typeclass for types with an involutive `Inv`. -/
@[to_additive]
class InvolutiveInv (G : Type*) extends Inv G where
  protected inv_inv : ∀ x : G, x⁻¹⁻¹ = x

variable [InvolutiveInv G]

@[to_additive (attr := simp)]
theorem inv_inv (a : G) : a⁻¹⁻¹ = a :=
  InvolutiveInv.inv_inv _

end InvolutiveInv

/-!
### Design note on `DivInvMonoid`/`SubNegMonoid` and `DivisionMonoid`/`SubtractionMonoid`

Those two pairs of made-up classes fulfill slightly different roles.

`DivInvMonoid`/`SubNegMonoid` provides the minimum amount of information to define the
`ℤ` action (`zpow` or `zsmul`). Further, it provides a `div` field, matching the forgetful
inheritance pattern. This is useful to shorten extension clauses of stronger structures (`Group`,
`GroupWithZero`, `DivisionRing`, `Field`) and for a few structures with a rather weak
pseudo-inverse (`Matrix`).

`DivisionMonoid`/`SubtractionMonoid` is targeted at structures with stronger pseudo-inverses. It
is an ad hoc collection of axioms that are mainly respected by three things:
* Groups
* Groups with zero
* The pointwise monoids `Set α`, `Finset α`, `Filter α`

It acts as a middle ground for structures with an inversion operator that plays well with
multiplication, except for the fact that it might not be a true inverse (`a / a ≠ 1` in general).
The axioms are pretty arbitrary (many other combinations are equivalent to it), but they are
independent:
* Without `DivisionMonoid.div_eq_mul_inv`, you can define `/` arbitrarily.
* Without `DivisionMonoid.inv_inv`, you can consider `WithTop Unit` with `a⁻¹ = ⊤` for all `a`.
* Without `DivisionMonoid.mul_inv_rev`, you can consider `WithTop α` with `a⁻¹ = a` for all `a`
  where `α` non commutative.
* Without `DivisionMonoid.inv_eq_of_mul`, you can consider any `CommMonoid` with `a⁻¹ = a` for all
  `a`.

As a consequence, a few natural structures do not fit in this framework. For example, `ENNReal`
respects everything except for the fact that `(0 * ∞)⁻¹ = 0⁻¹ = ∞` while `∞⁻¹ * 0⁻¹ = 0 * ∞ = 0`.
-/

/-- In a class equipped with instances of both `Monoid` and `Inv`, this definition records what the
default definition for `Div` would be: `a * b⁻¹`.  This is later provided as the default value for
the `Div` instance in `DivInvMonoid`.

We keep it as a separate definition rather than inlining it in `DivInvMonoid` so that the `Div`
field of individual `DivInvMonoid`s constructed using that default value will not be unfolded at
`.instance` transparency. -/
def DivInvMonoid.div' {G : Type u} [Monoid G] [Inv G] (a b : G) : G := a * b⁻¹

/-- A `DivInvMonoid` is a `Monoid` with operations `/` and `⁻¹` satisfying
`div_eq_mul_inv : ∀ a b, a / b = a * b⁻¹`.

This deduplicates the name `div_eq_mul_inv`.
The default for `div` is such that `a / b = a * b⁻¹` holds by definition.

Adding `div` as a field rather than defining `a / b := a * b⁻¹` allows us to
avoid certain classes of unification failures, for example:
Let `Foo X` be a type with a `∀ X, Div (Foo X)` instance but no
`∀ X, Inv (Foo X)`, e.g. when `Foo X` is a `EuclideanDomain`. Suppose we
also have an instance `∀ X [Cromulent X], GroupWithZero (Foo X)`. Then the
`(/)` coming from `GroupWithZero.div` cannot be definitionally equal to
the `(/)` coming from `Foo.Div`.

In the same way, adding a `zpow` field makes it possible to avoid definitional failures
in diamonds. See the definition of `Monoid` and Note [forgetful inheritance] for more
explanations on this.
-/
class DivInvMonoid (G : Type u) extends Monoid G, Inv G, Div G where
  protected div := DivInvMonoid.div'
  /-- `a / b := a * b⁻¹` -/
  protected div_eq_mul_inv : ∀ a b : G, a / b = a * b⁻¹ := by intros; rfl
  /-- The power operation: `a ^ n = a * ··· * a`; `a ^ (-n) = a⁻¹ * ··· a⁻¹` (`n` times) -/
  protected zpow : ℤ → G → G := zpowRec npowRec
  /-- `a ^ 0 = 1` -/
  protected zpow_zero' : ∀ a : G, zpow 0 a = 1 := by intros; rfl
  /-- `a ^ (n + 1) = a ^ n * a` -/
<<<<<<< HEAD
  protected zpow_succ' (n : ℕ) (a : G) : zpow (Int.ofNat n.succ) a = zpow (Int.ofNat n) a * a := by
=======
  protected zpow_succ' (n : ℕ) (a : G) : zpow n.succ a = zpow n a * a := by
>>>>>>> d0df76bd
    intros; rfl
  /-- `a ^ -(n + 1) = (a ^ (n + 1))⁻¹` -/
  protected zpow_neg' (n : ℕ) (a : G) : zpow (Int.negSucc n) a = (zpow n.succ a)⁻¹ := by intros; rfl

/-- In a class equipped with instances of both `AddMonoid` and `Neg`, this definition records what
the default definition for `Sub` would be: `a + -b`.  This is later provided as the default value
for the `Sub` instance in `SubNegMonoid`.

We keep it as a separate definition rather than inlining it in `SubNegMonoid` so that the `Sub`
field of individual `SubNegMonoid`s constructed using that default value will not be unfolded at
`.instance` transparency. -/
def SubNegMonoid.sub' {G : Type u} [AddMonoid G] [Neg G] (a b : G) : G := a + -b

attribute [to_additive existing SubNegMonoid.sub'] DivInvMonoid.div'

/-- A `SubNegMonoid` is an `AddMonoid` with unary `-` and binary `-` operations
satisfying `sub_eq_add_neg : ∀ a b, a - b = a + -b`.

The default for `sub` is such that `a - b = a + -b` holds by definition.

Adding `sub` as a field rather than defining `a - b := a + -b` allows us to
avoid certain classes of unification failures, for example:
Let `foo X` be a type with a `∀ X, Sub (Foo X)` instance but no
`∀ X, Neg (Foo X)`. Suppose we also have an instance
`∀ X [Cromulent X], AddGroup (Foo X)`. Then the `(-)` coming from
`AddGroup.sub` cannot be definitionally equal to the `(-)` coming from
`Foo.Sub`.

In the same way, adding a `zsmul` field makes it possible to avoid definitional failures
in diamonds. See the definition of `AddMonoid` and Note [forgetful inheritance] for more
explanations on this.
-/
class SubNegMonoid (G : Type u) extends AddMonoid G, Neg G, Sub G where
  protected sub := SubNegMonoid.sub'
  protected sub_eq_add_neg : ∀ a b : G, a - b = a + -b := by intros; rfl
  /-- Multiplication by an integer.
  Set this to `zsmulRec` unless `Module` diamonds are possible. -/
  protected zsmul : ℤ → G → G
  protected zsmul_zero' : ∀ a : G, zsmul 0 a = 0 := by intros; rfl
  protected zsmul_succ' (n : ℕ) (a : G) :
      zsmul n.succ a = zsmul n a + a := by
    intros; rfl
  protected zsmul_neg' (n : ℕ) (a : G) : zsmul (Int.negSucc n) a = -zsmul n.succ a := by
    intros; rfl

attribute [to_additive SubNegMonoid] DivInvMonoid

instance DivInvMonoid.Pow {M} [DivInvMonoid M] : Pow M ℤ :=
  ⟨fun x n ↦ DivInvMonoid.zpow n x⟩

instance SubNegMonoid.SMulInt {M} [SubNegMonoid M] : SMul ℤ M :=
  ⟨SubNegMonoid.zsmul⟩

attribute [to_additive existing SubNegMonoid.SMulInt] DivInvMonoid.Pow

/-- A group is called *cyclic* if it is generated by a single element. -/
class IsAddCyclic (G : Type u) [SMul ℤ G] : Prop where
  protected exists_zsmul_surjective : ∃ g : G, Function.Surjective (· • g : ℤ → G)

/-- A group is called *cyclic* if it is generated by a single element. -/
@[to_additive]
class IsCyclic (G : Type u) [Pow G ℤ] : Prop where
  protected exists_zpow_surjective : ∃ g : G, Function.Surjective (g ^ · : ℤ → G)

@[to_additive]
theorem exists_zpow_surjective (G : Type*) [Pow G ℤ] [IsCyclic G] :
    ∃ g : G, Function.Surjective (g ^ · : ℤ → G) :=
  IsCyclic.exists_zpow_surjective

section DivInvMonoid

variable [DivInvMonoid G]

@[to_additive (attr := simp) zsmul_eq_smul] theorem zpow_eq_pow (n : ℤ) (x : G) :
    DivInvMonoid.zpow n x = x ^ n :=
  rfl

@[to_additive (attr := simp) zero_zsmul] theorem zpow_zero (a : G) : a ^ (0 : ℤ) = 1 :=
  DivInvMonoid.zpow_zero' a

@[to_additive (attr := simp, norm_cast) natCast_zsmul]
theorem zpow_natCast (a : G) : ∀ n : ℕ, a ^ (n : ℤ) = a ^ n
  | 0 => (zpow_zero _).trans (pow_zero _).symm
  | n + 1 => calc
    a ^ (↑(n + 1) : ℤ) = a ^ (n : ℤ) * a := DivInvMonoid.zpow_succ' _ _
    _ = a ^ n * a := congrArg (· * a) (zpow_natCast a n)
    _ = a ^ (n + 1) := (pow_succ _ _).symm

@[deprecated (since := "2024-03-20")] alias zpow_coe_nat := zpow_natCast
@[deprecated (since := "2024-03-20")] alias coe_nat_zsmul := natCast_zsmul

-- See note [no_index around OfNat.ofNat]
@[to_additive ofNat_zsmul]
lemma zpow_ofNat (a : G) (n : ℕ) : a ^ (no_index (OfNat.ofNat n) : ℤ) = a ^ OfNat.ofNat n :=
  zpow_natCast ..

theorem zpow_negSucc (a : G) (n : ℕ) : a ^ (Int.negSucc n) = (a ^ (n + 1))⁻¹ := by
  rw [← zpow_natCast]
  exact DivInvMonoid.zpow_neg' n a

theorem negSucc_zsmul {G} [SubNegMonoid G] (a : G) (n : ℕ) :
    Int.negSucc n • a = -((n + 1) • a) := by
  rw [← natCast_zsmul]
  exact SubNegMonoid.zsmul_neg' n a

attribute [to_additive existing (attr := simp) negSucc_zsmul] zpow_negSucc

/-- Dividing by an element is the same as multiplying by its inverse.

This is a duplicate of `DivInvMonoid.div_eq_mul_inv` ensuring that the types unfold better.
-/
@[to_additive "Subtracting an element is the same as adding by its negative.
This is a duplicate of `SubNegMonoid.sub_eq_mul_neg` ensuring that the types unfold better."]
theorem div_eq_mul_inv (a b : G) : a / b = a * b⁻¹ :=
  DivInvMonoid.div_eq_mul_inv _ _

alias division_def := div_eq_mul_inv

@[to_additive (attr := simp) one_zsmul]
lemma zpow_one (a : G) : a ^ (1 : ℤ) = a := by rw [zpow_ofNat, pow_one]

@[to_additive two_zsmul] lemma zpow_two (a : G) : a ^ (2 : ℤ) = a * a := by rw [zpow_ofNat, pow_two]

@[to_additive neg_one_zsmul]
lemma zpow_neg_one (x : G) : x ^ (-1 : ℤ) = x⁻¹ :=
  (zpow_negSucc x 0).trans <| congr_arg Inv.inv (pow_one x)

@[to_additive]
lemma zpow_neg_coe_of_pos (a : G) : ∀ {n : ℕ}, 0 < n → a ^ (-(n : ℤ)) = (a ^ n)⁻¹
  | _ + 1, _ => zpow_negSucc _ _

end DivInvMonoid

section InvOneClass

/-- Typeclass for expressing that `-0 = 0`. -/
class NegZeroClass (G : Type*) extends Zero G, Neg G where
  protected neg_zero : -(0 : G) = 0

/-- A `SubNegMonoid` where `-0 = 0`. -/
class SubNegZeroMonoid (G : Type*) extends SubNegMonoid G, NegZeroClass G

/-- Typeclass for expressing that `1⁻¹ = 1`. -/
@[to_additive]
class InvOneClass (G : Type*) extends One G, Inv G where
  protected inv_one : (1 : G)⁻¹ = 1

/-- A `DivInvMonoid` where `1⁻¹ = 1`. -/
@[to_additive]
class DivInvOneMonoid (G : Type*) extends DivInvMonoid G, InvOneClass G

-- FIXME: `to_additive` is not operating on the second parent. (https://github.com/leanprover-community/mathlib4/issues/660)
attribute [to_additive existing] DivInvOneMonoid.toInvOneClass

variable [InvOneClass G]

@[to_additive (attr := simp)]
theorem inv_one : (1 : G)⁻¹ = 1 :=
  InvOneClass.inv_one

end InvOneClass

/-- A `SubtractionMonoid` is a `SubNegMonoid` with involutive negation and such that
`-(a + b) = -b + -a` and `a + b = 0 → -a = b`. -/
class SubtractionMonoid (G : Type u) extends SubNegMonoid G, InvolutiveNeg G where
  protected neg_add_rev (a b : G) : -(a + b) = -b + -a
  /-- Despite the asymmetry of `neg_eq_of_add`, the symmetric version is true thanks to the
  involutivity of negation. -/
  protected neg_eq_of_add (a b : G) : a + b = 0 → -a = b

/-- A `DivisionMonoid` is a `DivInvMonoid` with involutive inversion and such that
`(a * b)⁻¹ = b⁻¹ * a⁻¹` and `a * b = 1 → a⁻¹ = b`.

This is the immediate common ancestor of `Group` and `GroupWithZero`. -/
@[to_additive]
class DivisionMonoid (G : Type u) extends DivInvMonoid G, InvolutiveInv G where
  protected mul_inv_rev (a b : G) : (a * b)⁻¹ = b⁻¹ * a⁻¹
  /-- Despite the asymmetry of `inv_eq_of_mul`, the symmetric version is true thanks to the
  involutivity of inversion. -/
  protected inv_eq_of_mul (a b : G) : a * b = 1 → a⁻¹ = b

attribute [to_additive existing] DivisionMonoid.toInvolutiveInv

section DivisionMonoid

variable [DivisionMonoid G] {a b : G}

@[to_additive (attr := simp) neg_add_rev]
theorem mul_inv_rev (a b : G) : (a * b)⁻¹ = b⁻¹ * a⁻¹ :=
  DivisionMonoid.mul_inv_rev _ _

@[to_additive]
theorem inv_eq_of_mul_eq_one_right : a * b = 1 → a⁻¹ = b :=
  DivisionMonoid.inv_eq_of_mul _ _

@[to_additive]
theorem inv_eq_of_mul_eq_one_left (h : a * b = 1) : b⁻¹ = a := by
  rw [← inv_eq_of_mul_eq_one_right h, inv_inv]

@[to_additive]
theorem eq_inv_of_mul_eq_one_left (h : a * b = 1) : a = b⁻¹ :=
  (inv_eq_of_mul_eq_one_left h).symm

end DivisionMonoid

/-- Commutative `SubtractionMonoid`. -/
class SubtractionCommMonoid (G : Type u) extends SubtractionMonoid G, AddCommMonoid G

/-- Commutative `DivisionMonoid`.

This is the immediate common ancestor of `CommGroup` and `CommGroupWithZero`. -/
@[to_additive SubtractionCommMonoid]
class DivisionCommMonoid (G : Type u) extends DivisionMonoid G, CommMonoid G

attribute [to_additive existing] DivisionCommMonoid.toCommMonoid

/-- A `Group` is a `Monoid` with an operation `⁻¹` satisfying `a⁻¹ * a = 1`.

There is also a division operation `/` such that `a / b = a * b⁻¹`,
with a default so that `a / b = a * b⁻¹` holds by definition.

Use `Group.ofLeftAxioms` or `Group.ofRightAxioms` to define a group structure
on a type with the minimum proof obligations.
-/
class Group (G : Type u) extends DivInvMonoid G where
  protected inv_mul_cancel : ∀ a : G, a⁻¹ * a = 1

/-- An `AddGroup` is an `AddMonoid` with a unary `-` satisfying `-a + a = 0`.

There is also a binary operation `-` such that `a - b = a + -b`,
with a default so that `a - b = a + -b` holds by definition.

Use `AddGroup.ofLeftAxioms` or `AddGroup.ofRightAxioms` to define an
additive group structure on a type with the minimum proof obligations.
-/
class AddGroup (A : Type u) extends SubNegMonoid A where
  protected neg_add_cancel : ∀ a : A, -a + a = 0

attribute [to_additive] Group

section Group

variable [Group G] {a b : G}

@[to_additive (attr := simp)]
theorem inv_mul_cancel (a : G) : a⁻¹ * a = 1 :=
  Group.inv_mul_cancel a

@[to_additive]
private theorem inv_eq_of_mul (h : a * b = 1) : a⁻¹ = b :=
  left_inv_eq_right_inv (inv_mul_cancel a) h

@[to_additive (attr := simp)]
theorem mul_inv_cancel (a : G) : a * a⁻¹ = 1 := by
  rw [← inv_mul_cancel a⁻¹, inv_eq_of_mul (inv_mul_cancel a)]

@[deprecated (since := "2024-08-12")] alias mul_left_inv := inv_mul_cancel
@[deprecated (since := "2024-08-12")] alias mul_right_inv := mul_inv_cancel
@[deprecated (since := "2024-08-12")] alias add_left_neg := neg_add_cancel
@[deprecated (since := "2024-08-12")] alias add_right_neg := add_neg_cancel
@[deprecated (since := "2024-08-12")] alias inv_mul_self := inv_mul_cancel
@[deprecated (since := "2024-08-12")] alias mul_inv_self := mul_inv_cancel
@[deprecated (since := "2024-08-12")] alias neg_add_self := neg_add_cancel
@[deprecated (since := "2024-08-12")] alias add_right_self := add_neg_cancel

@[to_additive (attr := simp)]
theorem inv_mul_cancel_left (a b : G) : a⁻¹ * (a * b) = b := by
  rw [← mul_assoc, inv_mul_cancel, one_mul]

@[to_additive (attr := simp)]
theorem mul_inv_cancel_left (a b : G) : a * (a⁻¹ * b) = b := by
  rw [← mul_assoc, mul_inv_cancel, one_mul]

@[to_additive (attr := simp)]
theorem mul_inv_cancel_right (a b : G) : a * b * b⁻¹ = a := by
  rw [mul_assoc, mul_inv_cancel, mul_one]

@[to_additive (attr := simp)]
theorem inv_mul_cancel_right (a b : G) : a * b⁻¹ * b = a := by
  rw [mul_assoc, inv_mul_cancel, mul_one]

@[to_additive]
instance (priority := 100) Group.toDivisionMonoid : DivisionMonoid G :=
  { inv_inv := fun a ↦ inv_eq_of_mul (inv_mul_cancel a)
    mul_inv_rev :=
      fun a b ↦ inv_eq_of_mul <| by rw [mul_assoc, mul_inv_cancel_left, mul_inv_cancel]
    inv_eq_of_mul := fun _ _ ↦ inv_eq_of_mul }

-- see Note [lower instance priority]
@[to_additive]
instance (priority := 100) Group.toCancelMonoid : CancelMonoid G :=
  { ‹Group G› with
    mul_right_cancel := fun a b c h ↦ by rw [← mul_inv_cancel_right a b, h, mul_inv_cancel_right]
    mul_left_cancel := fun a b c h ↦ by rw [← inv_mul_cancel_left a b, h, inv_mul_cancel_left] }

end Group

/-- An additive commutative group is an additive group with commutative `(+)`. -/
class AddCommGroup (G : Type u) extends AddGroup G, AddCommMonoid G

/-- A commutative group is a group with commutative `(*)`. -/
@[to_additive]
class CommGroup (G : Type u) extends Group G, CommMonoid G

attribute [to_additive existing] CommGroup.toCommMonoid

section CommGroup

variable [CommGroup G]

-- see Note [lower instance priority]
@[to_additive]
instance (priority := 100) CommGroup.toCancelCommMonoid : CancelCommMonoid G :=
  { ‹CommGroup G›, Group.toCancelMonoid with }

-- see Note [lower instance priority]
@[to_additive]
instance (priority := 100) CommGroup.toDivisionCommMonoid : DivisionCommMonoid G :=
  { ‹CommGroup G›, Group.toDivisionMonoid with }

@[to_additive (attr := simp)] lemma inv_mul_cancel_comm (a b : G) : a⁻¹ * b * a = b := by
  rw [mul_comm, mul_inv_cancel_left]

@[to_additive (attr := simp)]
lemma mul_inv_cancel_comm (a b : G) : a * b * a⁻¹ = b := by rw [mul_comm, inv_mul_cancel_left]

@[to_additive (attr := simp)] lemma inv_mul_cancel_comm_assoc (a b : G) : a⁻¹ * (b * a) = b := by
  rw [mul_comm, mul_inv_cancel_right]

@[to_additive (attr := simp)] lemma mul_inv_cancel_comm_assoc (a b : G) : a * (b * a⁻¹) = b := by
  rw [mul_comm, inv_mul_cancel_right]

end CommGroup

/-! We initialize all projections for `@[simps]` here, so that we don't have to do it in later
files.

Note: the lemmas generated for the `npow`/`zpow` projections will *not* apply to `x ^ y`, since the
argument order of these projections doesn't match the argument order of `^`.
The `nsmul`/`zsmul` lemmas will be correct. -/
initialize_simps_projections Semigroup
initialize_simps_projections AddSemigroup
initialize_simps_projections CommSemigroup
initialize_simps_projections AddCommSemigroup
initialize_simps_projections LeftCancelSemigroup
initialize_simps_projections AddLeftCancelSemigroup
initialize_simps_projections RightCancelSemigroup
initialize_simps_projections AddRightCancelSemigroup
initialize_simps_projections Monoid
initialize_simps_projections AddMonoid
initialize_simps_projections CommMonoid
initialize_simps_projections AddCommMonoid
initialize_simps_projections LeftCancelMonoid
initialize_simps_projections AddLeftCancelMonoid
initialize_simps_projections RightCancelMonoid
initialize_simps_projections AddRightCancelMonoid
initialize_simps_projections CancelMonoid
initialize_simps_projections AddCancelMonoid
initialize_simps_projections CancelCommMonoid
initialize_simps_projections AddCancelCommMonoid
initialize_simps_projections DivInvMonoid
initialize_simps_projections SubNegMonoid
initialize_simps_projections DivInvOneMonoid
initialize_simps_projections SubNegZeroMonoid
initialize_simps_projections DivisionMonoid
initialize_simps_projections SubtractionMonoid
initialize_simps_projections DivisionCommMonoid
initialize_simps_projections SubtractionCommMonoid
initialize_simps_projections Group
initialize_simps_projections AddGroup
initialize_simps_projections CommGroup
initialize_simps_projections AddCommGroup<|MERGE_RESOLUTION|>--- conflicted
+++ resolved
@@ -998,11 +998,7 @@
   /-- `a ^ 0 = 1` -/
   protected zpow_zero' : ∀ a : G, zpow 0 a = 1 := by intros; rfl
   /-- `a ^ (n + 1) = a ^ n * a` -/
-<<<<<<< HEAD
-  protected zpow_succ' (n : ℕ) (a : G) : zpow (Int.ofNat n.succ) a = zpow (Int.ofNat n) a * a := by
-=======
   protected zpow_succ' (n : ℕ) (a : G) : zpow n.succ a = zpow n a * a := by
->>>>>>> d0df76bd
     intros; rfl
   /-- `a ^ -(n + 1) = (a ^ (n + 1))⁻¹` -/
   protected zpow_neg' (n : ℕ) (a : G) : zpow (Int.negSucc n) a = (zpow n.succ a)⁻¹ := by intros; rfl
