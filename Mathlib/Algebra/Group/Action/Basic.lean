/-
Copyright (c) 2018 Chris Hughes. All rights reserved.
Released under Apache 2.0 license as described in the file LICENSE.
Authors: Chris Hughes
-/
import Mathlib.Algebra.Group.Action.Units
import Mathlib.Algebra.Group.Invertible.Basic
import Mathlib.Algebra.Group.Pi.Basic
import Mathlib.Logic.Embedding.Basic

/-!
# More lemmas about group actions

This file contains lemmas about group actions that require more imports than
`Mathlib/Algebra/Group/Action/Defs.lean` offers.
-/

assert_not_exists MonoidWithZero Equiv.Perm.permGroup

variable {G M A B α β : Type*}

section MulAction

section Group

variable [Group α] [MulAction α β]

/-- Given an action of a group `α` on `β`, each `g : α` defines a permutation of `β`. -/
@[to_additive (attr := simps)]
def MulAction.toPerm (a : α) : Equiv.Perm β :=
  ⟨fun x => a • x, fun x => a⁻¹ • x, inv_smul_smul a, smul_inv_smul a⟩

/-- Given an action of an additive group `α` on `β`, each `g : α` defines a permutation of `β`. -/
add_decl_doc AddAction.toPerm

/-- `MulAction.toPerm` is injective on faithful actions. -/
@[to_additive "`AddAction.toPerm` is injective on faithful actions."]
lemma MulAction.toPerm_injective [FaithfulSMul α β] :
    Function.Injective (MulAction.toPerm : α → Equiv.Perm β) :=
  (show Function.Injective (Equiv.toFun ∘ MulAction.toPerm) from smul_left_injective').of_comp

@[to_additive]
protected lemma MulAction.bijective (g : α) : Function.Bijective (g • · : β → β) :=
  (MulAction.toPerm g).bijective

@[to_additive]
protected lemma MulAction.injective (g : α) : Function.Injective (g • · : β → β) :=
  (MulAction.bijective g).injective

@[to_additive]
protected lemma MulAction.surjective (g : α) : Function.Surjective (g • · : β → β) :=
  (MulAction.bijective g).surjective

@[to_additive]
lemma smul_left_cancel (g : α) {x y : β} (h : g • x = g • y) : x = y := MulAction.injective g h

@[to_additive (attr := simp)]
lemma smul_left_cancel_iff (g : α) {x y : β} : g • x = g • y ↔ x = y :=
  (MulAction.injective g).eq_iff

@[to_additive]
lemma smul_eq_iff_eq_inv_smul (g : α) {x y : β} : g • x = y ↔ x = g⁻¹ • y :=
  (MulAction.toPerm g).apply_eq_iff_eq_symm_apply

end Group

section Monoid
variable [Monoid α] [MulAction α β] (c : α) (x y : β) [Invertible c]

<<<<<<< HEAD
@[simp] lemma invOf_smul_smul : ⅟ c • c • x = x := inv_smul_smul (unitOfInvertible c) _
@[simp] lemma smul_invOf_smul : c • (⅟ c • x) = x := smul_inv_smul (unitOfInvertible c) _
=======
@[simp] lemma invOf_smul_smul : ⅟c • c • x = x := inv_smul_smul (unitOfInvertible c) _
@[simp] lemma smul_invOf_smul : c • (⅟c • x) = x := smul_inv_smul (unitOfInvertible c) _
>>>>>>> 68ad816f

variable {c x y}

lemma invOf_smul_eq_iff : ⅟ c • x = y ↔ x = c • y := inv_smul_eq_iff (g := unitOfInvertible c)

lemma smul_eq_iff_eq_invOf_smul : c • x = y ↔ x = ⅟ c • y :=
  smul_eq_iff_eq_inv_smul (g := unitOfInvertible c)

end Monoid
end MulAction

section Arrow
variable {G A B : Type*} [DivisionMonoid G] [MulAction G A]

/-- If `G` acts on `A`, then it acts also on `A → B`, by `(g • F) a = F (g⁻¹ • a)`. -/
@[to_additive (attr := simps) arrowAddAction
"If `G` acts on `A`, then it acts also on `A → B`, by `(g +ᵥ F) a = F (g⁻¹ +ᵥ a)`"]
def arrowAction : MulAction G (A → B) where
  smul g F a := F (g⁻¹ • a)
  one_smul f := by
    change (fun x => f ((1 : G)⁻¹ • x)) = f
    simp only [inv_one, one_smul]
  mul_smul x y f := by
    change (fun a => f ((x*y)⁻¹ • a)) = (fun a => f (y⁻¹ • x⁻¹ • a))
    simp only [mul_smul, mul_inv_rev]

attribute [local instance] arrowAction

variable [Monoid M]

/-- When `M` is a monoid, `ArrowAction` is additionally a `MulDistribMulAction`. -/
def arrowMulDistribMulAction : MulDistribMulAction G (A → M) where
  smul_one _ := rfl
  smul_mul _ _ _ := rfl

end Arrow

namespace IsUnit
variable [Monoid α] [MulAction α β]

@[to_additive]
theorem smul_bijective {m : α} (hm : IsUnit m) :
    Function.Bijective (fun (a : β) ↦ m • a) := by
  lift m to αˣ using hm
  exact MulAction.bijective m

@[deprecated (since := "2025-03-03")]
alias _root_.AddAction.vadd_bijective_of_is_addUnit := IsAddUnit.vadd_bijective

@[to_additive existing, deprecated (since := "2025-03-03")]
alias _root_.MulAction.smul_bijective_of_is_unit := IsUnit.smul_bijective

@[to_additive]
lemma smul_left_cancel {a : α} (ha : IsUnit a) {x y : β} : a • x = a • y ↔ x = y :=
  let ⟨u, hu⟩ := ha
  hu ▸ smul_left_cancel_iff u

end IsUnit

section SMul
variable [Group α] [Monoid β] [MulAction α β] [SMulCommClass α β β] [IsScalarTower α β β]

@[simp] lemma isUnit_smul_iff (g : α) (m : β) : IsUnit (g • m) ↔ IsUnit m :=
  ⟨fun h => inv_smul_smul g m ▸ h.smul g⁻¹, IsUnit.smul g⟩

end SMul

namespace MulAction
variable [Monoid M] [MulAction M α]

variable (M α) in
/-- Embedding of `α` into functions `M → α` induced by a multiplicative action of `M` on `α`. -/
@[to_additive
"Embedding of `α` into functions `M → α` induced by an additive action of `M` on `α`."]
def toFun : α ↪ M → α :=
  ⟨fun y x ↦ x • y, fun y₁ y₂ H ↦ one_smul M y₁ ▸ one_smul M y₂ ▸ by convert congr_fun H 1⟩

@[to_additive (attr := simp)]
lemma toFun_apply (x : M) (y : α) : MulAction.toFun M α y x = x • y := rfl

end MulAction

section MulDistribMulAction
variable [Monoid M] [Monoid A] [MulDistribMulAction M A]

/-- Pullback a multiplicative distributive multiplicative action along an injective monoid
homomorphism. -/
-- See note [reducible non-instances]
protected abbrev Function.Injective.mulDistribMulAction [Monoid B] [SMul M B] (f : B →* A)
    (hf : Injective f) (smul : ∀ (c : M) (x), f (c • x) = c • f x) : MulDistribMulAction M B where
  __ := hf.mulAction f smul
  smul_mul c x y := hf <| by simp only [smul, f.map_mul, smul_mul']
  smul_one c := hf <| by simp only [smul, f.map_one, smul_one]

/-- Pushforward a multiplicative distributive multiplicative action along a surjective monoid
homomorphism. -/
-- See note [reducible non-instances]
protected abbrev Function.Surjective.mulDistribMulAction [Monoid B] [SMul M B] (f : A →* B)
    (hf : Surjective f) (smul : ∀ (c : M) (x), f (c • x) = c • f x) : MulDistribMulAction M B where
  __ := hf.mulAction f smul
  smul_mul c := by simp only [hf.forall, smul_mul', ← smul, ← f.map_mul, implies_true]
  smul_one c := by rw [← f.map_one, ← smul, smul_one]

variable (A) in
/-- Scalar multiplication by `r` as a `MonoidHom`. -/
@[simps] def MulDistribMulAction.toMonoidHom (r : M) : A →* A where
  toFun := (r • ·)
  map_one' := smul_one r
  map_mul' := smul_mul' r

@[simp] lemma smul_pow' (r : M) (x : A) (n : ℕ) : r • x ^ n = (r • x) ^ n :=
  (MulDistribMulAction.toMonoidHom _ _).map_pow _ _

variable (M A) in
/-- Each element of the monoid defines a monoid homomorphism. -/
@[simps]
def MulDistribMulAction.toMonoidEnd : M →* Monoid.End A where
  toFun := MulDistribMulAction.toMonoidHom A
  map_one' := MonoidHom.ext <| one_smul M
  map_mul' x y := MonoidHom.ext <| mul_smul x y

end MulDistribMulAction

section MulDistribMulAction
variable [Monoid M] [Group A] [MulDistribMulAction M A]

@[simp] lemma smul_inv' (r : M) (x : A) : r • x⁻¹ = (r • x)⁻¹ :=
  (MulDistribMulAction.toMonoidHom A r).map_inv x

lemma smul_div' (r : M) (x y : A) : r • (x / y) = r • x / r • y :=
  map_div (MulDistribMulAction.toMonoidHom A r) x y

end MulDistribMulAction<|MERGE_RESOLUTION|>--- conflicted
+++ resolved
@@ -67,13 +67,8 @@
 section Monoid
 variable [Monoid α] [MulAction α β] (c : α) (x y : β) [Invertible c]
 
-<<<<<<< HEAD
-@[simp] lemma invOf_smul_smul : ⅟ c • c • x = x := inv_smul_smul (unitOfInvertible c) _
-@[simp] lemma smul_invOf_smul : c • (⅟ c • x) = x := smul_inv_smul (unitOfInvertible c) _
-=======
 @[simp] lemma invOf_smul_smul : ⅟c • c • x = x := inv_smul_smul (unitOfInvertible c) _
 @[simp] lemma smul_invOf_smul : c • (⅟c • x) = x := smul_inv_smul (unitOfInvertible c) _
->>>>>>> 68ad816f
 
 variable {c x y}
 
