--- conflicted
+++ resolved
@@ -920,11 +920,7 @@
 theorem exists_inv {p : Ring.DirectLimit G f} : p ≠ 0 → ∃ y, p * y = 1 :=
   Ring.DirectLimit.induction_on p fun i x H =>
     ⟨Ring.DirectLimit.of G f i x⁻¹, by
-<<<<<<< HEAD
-      erw [← (Ring.DirectLimit.of _ _ _).map_mul,
-=======
       rw [← (Ring.DirectLimit.of _ _ _).map_mul,
->>>>>>> d0df76bd
         mul_inv_cancel₀ fun h : x = 0 => H <| by rw [h, (Ring.DirectLimit.of _ _ _).map_zero],
         (Ring.DirectLimit.of _ _ _).map_one]⟩
 
@@ -952,15 +948,9 @@
   mul_inv_cancel := fun _ => DirectLimit.mul_inv_cancel G fun i j h => f' i j h
   inv_zero := dif_pos rfl
   nnqsmul := _
-<<<<<<< HEAD
-  nnqsmul_def := fun q a => rfl
-  qsmul := _
-  qsmul_def := fun q a => rfl
-=======
   nnqsmul_def := fun _ _ => rfl
   qsmul := _
   qsmul_def := fun _ _ => rfl
->>>>>>> d0df76bd
 
 end
 
