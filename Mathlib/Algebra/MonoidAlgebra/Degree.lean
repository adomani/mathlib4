/-
Copyright (c) 2022 Damiano Testa. All rights reserved.
Released under Apache 2.0 license as described in the file LICENSE.
Authors: Damiano Testa
-/
import Mathlib.Algebra.MonoidAlgebra.Support
import Mathlib.Order.Filter.Extr

#align_import algebra.monoid_algebra.degree from "leanprover-community/mathlib"@"f694c7dead66f5d4c80f446c796a5aad14707f0e"

/-!
# Lemmas about the `sup` and `inf` of the support of `AddMonoidAlgebra`

## TODO
The current plan is to state and prove lemmas about `Finset.sup (Finsupp.support f) D` with a
"generic" degree/weight function `D` from the grading Type `A` to a somewhat ordered Type `B`.

Next, the general lemmas get specialized for some yet-to-be-defined `degree`s.
-/


variable {R A T B ι : Type*}

namespace AddMonoidAlgebra

open Classical BigOperators

/-!

# sup-degree and inf-degree of an `AddMonoidAlgebra`

Let `R` be a semiring and let `A` be a `SemilatticeSup`.
For an element `f : R[A]`, this file defines
* `AddMonoidAlgebra.supDegree`: the sup-degree taking values in `WithBot A`,
* `AddMonoidAlgebra.infDegree`: the inf-degree taking values in `WithTop A`.

If the grading type `A` is a linearly ordered additive monoid, then these two notions of degree
coincide with the standard one:
* the sup-degree is the maximum of the exponents of the monomials that appear with non-zero
  coefficient in `f`, or `⊥`, if `f = 0`;
* the inf-degree is the minimum of the exponents of the monomials that appear with non-zero
  coefficient in `f`, or `⊤`, if `f = 0`.

The main results are
* `AddMonoidAlgebra.supDegree_mul_le`:
  the sup-degree of a product is at most the sum of the sup-degrees,
* `AddMonoidAlgebra.le_infDegree_mul`:
  the inf-degree of a product is at least the sum of the inf-degrees,
* `AddMonoidAlgebra.supDegree_add_le`:
  the sup-degree of a sum is at most the sup of the sup-degrees,
* `AddMonoidAlgebra.le_infDegree_add`:
  the inf-degree of a sum is at least the inf of the inf-degrees.

## Implementation notes

The current plan is to state and prove lemmas about `Finset.sup (Finsupp.support f) D` with a
"generic" degree/weight function `D` from the grading Type `A` to a somewhat ordered Type `B`.
Next, the general lemmas get specialized twice:
* once for `supDegree` (essentially a simple application) and
* once for `infDegree` (a simple application, via `OrderDual`).

These final lemmas are the ones that likely get used the most.  The generic lemmas about
`Finset.support.sup` may not be used directly much outside of this file.
To see this in action, you can look at the triple
`(sup_support_mul_le, maxDegree_mul_le, le_minDegree_mul)`.
-/


section GeneralResultsAssumingSemilatticeSup

variable [SemilatticeSup B] [OrderBot B] [SemilatticeInf T] [OrderTop T]

section Semiring

variable [Semiring R]

section ExplicitDegrees

/-!

In this section, we use `degb` and `degt` to denote "degree functions" on `A` with values in
a type with *b*ot or *t*op respectively.
-/


variable (degb : A → B) (degt : A → T) (f g : R[A])

theorem sup_support_add_le : (f + g).support.sup degb ≤ f.support.sup degb ⊔ g.support.sup degb :=
  (Finset.sup_mono Finsupp.support_add).trans_eq Finset.sup_union
#align add_monoid_algebra.sup_support_add_le AddMonoidAlgebra.sup_support_add_le

theorem le_inf_support_add : f.support.inf degt ⊓ g.support.inf degt ≤ (f + g).support.inf degt :=
  sup_support_add_le (fun a : A => OrderDual.toDual (degt a)) f g
#align add_monoid_algebra.le_inf_support_add AddMonoidAlgebra.le_inf_support_add

end ExplicitDegrees

section AddOnly

variable [Add A] [Add B] [Add T] [CovariantClass B B (· + ·) (· ≤ ·)]
  [CovariantClass B B (Function.swap (· + ·)) (· ≤ ·)] [CovariantClass T T (· + ·) (· ≤ ·)]
  [CovariantClass T T (Function.swap (· + ·)) (· ≤ ·)]

theorem sup_support_mul_le {degb : A → B} (degbm : ∀ {a b}, degb (a + b) ≤ degb a + degb b)
    (f g : R[A]) :
    (f * g).support.sup degb ≤ f.support.sup degb + g.support.sup degb := by
  refine' (Finset.sup_mono <| support_mul _ _).trans _
  simp_rw [Finset.sup_biUnion, Finset.sup_singleton]
  refine' Finset.sup_le fun fd fds => Finset.sup_le fun gd gds => degbm.trans <| add_le_add _ _ <;>
    exact Finset.le_sup ‹_›
#align add_monoid_algebra.sup_support_mul_le AddMonoidAlgebra.sup_support_mul_le

theorem le_inf_support_mul {degt : A → T} (degtm : ∀ {a b}, degt a + degt b ≤ degt (a + b))
    (f g : R[A]) :
    f.support.inf degt + g.support.inf degt ≤ (f * g).support.inf degt := by
    refine' OrderDual.ofDual_le_ofDual.mpr <| sup_support_mul_le _ f g
    intros a b
    exact OrderDual.ofDual_le_ofDual.mp degtm
#align add_monoid_algebra.le_inf_support_mul AddMonoidAlgebra.le_inf_support_mul

end AddOnly

section AddMonoids

variable [AddMonoid A] [AddMonoid B] [CovariantClass B B (· + ·) (· ≤ ·)]
  [CovariantClass B B (Function.swap (· + ·)) (· ≤ ·)] [AddMonoid T]
  [CovariantClass T T (· + ·) (· ≤ ·)] [CovariantClass T T (Function.swap (· + ·)) (· ≤ ·)]
  {degb : A → B} {degt : A → T}

theorem sup_support_list_prod_le (degb0 : degb 0 ≤ 0)
    (degbm : ∀ a b, degb (a + b) ≤ degb a + degb b) :
    ∀ l : List R[A],
      l.prod.support.sup degb ≤ (l.map fun f : R[A] => f.support.sup degb).sum
  | [] => by
    rw [List.map_nil, Finset.sup_le_iff, List.prod_nil, List.sum_nil]
    exact fun a ha => by rwa [Finset.mem_singleton.mp (Finsupp.support_single_subset ha)]
  | f::fs => by
    rw [List.prod_cons, List.map_cons, List.sum_cons]
    exact (sup_support_mul_le (@fun a b => degbm a b) _ _).trans
        (add_le_add_left (sup_support_list_prod_le degb0 degbm fs) _)
#align add_monoid_algebra.sup_support_list_prod_le AddMonoidAlgebra.sup_support_list_prod_le

theorem le_inf_support_list_prod (degt0 : 0 ≤ degt 0)
    (degtm : ∀ a b, degt a + degt b ≤ degt (a + b)) (l : List R[A]) :
    (l.map fun f : R[A] => f.support.inf degt).sum ≤ l.prod.support.inf degt := by
  refine' OrderDual.ofDual_le_ofDual.mpr _
  refine' sup_support_list_prod_le _ _ l
  · refine' (OrderDual.ofDual_le_ofDual.mp _)
    exact degt0
  · refine' (fun a b => OrderDual.ofDual_le_ofDual.mp _)
    exact degtm a b
#align add_monoid_algebra.le_inf_support_list_prod AddMonoidAlgebra.le_inf_support_list_prod

theorem sup_support_pow_le (degb0 : degb 0 ≤ 0) (degbm : ∀ a b, degb (a + b) ≤ degb a + degb b)
    (n : ℕ) (f : R[A]) : (f ^ n).support.sup degb ≤ n • f.support.sup degb := by
  rw [← List.prod_replicate, ← List.sum_replicate]
  refine' (sup_support_list_prod_le degb0 degbm _).trans_eq _
  rw [List.map_replicate]
#align add_monoid_algebra.sup_support_pow_le AddMonoidAlgebra.sup_support_pow_le

theorem le_inf_support_pow (degt0 : 0 ≤ degt 0) (degtm : ∀ a b, degt a + degt b ≤ degt (a + b))
    (n : ℕ) (f : R[A]) : n • f.support.inf degt ≤ (f ^ n).support.inf degt := by
  refine' OrderDual.ofDual_le_ofDual.mpr <| sup_support_pow_le (OrderDual.ofDual_le_ofDual.mp _)
      (fun a b => OrderDual.ofDual_le_ofDual.mp _) n f
  exact degt0
  exact degtm _ _
#align add_monoid_algebra.le_inf_support_pow AddMonoidAlgebra.le_inf_support_pow

end AddMonoids

end Semiring

section CommutativeLemmas

variable [CommSemiring R] [AddCommMonoid A] [AddCommMonoid B] [CovariantClass B B (· + ·) (· ≤ ·)]
  [CovariantClass B B (Function.swap (· + ·)) (· ≤ ·)] [AddCommMonoid T]
  [CovariantClass T T (· + ·) (· ≤ ·)] [CovariantClass T T (Function.swap (· + ·)) (· ≤ ·)]
  {degb : A → B} {degt : A → T}

theorem sup_support_multiset_prod_le (degb0 : degb 0 ≤ 0)
    (degbm : ∀ a b, degb (a + b) ≤ degb a + degb b) (m : Multiset R[A]) :
    m.prod.support.sup degb ≤ (m.map fun f : R[A] => f.support.sup degb).sum := by
  induction m using Quot.inductionOn
  rw [Multiset.quot_mk_to_coe'', Multiset.coe_map, Multiset.coe_sum, Multiset.coe_prod]
  exact sup_support_list_prod_le degb0 degbm _
#align add_monoid_algebra.sup_support_multiset_prod_le AddMonoidAlgebra.sup_support_multiset_prod_le

theorem le_inf_support_multiset_prod (degt0 : 0 ≤ degt 0)
    (degtm : ∀ a b, degt a + degt b ≤ degt (a + b)) (m : Multiset R[A]) :
    (m.map fun f : R[A] => f.support.inf degt).sum ≤ m.prod.support.inf degt := by
  refine' OrderDual.ofDual_le_ofDual.mpr <|
    sup_support_multiset_prod_le (OrderDual.ofDual_le_ofDual.mp _)
      (fun a b => OrderDual.ofDual_le_ofDual.mp _) m
  exact degt0
  exact degtm _ _
#align add_monoid_algebra.le_inf_support_multiset_prod AddMonoidAlgebra.le_inf_support_multiset_prod

theorem sup_support_finset_prod_le (degb0 : degb 0 ≤ 0)
    (degbm : ∀ a b, degb (a + b) ≤ degb a + degb b) (s : Finset ι) (f : ι → R[A]) :
    (∏ i in s, f i).support.sup degb ≤ ∑ i in s, (f i).support.sup degb :=
  (sup_support_multiset_prod_le degb0 degbm _).trans_eq <| congr_arg _ <| Multiset.map_map _ _ _
#align add_monoid_algebra.sup_support_finset_prod_le AddMonoidAlgebra.sup_support_finset_prod_le

theorem le_inf_support_finset_prod (degt0 : 0 ≤ degt 0)
    (degtm : ∀ a b, degt a + degt b ≤ degt (a + b)) (s : Finset ι) (f : ι → R[A]) :
    (∑ i in s, (f i).support.inf degt) ≤ (∏ i in s, f i).support.inf degt :=
  le_of_eq_of_le (by rw [Multiset.map_map]; rfl) (le_inf_support_multiset_prod degt0 degtm _)
#align add_monoid_algebra.le_inf_support_finset_prod AddMonoidAlgebra.le_inf_support_finset_prod

end CommutativeLemmas

end GeneralResultsAssumingSemilatticeSup


/-! ### Shorthands for special cases
Note that these definitions are reducible, in order to make it easier to apply the more generic
lemmas above. -/


section Degrees

variable [Semiring R]

section SupDegree

variable [AddZeroClass A] [Add B] (D : A → B)

section SemilatticeSup

variable [SemilatticeSup B] [OrderBot B]

/-- Let `R` be a semiring, let `A, B` be two `AddZeroClass`es, let `B` be an `OrderBot`,
and let `D : A → B` be a "degree" function.
For an element `f : R[A]`, the `R[A]`, the element `supDegree f : B` is the
supremum of all the elements in the support of `f`, or `⊥` if `f` is zero.
Often, the Type `B` is `WithBot A`,
If, further, `A` has a linear order, then this notion coincides with the usual one,
<<<<<<< HEAD
using the maximum of the exponents.

If `A := σ →₀ ℕ` then `R[A] = MvPolynomial σ R`, and if we equip `σ` with a linear order then
the induced linear order on `Lex A` equips `MvPolynomial` ring with a
[monomial order](https://en.wikipedia.org/wiki/Monomial_order) (i.e. a linear order on `A`, the
type of (monic) monomials in `R[A]`, that respects addition). We make use of this monomial order
by taking `D := toLex`, and different monomial orders could be accessed via different type
synonyms once they are added. -/
@[reducible] def supDegree (f : AddMonoidAlgebra R A) : B := f.support.sup D

/-- If `D` is an injection into a linear order `B`, the leading coefficient of `f : R[A]` is the
  nonzero coefficient of highest degree according to `D`, or 0 if `f = 0`. In general, it is defined
  to be the coefficient at an inverse image of `supDegree f` (if such exists). -/
noncomputable def leadingCoeff (f : AddMonoidAlgebra R A) : R := f (D.invFun <| f.supDegree D)

/-- An element `f : R[A]` is monic if its leading coefficient is one. -/
@[reducible] def Monic (f : AddMonoidAlgebra R A) : Prop := f.leadingCoeff D = 1

variable {D}

theorem supDegree_add_le {f g : AddMonoidAlgebra R A} :
    (f + g).supDegree D ≤ (f.supDegree D) ⊔ (g.supDegree D) :=
  sup_support_add_le D f g

lemma supDegree_neg {R} [CommRing R] {f : AddMonoidAlgebra R A} :
    (-f).supDegree D = f.supDegree D := by
  rw [supDegree, supDegree, Finsupp.support_neg]

lemma supDegree_sub_le {R} [CommRing R] {f g : AddMonoidAlgebra R A} :
    (f - g).supDegree D ≤ f.supDegree D ⊔ g.supDegree D := by
  rw [sub_eq_add_neg, ← supDegree_neg (f := g)]; apply supDegree_add_le

lemma supDegree_sum_le {ι} {s : Finset ι} {f : ι → AddMonoidAlgebra R A} :
    (∑ i in s, f i).supDegree D ≤ s.sup (fun i => (f i).supDegree D) :=
(Finset.sup_mono Finsupp.support_finset_sum).trans_eq (Finset.sup_biUnion _ _)

theorem supDegree_single_ne_zero (a : A) {r : R} (hr : r ≠ 0) :
    (single a r).supDegree D = D a := by
  rw [supDegree, Finsupp.support_single_ne_zero a hr, Finset.sup_singleton]

theorem supDegree_single (a : A) (r : R) :
    (single a r).supDegree D = if r = 0 then ⊥ else D a := by
  split_ifs with hr <;> simp [supDegree_single_ne_zero, hr]

theorem leadingCoeff_single (hD : D.Injective) (a : A) (r : R) :
    (single a r).leadingCoeff D = r := by
  rw [leadingCoeff, supDegree_single]
  split_ifs with hr
  · simp [hr]
  · rw [if_neg hr, Function.leftInverse_invFun hD, single_apply, if_pos rfl]

variable {p q : AddMonoidAlgebra R A}

theorem supDegree_zero : (0 : AddMonoidAlgebra R A).supDegree D = ⊥ := by simp [supDegree]

theorem leadingCoeff_zero : (0 : AddMonoidAlgebra R A).leadingCoeff D = 0 := rfl

theorem ne_zero_of_supDegree_ne_bot : p.supDegree D ≠ ⊥ → p ≠ 0 := mt (fun h => h ▸ supDegree_zero)

theorem ne_zero_of_not_supDegree_le {b : B} (h : ¬ p.supDegree D ≤ b) : p ≠ 0 :=
  ne_zero_of_supDegree_ne_bot (fun he => h <| he ▸ bot_le)

lemma Monic.ne_zero [Nontrivial R] (hp : p.Monic D) : p ≠ 0 := fun h => by
  simp_rw [Monic, h, leadingCoeff_zero, zero_ne_one] at hp

theorem monic_one (hD : D.Injective) : (1 : AddMonoidAlgebra R A).Monic D := by
  rw [Monic, one_def, leadingCoeff_single hD]

theorem supDegree_eq_of_isMaxOn {a : A} (hmem : a ∈ p.support)
    (hmax : IsMaxOn D p.support a) : p.supDegree D = D a :=
  (Finset.sup_le hmax).antisymm (Finset.le_sup hmem)

theorem supDegree_eq_of_max {b : B} (hb : b ∈ Set.range D) (hmem : D.invFun b ∈ p.support)
    (hmax : ∀ a ∈ p.support, D a ≤ b) : p.supDegree D = b := by
  obtain ⟨a, rfl⟩ := hb
  rw [← Function.apply_invFun_apply (f := D)]
  apply supDegree_eq_of_isMaxOn hmem; intro
  rw [Function.apply_invFun_apply (f := D)]; apply hmax

lemma apply_eq_zero_of_not_le_supDegree {a : A} (hlt : ¬ D a ≤ p.supDegree D) : p a = 0 := by
  contrapose! hlt; exact Finset.le_sup (Finsupp.mem_support_iff.2 hlt)

variable (hadd : ∀ a1 a2, D (a1 + a2) = D a1 + D a2)

theorem supDegree_mul_le [CovariantClass B B (· + ·) (· ≤ ·)]
    [CovariantClass B B (Function.swap (· + ·)) (· ≤ ·)] :
    (p * q).supDegree D ≤ p.supDegree D + q.supDegree D :=
  sup_support_mul_le (fun {_ _} => (hadd _ _).le) p q

theorem supDegree_prod_le {R A B} [CommSemiring R] [AddCommMonoid A] [AddCommMonoid B]
    [SemilatticeSup B] [OrderBot B]
    [CovariantClass B B (· + ·) (· ≤ ·)] [CovariantClass B B (Function.swap (· + ·)) (· ≤ ·)]
    {D : A → B} (hzero : D 0 = 0) (hadd : ∀ a1 a2, D (a1 + a2) = D a1 + D a2)
    {ι} {s : Finset ι} {f : ι → AddMonoidAlgebra R A} :
    (∏ i in s, f i).supDegree D ≤ ∑ i in s, (f i).supDegree D := by
  refine' s.induction _ _
  · rw [Finset.prod_empty, Finset.sum_empty, one_def, supDegree_single]
    split_ifs; exacts [bot_le, D.map_zero.le]
  · intro i s his ih
    rw [Finset.prod_insert his, Finset.sum_insert his]
    exact (supDegree_mul_le hadd).trans (add_le_add_left ih _)

variable [CovariantClass B B (· + ·) (· < ·)] [CovariantClass B B (Function.swap (· + ·)) (· < ·)]

lemma apply_add_of_supDegree_eq (hD : D.Injective) {ap aq : A}
    (hp : p.supDegree D = D ap) (hq : q.supDegree D = D aq) :
    (p * q) (ap + aq) = p ap * q aq := by
  simp_rw [mul_apply, Finsupp.sum]
  rw [Finset.sum_eq_single ap, Finset.sum_eq_single aq, if_pos rfl]
  · refine fun a ha hne => if_neg (fun he => ?_)
    apply_fun D at he; simp_rw [hadd] at he
    exact (add_lt_add_left (((Finset.le_sup ha).trans_eq hq).lt_of_ne <| hD.ne_iff.2 hne) _).ne he
  · intro h; rw [if_pos rfl, Finsupp.not_mem_support_iff.1 h, mul_zero]
  · refine fun a ha hne => Finset.sum_eq_zero (fun a' ha' => if_neg <| fun he => ?_)
    apply_fun D at he; simp_rw [hadd] at he
    have := covariantClass_le_of_lt B B (· + ·)
    exact (add_lt_add_of_lt_of_le (((Finset.le_sup ha).trans_eq hp).lt_of_ne <| hD.ne_iff.2 hne)
      <| (Finset.le_sup ha').trans_eq hq).ne he
  · refine fun h => Finset.sum_eq_zero (fun a _ => ite_eq_right_iff.mpr <| fun _ => ?_)
    rw [Finsupp.not_mem_support_iff.mp h, zero_mul]

end SemilatticeSup

section LinearOrder

variable [LinearOrder B] [OrderBot B] {p q : AddMonoidAlgebra R A}

lemma exists_supDegree_mem_support (hp : p ≠ 0) : ∃ a ∈ p.support, p.supDegree D = D a :=
  Finset.exists_mem_eq_sup _ (Finsupp.support_nonempty_iff.mpr hp) D

lemma supDegree_mem_range (hp : p ≠ 0) : p.supDegree D ∈ Set.range D := by
  obtain ⟨a, -, he⟩ := exists_supDegree_mem_support D hp; exact ⟨a, he.symm⟩

variable {D}

open Finsupp in
lemma supDegree_add_eq (h : q.supDegree D < p.supDegree D) :
    (p + q).supDegree D = p.supDegree D := by
  apply (supDegree_add_le.trans <| sup_le le_rfl h.le).antisymm
  obtain ⟨a, ha, he⟩ := exists_supDegree_mem_support D (ne_zero_of_not_supDegree_le h.not_le)
  rw [he] at h ⊢; apply Finset.le_sup
  rw [mem_support_iff, add_apply, apply_eq_zero_of_not_le_supDegree h.not_le, add_zero]
  exact mem_support_iff.mp ha

lemma leadingCoeff_add_eq (h : q.supDegree D < p.supDegree D) :
    (p + q).leadingCoeff D = p.leadingCoeff D := by
  obtain ⟨a, he⟩ := supDegree_mem_range D (ne_zero_of_not_supDegree_le h.not_le)
  rw [leadingCoeff, supDegree_add_eq h, Finsupp.add_apply, ← leadingCoeff,
      apply_eq_zero_of_not_le_supDegree (D := D), add_zero]
  rw [← he, Function.apply_invFun_apply (f := D), he]; exact h.not_le

variable (hD : D.Injective)

lemma supDegree_mem_support (hp : p ≠ 0) : D.invFun (p.supDegree D) ∈ p.support := by
  obtain ⟨a, ha, he⟩ := exists_supDegree_mem_support D hp
  rw [he, Function.leftInverse_invFun hD]; exact ha

lemma leadingCoeff_eq_zero : p.leadingCoeff D = 0 ↔ p = 0 := by
  refine ⟨(fun h => ?_).mtr, fun h => h ▸ leadingCoeff_zero⟩
  rw [leadingCoeff, ← Ne, ← Finsupp.mem_support_iff]
  exact supDegree_mem_support hD h

lemma supDegree_sub_lt_of_leadingCoeff_eq {R} [CommRing R] {p q : AddMonoidAlgebra R A}
    (hd : p.supDegree D = q.supDegree D) (hc : p.leadingCoeff D = q.leadingCoeff D) :
    (p - q).supDegree D < p.supDegree D ∨ p = q := by
  by_cases he : p = q; · exact Or.inr he
  refine Or.inl ((supDegree_sub_le.trans ?_).lt_of_ne ?_)
  · rw [hd, sup_idem]
  · rw [← sub_eq_zero, ← leadingCoeff_eq_zero hD, leadingCoeff] at he
    refine fun h => he ?_
    rwa [h, Finsupp.sub_apply, ← leadingCoeff, hd, ← leadingCoeff, sub_eq_zero]

variable {ι : Type*} {s : Finset ι} {i : ι} (hi : i ∈ s) {f : ι → AddMonoidAlgebra R A}
  (hmax : ∀ j ∈ s, j ≠ i → (f j).supDegree D < (f i).supDegree D)

lemma supDegree_sum_lt (hs : s.Nonempty) {b : B}
    (h : ∀ i ∈ s, (f i).supDegree D < b) : (∑ i in s, f i).supDegree D < b := by
  refine supDegree_sum_le.trans_lt ((Finset.sup_lt_iff ?_).mpr h)
  obtain ⟨i, hi⟩ := hs; exact bot_le.trans_lt (h i hi)

lemma supDegree_leadingCoeff_sum_eq :
    (∑ j in s, f j).supDegree D = (f i).supDegree D ∧
    (∑ j in s, f j).leadingCoeff D = (f i).leadingCoeff D := by
  rw [← s.add_sum_erase _ hi]
  by_cases hs : s.erase i = ∅
  · rw [hs, Finset.sum_empty, add_zero]; exact ⟨rfl, rfl⟩
  suffices _ from ⟨supDegree_add_eq this, leadingCoeff_add_eq this⟩
  refine supDegree_sum_lt ?_ (fun j hj => ?_)
  · rw [Finset.nonempty_iff_ne_empty]; exact hs
  · rw [Finset.mem_erase] at hj; exact hmax j hj.2 hj.1

open Finset in
lemma sum_ne_zero_of_injOn_supDegree' (hs : ∃ i ∈ s, f i ≠ 0)
    (hd : (s : Set ι).InjOn (supDegree D ∘ f)) :
    ∑ i in s, f i ≠ 0 := by
  obtain ⟨j, hj, hne⟩ := hs
  obtain ⟨i, hi, he⟩ := exists_mem_eq_sup _ ⟨j, hj⟩ (supDegree D ∘ f)
  by_cases h : ∀ k ∈ s, k = i
  · refine (sum_eq_single_of_mem j hj (fun k hk hne => ?_)).trans_ne hne
    rw [h k hk, h j hj] at hne; exact (hne rfl).elim
  push_neg at h; obtain ⟨j, hj, hne⟩ := h
  apply ne_zero_of_supDegree_ne_bot (D := D)
  have : _; swap; rw [(supDegree_leadingCoeff_sum_eq hi this).1]
  · exact (this j hj hne).ne_bot
  exact fun k hk hne => ((le_sup hk).trans_eq he).lt_of_ne (hd.ne hk hi hne)

lemma sum_ne_zero_of_injOn_supDegree (hs : s ≠ ∅)
    (hf : ∀ i ∈ s, f i ≠ 0) (hd : (s : Set ι).InjOn (supDegree D ∘ f)) :
    ∑ i in s, f i ≠ 0 :=
  let ⟨i, hi⟩ := Finset.nonempty_iff_ne_empty.2 hs
  sum_ne_zero_of_injOn_supDegree' ⟨i, hi, hf i hi⟩ hd

variable (hadd : ∀ a1 a2, D (a1 + a2) = D a1 + D a2)

private lemma mem_srange_iff {b : B} : b ∈ AddHom.srange ⟨D, hadd⟩ ↔ b ∈ Set.range D := Iff.rfl

variable [CovariantClass B B (· + ·) (· < ·)] [CovariantClass B B (Function.swap (· + ·)) (· < ·)]

lemma apply_supDegree_add_supDegree :
    (p * q) (D.invFun (p.supDegree D + q.supDegree D)) = p.leadingCoeff D * q.leadingCoeff D := by
  obtain rfl | hp := eq_or_ne p 0
  · simp_rw [leadingCoeff_zero, zero_mul]; rfl
  obtain rfl | hq := eq_or_ne q 0
  · simp_rw [leadingCoeff_zero, mul_zero]; rfl
  obtain ⟨ap, -, hp⟩ := exists_supDegree_mem_support D hp
  obtain ⟨aq, -, hq⟩ := exists_supDegree_mem_support D hq
  simp_rw [leadingCoeff, hp, hq, ← hadd, Function.leftInverse_invFun hD _]
  exact apply_add_of_supDegree_eq hadd hD hp hq

lemma Monic.supDegree_mul_of_ne_zero (hq : q.Monic D) (hp : p ≠ 0) :
    (p * q).supDegree D = p.supDegree D + q.supDegree D := by
  cases subsingleton_or_nontrivial R; · exact (hp (Subsingleton.elim _ _)).elim
  apply supDegree_eq_of_max
  · rw [← mem_srange_iff hadd]
    exact add_mem (supDegree_mem_range D hp) (supDegree_mem_range D hq.ne_zero)
  · simp_rw [Finsupp.mem_support_iff, apply_supDegree_add_supDegree hD hadd, hq, mul_one,
             Ne, leadingCoeff_eq_zero hD, hp]
  · have := covariantClass_le_of_lt B B (· + ·)
    have := covariantClass_le_of_lt B B (Function.swap (· + ·))
    exact fun a ha => (Finset.le_sup ha).trans (supDegree_mul_le (D := ⟨D, hadd⟩))

lemma Monic.supDegree_mul (hbot : (⊥ : B) + ⊥ = ⊥) (hp : p.Monic D) (hq : q.Monic D) :
    (p * q).supDegree D = p.supDegree D + q.supDegree D := by
  cases subsingleton_or_nontrivial R
  · simp_rw [Subsingleton.eq_zero p, Subsingleton.eq_zero q, mul_zero, supDegree_zero, hbot]
  exact hq.supDegree_mul_of_ne_zero hD hadd hp.ne_zero

lemma Monic.leadingCoeff_mul (hq : q.Monic D) :
    (p * q).leadingCoeff D = p.leadingCoeff D := by
  obtain rfl | hp := eq_or_ne p 0; rw [zero_mul]
  rw [leadingCoeff, hq.supDegree_mul_of_ne_zero hD hadd hp,
      apply_supDegree_add_supDegree hD hadd, hq, mul_one]

lemma Monic.mul (hp : p.Monic D) (hq : q.Monic D) : (p * q).Monic D := by
  rw [Monic, hq.leadingCoeff_mul hD hadd]; exact hp

section AddMonoid

variable {A B : Type*} [AddMonoid A] [AddMonoid B] [LinearOrder B] [OrderBot B]
  [CovariantClass B B (· + ·) (· < ·)] [CovariantClass B B (Function.swap (· + ·)) (· < ·)]
  {D : A → B} (hzero : D 0 = 0) (hadd : ∀ a1 a2, D (a1 + a2) = D a1 + D a2)
  (hD : Function.Injective D) {p : AddMonoidAlgebra R A} {n : ℕ}

lemma Monic.pow (hp : p.Monic D) : (p ^ n).Monic D := by
  induction' n with n ih
  · rw [pow_zero]; exact monic_one hD
  · rw [pow_succ]; exact hp.mul hD hadd ih

lemma Monic.supDegree_pow [Nontrivial R] (hp : p.Monic D) :
    (p ^ n).supDegree D = n • p.supDegree D := by
  induction' n with n ih
  · rw [pow_zero, zero_nsmul, one_def, supDegree_single 0 1, if_neg one_ne_zero, hzero]
  · rw [pow_succ, (hp.pow hadd hD).supDegree_mul_of_ne_zero hD hadd hp.ne_zero, ih, succ_nsmul]

end AddMonoid

end LinearOrder
=======
using the maximum of the exponents. -/
@[reducible]
def supDegree (f : R[A]) : B :=
  f.support.sup D

theorem supDegree_add_le (f g : R[A]) :
    (f + g).supDegree D ≤ (f.supDegree D) ⊔ (g.supDegree D) :=
  sup_support_add_le D f g

variable [CovariantClass B B (· + ·) (· ≤ ·)] [CovariantClass B B (Function.swap (· + ·)) (· ≤ ·)]
  (D : A →+ B) in
theorem supDegree_mul_le (f g : R[A]) :
    (f * g).supDegree D ≤ f.supDegree D + g.supDegree D :=
  sup_support_mul_le (fun {_ _} => (AddMonoidHom.map_add D _ _).le) f g
>>>>>>> 85699baf

end SupDegree

section InfDegree

variable [AddZeroClass A] [SemilatticeInf T] [Add T] [OrderTop T]

/-- Let `R` be a semiring, let `A, B` be two `AddZeroClass`es, let `T` be an `OrderTop`,
and let `D : A → T` be a "degree" function.
For an element `f : R[A]`, the `R[A]`, the element `infDegree f : T` is the
infimum of all the elements in the support of `f`, or `⊤` if `f` is zero.
Often, the Type `T` is `WithTop A`,
If, further, `A` has a linear order, then this notion coincides with the usual one,
using the minimum of the exponents. -/
@[reducible]
def infDegree (D : A → T) (f : R[A]) : T :=
  f.support.inf D

<<<<<<< HEAD
theorem le_infDegree_add {D : A → T} (f g : AddMonoidAlgebra R A) :
=======
theorem le_infDegree_add (D : A → T) (f g : R[A]) :
>>>>>>> 85699baf
    (f.infDegree D) ⊓ (g.infDegree D) ≤ (f + g).infDegree D :=
  le_inf_support_add D f g

variable [CovariantClass T T (· + ·) (· ≤ ·)] [CovariantClass T T (Function.swap (· + ·)) (· ≤ ·)]
<<<<<<< HEAD
  {D : AddHom A T} in
theorem le_infDegree_mul (f g : AddMonoidAlgebra R A) :
=======
  (D : A →+ T) in
theorem le_infDegree_mul (f g : R[A]) :
>>>>>>> 85699baf
    f.infDegree D + g.infDegree D ≤ (f * g).infDegree D :=
  --  Porting note: added `a b` in `AddMonoidHom.map_add D a b`, was `AddMonoidHom.map_add D _ _`
  le_inf_support_mul (fun {a b : A} => (map_add D a b).ge) _ _

end InfDegree

end Degrees

end AddMonoidAlgebra<|MERGE_RESOLUTION|>--- conflicted
+++ resolved
@@ -235,7 +235,6 @@
 supremum of all the elements in the support of `f`, or `⊥` if `f` is zero.
 Often, the Type `B` is `WithBot A`,
 If, further, `A` has a linear order, then this notion coincides with the usual one,
-<<<<<<< HEAD
 using the maximum of the exponents.
 
 If `A := σ →₀ ℕ` then `R[A] = MvPolynomial σ R`, and if we equip `σ` with a linear order then
@@ -513,22 +512,6 @@
 end AddMonoid
 
 end LinearOrder
-=======
-using the maximum of the exponents. -/
-@[reducible]
-def supDegree (f : R[A]) : B :=
-  f.support.sup D
-
-theorem supDegree_add_le (f g : R[A]) :
-    (f + g).supDegree D ≤ (f.supDegree D) ⊔ (g.supDegree D) :=
-  sup_support_add_le D f g
-
-variable [CovariantClass B B (· + ·) (· ≤ ·)] [CovariantClass B B (Function.swap (· + ·)) (· ≤ ·)]
-  (D : A →+ B) in
-theorem supDegree_mul_le (f g : R[A]) :
-    (f * g).supDegree D ≤ f.supDegree D + g.supDegree D :=
-  sup_support_mul_le (fun {_ _} => (AddMonoidHom.map_add D _ _).le) f g
->>>>>>> 85699baf
 
 end SupDegree
 
@@ -547,22 +530,13 @@
 def infDegree (D : A → T) (f : R[A]) : T :=
   f.support.inf D
 
-<<<<<<< HEAD
-theorem le_infDegree_add {D : A → T} (f g : AddMonoidAlgebra R A) :
-=======
-theorem le_infDegree_add (D : A → T) (f g : R[A]) :
->>>>>>> 85699baf
+theorem le_infDegree_add {D : A → T} (f g : R[A]) :
     (f.infDegree D) ⊓ (g.infDegree D) ≤ (f + g).infDegree D :=
   le_inf_support_add D f g
 
 variable [CovariantClass T T (· + ·) (· ≤ ·)] [CovariantClass T T (Function.swap (· + ·)) (· ≤ ·)]
-<<<<<<< HEAD
   {D : AddHom A T} in
-theorem le_infDegree_mul (f g : AddMonoidAlgebra R A) :
-=======
-  (D : A →+ T) in
 theorem le_infDegree_mul (f g : R[A]) :
->>>>>>> 85699baf
     f.infDegree D + g.infDegree D ≤ (f * g).infDegree D :=
   --  Porting note: added `a b` in `AddMonoidHom.map_add D a b`, was `AddMonoidHom.map_add D _ _`
   le_inf_support_mul (fun {a b : A} => (map_add D a b).ge) _ _
