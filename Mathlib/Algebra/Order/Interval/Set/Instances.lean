/-
Copyright (c) 2022 Stuart Presnell. All rights reserved.
Released under Apache 2.0 license as described in the file LICENSE.
Authors: Stuart Presnell, Eric Wieser, Yaël Dillies, Patrick Massot, Kim Morrison
-/
import Mathlib.Algebra.GroupWithZero.InjSurj
import Mathlib.Algebra.Order.Ring.Defs
import Mathlib.Algebra.Ring.Regular
import Mathlib.Order.Interval.Set.Basic
import Mathlib.Tactic.FastInstance

/-!
# Algebraic instances for unit intervals

For suitably structured underlying type `α`, we exhibit the structure of
the unit intervals (`Set.Icc`, `Set.Ioc`, `Set.Ioc`, and `Set.Ioo`) from `0` to `1`.
Note: Instances for the interval `Ici 0` are dealt with in `Algebra/Order/Nonneg.lean`.

## Main definitions

The strongest typeclass provided on each interval is:
* `Set.Icc.cancelCommMonoidWithZero`
* `Set.Ico.commSemigroup`
* `Set.Ioc.commMonoid`
* `Set.Ioo.commSemigroup`

## TODO

* algebraic instances for intervals -1 to 1
* algebraic instances for `Ici 1`
* algebraic instances for `(Ioo (-1) 1)ᶜ`
* provide `distribNeg` instances where applicable
* prove versions of `mul_le_{left,right}` for other intervals
* prove versions of the lemmas in `Topology/UnitInterval` with `ℝ` generalized to
  some arbitrary ordered semiring
-/

assert_not_exists RelIso

open Set

variable {α : Type*}

section OrderedSemiring

variable [Semiring α] [PartialOrder α] [IsOrderedRing α]

/-! ### Instances for `↥(Set.Icc 0 1)` -/


namespace Set.Icc

instance zero : Zero (Icc (0 : α) 1) where zero := ⟨0, left_mem_Icc.2 zero_le_one⟩

instance one : One (Icc (0 : α) 1) where one := ⟨1, right_mem_Icc.2 zero_le_one⟩

@[simp, norm_cast]
theorem coe_zero : ↑(0 : Icc (0 : α) 1) = (0 : α) :=
  rfl

@[simp, norm_cast]
theorem coe_one : ↑(1 : Icc (0 : α) 1) = (1 : α) :=
  rfl

@[simp]
theorem mk_zero (h : (0 : α) ∈ Icc (0 : α) 1) : (⟨0, h⟩ : Icc (0 : α) 1) = 0 :=
  rfl

@[simp]
theorem mk_one (h : (1 : α) ∈ Icc (0 : α) 1) : (⟨1, h⟩ : Icc (0 : α) 1) = 1 :=
  rfl

@[simp, norm_cast]
theorem coe_eq_zero {x : Icc (0 : α) 1} : (x : α) = 0 ↔ x = 0 := by
  symm
  exact Subtype.ext_iff

theorem coe_ne_zero {x : Icc (0 : α) 1} : (x : α) ≠ 0 ↔ x ≠ 0 :=
  not_iff_not.mpr coe_eq_zero

@[simp, norm_cast]
theorem coe_eq_one {x : Icc (0 : α) 1} : (x : α) = 1 ↔ x = 1 := by
  symm
  exact Subtype.ext_iff

theorem coe_ne_one {x : Icc (0 : α) 1} : (x : α) ≠ 1 ↔ x ≠ 1 :=
  not_iff_not.mpr coe_eq_one

omit [IsOrderedRing α] in
theorem coe_nonneg (x : Icc (0 : α) 1) : 0 ≤ (x : α) :=
  x.2.1

omit [IsOrderedRing α] in
theorem coe_le_one (x : Icc (0 : α) 1) : (x : α) ≤ 1 :=
  x.2.2

/-- like `coe_nonneg`, but with the inequality in `Icc (0:α) 1`. -/
theorem nonneg {t : Icc (0 : α) 1} : 0 ≤ t :=
  t.2.1

/-- like `coe_le_one`, but with the inequality in `Icc (0:α) 1`. -/
theorem le_one {t : Icc (0 : α) 1} : t ≤ 1 :=
  t.2.2

instance mul : Mul (Icc (0 : α) 1) where
  mul p q := ⟨p * q, ⟨mul_nonneg p.2.1 q.2.1, mul_le_one₀ p.2.2 q.2.1 q.2.2⟩⟩

instance pow : Pow (Icc (0 : α) 1) ℕ where
  pow p n := ⟨p.1 ^ n, ⟨pow_nonneg p.2.1 n, pow_le_one₀ p.2.1 p.2.2⟩⟩

@[simp, norm_cast]
theorem coe_mul (x y : Icc (0 : α) 1) : ↑(x * y) = (x * y : α) :=
  rfl

@[simp, norm_cast]
theorem coe_pow (x : Icc (0 : α) 1) (n : ℕ) : ↑(x ^ n) = ((x : α) ^ n) :=
  rfl

theorem mul_le_left {x y : Icc (0 : α) 1} : x * y ≤ x :=
  (mul_le_mul_of_nonneg_left y.2.2 x.2.1).trans_eq (mul_one _)

theorem mul_le_right {x y : Icc (0 : α) 1} : x * y ≤ y :=
  (mul_le_mul_of_nonneg_right x.2.2 y.2.1).trans_eq (one_mul _)

instance monoidWithZero : MonoidWithZero (Icc (0 : α) 1) := fast_instance%
  Subtype.coe_injective.monoidWithZero _ coe_zero coe_one coe_mul coe_pow

instance commMonoidWithZero {α : Type*} [CommSemiring α] [PartialOrder α] [IsOrderedRing α] :
    CommMonoidWithZero (Icc (0 : α) 1) := fast_instance%
  Subtype.coe_injective.commMonoidWithZero _ coe_zero coe_one coe_mul coe_pow

instance cancelMonoidWithZero {α : Type*} [Ring α] [PartialOrder α] [IsOrderedRing α]
    [NoZeroDivisors α] :
    CancelMonoidWithZero (Icc (0 : α) 1) := fast_instance%
  @Function.Injective.cancelMonoidWithZero α _ NoZeroDivisors.toCancelMonoidWithZero _ _ _ _
    (fun v => v.val) Subtype.coe_injective coe_zero coe_one coe_mul coe_pow

instance cancelCommMonoidWithZero {α : Type*} [CommRing α] [PartialOrder α] [IsOrderedRing α]
    [NoZeroDivisors α] :
    CancelCommMonoidWithZero (Icc (0 : α) 1) := fast_instance%
  @Function.Injective.cancelCommMonoidWithZero α _ NoZeroDivisors.toCancelCommMonoidWithZero _ _ _ _
    (fun v => v.val) Subtype.coe_injective coe_zero coe_one coe_mul coe_pow

variable {β : Type*} [Ring β] [PartialOrder β] [IsOrderedRing β]

theorem one_sub_mem {t : β} (ht : t ∈ Icc (0 : β) 1) : 1 - t ∈ Icc (0 : β) 1 := by
  rw [mem_Icc] at *
  exact ⟨sub_nonneg.2 ht.2, (sub_le_self_iff _).2 ht.1⟩

theorem mem_iff_one_sub_mem {t : β} : t ∈ Icc (0 : β) 1 ↔ 1 - t ∈ Icc (0 : β) 1 :=
  ⟨one_sub_mem, fun h => sub_sub_cancel 1 t ▸ one_sub_mem h⟩

theorem one_sub_nonneg (x : Icc (0 : β) 1) : 0 ≤ 1 - (x : β) := by simpa using x.2.2

theorem one_sub_le_one (x : Icc (0 : β) 1) : 1 - (x : β) ≤ 1 := by simpa using x.2.1

end Set.Icc

/-! ### Instances for `↥(Set.Ico 0 1)` -/


namespace Set.Ico

instance zero [Nontrivial α] : Zero (Ico (0 : α) 1) where zero := ⟨0, left_mem_Ico.2 zero_lt_one⟩

@[simp, norm_cast]
theorem coe_zero [Nontrivial α] : ↑(0 : Ico (0 : α) 1) = (0 : α) :=
  rfl

@[simp]
theorem mk_zero [Nontrivial α] (h : (0 : α) ∈ Ico (0 : α) 1) : (⟨0, h⟩ : Ico (0 : α) 1) = 0 :=
  rfl

@[simp, norm_cast]
theorem coe_eq_zero [Nontrivial α] {x : Ico (0 : α) 1} : (x : α) = 0 ↔ x = 0 := by
  symm
  exact Subtype.ext_iff

theorem coe_ne_zero [Nontrivial α] {x : Ico (0 : α) 1} : (x : α) ≠ 0 ↔ x ≠ 0 :=
  not_iff_not.mpr coe_eq_zero

omit [IsOrderedRing α] in
theorem coe_nonneg (x : Ico (0 : α) 1) : 0 ≤ (x : α) :=
  x.2.1

omit [IsOrderedRing α] in
theorem coe_lt_one (x : Ico (0 : α) 1) : (x : α) < 1 :=
  x.2.2

/-- like `coe_nonneg`, but with the inequality in `Ico (0:α) 1`. -/
theorem nonneg [Nontrivial α] {t : Ico (0 : α) 1} : 0 ≤ t :=
  t.2.1

instance mul : Mul (Ico (0 : α) 1) where
  mul p q :=
    ⟨p * q, ⟨mul_nonneg p.2.1 q.2.1, mul_lt_one_of_nonneg_of_lt_one_right p.2.2.le q.2.1 q.2.2⟩⟩

@[simp, norm_cast]
theorem coe_mul (x y : Ico (0 : α) 1) : ↑(x * y) = (x * y : α) :=
  rfl

instance semigroup : Semigroup (Ico (0 : α) 1) := fast_instance%
  Subtype.coe_injective.semigroup _ coe_mul

instance commSemigroup {α : Type*} [CommSemiring α] [PartialOrder α] [IsOrderedRing α] :
<<<<<<< HEAD
    CommSemigroup (Ico (0 : α) 1) :=
=======
    CommSemigroup (Ico (0 : α) 1) := fast_instance%
>>>>>>> 91a7291e
  Subtype.coe_injective.commSemigroup _ coe_mul

end Set.Ico

end OrderedSemiring

variable [Semiring α] [PartialOrder α] [IsStrictOrderedRing α]

/-! ### Instances for `↥(Set.Ioc 0 1)` -/


namespace Set.Ioc

instance one : One (Ioc (0 : α) 1) where one := ⟨1, ⟨zero_lt_one, le_refl 1⟩⟩

@[simp, norm_cast]
theorem coe_one : ↑(1 : Ioc (0 : α) 1) = (1 : α) :=
  rfl

@[simp]
theorem mk_one (h : (1 : α) ∈ Ioc (0 : α) 1) : (⟨1, h⟩ : Ioc (0 : α) 1) = 1 :=
  rfl

@[simp, norm_cast]
theorem coe_eq_one {x : Ioc (0 : α) 1} : (x : α) = 1 ↔ x = 1 := by
  symm
  exact Subtype.ext_iff

theorem coe_ne_one {x : Ioc (0 : α) 1} : (x : α) ≠ 1 ↔ x ≠ 1 :=
  not_iff_not.mpr coe_eq_one

omit [IsStrictOrderedRing α] in
theorem coe_pos (x : Ioc (0 : α) 1) : 0 < (x : α) :=
  x.2.1

omit [IsStrictOrderedRing α] in
theorem coe_le_one (x : Ioc (0 : α) 1) : (x : α) ≤ 1 :=
  x.2.2

/-- like `coe_le_one`, but with the inequality in `Ioc (0:α) 1`. -/
theorem le_one {t : Ioc (0 : α) 1} : t ≤ 1 :=
  t.2.2

instance mul : Mul (Ioc (0 : α) 1) where
  mul p q := ⟨p.1 * q.1, ⟨mul_pos p.2.1 q.2.1, mul_le_one₀ p.2.2 (le_of_lt q.2.1) q.2.2⟩⟩

instance pow : Pow (Ioc (0 : α) 1) ℕ where
  pow p n := ⟨p.1 ^ n, ⟨pow_pos p.2.1 n, pow_le_one₀ (le_of_lt p.2.1) p.2.2⟩⟩

@[simp, norm_cast]
theorem coe_mul (x y : Ioc (0 : α) 1) : ↑(x * y) = (x * y : α) :=
  rfl

@[simp, norm_cast]
theorem coe_pow (x : Ioc (0 : α) 1) (n : ℕ) : ↑(x ^ n) = ((x : α) ^ n) :=
  rfl

instance semigroup : Semigroup (Ioc (0 : α) 1) := fast_instance%
  Subtype.coe_injective.semigroup _ coe_mul

instance monoid : Monoid (Ioc (0 : α) 1) := fast_instance%
  Subtype.coe_injective.monoid _ coe_one coe_mul coe_pow

instance commSemigroup {α : Type*} [CommSemiring α] [PartialOrder α] [IsStrictOrderedRing α] :
<<<<<<< HEAD
    CommSemigroup (Ioc (0 : α) 1) :=
  Subtype.coe_injective.commSemigroup _ coe_mul

instance commMonoid {α : Type*} [CommSemiring α] [PartialOrder α] [IsStrictOrderedRing α] :
    CommMonoid (Ioc (0 : α) 1) :=
=======
    CommSemigroup (Ioc (0 : α) 1) := fast_instance%
  Subtype.coe_injective.commSemigroup _ coe_mul

instance commMonoid {α : Type*} [CommSemiring α] [PartialOrder α] [IsStrictOrderedRing α] :
    CommMonoid (Ioc (0 : α) 1) := fast_instance%
>>>>>>> 91a7291e
  Subtype.coe_injective.commMonoid _ coe_one coe_mul coe_pow

instance cancelMonoid {α : Type*} [Ring α] [PartialOrder α] [IsStrictOrderedRing α] [IsDomain α] :
    CancelMonoid (Ioc (0 : α) 1) :=
  { Set.Ioc.monoid with
    mul_left_cancel := fun a _ _ h =>
      Subtype.ext <| mul_left_cancel₀ a.prop.1.ne' <| (congr_arg Subtype.val h :)
    mul_right_cancel := fun _ b _ h =>
      Subtype.ext <| mul_right_cancel₀ b.prop.1.ne' <| (congr_arg Subtype.val h :) }

instance cancelCommMonoid {α : Type*} [CommRing α] [PartialOrder α] [IsStrictOrderedRing α]
    [IsDomain α] :
    CancelCommMonoid (Ioc (0 : α) 1) :=
  { Set.Ioc.cancelMonoid, Set.Ioc.commMonoid with }

end Set.Ioc

/-! ### Instances for `↥(Set.Ioo 0 1)` -/


namespace Set.Ioo

omit [IsStrictOrderedRing α] in
theorem pos (x : Ioo (0 : α) 1) : 0 < (x : α) :=
  x.2.1

omit [IsStrictOrderedRing α] in
theorem lt_one (x : Ioo (0 : α) 1) : (x : α) < 1 :=
  x.2.2

instance mul : Mul (Ioo (0 : α) 1) where
  mul p q :=
    ⟨p.1 * q.1, ⟨mul_pos p.2.1 q.2.1, mul_lt_one_of_nonneg_of_lt_one_right p.2.2.le q.2.1.le q.2.2⟩⟩

@[simp, norm_cast]
theorem coe_mul (x y : Ioo (0 : α) 1) : ↑(x * y) = (x * y : α) :=
  rfl

instance semigroup : Semigroup (Ioo (0 : α) 1) := fast_instance%
  Subtype.coe_injective.semigroup _ coe_mul

instance commSemigroup {α : Type*} [CommSemiring α] [PartialOrder α] [IsStrictOrderedRing α] :
<<<<<<< HEAD
    CommSemigroup (Ioo (0 : α) 1) :=
=======
    CommSemigroup (Ioo (0 : α) 1) := fast_instance%
>>>>>>> 91a7291e
  Subtype.coe_injective.commSemigroup _ coe_mul

variable {β : Type*} [Ring β] [PartialOrder β] [IsOrderedRing β]

theorem one_sub_mem {t : β} (ht : t ∈ Ioo (0 : β) 1) : 1 - t ∈ Ioo (0 : β) 1 := by
  rw [mem_Ioo] at *
  refine ⟨sub_pos.2 ht.2, ?_⟩
  exact lt_of_le_of_ne ((sub_le_self_iff 1).2 ht.1.le) (mt sub_eq_self.mp ht.1.ne')

theorem mem_iff_one_sub_mem {t : β} : t ∈ Ioo (0 : β) 1 ↔ 1 - t ∈ Ioo (0 : β) 1 :=
  ⟨one_sub_mem, fun h => sub_sub_cancel 1 t ▸ one_sub_mem h⟩

theorem one_minus_pos (x : Ioo (0 : β) 1) : 0 < 1 - (x : β) := by simpa using x.2.2

theorem one_minus_lt_one (x : Ioo (0 : β) 1) : 1 - (x : β) < 1 := by simpa using x.2.1

end Set.Ioo<|MERGE_RESOLUTION|>--- conflicted
+++ resolved
@@ -203,11 +203,7 @@
   Subtype.coe_injective.semigroup _ coe_mul
 
 instance commSemigroup {α : Type*} [CommSemiring α] [PartialOrder α] [IsOrderedRing α] :
-<<<<<<< HEAD
-    CommSemigroup (Ico (0 : α) 1) :=
-=======
     CommSemigroup (Ico (0 : α) 1) := fast_instance%
->>>>>>> 91a7291e
   Subtype.coe_injective.commSemigroup _ coe_mul
 
 end Set.Ico
@@ -272,19 +268,11 @@
   Subtype.coe_injective.monoid _ coe_one coe_mul coe_pow
 
 instance commSemigroup {α : Type*} [CommSemiring α] [PartialOrder α] [IsStrictOrderedRing α] :
-<<<<<<< HEAD
-    CommSemigroup (Ioc (0 : α) 1) :=
-  Subtype.coe_injective.commSemigroup _ coe_mul
-
-instance commMonoid {α : Type*} [CommSemiring α] [PartialOrder α] [IsStrictOrderedRing α] :
-    CommMonoid (Ioc (0 : α) 1) :=
-=======
     CommSemigroup (Ioc (0 : α) 1) := fast_instance%
   Subtype.coe_injective.commSemigroup _ coe_mul
 
 instance commMonoid {α : Type*} [CommSemiring α] [PartialOrder α] [IsStrictOrderedRing α] :
     CommMonoid (Ioc (0 : α) 1) := fast_instance%
->>>>>>> 91a7291e
   Subtype.coe_injective.commMonoid _ coe_one coe_mul coe_pow
 
 instance cancelMonoid {α : Type*} [Ring α] [PartialOrder α] [IsStrictOrderedRing α] [IsDomain α] :
@@ -327,11 +315,7 @@
   Subtype.coe_injective.semigroup _ coe_mul
 
 instance commSemigroup {α : Type*} [CommSemiring α] [PartialOrder α] [IsStrictOrderedRing α] :
-<<<<<<< HEAD
-    CommSemigroup (Ioo (0 : α) 1) :=
-=======
     CommSemigroup (Ioo (0 : α) 1) := fast_instance%
->>>>>>> 91a7291e
   Subtype.coe_injective.commSemigroup _ coe_mul
 
 variable {β : Type*} [Ring β] [PartialOrder β] [IsOrderedRing β]
