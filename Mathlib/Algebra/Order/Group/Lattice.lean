/-
Copyright (c) 2021 Christopher Hoskin. All rights reserved.
Released under Apache 2.0 license as described in the file LICENSE.
Authors: Christopher Hoskin, Yaël Dillies
-/
import Mathlib.Algebra.Order.Group.OrderIso

/-!
# Lattice ordered groups

Lattice ordered groups were introduced by [Birkhoff][birkhoff1942]. They form the algebraic
underpinnings of vector lattices, Banach lattices, AL-space, AM-space etc.

A lattice ordered group is a type `α` satisfying:
* `Lattice α`
* `CommGroup α`
* `MulLeftMono α`
* `MulRightMono α`

This file establishes basic properties of lattice ordered groups. It is shown that when the group is
commutative, the lattice is distributive. This also holds in the non-commutative case
([Birkhoff][birkhoff1942],[Fuchs][fuchs1963]) but we do not yet have the machinery to establish this
in mathlib.

## References

* [Birkhoff, Lattice-ordered Groups][birkhoff1942]
* [Bourbaki, Algebra II][bourbaki1981]
* [Fuchs, Partially Ordered Algebraic Systems][fuchs1963]
* [Zaanen, Lectures on "Riesz Spaces"][zaanen1966]
* [Banasiak, Banach Lattices in Applications][banasiak]

## Tags

lattice, order, group
-/

open Function

variable {α : Type*}

section Group
variable [Lattice α] [Group α]

-- Special case of Bourbaki A.VI.9 (1)
@[to_additive]
<<<<<<< HEAD
lemma mul_sup [CovariantClass α α (· * ·) (· ≤ ·)] (a b c : α) :
=======
lemma mul_sup [MulLeftMono α] (a b c : α) :
>>>>>>> d0df76bd
    c * (a ⊔ b) = c * a ⊔ c * b :=
  (OrderIso.mulLeft _).map_sup _ _

@[to_additive]
<<<<<<< HEAD
lemma sup_mul [CovariantClass α α (swap (· * ·)) (· ≤ ·)] (a b c : α) :
=======
lemma sup_mul [MulRightMono α] (a b c : α) :
>>>>>>> d0df76bd
    (a ⊔ b) * c = a * c ⊔ b * c :=
  (OrderIso.mulRight _).map_sup _ _

@[to_additive]
<<<<<<< HEAD
lemma mul_inf [CovariantClass α α (· * ·) (· ≤ ·)] (a b c : α) :
=======
lemma mul_inf [MulLeftMono α] (a b c : α) :
>>>>>>> d0df76bd
    c * (a ⊓ b) = c * a ⊓ c * b :=
  (OrderIso.mulLeft _).map_inf _ _

@[to_additive]
<<<<<<< HEAD
lemma inf_mul [CovariantClass α α (swap (· * ·)) (· ≤ ·)] (a b c : α) :
=======
lemma inf_mul [MulRightMono α] (a b c : α) :
>>>>>>> d0df76bd
    (a ⊓ b) * c = a * c ⊓ b * c :=
  (OrderIso.mulRight _).map_inf _ _

@[to_additive]
<<<<<<< HEAD
lemma sup_div [CovariantClass α α (swap (· * ·)) (· ≤ ·)] (a b c : α) :
=======
lemma sup_div [MulRightMono α] (a b c : α) :
>>>>>>> d0df76bd
    (a ⊔ b) / c = a / c ⊔ b / c :=
  (OrderIso.divRight _).map_sup _ _

@[to_additive]
<<<<<<< HEAD
lemma inf_div [CovariantClass α α (swap (· * ·)) (· ≤ ·)] (a b c : α) :
=======
lemma inf_div [MulRightMono α] (a b c : α) :
>>>>>>> d0df76bd
    (a ⊓ b) / c = a / c ⊓ b / c :=
  (OrderIso.divRight _).map_inf _ _

section
<<<<<<< HEAD
variable [CovariantClass α α (· * ·) (· ≤ ·)] [CovariantClass α α (swap (· * ·)) (· ≤ ·)]
=======
variable [MulLeftMono α] [MulRightMono α]
>>>>>>> d0df76bd

@[to_additive] lemma inv_sup (a b : α) : (a ⊔ b)⁻¹ = a⁻¹ ⊓ b⁻¹ := (OrderIso.inv α).map_sup _ _

@[to_additive] lemma inv_inf (a b : α) : (a ⊓ b)⁻¹ = a⁻¹ ⊔ b⁻¹ := (OrderIso.inv α).map_inf _ _

@[to_additive]
lemma div_sup (a b c : α) : c / (a ⊔ b) = c / a ⊓ c / b := (OrderIso.divLeft c).map_sup _ _

@[to_additive]
lemma div_inf (a b c : α) : c / (a ⊓ b) = c / a ⊔ c / b := (OrderIso.divLeft c).map_inf _ _

-- In fact 0 ≤ n•a implies 0 ≤ a, see L. Fuchs, "Partially ordered algebraic systems"
-- Chapter V, 1.E
-- See also `one_le_pow_iff` for the existing version in linear orders
@[to_additive]
lemma pow_two_semiclosed
    {a : α} (ha : 1 ≤ a ^ 2) : 1 ≤ a := by
  suffices this : (a ⊓ 1) * (a ⊓ 1) = a ⊓ 1 by
    rwa [← inf_eq_right, ← mul_right_eq_self]
  rw [mul_inf, inf_mul, ← pow_two, mul_one, one_mul, inf_assoc, inf_left_idem, inf_comm,
    inf_assoc, inf_of_le_left ha]

end

end Group

variable [Lattice α] [CommGroup α]

-- Fuchs p67
-- Bourbaki A.VI.10 Prop 7
@[to_additive]
lemma inf_mul_sup [MulLeftMono α] (a b : α) : (a ⊓ b) * (a ⊔ b) = a * b :=
  calc
    (a ⊓ b) * (a ⊔ b) = (a ⊓ b) * (a * b * (b⁻¹ ⊔ a⁻¹)) := by
      rw [mul_sup b⁻¹ a⁻¹ (a * b), mul_inv_cancel_right, mul_inv_cancel_comm]
    _ = (a ⊓ b) * (a * b * (a ⊓ b)⁻¹) := by rw [inv_inf, sup_comm]
    _ = a * b := by rw [mul_comm, inv_mul_cancel_right]

/-- Every lattice ordered commutative group is a distributive lattice. -/
-- Non-comm case needs cancellation law https://ncatlab.org/nlab/show/distributive+lattice
@[to_additive "Every lattice ordered commutative additive group is a distributive lattice"]
def CommGroup.toDistribLattice (α : Type*) [Lattice α] [CommGroup α]
    [MulLeftMono α] : DistribLattice α where
  le_sup_inf x y z := by
    rw [← mul_le_mul_iff_left (x ⊓ (y ⊓ z)), inf_mul_sup x (y ⊓ z), ← inv_mul_le_iff_le_mul,
      le_inf_iff]
    constructor
    · rw [inv_mul_le_iff_le_mul, ← inf_mul_sup x y]
      exact mul_le_mul' (inf_le_inf_left _ inf_le_left) inf_le_left
    · rw [inv_mul_le_iff_le_mul, ← inf_mul_sup x z]
      exact mul_le_mul' (inf_le_inf_left _ inf_le_right) inf_le_right<|MERGE_RESOLUTION|>--- conflicted
+++ resolved
@@ -44,65 +44,37 @@
 
 -- Special case of Bourbaki A.VI.9 (1)
 @[to_additive]
-<<<<<<< HEAD
-lemma mul_sup [CovariantClass α α (· * ·) (· ≤ ·)] (a b c : α) :
-=======
 lemma mul_sup [MulLeftMono α] (a b c : α) :
->>>>>>> d0df76bd
     c * (a ⊔ b) = c * a ⊔ c * b :=
   (OrderIso.mulLeft _).map_sup _ _
 
 @[to_additive]
-<<<<<<< HEAD
-lemma sup_mul [CovariantClass α α (swap (· * ·)) (· ≤ ·)] (a b c : α) :
-=======
 lemma sup_mul [MulRightMono α] (a b c : α) :
->>>>>>> d0df76bd
     (a ⊔ b) * c = a * c ⊔ b * c :=
   (OrderIso.mulRight _).map_sup _ _
 
 @[to_additive]
-<<<<<<< HEAD
-lemma mul_inf [CovariantClass α α (· * ·) (· ≤ ·)] (a b c : α) :
-=======
 lemma mul_inf [MulLeftMono α] (a b c : α) :
->>>>>>> d0df76bd
     c * (a ⊓ b) = c * a ⊓ c * b :=
   (OrderIso.mulLeft _).map_inf _ _
 
 @[to_additive]
-<<<<<<< HEAD
-lemma inf_mul [CovariantClass α α (swap (· * ·)) (· ≤ ·)] (a b c : α) :
-=======
 lemma inf_mul [MulRightMono α] (a b c : α) :
->>>>>>> d0df76bd
     (a ⊓ b) * c = a * c ⊓ b * c :=
   (OrderIso.mulRight _).map_inf _ _
 
 @[to_additive]
-<<<<<<< HEAD
-lemma sup_div [CovariantClass α α (swap (· * ·)) (· ≤ ·)] (a b c : α) :
-=======
 lemma sup_div [MulRightMono α] (a b c : α) :
->>>>>>> d0df76bd
     (a ⊔ b) / c = a / c ⊔ b / c :=
   (OrderIso.divRight _).map_sup _ _
 
 @[to_additive]
-<<<<<<< HEAD
-lemma inf_div [CovariantClass α α (swap (· * ·)) (· ≤ ·)] (a b c : α) :
-=======
 lemma inf_div [MulRightMono α] (a b c : α) :
->>>>>>> d0df76bd
     (a ⊓ b) / c = a / c ⊓ b / c :=
   (OrderIso.divRight _).map_inf _ _
 
 section
-<<<<<<< HEAD
-variable [CovariantClass α α (· * ·) (· ≤ ·)] [CovariantClass α α (swap (· * ·)) (· ≤ ·)]
-=======
 variable [MulLeftMono α] [MulRightMono α]
->>>>>>> d0df76bd
 
 @[to_additive] lemma inv_sup (a b : α) : (a ⊔ b)⁻¹ = a⁻¹ ⊓ b⁻¹ := (OrderIso.inv α).map_sup _ _
 
