--- conflicted
+++ resolved
@@ -29,15 +29,10 @@
 variable {α : Type*}
 
 /-- A linearly ordered commutative monoid with a zero element. -/
-<<<<<<< HEAD
 @[deprecated "Use `[CommMonoidWithZero α] [LinearOrder α] [IsOrderedMonoidWithZero α]` instead."
   (since := "2025-04-03")]
-structure LinearOrderedCommMonoidWithZero (α : Type*) extends CommMonoid α, LinearOrder α,
-    IsOrderedMonoid α, CommMonoidWithZero α, OrderBot α where
-=======
-class LinearOrderedCommMonoidWithZero (α : Type*) extends CommMonoidWithZero α, LinearOrder α,
+structure LinearOrderedCommMonoidWithZero (α : Type*) extends CommMonoidWithZero α, LinearOrder α,
     IsOrderedMonoid α, OrderBot α where
->>>>>>> 7cdf39bc
   /-- `0 ≤ 1` in any linearly ordered commutative monoid. -/
   zero_le_one : (0 : α) ≤ 1
 
@@ -400,18 +395,9 @@
       · exact le_rfl
       · exact WithZero.coe_le_coe.2 le_self_add }
 
-<<<<<<< HEAD
 instance instIsOrderedMonoidWithZero [CommMonoid α] [LinearOrder α] [IsOrderedMonoid α] :
     IsOrderedMonoidWithZero (WithZero α) :=
   { mul_le_mul_left := fun _ _ ↦ mul_le_mul_left', zero_le_one := WithZero.zero_le _ }
-=======
-instance instLinearOrderedCommMonoidWithZero [CommMonoid α] [LinearOrder α] [IsOrderedMonoid α] :
-    LinearOrderedCommMonoidWithZero (WithZero α) where
-  zero_le_one := WithZero.zero_le _
-
-instance instLinearOrderedCommGroupWithZero [CommGroup α] [LinearOrder α] [IsOrderedMonoid α] :
-    LinearOrderedCommGroupWithZero (WithZero α) where
->>>>>>> 7cdf39bc
 
 end WithZero
 
