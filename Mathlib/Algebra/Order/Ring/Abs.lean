/-
Copyright (c) 2016 Jeremy Avigad. All rights reserved.
Released under Apache 2.0 license as described in the file LICENSE.
Authors: Jeremy Avigad, Leonardo de Moura, Mario Carneiro
-/
import Mathlib.Algebra.Order.Group.Abs
import Mathlib.Algebra.Order.Ring.Basic
import Mathlib.Algebra.Order.Ring.Int
import Mathlib.Algebra.Ring.Divisibility.Basic
import Mathlib.Algebra.Ring.Int.Units
import Mathlib.Data.Nat.Cast.Order.Ring

/-!
# Absolute values in linear ordered rings.
-/


variable {α : Type*}

section LinearOrderedAddCommGroup
variable [CommGroup α] [LinearOrder α] [IsOrderedMonoid α]

@[to_additive] lemma mabs_zpow (n : ℤ) (a : α) : |a ^ n|ₘ = |a|ₘ ^ |n| := by
  obtain n0 | n0 := le_total 0 n
  · obtain ⟨n, rfl⟩ := Int.eq_ofNat_of_zero_le n0
    simp only [mabs_pow, zpow_natCast, Nat.abs_cast]
  · obtain ⟨m, h⟩ := Int.eq_ofNat_of_zero_le (neg_nonneg.2 n0)
    rw [← mabs_inv, ← zpow_neg, ← abs_neg, h, zpow_natCast, Nat.abs_cast, zpow_natCast]
    exact mabs_pow m _

end LinearOrderedAddCommGroup

lemma odd_abs [LinearOrder α] [Ring α] {a : α} : Odd (abs a) ↔ Odd a := by
  rcases abs_choice a with h | h <;> simp only [h, odd_neg]

section LinearOrderedRing

variable [Ring α] [LinearOrder α] [IsStrictOrderedRing α] {n : ℕ} {a b : α}

@[simp] lemma abs_one : |(1 : α)| = 1 := abs_of_pos zero_lt_one

lemma abs_two : |(2 : α)| = 2 := abs_of_pos zero_lt_two

lemma abs_mul (a b : α) : |a * b| = |a| * |b| := by
  rw [abs_eq (mul_nonneg (abs_nonneg a) (abs_nonneg b))]
  rcases le_total a 0 with ha | ha <;> rcases le_total b 0 with hb | hb <;>
    simp only [abs_of_nonpos, abs_of_nonneg, true_or, or_true, eq_self_iff_true, neg_mul,
      mul_neg, neg_neg, *]

/-- `abs` as a `MonoidWithZeroHom`. -/
def absHom : α →*₀ α where
  toFun := abs
  map_zero' := abs_zero
  map_one' := abs_one
  map_mul' := abs_mul

@[simp]
lemma abs_pow (a : α) (n : ℕ) : |a ^ n| = |a| ^ n := (absHom.toMonoidHom : α →* α).map_pow _ _

lemma pow_abs (a : α) (n : ℕ) : |a| ^ n = |a ^ n| := (abs_pow a n).symm

lemma Even.pow_abs (hn : Even n) (a : α) : |a| ^ n = a ^ n := by
  rw [← abs_pow, abs_eq_self]; exact hn.pow_nonneg _

lemma abs_neg_one_pow (n : ℕ) : |(-1 : α) ^ n| = 1 := by rw [← pow_abs, abs_neg, abs_one, one_pow]

lemma abs_pow_eq_one (a : α) (h : n ≠ 0) : |a ^ n| = 1 ↔ |a| = 1 := by
  convert pow_left_inj₀ (abs_nonneg a) zero_le_one h
  exacts [(pow_abs _ _).symm, (one_pow _).symm]

omit [IsStrictOrderedRing α] in
@[simp] lemma abs_mul_abs_self (a : α) : |a| * |a| = a * a :=
  abs_by_cases (fun x => x * x = a * a) rfl (neg_mul_neg a a)

@[simp]
lemma abs_mul_self (a : α) : |a * a| = a * a := by rw [abs_mul, abs_mul_abs_self]

lemma abs_eq_iff_mul_self_eq : |a| = |b| ↔ a * a = b * b := by
  rw [← abs_mul_abs_self, ← abs_mul_abs_self b]
  exact (mul_self_inj (abs_nonneg a) (abs_nonneg b)).symm

lemma abs_lt_iff_mul_self_lt : |a| < |b| ↔ a * a < b * b := by
  rw [← abs_mul_abs_self, ← abs_mul_abs_self b]
  exact mul_self_lt_mul_self_iff (abs_nonneg a) (abs_nonneg b)

lemma abs_le_iff_mul_self_le : |a| ≤ |b| ↔ a * a ≤ b * b := by
  rw [← abs_mul_abs_self, ← abs_mul_abs_self b]
  exact mul_self_le_mul_self_iff (abs_nonneg a) (abs_nonneg b)

lemma abs_le_one_iff_mul_self_le_one : |a| ≤ 1 ↔ a * a ≤ 1 := by
  simpa only [abs_one, one_mul] using abs_le_iff_mul_self_le (a := a) (b := 1)

<<<<<<< HEAD
-- Porting note: added `simp` to replace `pow_bit0_abs`
omit [IsStrictOrderedRing α] in
=======
>>>>>>> 03abeaf9
@[simp] lemma sq_abs (a : α) : |a| ^ 2 = a ^ 2 := by simpa only [sq] using abs_mul_abs_self a

lemma abs_sq (x : α) : |x ^ 2| = x ^ 2 := by simpa only [sq] using abs_mul_self x

lemma sq_lt_sq : a ^ 2 < b ^ 2 ↔ |a| < |b| := by
  simpa only [sq_abs] using sq_lt_sq₀ (abs_nonneg a) (abs_nonneg b)

lemma sq_lt_sq' (h1 : -b < a) (h2 : a < b) : a ^ 2 < b ^ 2 :=
  sq_lt_sq.2 (lt_of_lt_of_le (abs_lt.2 ⟨h1, h2⟩) (le_abs_self _))

lemma sq_le_sq : a ^ 2 ≤ b ^ 2 ↔ |a| ≤ |b| := by
  simpa only [sq_abs] using sq_le_sq₀ (abs_nonneg a) (abs_nonneg b)

lemma sq_le_sq' (h1 : -b ≤ a) (h2 : a ≤ b) : a ^ 2 ≤ b ^ 2 :=
  sq_le_sq.2 (le_trans (abs_le.mpr ⟨h1, h2⟩) (le_abs_self _))

lemma abs_lt_of_sq_lt_sq (h : a ^ 2 < b ^ 2) (hb : 0 ≤ b) : |a| < b := by
  rwa [← abs_of_nonneg hb, ← sq_lt_sq]

lemma abs_lt_of_sq_lt_sq' (h : a ^ 2 < b ^ 2) (hb : 0 ≤ b) : -b < a ∧ a < b :=
  abs_lt.1 <| abs_lt_of_sq_lt_sq h hb

lemma abs_le_of_sq_le_sq (h : a ^ 2 ≤ b ^ 2) (hb : 0 ≤ b) : |a| ≤ b := by
  rwa [← abs_of_nonneg hb, ← sq_le_sq]

theorem le_of_sq_le_sq (h : a ^ 2 ≤ b ^ 2) (hb : 0 ≤ b) : a ≤ b :=
  le_abs_self a |>.trans <| abs_le_of_sq_le_sq h hb

lemma abs_le_of_sq_le_sq' (h : a ^ 2 ≤ b ^ 2) (hb : 0 ≤ b) : -b ≤ a ∧ a ≤ b :=
  abs_le.1 <| abs_le_of_sq_le_sq h hb

lemma sq_eq_sq_iff_abs_eq_abs (a b : α) : a ^ 2 = b ^ 2 ↔ |a| = |b| := by
  simp only [le_antisymm_iff, sq_le_sq]

@[simp] lemma sq_le_one_iff_abs_le_one (a : α) : a ^ 2 ≤ 1 ↔ |a| ≤ 1 := by
  simpa only [one_pow, abs_one] using sq_le_sq (a := a) (b := 1)

@[simp] lemma sq_lt_one_iff_abs_lt_one (a : α) : a ^ 2 < 1 ↔ |a| < 1 := by
  simpa only [one_pow, abs_one] using sq_lt_sq (a := a) (b := 1)

@[simp] lemma one_le_sq_iff_one_le_abs (a : α) : 1 ≤ a ^ 2 ↔ 1 ≤ |a| := by
  simpa only [one_pow, abs_one] using sq_le_sq (a := 1) (b := a)

@[simp] lemma one_lt_sq_iff_one_lt_abs (a : α) : 1 < a ^ 2 ↔ 1 < |a| := by
  simpa only [one_pow, abs_one] using sq_lt_sq (a := 1) (b := a)

lemma exists_abs_lt {α : Type*} [Ring α] [LinearOrder α] [IsStrictOrderedRing α]
    (a : α) : ∃ b > 0, |a| < b :=
  ⟨|a| + 1, lt_of_lt_of_le zero_lt_one <| by simp, lt_add_one |a|⟩

end LinearOrderedRing

section LinearOrderedCommRing

variable [CommRing α] [LinearOrder α] [IsStrictOrderedRing α] (a b : α) (n : ℕ)

omit [IsStrictOrderedRing α] in
theorem abs_sub_sq (a b : α) : |a - b| * |a - b| = a * a + b * b - (1 + 1) * a * b := by
  rw [abs_mul_abs_self]
  simp only [mul_add, add_comm, add_left_comm, mul_comm, sub_eq_add_neg, mul_one, mul_neg,
    neg_add_rev, neg_neg, add_assoc]

lemma abs_unit_intCast (a : ℤˣ) : |((a : ℤ) : α)| = 1 := by
  cases Int.units_eq_one_or a <;> simp_all

private def geomSum : ℕ → α
  | 0 => 1
  | n + 1 => a * geomSum n + b ^ (n + 1)

private theorem abs_geomSum_le : |geomSum a b n| ≤ (n + 1) * max |a| |b| ^ n := by
  induction n with | zero => simp [geomSum] | succ n ih => ?_
  refine (abs_add_le ..).trans ?_
  rw [abs_mul, abs_pow, Nat.cast_succ, add_one_mul]
  refine add_le_add ?_ (pow_le_pow_left₀ (abs_nonneg _) le_sup_right _)
  rw [pow_succ, ← mul_assoc, mul_comm |a|]
  exact mul_le_mul ih le_sup_left (abs_nonneg _) (mul_nonneg
    (@Nat.cast_succ α .. ▸ Nat.cast_nonneg _) <| pow_nonneg ((abs_nonneg _).trans le_sup_left) _)

omit [LinearOrder α] [IsStrictOrderedRing α] in
private theorem pow_sub_pow_eq_sub_mul_geomSum :
    a ^ (n + 1) - b ^ (n + 1) = (a - b) * geomSum a b n := by
  induction n with | zero => simp [geomSum] | succ n ih => ?_
  rw [geomSum, mul_add, mul_comm a, ← mul_assoc, ← ih,
    sub_mul, sub_mul, ← pow_succ, ← pow_succ', mul_comm, sub_add_sub_cancel]

theorem abs_pow_sub_pow_le : |a ^ n - b ^ n| ≤ |a - b| * n * max |a| |b| ^ (n - 1) := by
  obtain _ | n := n; · simp
  rw [Nat.add_sub_cancel, pow_sub_pow_eq_sub_mul_geomSum, abs_mul, mul_assoc, Nat.cast_succ]
  exact mul_le_mul_of_nonneg_left (abs_geomSum_le ..) (abs_nonneg _)

end LinearOrderedCommRing

section

variable [Ring α] [LinearOrder α]

@[simp]
theorem abs_dvd (a b : α) : |a| ∣ b ↔ a ∣ b := by
  rcases abs_choice a with h | h <;> simp only [h, neg_dvd]

theorem abs_dvd_self (a : α) : |a| ∣ a :=
  (abs_dvd a a).mpr (dvd_refl a)

@[simp]
theorem dvd_abs (a b : α) : a ∣ |b| ↔ a ∣ b := by
  rcases abs_choice b with h | h <;> simp only [h, dvd_neg]

theorem self_dvd_abs (a : α) : a ∣ |a| :=
  (dvd_abs a a).mpr (dvd_refl a)

theorem abs_dvd_abs (a b : α) : |a| ∣ |b| ↔ a ∣ b :=
  (abs_dvd _ _).trans (dvd_abs _ _)

end

open Nat

section LinearOrderedRing
variable {R : Type*} [Ring R] [LinearOrder R] [IsStrictOrderedRing R] {a b : R} {n : ℕ}

lemma pow_eq_pow_iff_of_ne_zero (hn : n ≠ 0) : a ^ n = b ^ n ↔ a = b ∨ a = -b ∧ Even n :=
  match n.even_xor_odd with
  | .inl hne => by simp only [*, and_true, ← abs_eq_abs,
    ← pow_left_inj₀ (abs_nonneg a) (abs_nonneg b) hn, hne.1.pow_abs]
  | .inr hn => by simp [hn, (hn.1.strictMono_pow (R := R)).injective.eq_iff]

lemma pow_eq_pow_iff_cases : a ^ n = b ^ n ↔ n = 0 ∨ a = b ∨ a = -b ∧ Even n := by
  rcases eq_or_ne n 0 with rfl | hn <;> simp [pow_eq_pow_iff_of_ne_zero, *]

lemma pow_eq_one_iff_of_ne_zero (hn : n ≠ 0) : a ^ n = 1 ↔ a = 1 ∨ a = -1 ∧ Even n := by
  simp [← pow_eq_pow_iff_of_ne_zero hn]

lemma pow_eq_one_iff_cases : a ^ n = 1 ↔ n = 0 ∨ a = 1 ∨ a = -1 ∧ Even n := by
  simp [← pow_eq_pow_iff_cases]

lemma pow_eq_neg_pow_iff (hb : b ≠ 0) : a ^ n = -b ^ n ↔ a = -b ∧ Odd n :=
  match n.even_or_odd with
  | .inl he =>
    suffices a ^ n > -b ^ n by simpa [he, not_odd_iff_even.2 he] using this.ne'
    lt_of_lt_of_le (by simp [he.pow_pos hb]) (he.pow_nonneg _)
  | .inr ho => by
    simp only [ho, and_true, ← ho.neg_pow, (ho.strictMono_pow (R := R)).injective.eq_iff]

lemma pow_eq_neg_one_iff : a ^ n = -1 ↔ a = -1 ∧ Odd n := by
  simpa using pow_eq_neg_pow_iff (R := R) one_ne_zero

end LinearOrderedRing

variable {m n a : ℕ}

/-- If `a` is even, then `n` is odd iff `n % a` is odd. -/
lemma Odd.mod_even_iff (ha : Even a) : Odd (n % a) ↔ Odd n :=
  ((even_sub' <| mod_le n a).mp <|
      even_iff_two_dvd.mpr <| (even_iff_two_dvd.mp ha).trans <| dvd_sub_mod n).symm

/-- If `a` is even, then `n` is even iff `n % a` is even. -/
lemma Even.mod_even_iff (ha : Even a) : Even (n % a) ↔ Even n :=
  ((even_sub <| mod_le n a).mp <|
      even_iff_two_dvd.mpr <| (even_iff_two_dvd.mp ha).trans <| dvd_sub_mod n).symm

/-- If `n` is odd and `a` is even, then `n % a` is odd. -/
lemma Odd.mod_even (hn : Odd n) (ha : Even a) : Odd (n % a) := (Odd.mod_even_iff ha).mpr hn

/-- If `n` is even and `a` is even, then `n % a` is even. -/
lemma Even.mod_even (hn : Even n) (ha : Even a) : Even (n % a) :=
  (Even.mod_even_iff ha).mpr hn

lemma Odd.of_dvd_nat (hn : Odd n) (hm : m ∣ n) : Odd m :=
  not_even_iff_odd.1 <| mt hm.even (not_even_iff_odd.2 hn)

/-- `2` is not a factor of an odd natural number. -/
lemma Odd.ne_two_of_dvd_nat {m n : ℕ} (hn : Odd n) (hm : m ∣ n) : m ≠ 2 := by
  rintro rfl
  exact absurd (hn.of_dvd_nat hm) (by decide)<|MERGE_RESOLUTION|>--- conflicted
+++ resolved
@@ -90,11 +90,7 @@
 lemma abs_le_one_iff_mul_self_le_one : |a| ≤ 1 ↔ a * a ≤ 1 := by
   simpa only [abs_one, one_mul] using abs_le_iff_mul_self_le (a := a) (b := 1)
 
-<<<<<<< HEAD
--- Porting note: added `simp` to replace `pow_bit0_abs`
 omit [IsStrictOrderedRing α] in
-=======
->>>>>>> 03abeaf9
 @[simp] lemma sq_abs (a : α) : |a| ^ 2 = a ^ 2 := by simpa only [sq] using abs_mul_abs_self a
 
 lemma abs_sq (x : α) : |x ^ 2| = x ^ 2 := by simpa only [sq] using abs_mul_self x
