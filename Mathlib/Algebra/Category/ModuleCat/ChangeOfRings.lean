/-
Copyright (c) 2022 Jujian Zhang. All rights reserved.
Released under Apache 2.0 license as described in the file LICENSE.
Authors: Jujian Zhang
-/
import Mathlib.Algebra.Category.ModuleCat.EpiMono
import Mathlib.Algebra.Category.ModuleCat.Colimits
import Mathlib.Algebra.Category.ModuleCat.Limits
import Mathlib.RingTheory.TensorProduct.Basic
import Mathlib.CategoryTheory.Adjunction.Mates

/-!
# Change Of Rings

## Main definitions

* `ModuleCat.restrictScalars`: given rings `R, S` and a ring homomorphism `R ⟶ S`,
  then `restrictScalars : ModuleCat S ⥤ ModuleCat R` is defined by `M ↦ M` where an `S`-module `M`
  is seen as an `R`-module by `r • m := f r • m` and `S`-linear map `l : M ⟶ M'` is `R`-linear as
  well.

* `ModuleCat.extendScalars`: given **commutative** rings `R, S` and ring homomorphism
  `f : R ⟶ S`, then `extendScalars : ModuleCat R ⥤ ModuleCat S` is defined by `M ↦ S ⨂ M` where the
  module structure is defined by `s • (s' ⊗ m) := (s * s') ⊗ m` and `R`-linear map `l : M ⟶ M'`
  is sent to `S`-linear map `s ⊗ m ↦ s ⊗ l m : S ⨂ M ⟶ S ⨂ M'`.

* `ModuleCat.coextendScalars`: given rings `R, S` and a ring homomorphism `R ⟶ S`
  then `coextendScalars : ModuleCat R ⥤ ModuleCat S` is defined by `M ↦ (S →ₗ[R] M)` where `S` is
  seen as an `R`-module by restriction of scalars and `l ↦ l ∘ _`.

## Main results

* `ModuleCat.extendRestrictScalarsAdj`: given commutative rings `R, S` and a ring
  homomorphism `f : R →+* S`, the extension and restriction of scalars by `f` are adjoint functors.
* `ModuleCat.restrictCoextendScalarsAdj`: given rings `R, S` and a ring homomorphism
  `f : R ⟶ S` then `coextendScalars f` is the right adjoint of `restrictScalars f`.

## List of notations
Let `R, S` be rings and `f : R →+* S`
* if `M` is an `R`-module, `s : S` and `m : M`, then `s ⊗ₜ[R, f] m` is the pure tensor
  `s ⊗ m : S ⊗[R, f] M`.
-/

suppress_compilation


open CategoryTheory Limits

namespace ModuleCat

universe v u₁ u₂ u₃ w

namespace RestrictScalars

variable {R : Type u₁} {S : Type u₂} [Ring R] [Ring S] (f : R →+* S)
variable (M : ModuleCat.{v} S)

/-- Any `S`-module M is also an `R`-module via a ring homomorphism `f : R ⟶ S` by defining
    `r • m := f r • m` (`Module.compHom`). This is called restriction of scalars. -/
def obj' : ModuleCat R :=
  let _ := Module.compHom M f
  of R M

/-- Given an `S`-linear map `g : M → M'` between `S`-modules, `g` is also `R`-linear between `M` and
`M'` by means of restriction of scalars.
-/
def map' {M M' : ModuleCat.{v} S} (g : M ⟶ M') : obj' f M ⟶ obj' f M' :=
  -- TODO: after https://github.com/leanprover-community/mathlib4/pull/19511 we need to hint `(X := ...)` and `(Y := ...)`.
  -- This suggests `RestrictScalars.obj'` needs to be redesigned.
  ofHom (X := obj' f M) (Y := obj' f M')
    { g.hom with map_smul' := fun r => g.hom.map_smul (f r) }

end RestrictScalars

/-- The restriction of scalars operation is functorial. For any `f : R →+* S` a ring homomorphism,
* an `S`-module `M` can be considered as `R`-module by `r • m = f r • m`
* an `S`-linear map is also `R`-linear
-/
def restrictScalars {R : Type u₁} {S : Type u₂} [Ring R] [Ring S] (f : R →+* S) :
    ModuleCat.{v} S ⥤ ModuleCat.{v} R where
  obj := RestrictScalars.obj' f
  map := RestrictScalars.map' f

instance {R : Type u₁} {S : Type u₂} [Ring R] [Ring S] (f : R →+* S) :
    (restrictScalars.{v} f).Faithful where
  map_injective h := by
    ext x
    simpa only using DFunLike.congr_fun (ModuleCat.hom_ext_iff.mp h) x

instance {R : Type u₁} {S : Type u₂} [Ring R] [Ring S] (f : R →+* S) :
    (restrictScalars.{v} f).PreservesMonomorphisms where
  preserves _ h := by rwa [mono_iff_injective] at h ⊢

-- Porting note: this should be automatic
-- TODO: this instance gives diamonds if `f : S →+* S`, see `PresheafOfModules.pushforward₀`.
-- The correct solution is probably to define explicit maps between `M` and
-- `(restrictScalars f).obj M`.
instance {R : Type u₁} {S : Type u₂} [Ring R] [Ring S] {f : R →+* S}
    {M : ModuleCat.{v} S} : Module S <| (restrictScalars f).obj M :=
  inferInstanceAs <| Module S M

@[simp]
theorem restrictScalars.map_apply {R : Type u₁} {S : Type u₂} [Ring R] [Ring S] (f : R →+* S)
    {M M' : ModuleCat.{v} S} (g : M ⟶ M') (x) : (restrictScalars f).map g x = g x :=
  rfl

@[simp]
theorem restrictScalars.smul_def {R : Type u₁} {S : Type u₂} [Ring R] [Ring S] (f : R →+* S)
    {M : ModuleCat.{v} S} (r : R) (m : (restrictScalars f).obj M) : r • m = f r • show M from m :=
  rfl

theorem restrictScalars.smul_def' {R : Type u₁} {S : Type u₂} [Ring R] [Ring S] (f : R →+* S)
    {M : ModuleCat.{v} S} (r : R) (m : M) :
    r • (show (restrictScalars f).obj M from m) = f r • m :=
  rfl


instance (priority := 100) sMulCommClass_mk {R : Type u₁} {S : Type u₂} [Ring R] [CommRing S]
    (f : R →+* S) (M : Type v) [I : AddCommGroup M] [Module S M] :
    haveI : SMul R M := (RestrictScalars.obj' f (ModuleCat.of S M)).isModule.toSMul
    SMulCommClass R S M :=
  @SMulCommClass.mk R S M (_) _
   fun r s m => (by simp [← mul_smul, mul_comm] : f r • s • m = s • f r • m)

/-- Semilinear maps `M →ₛₗ[f] N` identify to
morphisms `M ⟶ (ModuleCat.restrictScalars f).obj N`. -/
@[simps]
def semilinearMapAddEquiv {R : Type u₁} {S : Type u₂} [Ring R] [Ring S] (f : R →+* S)
    (M : ModuleCat.{v} R) (N : ModuleCat.{v} S) :
    (M →ₛₗ[f] N) ≃+ (M ⟶ (ModuleCat.restrictScalars f).obj N) where
  -- TODO: after https://github.com/leanprover-community/mathlib4/pull/19511 we need to hint `(Y := ...)`.
  -- This suggests `restrictScalars` needs to be redesigned.
  toFun g := ofHom (Y := (ModuleCat.restrictScalars f).obj N) <|
    { toFun := g
      map_add' := by simp
      map_smul' := by simp }
  invFun g :=
    { toFun := g
      map_add' := by simp
      map_smul' := g.hom.map_smul }
  left_inv _ := rfl
  right_inv _ := rfl
  map_add' _ _ := rfl

section

variable {R : Type u₁} [Ring R] (f : R →+* R)

/-- For a `R`-module `M`, the restriction of scalars of `M` by the identity morphisms identifies
to `M`. -/
def restrictScalarsId'App (hf : f = RingHom.id R) (M : ModuleCat R) :
    (restrictScalars f).obj M ≅ M :=
  LinearEquiv.toModuleIso <|
    @AddEquiv.toLinearEquiv _ _ _ _ _ _ (((restrictScalars f).obj M).isModule) _
      (by rfl) (fun r x ↦ by subst hf; rfl)

variable (hf : f = RingHom.id R)

@[simp] lemma restrictScalarsId'App_hom_apply (M : ModuleCat R) (x : M) :
    (restrictScalarsId'App f hf M).hom x = x :=
  rfl

@[simp] lemma restrictScalarsId'App_inv_apply (M : ModuleCat R) (x : M) :
    (restrictScalarsId'App f hf M).inv x = x :=
  rfl

/-- The restriction of scalars by a ring morphism that is the identity identify to the
identity functor. -/
@[simps! hom_app inv_app]
def restrictScalarsId' : ModuleCat.restrictScalars.{v} f ≅ 𝟭 _ :=
    NatIso.ofComponents <| fun M ↦ restrictScalarsId'App f hf M

@[reassoc]
lemma restrictScalarsId'App_hom_naturality {M N : ModuleCat R} (φ : M ⟶ N) :
    (restrictScalars f).map φ ≫ (restrictScalarsId'App f hf N).hom =
      (restrictScalarsId'App f hf M).hom ≫ φ :=
  (restrictScalarsId' f hf).hom.naturality φ

@[reassoc]
lemma restrictScalarsId'App_inv_naturality {M N : ModuleCat R} (φ : M ⟶ N) :
    φ ≫ (restrictScalarsId'App f hf N).inv =
      (restrictScalarsId'App f hf M).inv ≫ (restrictScalars f).map φ :=
  (restrictScalarsId' f hf).inv.naturality φ

variable (R)

/-- The restriction of scalars by the identity morphisms identify to the
identity functor. -/
abbrev restrictScalarsId := restrictScalarsId'.{v} (RingHom.id R) rfl

end

section

variable {R₁ : Type u₁} {R₂ : Type u₂} {R₃ : Type u₃} [Ring R₁] [Ring R₂] [Ring R₃]
  (f : R₁ →+* R₂) (g : R₂ →+* R₃) (gf : R₁ →+* R₃)

/-- For each `R₃`-module `M`, restriction of scalars of `M` by a composition of ring morphisms
identifies to successively restricting scalars. -/
def restrictScalarsComp'App (hgf : gf = g.comp f) (M : ModuleCat R₃) :
    (restrictScalars gf).obj M ≅ (restrictScalars f).obj ((restrictScalars g).obj M) :=
  (AddEquiv.toLinearEquiv
    (M := ↑((restrictScalars gf).obj M))
    (M₂ := ↑((restrictScalars f).obj ((restrictScalars g).obj M)))
    (by rfl)
    (fun r x ↦ by subst hgf; rfl)).toModuleIso

variable (hgf : gf = g.comp f)

@[simp] lemma restrictScalarsComp'App_hom_apply (M : ModuleCat R₃) (x : M) :
    (restrictScalarsComp'App f g gf hgf M).hom x = x :=
  rfl

@[simp] lemma restrictScalarsComp'App_inv_apply (M : ModuleCat R₃) (x : M) :
    (restrictScalarsComp'App f g gf hgf M).inv x = x :=
  rfl

/-- The restriction of scalars by a composition of ring morphisms identify to the
composition of the restriction of scalars functors. -/
@[simps! hom_app inv_app]
def restrictScalarsComp' :
    ModuleCat.restrictScalars.{v} gf ≅
      ModuleCat.restrictScalars g ⋙ ModuleCat.restrictScalars f :=
  NatIso.ofComponents <| fun M ↦ restrictScalarsComp'App f g gf hgf M

@[reassoc]
lemma restrictScalarsComp'App_hom_naturality {M N : ModuleCat R₃} (φ : M ⟶ N) :
    (restrictScalars gf).map φ ≫ (restrictScalarsComp'App f g gf hgf N).hom =
      (restrictScalarsComp'App f g gf hgf M).hom ≫
        (restrictScalars f).map ((restrictScalars g).map φ) :=
  (restrictScalarsComp' f g gf hgf).hom.naturality φ

@[reassoc]
lemma restrictScalarsComp'App_inv_naturality {M N : ModuleCat R₃} (φ : M ⟶ N) :
    (restrictScalars f).map ((restrictScalars g).map φ) ≫
        (restrictScalarsComp'App f g gf hgf N).inv =
      (restrictScalarsComp'App f g gf hgf M).inv ≫ (restrictScalars gf).map φ :=
  (restrictScalarsComp' f g gf hgf).inv.naturality φ

/-- The restriction of scalars by a composition of ring morphisms identify to the
composition of the restriction of scalars functors. -/
abbrev restrictScalarsComp := restrictScalarsComp'.{v} f g _ rfl

end

/-- The equivalence of categories `ModuleCat S ≌ ModuleCat R` induced by `e : R ≃+* S`. -/
def restrictScalarsEquivalenceOfRingEquiv {R S} [Ring R] [Ring S] (e : R ≃+* S) :
    ModuleCat S ≌ ModuleCat R where
  functor := ModuleCat.restrictScalars e.toRingHom
  inverse := ModuleCat.restrictScalars e.symm
  unitIso := NatIso.ofComponents (fun M ↦ LinearEquiv.toModuleIso
    (X₁ := M)
    (X₂ := (restrictScalars e.symm.toRingHom).obj ((restrictScalars e.toRingHom).obj M))
    { __ := AddEquiv.refl M
      map_smul' := fun s m ↦ congr_arg (· • m) (e.right_inv s).symm }) (by intros; rfl)
  counitIso := NatIso.ofComponents (fun M ↦ LinearEquiv.toModuleIso
    (X₁ := (restrictScalars e.toRingHom).obj ((restrictScalars e.symm.toRingHom).obj M))
    (X₂ := M)
    { __ := AddEquiv.refl M
      map_smul' := fun r _ ↦ congr_arg (· • (_ : M)) (e.left_inv r)}) (by intros; rfl)
  functor_unitIso_comp := by intros; rfl

instance restrictScalars_isEquivalence_of_ringEquiv {R S} [Ring R] [Ring S] (e : R ≃+* S) :
    (ModuleCat.restrictScalars e.toRingHom).IsEquivalence :=
  (restrictScalarsEquivalenceOfRingEquiv e).isEquivalence_functor

open TensorProduct

variable {R : Type u₁} {S : Type u₂} [CommRing R] [CommRing S] (f : R →+* S)

section ModuleCat.Unbundled

variable (M : Type v) [AddCommMonoid M] [Module R M]

-- This notation is necessary because we need to reason about `s ⊗ₜ m` where `s : S` and `m : M`;
-- without this notation, one need to work with `s : (restrictScalars f).obj ⟨S⟩`.
scoped[ChangeOfRings]
  notation s "⊗ₜ[" R "," f "]" m => @TensorProduct.tmul R _ _ _ _ _ (Module.compHom _ f) _ s m

end Unbundled

open ChangeOfRings

namespace ExtendScalars

variable (M : ModuleCat.{v} R)

/-- Extension of scalars turn an `R`-module into `S`-module by M ↦ S ⨂ M
-/
def obj' : ModuleCat S :=
  of _ (TensorProduct R ((restrictScalars f).obj (of _ S)) M)

/-- Extension of scalars is a functor where an `R`-module `M` is sent to `S ⊗ M` and
`l : M1 ⟶ M2` is sent to `s ⊗ m ↦ s ⊗ l m`
-/
def map' {M1 M2 : ModuleCat.{v} R} (l : M1 ⟶ M2) : obj' f M1 ⟶ obj' f M2 :=
  ofHom (@LinearMap.baseChange R S M1 M2 _ _ ((algebraMap S _).comp f).toAlgebra _ _ _ _ l.hom)

theorem map'_id {M : ModuleCat.{v} R} : map' f (𝟙 M) = 𝟙 _ := by
  ext x
  simp [map']

theorem map'_comp {M₁ M₂ M₃ : ModuleCat.{v} R} (l₁₂ : M₁ ⟶ M₂) (l₂₃ : M₂ ⟶ M₃) :
    map' f (l₁₂ ≫ l₂₃) = map' f l₁₂ ≫ map' f l₂₃ := by
  ext x
  dsimp only [map']
  induction x using TensorProduct.induction_on with
  | zero => rfl
  | tmul => rfl
  | add _ _ ihx ihy => rw [map_add, map_add, ihx, ihy]

end ExtendScalars

/-- Extension of scalars is a functor where an `R`-module `M` is sent to `S ⊗ M` and
`l : M1 ⟶ M2` is sent to `s ⊗ m ↦ s ⊗ l m`
-/
def extendScalars {R : Type u₁} {S : Type u₂} [CommRing R] [CommRing S] (f : R →+* S) :
    ModuleCat R ⥤ ModuleCat S where
  obj M := ExtendScalars.obj' f M
  map l := ExtendScalars.map' f l
  map_id _ := ExtendScalars.map'_id f
  map_comp := ExtendScalars.map'_comp f

namespace ExtendScalars

variable {R : Type u₁} {S : Type u₂} [CommRing R] [CommRing S] (f : R →+* S)

@[simp]
protected theorem smul_tmul {M : ModuleCat.{v} R} (s s' : S) (m : M) :
    s • (s'⊗ₜ[R,f]m : (extendScalars f).obj M) = (s * s')⊗ₜ[R,f]m :=
  rfl

@[simp]
theorem map_tmul {M M' : ModuleCat.{v} R} (g : M ⟶ M') (s : S) (m : M) :
    (extendScalars f).map g (s⊗ₜ[R,f]m) = s⊗ₜ[R,f]g m :=
  rfl

variable {f}

@[ext]
lemma hom_ext {M : ModuleCat R} {N : ModuleCat S}
    {α β : (extendScalars f).obj M ⟶ N}
    (h : ∀ (m : M), α ((1 : S) ⊗ₜ m) = β ((1 : S) ⊗ₜ m)) : α = β := by
  apply (restrictScalars f).map_injective
  letI := f.toAlgebra
  ext : 1
  apply TensorProduct.ext'
  intro (s : S) m
  change α (s ⊗ₜ m) = β (s ⊗ₜ m)
  have : s ⊗ₜ[R] (m : M) = s • (1 : S) ⊗ₜ[R] m := by
    rw [ExtendScalars.smul_tmul, mul_one]
  simp only [this, map_smul, h]

end ExtendScalars

namespace CoextendScalars

variable {R : Type u₁} {S : Type u₂} [Ring R] [Ring S] (f : R →+* S)

section Unbundled

variable (M : Type v) [AddCommMonoid M] [Module R M]

-- We use `S'` to denote `S` viewed as `R`-module, via the map `f`.
-- Porting note: this seems to cause problems related to lack of reducibility
-- local notation "S'" => (restrictScalars f).obj ⟨S⟩

/-- Given an `R`-module M, consider Hom(S, M) -- the `R`-linear maps between S (as an `R`-module by
 means of restriction of scalars) and M. `S` acts on Hom(S, M) by `s • g = x ↦ g (x • s)`
 -/
instance hasSMul : SMul S <| (restrictScalars f).obj (of _ S) →ₗ[R] M where
  smul s g :=
    { toFun := fun s' : S => g (s' * s : S)
      map_add' := fun x y : S => by dsimp; rw [add_mul, map_add]
      map_smul' := fun r (t : S) => by
        -- Porting note: needed some erw's even after dsimp to clean things up
        dsimp
        rw [← LinearMap.map_smul]
        erw [smul_eq_mul, smul_eq_mul, mul_assoc] }

@[simp]
theorem smul_apply' (s : S) (g : (restrictScalars f).obj (of _ S) →ₗ[R] M) (s' : S) :
    (s • g) s' = g (s' * s : S) :=
  rfl

instance mulAction : MulAction S <| (restrictScalars f).obj (of _ S) →ₗ[R] M :=
  { CoextendScalars.hasSMul f _ with
    one_smul := fun g => LinearMap.ext fun s : S => by simp
    mul_smul := fun (s t : S) g => LinearMap.ext fun x : S => by simp [mul_assoc] }

instance distribMulAction : DistribMulAction S <| (restrictScalars f).obj (of _ S) →ₗ[R] M :=
  { CoextendScalars.mulAction f _ with
    smul_add := fun s g h => LinearMap.ext fun _ : S => by simp
    smul_zero := fun _ => LinearMap.ext fun _ : S => by simp }

/-- `S` acts on Hom(S, M) by `s • g = x ↦ g (x • s)`, this action defines an `S`-module structure on
Hom(S, M).
 -/
instance isModule : Module S <| (restrictScalars f).obj (of _ S) →ₗ[R] M :=
  { CoextendScalars.distribMulAction f _ with
    add_smul := fun s1 s2 g => LinearMap.ext fun x : S => by simp [mul_add, LinearMap.map_add]
    zero_smul := fun g => LinearMap.ext fun x : S => by simp [LinearMap.map_zero] }

end Unbundled

variable (M : ModuleCat.{v} R)

/-- If `M` is an `R`-module, then the set of `R`-linear maps `S →ₗ[R] M` is an `S`-module with
scalar multiplication defined by `s • l := x ↦ l (x • s)`-/
def obj' : ModuleCat S :=
  of _ ((restrictScalars f).obj (of _ S) →ₗ[R] M)

instance : CoeFun (obj' f M) fun _ => S → M :=
  inferInstanceAs <| CoeFun ((restrictScalars f).obj (of _ S) →ₗ[R] M) _

/-- If `M, M'` are `R`-modules, then any `R`-linear map `g : M ⟶ M'` induces an `S`-linear map
`(S →ₗ[R] M) ⟶ (S →ₗ[R] M')` defined by `h ↦ g ∘ h`-/
@[simps]
def map' {M M' : ModuleCat R} (g : M ⟶ M') : obj' f M ⟶ obj' f M' :=
  ofHom
  { toFun := fun h => g.hom.comp h
    map_add' := fun _ _ => LinearMap.comp_add _ _ _
    map_smul' := fun s h => by ext; simp }

end CoextendScalars

/--
For any rings `R, S` and a ring homomorphism `f : R →+* S`, there is a functor from `R`-module to
`S`-module defined by `M ↦ (S →ₗ[R] M)` where `S` is considered as an `R`-module via restriction of
scalars and `g : M ⟶ M'` is sent to `h ↦ g ∘ h`.
-/
def coextendScalars {R : Type u₁} {S : Type u₂} [Ring R] [Ring S] (f : R →+* S) :
    ModuleCat R ⥤ ModuleCat S where
  obj := CoextendScalars.obj' f
  map := CoextendScalars.map' f
  map_id _ := by ext; rfl
  map_comp _ _ := by ext; rfl

namespace CoextendScalars

variable {R : Type u₁} {S : Type u₂} [Ring R] [Ring S] (f : R →+* S)

instance (M : ModuleCat R) : CoeFun ((coextendScalars f).obj M) fun _ => S → M :=
  inferInstanceAs <| CoeFun (CoextendScalars.obj' f M) _

theorem smul_apply (M : ModuleCat R) (g : (coextendScalars f).obj M) (s s' : S) :
    (s • g) s' = g (s' * s) :=
  rfl

@[simp]
theorem map_apply {M M' : ModuleCat R} (g : M ⟶ M') (x) (s : S) :
    (coextendScalars f).map g x s = g (x s) :=
  rfl

end CoextendScalars

namespace RestrictionCoextensionAdj

variable {R : Type u₁} {S : Type u₂} [Ring R] [Ring S] (f : R →+* S)

/-- Given `R`-module X and `S`-module Y, any `g : (restrictScalars f).obj Y ⟶ X`
corresponds to `Y ⟶ (coextendScalars f).obj X` by sending `y ↦ (s ↦ g (s • y))`
-/
def HomEquiv.fromRestriction {X : ModuleCat R} {Y : ModuleCat S}
    (g : (restrictScalars f).obj Y ⟶ X) : Y ⟶ (coextendScalars f).obj X :=
  ofHom
  { toFun := fun y : Y =>
      { toFun := fun s : S => g <| (s • y : Y)
        map_add' := fun s1 s2 : S => by simp only [add_smul]; rw [LinearMap.map_add]
        map_smul' := fun r (s : S) => by
          -- Porting note: dsimp clears out some rw's but less eager to apply others with Lean 4
          dsimp
          rw [← g.hom.map_smul]
          erw [smul_eq_mul, mul_smul]
          rfl }
    map_add' := fun y1 y2 : Y =>
      LinearMap.ext fun s : S => by
        simp [smul_add, map_add]
    map_smul' := fun (s : S) (y : Y) => LinearMap.ext fun t : S => by
        simp [mul_smul] }

/-- This should be autogenerated by `@[simps]` but we need to give `s` the correct type here. -/
@[simp] lemma HomEquiv.fromRestriction_hom_apply_apply {X : ModuleCat R} {Y : ModuleCat S}
    (g : (restrictScalars f).obj Y ⟶ X) (y) (s : S) :
    (HomEquiv.fromRestriction f g).hom y s = g (s • y) := rfl

/-- Given `R`-module X and `S`-module Y, any `g : Y ⟶ (coextendScalars f).obj X`
corresponds to `(restrictScalars f).obj Y ⟶ X` by `y ↦ g y 1`
-/
def HomEquiv.toRestriction {X Y} (g : Y ⟶ (coextendScalars f).obj X) :
    (restrictScalars f).obj Y ⟶ X :=
  -- TODO: after https://github.com/leanprover-community/mathlib4/pull/19511 we need to hint `(X := ...)`.
  -- This suggests `restrictScalars` needs to be redesigned.
  ofHom (X := (restrictScalars f).obj Y)
  { toFun := fun y : Y => (g y) (1 : S)
    map_add' := fun x y => by dsimp; rw [g.hom.map_add, LinearMap.add_apply]
    map_smul' := fun r (y : Y) => by
      dsimp
      rw [← LinearMap.map_smul]
      erw [smul_eq_mul, mul_one, LinearMap.map_smul]
      rw [CoextendScalars.smul_apply (s := f r) (g := g y) (s' := 1), one_mul]
      simp }

/-- This should be autogenerated by `@[simps]` but we need to give `1` the correct type here. -/
@[simp] lemma HomEquiv.toRestriction_hom_apply {X : ModuleCat R} {Y : ModuleCat S}
    (g : Y ⟶ (coextendScalars f).obj X) (y) :
    (HomEquiv.toRestriction f g).hom y = g.hom y (1 : S) := rfl

-- Porting note: add to address timeout in unit'
/-- Auxiliary definition for `unit'` -/
def app' (Y : ModuleCat S) : Y →ₗ[S] (restrictScalars f ⋙ coextendScalars f).obj Y :=
  { toFun := fun y : Y =>
      { toFun := fun s : S => (s • y : Y)
        map_add' := fun _ _ => add_smul _ _ _
        map_smul' := fun r (s : S) => by
          dsimp only [AddHom.toFun_eq_coe, AddHom.coe_mk, RingHom.id_apply]
          erw [smul_eq_mul, mul_smul]
          simp }
    map_add' := fun y1 y2 =>
      LinearMap.ext fun s : S => by
        -- Porting note: double dsimp seems odd
        dsimp only [AddHom.toFun_eq_coe, AddHom.coe_mk, RingHom.id_apply,
          RingHom.toMonoidHom_eq_coe, OneHom.toFun_eq_coe, MonoidHom.toOneHom_coe,
          MonoidHom.coe_coe, ZeroHom.coe_mk, smul_eq_mul, id_eq, eq_mpr_eq_cast, cast_eq,
          Functor.comp_obj]
        rw [LinearMap.add_apply, LinearMap.coe_mk, LinearMap.coe_mk, LinearMap.coe_mk]
        dsimp
        rw [smul_add]
    map_smul' := fun s (y : Y) => LinearMap.ext fun t : S => by
      -- Porting note: used to be simp [mul_smul]
      rw [RingHom.id_apply, LinearMap.coe_mk, CoextendScalars.smul_apply', LinearMap.coe_mk]
      dsimp
      rw [mul_smul] }

/--
The natural transformation from identity functor to the composition of restriction and coextension
of scalars.
-/
@[simps]
protected def unit' : 𝟭 (ModuleCat S) ⟶ restrictScalars f ⋙ coextendScalars f where
  app Y := ofHom (app' f Y)
  naturality Y Y' g :=
    hom_ext <| LinearMap.ext fun y : Y => LinearMap.ext fun s : S => by
      -- Porting note (https://github.com/leanprover-community/mathlib4/pull/10745): previously simp [CoextendScalars.map_apply]
      simp only [ModuleCat.hom_comp, Functor.id_map, Functor.id_obj, Functor.comp_obj,
        Functor.comp_map, LinearMap.coe_comp, Function.comp, CoextendScalars.map_apply,
        restrictScalars.map_apply f]
      change s • (g y) = g (s • y)
      rw [map_smul]

/-- The natural transformation from the composition of coextension and restriction of scalars to
identity functor.
-/
@[simps]
protected def counit' : coextendScalars f ⋙ restrictScalars f ⟶ 𝟭 (ModuleCat R) where
  -- TODO: after https://github.com/leanprover-community/mathlib4/pull/19511 we need to hint `(X := ...)`.
  -- This suggests `restrictScalars` needs to be redesigned.
  app X := ofHom (X := (restrictScalars f).obj ((coextendScalars f).obj X))
    { toFun := fun g => g.toFun (1 : S)
      map_add' := fun x1 x2 => by
        dsimp
        rw [LinearMap.add_apply]
      map_smul' := fun r (g : (restrictScalars f).obj ((coextendScalars f).obj X)) => by
        dsimp
        rw [CoextendScalars.smul_apply, one_mul, ← LinearMap.map_smul]
        congr
        change f r = (f r) • (1 : S)
        rw [smul_eq_mul (a := f r) (a' := 1), mul_one] }

end RestrictionCoextensionAdj

-- Porting note: very fiddly universes
/-- Restriction of scalars is left adjoint to coextension of scalars. -/
-- @[simps] Porting note: not in normal form and not used
def restrictCoextendScalarsAdj {R : Type u₁} {S : Type u₂} [Ring R] [Ring S] (f : R →+* S) :
    restrictScalars.{max v u₂,u₁,u₂} f ⊣ coextendScalars f :=
  Adjunction.mk' {
    homEquiv := fun X Y ↦
      { toFun := RestrictionCoextensionAdj.HomEquiv.fromRestriction.{u₁,u₂,v} f
        invFun := RestrictionCoextensionAdj.HomEquiv.toRestriction.{u₁,u₂,v} f
        left_inv := fun g => by ext; simp
        right_inv := fun g => hom_ext <| LinearMap.ext fun x => LinearMap.ext fun s : S => by
          -- Porting note (https://github.com/leanprover-community/mathlib4/pull/10745): once just simp
          rw [RestrictionCoextensionAdj.HomEquiv.fromRestriction_hom_apply_apply,
              RestrictionCoextensionAdj.HomEquiv.toRestriction_hom_apply, LinearMap.map_smulₛₗ,
              RingHom.id_apply, CoextendScalars.smul_apply', one_mul] }
    unit := RestrictionCoextensionAdj.unit'.{u₁,u₂,v} f
    counit := RestrictionCoextensionAdj.counit'.{u₁,u₂,v} f
    homEquiv_unit := hom_ext <| LinearMap.ext fun _ => rfl
    homEquiv_counit := fun {X Y g} => by
      ext
      simp [RestrictionCoextensionAdj.counit'] }

instance {R : Type u₁} {S : Type u₂} [Ring R] [Ring S] (f : R →+* S) :
    (restrictScalars.{max u₂ w} f).IsLeftAdjoint  :=
  (restrictCoextendScalarsAdj f).isLeftAdjoint

instance {R : Type u₁} {S : Type u₂} [Ring R] [Ring S] (f : R →+* S) :
    (coextendScalars.{u₁, u₂, max u₂ w} f).IsRightAdjoint  :=
  (restrictCoextendScalarsAdj f).isRightAdjoint

namespace ExtendRestrictScalarsAdj

open TensorProduct

variable {R : Type u₁} {S : Type u₂} [CommRing R] [CommRing S] (f : R →+* S)

/--
Given `R`-module X and `S`-module Y and a map `g : (extendScalars f).obj X ⟶ Y`, i.e. `S`-linear
map `S ⨂ X → Y`, there is a `X ⟶ (restrictScalars f).obj Y`, i.e. `R`-linear map `X ⟶ Y` by
`x ↦ g (1 ⊗ x)`.
-/
@[simps hom_apply]
def HomEquiv.toRestrictScalars {X Y} (g : (extendScalars f).obj X ⟶ Y) :
    X ⟶ (restrictScalars f).obj Y :=
  -- TODO: after https://github.com/leanprover-community/mathlib4/pull/19511 we need to hint `(Y := ...)`.
  -- This suggests `restrictScalars` needs to be redesigned.
  ofHom (Y := (restrictScalars f).obj Y)
  { toFun := fun x => g <| (1 : S)⊗ₜ[R,f]x
    map_add' := fun _ _ => by dsimp; rw [tmul_add, map_add]
    map_smul' := fun r s => by
      letI : Module R S := Module.compHom S f
      letI : Module R Y := Module.compHom Y f
      dsimp
      erw [RestrictScalars.smul_def, ← LinearMap.map_smul, tmul_smul]
      congr }

-- Porting note: forced to break apart fromExtendScalars due to timeouts
/--
The map `S → X →ₗ[R] Y` given by `fun s x => s • (g x)`
-/
@[simps]
def HomEquiv.evalAt {X : ModuleCat R} {Y : ModuleCat S} (s : S)
    (g : X ⟶ (restrictScalars f).obj Y) : have : Module R Y := Module.compHom Y f
    X →ₗ[R] Y :=
  @LinearMap.mk _ _ _ _ (RingHom.id R) X Y _ _ _ (_)
    { toFun := fun x => s • (g x : Y)
      map_add' := by
        intros
        dsimp only
        rw [map_add, smul_add] }
    (by
      intros r x
      rw [AddHom.toFun_eq_coe, AddHom.coe_mk, RingHom.id_apply,
        LinearMap.map_smul, smul_comm r s (g x : Y)] )

/--
Given `R`-module X and `S`-module Y and a map `X ⟶ (restrictScalars f).obj Y`, i.e `R`-linear map
`X ⟶ Y`, there is a map `(extend_scalars f).obj X ⟶ Y`, i.e `S`-linear map `S ⨂ X → Y` by
`s ⊗ x ↦ s • g x`.
-/
@[simps hom_apply]
def HomEquiv.fromExtendScalars {X Y} (g : X ⟶ (restrictScalars f).obj Y) :
    (extendScalars f).obj X ⟶ Y := by
  letI m1 : Module R S := Module.compHom S f; letI m2 : Module R Y := Module.compHom Y f
  refine ofHom {toFun := fun z => TensorProduct.lift ?_ z, map_add' := ?_, map_smul' := ?_}
  · refine
    {toFun := fun s => HomEquiv.evalAt f s g, map_add' := fun (s₁ s₂ : S) => ?_,
      map_smul' := fun (r : R) (s : S) => ?_}
    · ext
      dsimp only [m2, evalAt_apply, LinearMap.add_apply]
      rw [← add_smul]
    · ext x
      apply mul_smul (f r) s (g x)
  · intros z₁ z₂
    change lift _ (z₁ + z₂) = lift _ z₁ + lift _ z₂
    rw [map_add]
  · intro s z
    change lift _ (s • z) = s • lift _ z
    induction z using TensorProduct.induction_on with
    | zero => rw [smul_zero, map_zero, smul_zero]
    | tmul s' x =>
      rw [LinearMap.coe_mk, ExtendScalars.smul_tmul]
      erw [lift.tmul, lift.tmul]
      set s' : S := s'
      change (s * s') • (g x) = s • s' • (g x)
      rw [mul_smul]
    | add _ _ ih1 ih2 => rw [smul_add, map_add, ih1, ih2, map_add, smul_add]

/-- Given `R`-module X and `S`-module Y, `S`-linear linear maps `(extendScalars f).obj X ⟶ Y`
bijectively correspond to `R`-linear maps `X ⟶ (restrictScalars f).obj Y`.
-/
@[simps symm_apply]
def homEquiv {X Y} :
    ((extendScalars f).obj X ⟶ Y) ≃ (X ⟶ (restrictScalars.{max v u₂,u₁,u₂} f).obj Y) where
  toFun := HomEquiv.toRestrictScalars.{u₁,u₂,v} f
  invFun := HomEquiv.fromExtendScalars.{u₁,u₂,v} f
  left_inv g := by
    letI m1 : Module R S := Module.compHom S f; letI m2 : Module R Y := Module.compHom Y f
    apply hom_ext
    apply LinearMap.ext; intro z
    induction z using TensorProduct.induction_on with
    | zero => rw [map_zero, map_zero]
    | tmul x s =>
      erw [TensorProduct.lift.tmul]
      simp only [LinearMap.coe_mk]
      change S at x
      dsimp
      erw [← LinearMap.map_smul, ExtendScalars.smul_tmul, mul_one x]
      rfl
    | add _ _ ih1 ih2 => rw [map_add, map_add, ih1, ih2]
  right_inv g := by
    letI m1 : Module R S := Module.compHom S f; letI m2 : Module R Y := Module.compHom Y f
    ext x
    rw [HomEquiv.toRestrictScalars_hom_apply]
    -- This needs to be `erw` because of some unfolding in `fromExtendScalars`
    erw [HomEquiv.fromExtendScalars_hom_apply]
    rw [lift.tmul, LinearMap.coe_mk, LinearMap.coe_mk]
    dsimp
    rw [one_smul]

/--
For any `R`-module X, there is a natural `R`-linear map from `X` to `X ⨂ S` by sending `x ↦ x ⊗ 1`
-/
-- @[simps] Porting note: not in normal form and not used
def Unit.map {X} : X ⟶ (extendScalars f ⋙ restrictScalars f).obj X :=
  -- TODO: after https://github.com/leanprover-community/mathlib4/pull/19511 we need to hint `(Y := ...)`.
  -- This suggests `restrictScalars` needs to be redesigned.
  ofHom (Y := (extendScalars f ⋙ restrictScalars f).obj X)
  { toFun := fun x => (1 : S)⊗ₜ[R,f]x
    map_add' := fun x x' => by dsimp; rw [TensorProduct.tmul_add]
    map_smul' := fun r x => by
      letI m1 : Module R S := Module.compHom S f
      -- Porting note: used to be rfl
      dsimp; rw [← TensorProduct.smul_tmul,TensorProduct.smul_tmul'] }

/--
The natural transformation from identity functor on `R`-module to the composition of extension and
restriction of scalars.
-/
@[simps]
def unit : 𝟭 (ModuleCat R) ⟶ extendScalars f ⋙ restrictScalars.{max v u₂,u₁,u₂} f where
  app _ := Unit.map.{u₁,u₂,v} f

/-- For any `S`-module Y, there is a natural `R`-linear map from `S ⨂ Y` to `Y` by
`s ⊗ y ↦ s • y` -/
@[simps hom_apply]
def Counit.map {Y} : (restrictScalars f ⋙ extendScalars f).obj Y ⟶ Y :=
  ofHom
  { toFun :=
      letI m1 : Module R S := Module.compHom S f
      letI m2 : Module R Y := Module.compHom Y f
      TensorProduct.lift
      { toFun := fun s : S =>
        { toFun := fun y : Y => s • y,
          map_add' := smul_add _
          map_smul' := fun r y => by
            change s • f r • y = f r • s • y
            rw [← mul_smul, mul_comm, mul_smul] },
        map_add' := fun s₁ s₂ => by
          ext y
          change (s₁ + s₂) • y = s₁ • y + s₂ • y
          rw [add_smul]
        map_smul' := fun r s => by
          ext y
          change (f r • s) • y = (f r) • s • y
          rw [smul_eq_mul, mul_smul] }
    map_add' := fun _ _ => by rw [map_add]
    map_smul' := fun s z => by
      letI m1 : Module R S := Module.compHom S f
      letI m2 : Module R Y := Module.compHom Y f
      dsimp only
      induction z using TensorProduct.induction_on with
      | zero => rw [smul_zero, map_zero, smul_zero]
      | tmul s' y =>
        rw [ExtendScalars.smul_tmul, LinearMap.coe_mk]
        erw [TensorProduct.lift.tmul, TensorProduct.lift.tmul]
        set s' : S := s'
        change (s * s') • y = s • s' • y
        rw [mul_smul]
      | add _ _ ih1 ih2 => rw [smul_add, map_add, map_add, ih1, ih2, smul_add] }

/-- The natural transformation from the composition of restriction and extension of scalars to the
identity functor on `S`-module.
-/
@[simps app]
def counit : restrictScalars.{max v u₂,u₁,u₂} f ⋙ extendScalars f ⟶ 𝟭 (ModuleCat S) where
  app _ := Counit.map.{u₁,u₂,v} f
  naturality Y Y' g := by
    -- Porting note: this is very annoying; fix instances in concrete categories
    letI m1 : Module R S := Module.compHom S f
    letI m2 : Module R Y := Module.compHom Y f
    letI m2 : Module R Y' := Module.compHom Y' f
    ext z
    induction z using TensorProduct.induction_on with
    | zero => rw [map_zero, map_zero]
    | tmul s' y =>
      dsimp
      -- This used to be `rw`, but we need `erw` after https://github.com/leanprover/lean4/pull/2644
      erw [Counit.map_hom_apply]
      rw [lift.tmul, LinearMap.coe_mk, LinearMap.coe_mk]
      set s' : S := s'
      change s' • g y = g (s' • y)
      rw [map_smul]
    | add _ _ ih₁ ih₂ => rw [map_add, map_add]; congr 1
end ExtendRestrictScalarsAdj

/-- Given commutative rings `R, S` and a ring hom `f : R →+* S`, the extension and restriction of
scalars by `f` are adjoint to each other.
-/
-- @[simps] -- Porting note: removed not in normal form and not used
def extendRestrictScalarsAdj {R : Type u₁} {S : Type u₂} [CommRing R] [CommRing S] (f : R →+* S) :
    extendScalars.{u₁,u₂,max v u₂} f ⊣ restrictScalars.{max v u₂,u₁,u₂} f :=
  Adjunction.mk' {
    homEquiv := fun _ _ ↦ ExtendRestrictScalarsAdj.homEquiv.{v,u₁,u₂} f
    unit := ExtendRestrictScalarsAdj.unit.{v,u₁,u₂} f
    counit := ExtendRestrictScalarsAdj.counit.{v,u₁,u₂} f
    homEquiv_unit := fun {X Y g} ↦ hom_ext <| LinearMap.ext fun x => by
      dsimp
      rfl
    homEquiv_counit := fun {X Y g} ↦ hom_ext <| LinearMap.ext fun x => by
        induction x using TensorProduct.induction_on with
        | zero => rw [map_zero, map_zero]
        | tmul =>
          rw [ExtendRestrictScalarsAdj.homEquiv_symm_apply]
          dsimp
          -- This used to be `rw`, but we need `erw` after https://github.com/leanprover/lean4/pull/2644
          erw [ExtendRestrictScalarsAdj.Counit.map_hom_apply,
              ExtendRestrictScalarsAdj.HomEquiv.fromExtendScalars_hom_apply]
        | add => rw [map_add, map_add]; congr 1 }

lemma extendRestrictScalarsAdj_homEquiv_apply
    {R : Type u₁} {S : Type u₂} [CommRing R] [CommRing S]
    {f : R →+* S} {M : ModuleCat.{max v u₂} R} {N : ModuleCat S}
    (φ : (extendScalars f).obj M ⟶ N) (m : M):
    (extendRestrictScalarsAdj f).homEquiv _ _ φ m = φ ((1 : S) ⊗ₜ m) :=
  rfl

lemma extendRestrictScalarsAdj_unit_app_apply
    {R : Type u₁} {S : Type u₂} [CommRing R] [CommRing S]
    (f : R →+* S) (M : ModuleCat.{max v u₂} R) (m : M):
<<<<<<< HEAD
    (extendRestrictScalarsAdj f).unit.app M m = by exact (1 : S) ⊗ₜ m :=
=======
    (extendRestrictScalarsAdj f).unit.app M m = (1 : S) ⊗ₜ[R,f] m :=
>>>>>>> 74c027f0
  rfl

instance {R : Type u₁} {S : Type u₂} [CommRing R] [CommRing S] (f : R →+* S) :
    (extendScalars.{u₁, u₂, max u₂ w} f).IsLeftAdjoint :=
  (extendRestrictScalarsAdj f).isLeftAdjoint

instance {R : Type u₁} {S : Type u₂} [CommRing R] [CommRing S] (f : R →+* S) :
    (restrictScalars.{max u₂ w, u₁, u₂} f).IsRightAdjoint :=
  (extendRestrictScalarsAdj f).isRightAdjoint

noncomputable instance preservesLimit_restrictScalars
    {R : Type*} {S : Type*} [Ring R] [Ring S] (f : R →+* S) {J : Type*} [Category J]
    (F : J ⥤ ModuleCat.{v} S) [Small.{v} (F ⋙ forget _).sections] :
    PreservesLimit F (restrictScalars f) :=
  ⟨fun {c} hc => ⟨by
    have hc' := isLimitOfPreserves (forget₂ _ AddCommGrp) hc
    exact isLimitOfReflects (forget₂ _ AddCommGrp) hc'⟩⟩

instance preservesColimit_restrictScalars {R S : Type*} [Ring R] [Ring S]
    (f : R →+* S) {J : Type*} [Category J] (F : J ⥤ ModuleCat.{v} S)
    [HasColimit (F ⋙ forget₂ _ AddCommGrp)] :
    PreservesColimit F (ModuleCat.restrictScalars.{v} f) := by
  have : HasColimit ((F ⋙ restrictScalars f) ⋙ forget₂ (ModuleCat R) AddCommGrp) :=
    inferInstanceAs (HasColimit (F ⋙ forget₂ _ AddCommGrp))
  apply preservesColimit_of_preserves_colimit_cocone (HasColimit.isColimitColimitCocone F)
  apply isColimitOfReflects (forget₂ _ AddCommGrp)
  apply isColimitOfPreserves (forget₂ (ModuleCat.{v} S) AddCommGrp.{v})
  exact HasColimit.isColimitColimitCocone F

variable (R) in
/-- The extension of scalars by the identity of a ring is isomorphic to the
identity functor. -/
noncomputable def extendScalarsId : extendScalars (RingHom.id R) ≅ 𝟭 _ :=
  ((conjugateIsoEquiv (extendRestrictScalarsAdj (RingHom.id R)) Adjunction.id).symm
    (restrictScalarsId R)).symm

lemma extendScalarsId_inv_app_apply (M : ModuleCat R) (m : M):
    (extendScalarsId R).inv.app M m = (1 : R) ⊗ₜ m := rfl

lemma homEquiv_extendScalarsId (M : ModuleCat R) :
    (extendRestrictScalarsAdj (RingHom.id R)).homEquiv _ _ ((extendScalarsId R).hom.app M) =
      (restrictScalarsId R).inv.app M := by
  ext m
  rw [extendRestrictScalarsAdj_homEquiv_apply, ← extendScalarsId_inv_app_apply]
  erw [← comp_apply]
  simp

lemma extendScalarsId_hom_app_one_tmul (M : ModuleCat R) (m : M) :
    (extendScalarsId R).hom.app M ((1 : R) ⊗ₜ m) = m := by
  rw [← extendRestrictScalarsAdj_homEquiv_apply,
    homEquiv_extendScalarsId]
  dsimp

section

variable {R₁ R₂ R₃ R₄ : Type u₁} [CommRing R₁] [CommRing R₂] [CommRing R₃] [CommRing R₄]
  (f₁₂ : R₁ →+* R₂) (f₂₃ : R₂ →+* R₃) (f₃₄ : R₃ →+* R₄)

/-- The extension of scalars by a composition of commutative ring morphisms
identify to the composition of the extension of scalars functors. -/
noncomputable def extendScalarsComp :
    extendScalars (f₂₃.comp f₁₂) ≅ extendScalars f₁₂ ⋙ extendScalars f₂₃ :=
  (conjugateIsoEquiv
    ((extendRestrictScalarsAdj f₁₂).comp (extendRestrictScalarsAdj f₂₃))
    (extendRestrictScalarsAdj (f₂₃.comp f₁₂))).symm (restrictScalarsComp f₁₂ f₂₃).symm

lemma homEquiv_extendScalarsComp (M : ModuleCat R₁) :
    (extendRestrictScalarsAdj (f₂₃.comp f₁₂)).homEquiv _ _
      ((extendScalarsComp f₁₂ f₂₃).hom.app M) =
      (extendRestrictScalarsAdj f₁₂).unit.app M ≫
        (restrictScalars f₁₂).map ((extendRestrictScalarsAdj f₂₃).unit.app _) ≫
        (restrictScalarsComp f₁₂ f₂₃).inv.app _ := by
  dsimp [extendScalarsComp, conjugateIsoEquiv, conjugateEquiv]
  simp only [Category.assoc, Category.id_comp, Category.comp_id,
    Adjunction.comp_unit_app, Adjunction.homEquiv_unit,
    Functor.map_comp, Adjunction.unit_naturality_assoc,
    Adjunction.right_triangle_components]
  rfl

lemma extendScalarsComp_hom_app_one_tmul (M : ModuleCat R₁) (m : M) :
    (extendScalarsComp f₁₂ f₂₃).hom.app M ((1 : R₃) ⊗ₜ m) =
      (1 : R₃) ⊗ₜ[R₂,f₂₃] ((1 : R₂) ⊗ₜ[R₁,f₁₂] m) := by
  rw [← extendRestrictScalarsAdj_homEquiv_apply, homEquiv_extendScalarsComp]
  rfl

@[reassoc]
lemma extendScalars_assoc :
    (extendScalarsComp (f₂₃.comp f₁₂) f₃₄).hom ≫ whiskerRight (extendScalarsComp f₁₂ f₂₃).hom _ =
      (extendScalarsComp f₁₂ (f₃₄.comp f₂₃)).hom ≫ whiskerLeft _ (extendScalarsComp f₂₃ f₃₄).hom ≫
        (Functor.associator _ _ _).inv := by
  ext M m
  have h₁ := extendScalarsComp_hom_app_one_tmul (f₂₃.comp f₁₂) f₃₄ M m
  have h₂ := extendScalarsComp_hom_app_one_tmul f₁₂ (f₃₄.comp f₂₃) M m
  have h₃ := extendScalarsComp_hom_app_one_tmul f₂₃ f₃₄
  have h₄ := extendScalarsComp_hom_app_one_tmul f₁₂ f₂₃ M m
  dsimp at h₁ h₂ h₃ h₄ ⊢
  rw [h₁]
  erw [h₂]
  rw [h₃, ExtendScalars.map_tmul, h₄]

/-- The associativity compatibility for the extension of scalars, in the exact form
that is needed in the definition `CommRingCat.moduleCatExtendScalarsPseudofunctor`
in the file `Algebra.Category.ModuleCat.Pseudofunctor` -/
lemma extendScalars_assoc' :
    (extendScalarsComp (f₂₃.comp f₁₂) f₃₄).hom ≫ whiskerRight (extendScalarsComp f₁₂ f₂₃).hom _ ≫
      (Functor.associator _ _ _).hom ≫ whiskerLeft _ (extendScalarsComp f₂₃ f₃₄).inv ≫
        (extendScalarsComp f₁₂ (f₃₄.comp f₂₃)).inv = 𝟙 _ := by
  rw [extendScalars_assoc_assoc]
  simp only [Iso.inv_hom_id_assoc, ← whiskerLeft_comp_assoc, Iso.hom_inv_id,
    whiskerLeft_id', Category.id_comp]

@[reassoc]
lemma extendScalars_id_comp :
    (extendScalarsComp (RingHom.id R₁) f₁₂).hom ≫ whiskerRight (extendScalarsId R₁).hom _ ≫
      (Functor.leftUnitor _).hom = 𝟙 _ := by
  ext M m
  dsimp
  erw [extendScalarsComp_hom_app_one_tmul (RingHom.id R₁) f₁₂ M m]
  rw [ExtendScalars.map_tmul]
  erw [extendScalarsId_hom_app_one_tmul]
  rfl

@[reassoc]
lemma extendScalars_comp_id :
    (extendScalarsComp f₁₂ (RingHom.id R₂)).hom ≫ whiskerLeft _ (extendScalarsId R₂).hom ≫
      (Functor.rightUnitor _).hom = 𝟙 _ := by
  ext M m
  dsimp
  erw [extendScalarsComp_hom_app_one_tmul f₁₂ (RingHom.id R₂) M m,
    extendScalarsId_hom_app_one_tmul]
  rfl

end

end ModuleCat

end ModuleCat<|MERGE_RESOLUTION|>--- conflicted
+++ resolved
@@ -829,11 +829,7 @@
 lemma extendRestrictScalarsAdj_unit_app_apply
     {R : Type u₁} {S : Type u₂} [CommRing R] [CommRing S]
     (f : R →+* S) (M : ModuleCat.{max v u₂} R) (m : M):
-<<<<<<< HEAD
-    (extendRestrictScalarsAdj f).unit.app M m = by exact (1 : S) ⊗ₜ m :=
-=======
     (extendRestrictScalarsAdj f).unit.app M m = (1 : S) ⊗ₜ[R,f] m :=
->>>>>>> 74c027f0
   rfl
 
 instance {R : Type u₁} {S : Type u₂} [CommRing R] [CommRing S] (f : R →+* S) :
