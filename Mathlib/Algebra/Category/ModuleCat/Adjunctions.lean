--- conflicted
+++ resolved
@@ -70,11 +70,7 @@
 /-- The bijection `((free R).obj X ⟶ M) ≃ (X → M)` when `X` is a type and `M` a module. -/
 @[simps]
 def freeHomEquiv {X : Type u} {M : ModuleCat.{u} R} :
-<<<<<<< HEAD
-    ((free R).obj X ⟶ M) ≃ (X ⟶ M) where
-=======
     ((free R).obj X ⟶ M) ≃ (X → M) where
->>>>>>> 4899d22e
   toFun φ x := φ (freeMk x)
   invFun ψ := freeDesc ψ
   left_inv _ := by ext; simp
