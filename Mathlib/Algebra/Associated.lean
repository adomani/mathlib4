/-
Copyright (c) 2018 Johannes Hölzl. All rights reserved.
Released under Apache 2.0 license as described in the file LICENSE.
Authors: Johannes Hölzl, Jens Wagemaker
-/
import Mathlib.Algebra.Parity

#align_import algebra.associated from "leanprover-community/mathlib"@"2f3994e1b117b1e1da49bcfb67334f33460c3ce4"

/-!
# Associated, prime, and irreducible elements.

In this file we define the predicate `Prime p`
saying that an element of a commutative monoid with zero is prime.
Namely, `Prime p` means that `p` isn't zero, it isn't a unit,
and `p ∣ a * b → p ∣ a ∨ p ∣ b` for all `a`, `b`;

In decomposition monoids (e.g., `ℕ`, `ℤ`), this predicate is equivalent to `Irreducible`,
however this is not true in general.

We also define an equivalence relation `Associated`
saying that two elements of a monoid differ by a multiplication by a unit.
Then we show that the quotient type `Associates` is a monoid
and prove basic properties of this quotient.
-/

variable {α : Type*} {β : Type*} {γ : Type*} {δ : Type*}

section Prime

variable [CommMonoidWithZero α]

/-- An element `p` of a commutative monoid with zero (e.g., a ring) is called *prime*,
if it's not zero, not a unit, and `p ∣ a * b → p ∣ a ∨ p ∣ b` for all `a`, `b`. -/
def Prime (p : α) : Prop :=
  p ≠ 0 ∧ ¬IsUnit p ∧ ∀ a b, p ∣ a * b → p ∣ a ∨ p ∣ b
#align prime Prime

namespace Prime

variable {p : α} (hp : Prime p)

theorem ne_zero : p ≠ 0 :=
  hp.1
#align prime.ne_zero Prime.ne_zero

theorem not_unit : ¬IsUnit p :=
  hp.2.1
#align prime.not_unit Prime.not_unit

theorem not_dvd_one : ¬p ∣ 1 :=
  mt (isUnit_of_dvd_one ·) hp.not_unit
#align prime.not_dvd_one Prime.not_dvd_one

theorem ne_one : p ≠ 1 := fun h => hp.2.1 (h.symm ▸ isUnit_one)
#align prime.ne_one Prime.ne_one

theorem dvd_or_dvd (hp : Prime p) {a b : α} (h : p ∣ a * b) : p ∣ a ∨ p ∣ b :=
  hp.2.2 a b h
#align prime.dvd_or_dvd Prime.dvd_or_dvd

theorem dvd_mul {a b : α} : p ∣ a * b ↔ p ∣ a ∨ p ∣ b :=
  ⟨hp.dvd_or_dvd, (Or.elim · (dvd_mul_of_dvd_left · _) (dvd_mul_of_dvd_right · _))⟩

theorem isPrimal (hp : Prime p) : IsPrimal p := fun _a _b dvd ↦ (hp.dvd_or_dvd dvd).elim
  (fun h ↦ ⟨p, 1, h, one_dvd _, (mul_one p).symm⟩) fun h ↦ ⟨1, p, one_dvd _, h, (one_mul p).symm⟩

theorem not_dvd_mul {a b : α} (ha : ¬ p ∣ a) (hb : ¬ p ∣ b) : ¬ p ∣ a * b :=
  hp.dvd_mul.not.mpr <| not_or.mpr ⟨ha, hb⟩

theorem dvd_of_dvd_pow (hp : Prime p) {a : α} {n : ℕ} (h : p ∣ a ^ n) : p ∣ a := by
  induction' n with n ih
  · rw [pow_zero] at h
    have := isUnit_of_dvd_one h
    have := not_unit hp
    contradiction
  rw [pow_succ'] at h
  cases' dvd_or_dvd hp h with dvd_a dvd_pow
  · assumption
  exact ih dvd_pow
#align prime.dvd_of_dvd_pow Prime.dvd_of_dvd_pow

theorem dvd_pow_iff_dvd {a : α} {n : ℕ} (hn : n ≠ 0) : p ∣ a ^ n ↔ p ∣ a :=
  ⟨hp.dvd_of_dvd_pow, (dvd_pow · hn)⟩

end Prime

@[simp]
theorem not_prime_zero : ¬Prime (0 : α) := fun h => h.ne_zero rfl
#align not_prime_zero not_prime_zero

@[simp]
theorem not_prime_one : ¬Prime (1 : α) := fun h => h.not_unit isUnit_one
#align not_prime_one not_prime_one

section Map

variable [CommMonoidWithZero β] {F : Type*} {G : Type*} [FunLike F α β]
variable [MonoidWithZeroHomClass F α β] [FunLike G β α] [MulHomClass G β α]
variable (f : F) (g : G) {p : α}

theorem comap_prime (hinv : ∀ a, g (f a : β) = a) (hp : Prime (f p)) : Prime p :=
  ⟨fun h => hp.1 <| by simp [h], fun h => hp.2.1 <| h.map f, fun a b h => by
    refine'
        (hp.2.2 (f a) (f b) <| by
              convert map_dvd f h
              simp).imp
          _ _ <;>
      · intro h
        convert ← map_dvd g h <;> apply hinv⟩
#align comap_prime comap_prime

theorem MulEquiv.prime_iff (e : α ≃* β) : Prime p ↔ Prime (e p) :=
  ⟨fun h => (comap_prime e.symm e fun a => by simp) <| (e.symm_apply_apply p).substr h,
    comap_prime e e.symm fun a => by simp⟩
#align mul_equiv.prime_iff MulEquiv.prime_iff

end Map

end Prime

theorem Prime.left_dvd_or_dvd_right_of_dvd_mul [CancelCommMonoidWithZero α] {p : α} (hp : Prime p)
    {a b : α} : a ∣ p * b → p ∣ a ∨ a ∣ b := by
  rintro ⟨c, hc⟩
  rcases hp.2.2 a c (hc ▸ dvd_mul_right _ _) with (h | ⟨x, rfl⟩)
  · exact Or.inl h
  · rw [mul_left_comm, mul_right_inj' hp.ne_zero] at hc
    exact Or.inr (hc.symm ▸ dvd_mul_right _ _)
#align prime.left_dvd_or_dvd_right_of_dvd_mul Prime.left_dvd_or_dvd_right_of_dvd_mul

theorem Prime.pow_dvd_of_dvd_mul_left [CancelCommMonoidWithZero α] {p a b : α} (hp : Prime p)
    (n : ℕ) (h : ¬p ∣ a) (h' : p ^ n ∣ a * b) : p ^ n ∣ b := by
  induction' n with n ih
  · rw [pow_zero]
    exact one_dvd b
  · obtain ⟨c, rfl⟩ := ih (dvd_trans (pow_dvd_pow p n.le_succ) h')
    rw [pow_succ]
    apply mul_dvd_mul_left _ ((hp.dvd_or_dvd _).resolve_left h)
    rwa [← mul_dvd_mul_iff_left (pow_ne_zero n hp.ne_zero), ← pow_succ, mul_left_comm]
#align prime.pow_dvd_of_dvd_mul_left Prime.pow_dvd_of_dvd_mul_left

theorem Prime.pow_dvd_of_dvd_mul_right [CancelCommMonoidWithZero α] {p a b : α} (hp : Prime p)
    (n : ℕ) (h : ¬p ∣ b) (h' : p ^ n ∣ a * b) : p ^ n ∣ a := by
  rw [mul_comm] at h'
  exact hp.pow_dvd_of_dvd_mul_left n h h'
#align prime.pow_dvd_of_dvd_mul_right Prime.pow_dvd_of_dvd_mul_right

theorem Prime.dvd_of_pow_dvd_pow_mul_pow_of_square_not_dvd [CancelCommMonoidWithZero α] {p a b : α}
    {n : ℕ} (hp : Prime p) (hpow : p ^ n.succ ∣ a ^ n.succ * b ^ n) (hb : ¬p ^ 2 ∣ b) : p ∣ a := by
  -- Suppose `p ∣ b`, write `b = p * x` and `hy : a ^ n.succ * b ^ n = p ^ n.succ * y`.
  cases' hp.dvd_or_dvd ((dvd_pow_self p (Nat.succ_ne_zero n)).trans hpow) with H hbdiv
  · exact hp.dvd_of_dvd_pow H
  obtain ⟨x, rfl⟩ := hp.dvd_of_dvd_pow hbdiv
  obtain ⟨y, hy⟩ := hpow
  -- Then we can divide out a common factor of `p ^ n` from the equation `hy`.
  have : a ^ n.succ * x ^ n = p * y := by
    refine' mul_left_cancel₀ (pow_ne_zero n hp.ne_zero) _
    rw [← mul_assoc _ p, ← pow_succ, ← hy, mul_pow, ← mul_assoc (a ^ n.succ), mul_comm _ (p ^ n),
      mul_assoc]
  -- So `p ∣ a` (and we're done) or `p ∣ x`, which can't be the case since it implies `p^2 ∣ b`.
  refine' hp.dvd_of_dvd_pow ((hp.dvd_or_dvd ⟨_, this⟩).resolve_right fun hdvdx => hb _)
  obtain ⟨z, rfl⟩ := hp.dvd_of_dvd_pow hdvdx
  rw [pow_two, ← mul_assoc]
  exact dvd_mul_right _ _
#align prime.dvd_of_pow_dvd_pow_mul_pow_of_square_not_dvd Prime.dvd_of_pow_dvd_pow_mul_pow_of_square_not_dvd

theorem prime_pow_succ_dvd_mul {α : Type*} [CancelCommMonoidWithZero α] {p x y : α} (h : Prime p)
    {i : ℕ} (hxy : p ^ (i + 1) ∣ x * y) : p ^ (i + 1) ∣ x ∨ p ∣ y := by
  rw [or_iff_not_imp_right]
  intro hy
  induction' i with i ih generalizing x
  · rw [pow_one] at hxy ⊢
    exact (h.dvd_or_dvd hxy).resolve_right hy
  rw [pow_succ'] at hxy ⊢
  obtain ⟨x', rfl⟩ := (h.dvd_or_dvd (dvd_of_mul_right_dvd hxy)).resolve_right hy
  rw [mul_assoc] at hxy
  exact mul_dvd_mul_left p (ih ((mul_dvd_mul_iff_left h.ne_zero).mp hxy))
#align prime_pow_succ_dvd_mul prime_pow_succ_dvd_mul

/-- `Irreducible p` states that `p` is non-unit and only factors into units.

We explicitly avoid stating that `p` is non-zero, this would require a semiring. Assuming only a
monoid allows us to reuse irreducible for associated elements.
-/
structure Irreducible [Monoid α] (p : α) : Prop where
  /-- `p` is not a unit -/
  not_unit : ¬IsUnit p
  /-- if `p` factors then one factor is a unit -/
  isUnit_or_isUnit' : ∀ a b, p = a * b → IsUnit a ∨ IsUnit b
#align irreducible Irreducible

namespace Irreducible

theorem not_dvd_one [CommMonoid α] {p : α} (hp : Irreducible p) : ¬p ∣ 1 :=
  mt (isUnit_of_dvd_one ·) hp.not_unit
#align irreducible.not_dvd_one Irreducible.not_dvd_one

theorem isUnit_or_isUnit [Monoid α] {p : α} (hp : Irreducible p) {a b : α} (h : p = a * b) :
    IsUnit a ∨ IsUnit b :=
  hp.isUnit_or_isUnit' a b h
#align irreducible.is_unit_or_is_unit Irreducible.isUnit_or_isUnit

end Irreducible

theorem irreducible_iff [Monoid α] {p : α} :
    Irreducible p ↔ ¬IsUnit p ∧ ∀ a b, p = a * b → IsUnit a ∨ IsUnit b :=
  ⟨fun h => ⟨h.1, h.2⟩, fun h => ⟨h.1, h.2⟩⟩
#align irreducible_iff irreducible_iff

@[simp]
theorem not_irreducible_one [Monoid α] : ¬Irreducible (1 : α) := by simp [irreducible_iff]
#align not_irreducible_one not_irreducible_one

theorem Irreducible.ne_one [Monoid α] : ∀ {p : α}, Irreducible p → p ≠ 1
  | _, hp, rfl => not_irreducible_one hp
#align irreducible.ne_one Irreducible.ne_one

@[simp]
theorem not_irreducible_zero [MonoidWithZero α] : ¬Irreducible (0 : α)
  | ⟨hn0, h⟩ =>
    have : IsUnit (0 : α) ∨ IsUnit (0 : α) := h 0 0 (mul_zero 0).symm
    this.elim hn0 hn0
#align not_irreducible_zero not_irreducible_zero

theorem Irreducible.ne_zero [MonoidWithZero α] : ∀ {p : α}, Irreducible p → p ≠ 0
  | _, hp, rfl => not_irreducible_zero hp
#align irreducible.ne_zero Irreducible.ne_zero

theorem of_irreducible_mul {α} [Monoid α] {x y : α} : Irreducible (x * y) → IsUnit x ∨ IsUnit y
  | ⟨_, h⟩ => h _ _ rfl
#align of_irreducible_mul of_irreducible_mul

theorem not_irreducible_pow {α} [Monoid α] {x : α} {n : ℕ} (hn : n ≠ 1) :
    ¬ Irreducible (x ^ n) := by
  cases n with
  | zero => simp
  | succ n =>
    intro ⟨h₁, h₂⟩
    have := h₂ _ _ (pow_succ _ _)
    rw [isUnit_pow_iff (Nat.succ_ne_succ.mp hn), or_self] at this
    exact h₁ (this.pow _)
#noalign of_irreducible_pow

theorem irreducible_or_factor {α} [Monoid α] (x : α) (h : ¬IsUnit x) :
    Irreducible x ∨ ∃ a b, ¬IsUnit a ∧ ¬IsUnit b ∧ a * b = x := by
  haveI := Classical.dec
  refine' or_iff_not_imp_right.2 fun H => _
  simp? [h, irreducible_iff] at H ⊢ says
    simp only [exists_and_left, not_exists, not_and, irreducible_iff, h, not_false_eq_true,
      true_and] at H ⊢
  refine' fun a b h => by_contradiction fun o => _
  simp? [not_or] at o says simp only [not_or] at o
  exact H _ o.1 _ o.2 h.symm
#align irreducible_or_factor irreducible_or_factor

/-- If `p` and `q` are irreducible, then `p ∣ q` implies `q ∣ p`. -/
theorem Irreducible.dvd_symm [Monoid α] {p q : α} (hp : Irreducible p) (hq : Irreducible q) :
    p ∣ q → q ∣ p := by
  rintro ⟨q', rfl⟩
  rw [IsUnit.mul_right_dvd (Or.resolve_left (of_irreducible_mul hq) hp.not_unit)]
#align irreducible.dvd_symm Irreducible.dvd_symm

theorem Irreducible.dvd_comm [Monoid α] {p q : α} (hp : Irreducible p) (hq : Irreducible q) :
    p ∣ q ↔ q ∣ p :=
  ⟨hp.dvd_symm hq, hq.dvd_symm hp⟩
#align irreducible.dvd_comm Irreducible.dvd_comm

section

variable [Monoid α]

theorem irreducible_units_mul (a : αˣ) (b : α) : Irreducible (↑a * b) ↔ Irreducible b := by
  simp only [irreducible_iff, Units.isUnit_units_mul, and_congr_right_iff]
  refine' fun _ => ⟨fun h A B HAB => _, fun h A B HAB => _⟩
  · rw [← a.isUnit_units_mul]
    apply h
    rw [mul_assoc, ← HAB]
  · rw [← a⁻¹.isUnit_units_mul]
    apply h
    rw [mul_assoc, ← HAB, Units.inv_mul_cancel_left]
#align irreducible_units_mul irreducible_units_mul

theorem irreducible_isUnit_mul {a b : α} (h : IsUnit a) : Irreducible (a * b) ↔ Irreducible b :=
  let ⟨a, ha⟩ := h
  ha ▸ irreducible_units_mul a b
#align irreducible_is_unit_mul irreducible_isUnit_mul

theorem irreducible_mul_units (a : αˣ) (b : α) : Irreducible (b * ↑a) ↔ Irreducible b := by
  simp only [irreducible_iff, Units.isUnit_mul_units, and_congr_right_iff]
  refine' fun _ => ⟨fun h A B HAB => _, fun h A B HAB => _⟩
  · rw [← Units.isUnit_mul_units B a]
    apply h
    rw [← mul_assoc, ← HAB]
  · rw [← Units.isUnit_mul_units B a⁻¹]
    apply h
    rw [← mul_assoc, ← HAB, Units.mul_inv_cancel_right]
#align irreducible_mul_units irreducible_mul_units

theorem irreducible_mul_isUnit {a b : α} (h : IsUnit a) : Irreducible (b * a) ↔ Irreducible b :=
  let ⟨a, ha⟩ := h
  ha ▸ irreducible_mul_units a b
#align irreducible_mul_is_unit irreducible_mul_isUnit

theorem irreducible_mul_iff {a b : α} :
    Irreducible (a * b) ↔ Irreducible a ∧ IsUnit b ∨ Irreducible b ∧ IsUnit a := by
  constructor
  · refine' fun h => Or.imp (fun h' => ⟨_, h'⟩) (fun h' => ⟨_, h'⟩) (h.isUnit_or_isUnit rfl).symm
    · rwa [irreducible_mul_isUnit h'] at h
    · rwa [irreducible_isUnit_mul h'] at h
  · rintro (⟨ha, hb⟩ | ⟨hb, ha⟩)
    · rwa [irreducible_mul_isUnit hb]
    · rwa [irreducible_isUnit_mul ha]
#align irreducible_mul_iff irreducible_mul_iff

end

section CommMonoid

variable [CommMonoid α] {a : α}

theorem Irreducible.not_square (ha : Irreducible a) : ¬IsSquare a := by
  rw [isSquare_iff_exists_sq]
  rintro ⟨b, rfl⟩
  exact not_irreducible_pow (by decide) ha
#align irreducible.not_square Irreducible.not_square

theorem IsSquare.not_irreducible (ha : IsSquare a) : ¬Irreducible a := fun h => h.not_square ha
#align is_square.not_irreducible IsSquare.not_irreducible

end CommMonoid

section CommMonoidWithZero

variable [CommMonoidWithZero α]

theorem Irreducible.prime_of_isPrimal {a : α}
    (irr : Irreducible a) (primal : IsPrimal a) : Prime a :=
  ⟨irr.ne_zero, irr.not_unit, fun a b dvd ↦ by
    obtain ⟨d₁, d₂, h₁, h₂, rfl⟩ := primal dvd
    exact (of_irreducible_mul irr).symm.imp (·.mul_right_dvd.mpr h₁) (·.mul_left_dvd.mpr h₂)⟩

theorem Irreducible.prime [DecompositionMonoid α] {a : α} (irr : Irreducible a) : Prime a :=
  irr.prime_of_isPrimal (DecompositionMonoid.primal a)

end CommMonoidWithZero

section CancelCommMonoidWithZero

variable [CancelCommMonoidWithZero α] {a p : α}

protected theorem Prime.irreducible (hp : Prime p) : Irreducible p :=
  ⟨hp.not_unit, fun a b ↦ by
    rintro rfl
    exact (hp.dvd_or_dvd dvd_rfl).symm.imp
      (isUnit_of_dvd_one <| (mul_dvd_mul_iff_right <| right_ne_zero_of_mul hp.ne_zero).mp <|
        dvd_mul_of_dvd_right · _)
      (isUnit_of_dvd_one <| (mul_dvd_mul_iff_left <| left_ne_zero_of_mul hp.ne_zero).mp <|
        dvd_mul_of_dvd_left · _)⟩
#align prime.irreducible Prime.irreducible

theorem irreducible_iff_prime [DecompositionMonoid α] {a : α} : Irreducible a ↔ Prime a :=
  ⟨Irreducible.prime, Prime.irreducible⟩

theorem succ_dvd_or_succ_dvd_of_succ_sum_dvd_mul (hp : Prime p) {a b : α} {k l : ℕ} :
    p ^ k ∣ a → p ^ l ∣ b → p ^ (k + l + 1) ∣ a * b → p ^ (k + 1) ∣ a ∨ p ^ (l + 1) ∣ b :=
  fun ⟨x, hx⟩ ⟨y, hy⟩ ⟨z, hz⟩ =>
  have h : p ^ (k + l) * (x * y) = p ^ (k + l) * (p * z) := by
    simpa [mul_comm, pow_add, hx, hy, mul_assoc, mul_left_comm] using hz
  have hp0 : p ^ (k + l) ≠ 0 := pow_ne_zero _ hp.ne_zero
  have hpd : p ∣ x * y := ⟨z, by rwa [mul_right_inj' hp0] at h⟩
  (hp.dvd_or_dvd hpd).elim
    (fun ⟨d, hd⟩ => Or.inl ⟨d, by simp [*, pow_succ, mul_comm, mul_left_comm, mul_assoc]⟩)
    fun ⟨d, hd⟩ => Or.inr ⟨d, by simp [*, pow_succ, mul_comm, mul_left_comm, mul_assoc]⟩
#align succ_dvd_or_succ_dvd_of_succ_sum_dvd_mul succ_dvd_or_succ_dvd_of_succ_sum_dvd_mul

theorem Prime.not_square (hp : Prime p) : ¬IsSquare p :=
  hp.irreducible.not_square
#align prime.not_square Prime.not_square

theorem IsSquare.not_prime (ha : IsSquare a) : ¬Prime a := fun h => h.not_square ha
#align is_square.not_prime IsSquare.not_prime

theorem not_prime_pow {n : ℕ} (hn : n ≠ 1) : ¬Prime (a ^ n) := fun hp =>
  not_irreducible_pow hn hp.irreducible
#align pow_not_prime not_prime_pow

end CancelCommMonoidWithZero

/-- Two elements of a `Monoid` are `Associated` if one of them is another one
multiplied by a unit on the right. -/
def Associated [Monoid α] (x y : α) : Prop :=
  ∃ u : αˣ, x * u = y
#align associated Associated

/-- Notation for two elements of a monoid are associated, i.e.
if one of them is another one multiplied by a unit on the right. -/
local infixl:50 " ~ᵤ " => Associated

namespace Associated

@[refl]
protected theorem refl [Monoid α] (x : α) : x ~ᵤ x :=
  ⟨1, by simp⟩
#align associated.refl Associated.refl

instance [Monoid α] : IsRefl α Associated :=
  ⟨Associated.refl⟩

@[symm]
protected theorem symm [Monoid α] : ∀ {x y : α}, x ~ᵤ y → y ~ᵤ x
  | x, _, ⟨u, rfl⟩ => ⟨u⁻¹, by rw [mul_assoc, Units.mul_inv, mul_one]⟩
#align associated.symm Associated.symm

instance [Monoid α] : IsSymm α Associated :=
  ⟨fun _ _ => Associated.symm⟩

protected theorem comm [Monoid α] {x y : α} : x ~ᵤ y ↔ y ~ᵤ x :=
  ⟨Associated.symm, Associated.symm⟩
#align associated.comm Associated.comm

@[trans]
protected theorem trans [Monoid α] : ∀ {x y z : α}, x ~ᵤ y → y ~ᵤ z → x ~ᵤ z
  | x, _, _, ⟨u, rfl⟩, ⟨v, rfl⟩ => ⟨u * v, by rw [Units.val_mul, mul_assoc]⟩
#align associated.trans Associated.trans

instance [Monoid α] : IsTrans α Associated :=
  ⟨fun _ _ _ => Associated.trans⟩

/-- The setoid of the relation `x ~ᵤ y` iff there is a unit `u` such that `x * u = y` -/
protected def setoid (α : Type*) [Monoid α] :
    Setoid α where
  r := Associated
  iseqv := ⟨Associated.refl, Associated.symm, Associated.trans⟩
#align associated.setoid Associated.setoid

theorem map {M N : Type*} [Monoid M] [Monoid N] {F : Type*} [FunLike F M N] [MonoidHomClass F M N]
    (f : F) {x y : M} (ha : Associated x y) : Associated (f x) (f y) := by
  obtain ⟨u, ha⟩ := ha
  exact ⟨Units.map f u, by rw [← ha, map_mul, Units.coe_map, MonoidHom.coe_coe]⟩

end Associated

attribute [local instance] Associated.setoid

theorem unit_associated_one [Monoid α] {u : αˣ} : (u : α) ~ᵤ 1 :=
  ⟨u⁻¹, Units.mul_inv u⟩
#align unit_associated_one unit_associated_one

@[simp]
theorem associated_one_iff_isUnit [Monoid α] {a : α} : (a : α) ~ᵤ 1 ↔ IsUnit a :=
  Iff.intro
    (fun h =>
      let ⟨c, h⟩ := h.symm
      h ▸ ⟨c, (one_mul _).symm⟩)
    fun ⟨c, h⟩ => Associated.symm ⟨c, by simp [h]⟩
#align associated_one_iff_is_unit associated_one_iff_isUnit

@[simp]
theorem associated_zero_iff_eq_zero [MonoidWithZero α] (a : α) : a ~ᵤ 0 ↔ a = 0 :=
  Iff.intro
    (fun h => by
      let ⟨u, h⟩ := h.symm
      simpa using h.symm)
    fun h => h ▸ Associated.refl a
#align associated_zero_iff_eq_zero associated_zero_iff_eq_zero

theorem associated_one_of_mul_eq_one [CommMonoid α] {a : α} (b : α) (hab : a * b = 1) : a ~ᵤ 1 :=
  show (Units.mkOfMulEqOne a b hab : α) ~ᵤ 1 from unit_associated_one
#align associated_one_of_mul_eq_one associated_one_of_mul_eq_one

theorem associated_one_of_associated_mul_one [CommMonoid α] {a b : α} : a * b ~ᵤ 1 → a ~ᵤ 1
  | ⟨u, h⟩ => associated_one_of_mul_eq_one (b * u) <| by simpa [mul_assoc] using h
#align associated_one_of_associated_mul_one associated_one_of_associated_mul_one

theorem associated_mul_unit_left {β : Type*} [Monoid β] (a u : β) (hu : IsUnit u) :
    Associated (a * u) a :=
  let ⟨u', hu⟩ := hu
  ⟨u'⁻¹, hu ▸ Units.mul_inv_cancel_right _ _⟩
#align associated_mul_unit_left associated_mul_unit_left

theorem associated_unit_mul_left {β : Type*} [CommMonoid β] (a u : β) (hu : IsUnit u) :
    Associated (u * a) a := by
  rw [mul_comm]
  exact associated_mul_unit_left _ _ hu
#align associated_unit_mul_left associated_unit_mul_left

theorem associated_mul_unit_right {β : Type*} [Monoid β] (a u : β) (hu : IsUnit u) :
    Associated a (a * u) :=
  (associated_mul_unit_left a u hu).symm
#align associated_mul_unit_right associated_mul_unit_right

theorem associated_unit_mul_right {β : Type*} [CommMonoid β] (a u : β) (hu : IsUnit u) :
    Associated a (u * a) :=
  (associated_unit_mul_left a u hu).symm
#align associated_unit_mul_right associated_unit_mul_right

theorem associated_mul_isUnit_left_iff {β : Type*} [Monoid β] {a u b : β} (hu : IsUnit u) :
    Associated (a * u) b ↔ Associated a b :=
  ⟨(associated_mul_unit_right _ _ hu).trans, (associated_mul_unit_left _ _ hu).trans⟩
#align associated_mul_is_unit_left_iff associated_mul_isUnit_left_iff

theorem associated_isUnit_mul_left_iff {β : Type*} [CommMonoid β] {u a b : β} (hu : IsUnit u) :
    Associated (u * a) b ↔ Associated a b := by
  rw [mul_comm]
  exact associated_mul_isUnit_left_iff hu
#align associated_is_unit_mul_left_iff associated_isUnit_mul_left_iff

theorem associated_mul_isUnit_right_iff {β : Type*} [Monoid β] {a b u : β} (hu : IsUnit u) :
    Associated a (b * u) ↔ Associated a b :=
  Associated.comm.trans <| (associated_mul_isUnit_left_iff hu).trans Associated.comm
#align associated_mul_is_unit_right_iff associated_mul_isUnit_right_iff

theorem associated_isUnit_mul_right_iff {β : Type*} [CommMonoid β] {a u b : β} (hu : IsUnit u) :
    Associated a (u * b) ↔ Associated a b :=
  Associated.comm.trans <| (associated_isUnit_mul_left_iff hu).trans Associated.comm
#align associated_is_unit_mul_right_iff associated_isUnit_mul_right_iff

@[simp]
theorem associated_mul_unit_left_iff {β : Type*} [Monoid β] {a b : β} {u : Units β} :
    Associated (a * u) b ↔ Associated a b :=
  associated_mul_isUnit_left_iff u.isUnit
#align associated_mul_unit_left_iff associated_mul_unit_left_iff

@[simp]
theorem associated_unit_mul_left_iff {β : Type*} [CommMonoid β] {a b : β} {u : Units β} :
    Associated (↑u * a) b ↔ Associated a b :=
  associated_isUnit_mul_left_iff u.isUnit
#align associated_unit_mul_left_iff associated_unit_mul_left_iff

@[simp]
theorem associated_mul_unit_right_iff {β : Type*} [Monoid β] {a b : β} {u : Units β} :
    Associated a (b * u) ↔ Associated a b :=
  associated_mul_isUnit_right_iff u.isUnit
#align associated_mul_unit_right_iff associated_mul_unit_right_iff

@[simp]
theorem associated_unit_mul_right_iff {β : Type*} [CommMonoid β] {a b : β} {u : Units β} :
    Associated a (↑u * b) ↔ Associated a b :=
  associated_isUnit_mul_right_iff u.isUnit
#align associated_unit_mul_right_iff associated_unit_mul_right_iff

theorem Associated.mul_left [Monoid α] (a : α) {b c : α} (h : b ~ᵤ c) : a * b ~ᵤ a * c := by
  obtain ⟨d, rfl⟩ := h; exact ⟨d, mul_assoc _ _ _⟩
#align associated.mul_left Associated.mul_left

theorem Associated.mul_right [CommMonoid α] {a b : α} (h : a ~ᵤ b) (c : α) : a * c ~ᵤ b * c := by
  obtain ⟨d, rfl⟩ := h; exact ⟨d, mul_right_comm _ _ _⟩
#align associated.mul_right Associated.mul_right

theorem Associated.mul_mul [CommMonoid α] {a₁ a₂ b₁ b₂ : α}
    (h₁ : a₁ ~ᵤ b₁) (h₂ : a₂ ~ᵤ b₂) : a₁ * a₂ ~ᵤ b₁ * b₂ := (h₁.mul_right _).trans (h₂.mul_left _)
#align associated.mul_mul Associated.mul_mul

theorem Associated.pow_pow [CommMonoid α] {a b : α} {n : ℕ} (h : a ~ᵤ b) : a ^ n ~ᵤ b ^ n := by
  induction' n with n ih
  · simp [Associated.refl]
  convert h.mul_mul ih <;> rw [pow_succ']
#align associated.pow_pow Associated.pow_pow

protected theorem Associated.dvd [Monoid α] {a b : α} : a ~ᵤ b → a ∣ b := fun ⟨u, hu⟩ =>
  ⟨u, hu.symm⟩
#align associated.dvd Associated.dvd

protected theorem Associated.dvd_dvd [Monoid α] {a b : α} (h : a ~ᵤ b) : a ∣ b ∧ b ∣ a :=
  ⟨h.dvd, h.symm.dvd⟩
#align associated.dvd_dvd Associated.dvd_dvd

theorem associated_of_dvd_dvd [CancelMonoidWithZero α] {a b : α} (hab : a ∣ b) (hba : b ∣ a) :
    a ~ᵤ b := by
  rcases hab with ⟨c, rfl⟩
  rcases hba with ⟨d, a_eq⟩
  by_cases ha0 : a = 0
  · simp_all
  have hac0 : a * c ≠ 0 := by
    intro con
    rw [con, zero_mul] at a_eq
    apply ha0 a_eq
  have : a * (c * d) = a * 1 := by rw [← mul_assoc, ← a_eq, mul_one]
  have hcd : c * d = 1 := mul_left_cancel₀ ha0 this
  have : a * c * (d * c) = a * c * 1 := by rw [← mul_assoc, ← a_eq, mul_one]
  have hdc : d * c = 1 := mul_left_cancel₀ hac0 this
  exact ⟨⟨c, d, hcd, hdc⟩, rfl⟩
#align associated_of_dvd_dvd associated_of_dvd_dvd

theorem dvd_dvd_iff_associated [CancelMonoidWithZero α] {a b : α} : a ∣ b ∧ b ∣ a ↔ a ~ᵤ b :=
  ⟨fun ⟨h1, h2⟩ => associated_of_dvd_dvd h1 h2, Associated.dvd_dvd⟩
#align dvd_dvd_iff_associated dvd_dvd_iff_associated

instance [CancelMonoidWithZero α] [DecidableRel ((· ∣ ·) : α → α → Prop)] :
    DecidableRel ((· ~ᵤ ·) : α → α → Prop) := fun _ _ => decidable_of_iff _ dvd_dvd_iff_associated

theorem Associated.dvd_iff_dvd_left [Monoid α] {a b c : α} (h : a ~ᵤ b) : a ∣ c ↔ b ∣ c :=
  let ⟨_, hu⟩ := h
  hu ▸ Units.mul_right_dvd.symm
#align associated.dvd_iff_dvd_left Associated.dvd_iff_dvd_left

theorem Associated.dvd_iff_dvd_right [Monoid α] {a b c : α} (h : b ~ᵤ c) : a ∣ b ↔ a ∣ c :=
  let ⟨_, hu⟩ := h
  hu ▸ Units.dvd_mul_right.symm
#align associated.dvd_iff_dvd_right Associated.dvd_iff_dvd_right

theorem Associated.eq_zero_iff [MonoidWithZero α] {a b : α} (h : a ~ᵤ b) : a = 0 ↔ b = 0 := by
  obtain ⟨u, rfl⟩ := h
  rw [← Units.eq_mul_inv_iff_mul_eq, zero_mul]
#align associated.eq_zero_iff Associated.eq_zero_iff

theorem Associated.ne_zero_iff [MonoidWithZero α] {a b : α} (h : a ~ᵤ b) : a ≠ 0 ↔ b ≠ 0 :=
  not_congr h.eq_zero_iff
#align associated.ne_zero_iff Associated.ne_zero_iff

protected theorem Associated.prime [CommMonoidWithZero α] {p q : α} (h : p ~ᵤ q) (hp : Prime p) :
    Prime q :=
  ⟨h.ne_zero_iff.1 hp.ne_zero,
    let ⟨u, hu⟩ := h
    ⟨fun ⟨v, hv⟩ => hp.not_unit ⟨v * u⁻¹, by simp [hv, hu.symm]⟩,
      hu ▸ by
        simp only [IsUnit.mul_iff, Units.isUnit, and_true, IsUnit.mul_right_dvd]
        intro a b
        exact hp.dvd_or_dvd⟩⟩
#align associated.prime Associated.prime

theorem prime_mul_iff [CancelCommMonoidWithZero α] {x y : α} :
    Prime (x * y) ↔ (Prime x ∧ IsUnit y) ∨ (IsUnit x ∧ Prime y) := by
  refine ⟨fun h ↦ ?_, ?_⟩
  · rcases of_irreducible_mul h.irreducible with hx | hy
    · exact Or.inr ⟨hx, (associated_unit_mul_left y x hx).prime h⟩
    · exact Or.inl ⟨(associated_mul_unit_left x y hy).prime h, hy⟩
  · rintro (⟨hx, hy⟩ | ⟨hx, hy⟩)
    · exact (associated_mul_unit_left x y hy).symm.prime hx
    · exact (associated_unit_mul_right y x hx).prime hy

@[simp]
lemma prime_pow_iff [CancelCommMonoidWithZero α] {p : α} {n : ℕ} :
    Prime (p ^ n) ↔ Prime p ∧ n = 1 := by
  refine ⟨fun hp ↦ ?_, fun ⟨hp, hn⟩ ↦ by simpa [hn]⟩
  suffices n = 1 by aesop
  cases' n with n
  · simp at hp
  · rw [Nat.succ.injEq]
    rw [pow_succ', prime_mul_iff] at hp
    rcases hp with ⟨hp, hpn⟩ | ⟨hp, hpn⟩
    · by_contra contra
      rw [isUnit_pow_iff contra] at hpn
      exact hp.not_unit hpn
    · exfalso
      exact hpn.not_unit (hp.pow n)

theorem Irreducible.dvd_iff [Monoid α] {x y : α} (hx : Irreducible x) :
    y ∣ x ↔ IsUnit y ∨ Associated x y := by
  constructor
  · rintro ⟨z, hz⟩
    obtain (h|h) := hx.isUnit_or_isUnit hz
    · exact Or.inl h
    · rw [hz]
      exact Or.inr (associated_mul_unit_left _ _ h)
  · rintro (hy|h)
    · exact hy.dvd
    · exact h.symm.dvd

theorem Irreducible.associated_of_dvd [Monoid α] {p q : α} (p_irr : Irreducible p)
    (q_irr : Irreducible q) (dvd : p ∣ q) : Associated p q :=
  ((q_irr.dvd_iff.mp dvd).resolve_left p_irr.not_unit).symm
#align irreducible.associated_of_dvd Irreducible.associated_of_dvdₓ

theorem Irreducible.dvd_irreducible_iff_associated [Monoid α] {p q : α}
    (pp : Irreducible p) (qp : Irreducible q) : p ∣ q ↔ Associated p q :=
  ⟨Irreducible.associated_of_dvd pp qp, Associated.dvd⟩
#align irreducible.dvd_irreducible_iff_associated Irreducible.dvd_irreducible_iff_associated

theorem Prime.associated_of_dvd [CancelCommMonoidWithZero α] {p q : α} (p_prime : Prime p)
    (q_prime : Prime q) (dvd : p ∣ q) : Associated p q :=
  p_prime.irreducible.associated_of_dvd q_prime.irreducible dvd
#align prime.associated_of_dvd Prime.associated_of_dvd

theorem Prime.dvd_prime_iff_associated [CancelCommMonoidWithZero α] {p q : α} (pp : Prime p)
    (qp : Prime q) : p ∣ q ↔ Associated p q :=
  pp.irreducible.dvd_irreducible_iff_associated qp.irreducible
#align prime.dvd_prime_iff_associated Prime.dvd_prime_iff_associated

theorem Associated.prime_iff [CommMonoidWithZero α] {p q : α} (h : p ~ᵤ q) : Prime p ↔ Prime q :=
  ⟨h.prime, h.symm.prime⟩
#align associated.prime_iff Associated.prime_iff

protected theorem Associated.isUnit [Monoid α] {a b : α} (h : a ~ᵤ b) : IsUnit a → IsUnit b :=
  let ⟨u, hu⟩ := h
  fun ⟨v, hv⟩ => ⟨v * u, by simp [hv, hu.symm]⟩
#align associated.is_unit Associated.isUnit

theorem Associated.isUnit_iff [Monoid α] {a b : α} (h : a ~ᵤ b) : IsUnit a ↔ IsUnit b :=
  ⟨h.isUnit, h.symm.isUnit⟩
#align associated.is_unit_iff Associated.isUnit_iff

theorem Irreducible.isUnit_iff_not_associated_of_dvd [Monoid α]
    {x y : α} (hx : Irreducible x) (hy : y ∣ x) : IsUnit y ↔ ¬ Associated x y :=
  ⟨fun hy hxy => hx.1 (hxy.symm.isUnit hy), (hx.dvd_iff.mp hy).resolve_right⟩

protected theorem Associated.irreducible [Monoid α] {p q : α} (h : p ~ᵤ q) (hp : Irreducible p) :
    Irreducible q :=
  ⟨mt h.symm.isUnit hp.1,
    let ⟨u, hu⟩ := h
    fun a b hab =>
    have hpab : p = a * (b * (u⁻¹ : αˣ)) :=
      calc
        p = p * u * (u⁻¹ : αˣ) := by simp
        _ = _ := by rw [hu]; simp [hab, mul_assoc]

    (hp.isUnit_or_isUnit hpab).elim Or.inl fun ⟨v, hv⟩ => Or.inr ⟨v * u, by simp [hv]⟩⟩
#align associated.irreducible Associated.irreducible

protected theorem Associated.irreducible_iff [Monoid α] {p q : α} (h : p ~ᵤ q) :
    Irreducible p ↔ Irreducible q :=
  ⟨h.irreducible, h.symm.irreducible⟩
#align associated.irreducible_iff Associated.irreducible_iff

theorem Associated.of_mul_left [CancelCommMonoidWithZero α] {a b c d : α} (h : a * b ~ᵤ c * d)
    (h₁ : a ~ᵤ c) (ha : a ≠ 0) : b ~ᵤ d :=
  let ⟨u, hu⟩ := h
  let ⟨v, hv⟩ := Associated.symm h₁
  ⟨u * (v : αˣ),
    mul_left_cancel₀ ha
      (by
        rw [← hv, mul_assoc c (v : α) d, mul_left_comm c, ← hu]
        simp [hv.symm, mul_assoc, mul_comm, mul_left_comm])⟩
#align associated.of_mul_left Associated.of_mul_left

theorem Associated.of_mul_right [CancelCommMonoidWithZero α] {a b c d : α} :
    a * b ~ᵤ c * d → b ~ᵤ d → b ≠ 0 → a ~ᵤ c := by
  rw [mul_comm a, mul_comm c]; exact Associated.of_mul_left
#align associated.of_mul_right Associated.of_mul_right

theorem Associated.of_pow_associated_of_prime [CancelCommMonoidWithZero α] {p₁ p₂ : α} {k₁ k₂ : ℕ}
    (hp₁ : Prime p₁) (hp₂ : Prime p₂) (hk₁ : 0 < k₁) (h : p₁ ^ k₁ ~ᵤ p₂ ^ k₂) : p₁ ~ᵤ p₂ := by
  have : p₁ ∣ p₂ ^ k₂ := by
    rw [← h.dvd_iff_dvd_right]
    apply dvd_pow_self _ hk₁.ne'
  rw [← hp₁.dvd_prime_iff_associated hp₂]
  exact hp₁.dvd_of_dvd_pow this
#align associated.of_pow_associated_of_prime Associated.of_pow_associated_of_prime

theorem Associated.of_pow_associated_of_prime' [CancelCommMonoidWithZero α] {p₁ p₂ : α} {k₁ k₂ : ℕ}
    (hp₁ : Prime p₁) (hp₂ : Prime p₂) (hk₂ : 0 < k₂) (h : p₁ ^ k₁ ~ᵤ p₂ ^ k₂) : p₁ ~ᵤ p₂ :=
  (h.symm.of_pow_associated_of_prime hp₂ hp₁ hk₂).symm
#align associated.of_pow_associated_of_prime' Associated.of_pow_associated_of_prime'

/-- See also `Irreducible.coprime_iff_not_dvd`. -/
lemma Irreducible.isRelPrime_iff_not_dvd [Monoid α] {p n : α} (hp : Irreducible p) :
    IsRelPrime p n ↔ ¬ p ∣ n := by
  refine ⟨fun h contra ↦ hp.not_unit (h dvd_rfl contra), fun hpn d hdp hdn ↦ ?_⟩
  contrapose! hpn
  suffices Associated p d from this.dvd.trans hdn
  exact (hp.dvd_iff.mp hdp).resolve_left hpn

lemma Irreducible.dvd_or_isRelPrime [Monoid α] {p n : α} (hp : Irreducible p) :
    p ∣ n ∨ IsRelPrime p n := Classical.or_iff_not_imp_left.mpr hp.isRelPrime_iff_not_dvd.2

section UniqueUnits

variable [Monoid α] [Unique αˣ]

theorem associated_iff_eq {x y : α} : x ~ᵤ y ↔ x = y := by
  constructor
  · rintro ⟨c, rfl⟩
    rw [units_eq_one c, Units.val_one, mul_one]
  · rintro rfl
    rfl
#align associated_iff_eq associated_iff_eq

theorem associated_eq_eq : (Associated : α → α → Prop) = Eq := by
  ext
  rw [associated_iff_eq]
#align associated_eq_eq associated_eq_eq

theorem prime_dvd_prime_iff_eq {M : Type*} [CancelCommMonoidWithZero M] [Unique Mˣ] {p q : M}
    (pp : Prime p) (qp : Prime q) : p ∣ q ↔ p = q := by
  rw [pp.dvd_prime_iff_associated qp, ← associated_eq_eq]
#align prime_dvd_prime_iff_eq prime_dvd_prime_iff_eq

end UniqueUnits

section UniqueUnits₀

variable {R : Type*} [CancelCommMonoidWithZero R] [Unique Rˣ] {p₁ p₂ : R} {k₁ k₂ : ℕ}

theorem eq_of_prime_pow_eq (hp₁ : Prime p₁) (hp₂ : Prime p₂) (hk₁ : 0 < k₁)
    (h : p₁ ^ k₁ = p₂ ^ k₂) : p₁ = p₂ := by
  rw [← associated_iff_eq] at h ⊢
  apply h.of_pow_associated_of_prime hp₁ hp₂ hk₁
#align eq_of_prime_pow_eq eq_of_prime_pow_eq

theorem eq_of_prime_pow_eq' (hp₁ : Prime p₁) (hp₂ : Prime p₂) (hk₁ : 0 < k₂)
    (h : p₁ ^ k₁ = p₂ ^ k₂) : p₁ = p₂ := by
  rw [← associated_iff_eq] at h ⊢
  apply h.of_pow_associated_of_prime' hp₁ hp₂ hk₁
#align eq_of_prime_pow_eq' eq_of_prime_pow_eq'

end UniqueUnits₀

/-- The quotient of a monoid by the `Associated` relation. Two elements `x` and `y`
  are associated iff there is a unit `u` such that `x * u = y`. There is a natural
  monoid structure on `Associates α`. -/
abbrev Associates (α : Type*) [Monoid α] : Type _ :=
  Quotient (Associated.setoid α)
#align associates Associates

namespace Associates

open Associated

/-- The canonical quotient map from a monoid `α` into the `Associates` of `α` -/
protected abbrev mk {α : Type*} [Monoid α] (a : α) : Associates α :=
  ⟦a⟧
#align associates.mk Associates.mk

instance [Monoid α] : Inhabited (Associates α) :=
  ⟨⟦1⟧⟩

theorem mk_eq_mk_iff_associated [Monoid α] {a b : α} : Associates.mk a = Associates.mk b ↔ a ~ᵤ b :=
  Iff.intro Quotient.exact Quot.sound
#align associates.mk_eq_mk_iff_associated Associates.mk_eq_mk_iff_associated

theorem quotient_mk_eq_mk [Monoid α] (a : α) : ⟦a⟧ = Associates.mk a :=
  rfl
#align associates.quotient_mk_eq_mk Associates.quotient_mk_eq_mk

theorem quot_mk_eq_mk [Monoid α] (a : α) : Quot.mk Setoid.r a = Associates.mk a :=
  rfl
#align associates.quot_mk_eq_mk Associates.quot_mk_eq_mk

@[simp]
theorem quot_out [Monoid α] (a : Associates α) : Associates.mk (Quot.out a) = a := by
  rw [← quot_mk_eq_mk, Quot.out_eq]
#align associates.quot_out Associates.quot_outₓ

theorem mk_quot_out [Monoid α] (a : α) : Quot.out (Associates.mk a) ~ᵤ a := by
  rw [← Associates.mk_eq_mk_iff_associated, Associates.quot_out]

theorem forall_associated [Monoid α] {p : Associates α → Prop} :
    (∀ a, p a) ↔ ∀ a, p (Associates.mk a) :=
  Iff.intro (fun h _ => h _) fun h a => Quotient.inductionOn a h
#align associates.forall_associated Associates.forall_associated

theorem mk_surjective [Monoid α] : Function.Surjective (@Associates.mk α _) :=
  forall_associated.2 fun a => ⟨a, rfl⟩
#align associates.mk_surjective Associates.mk_surjective

instance [Monoid α] : One (Associates α) :=
  ⟨⟦1⟧⟩

@[simp]
theorem mk_one [Monoid α] : Associates.mk (1 : α) = 1 :=
  rfl
#align associates.mk_one Associates.mk_one

theorem one_eq_mk_one [Monoid α] : (1 : Associates α) = Associates.mk 1 :=
  rfl
#align associates.one_eq_mk_one Associates.one_eq_mk_one

@[simp]
theorem mk_eq_one [Monoid α] {a : α} : Associates.mk a = 1 ↔ IsUnit a := by
  rw [← mk_one, mk_eq_mk_iff_associated, associated_one_iff_isUnit]

instance [Monoid α] : Bot (Associates α) :=
  ⟨1⟩

theorem bot_eq_one [Monoid α] : (⊥ : Associates α) = 1 :=
  rfl
#align associates.bot_eq_one Associates.bot_eq_one

theorem exists_rep [Monoid α] (a : Associates α) : ∃ a0 : α, Associates.mk a0 = a :=
  Quot.exists_rep a
#align associates.exists_rep Associates.exists_rep

instance [Monoid α] [Subsingleton α] :
    Unique (Associates α) where
  default := 1
  uniq := forall_associated.2 fun _ ↦ mk_eq_one.2 <| isUnit_of_subsingleton _

theorem mk_injective [Monoid α] [Unique (Units α)] : Function.Injective (@Associates.mk α _) :=
  fun _ _ h => associated_iff_eq.mp (Associates.mk_eq_mk_iff_associated.mp h)
#align associates.mk_injective Associates.mk_injective

section CommMonoid

variable [CommMonoid α]

instance instMul : Mul (Associates α) :=
  ⟨Quotient.map₂ (· * ·) fun _ _ h₁ _ _ h₂ ↦ h₁.mul_mul h₂⟩

theorem mk_mul_mk {x y : α} : Associates.mk x * Associates.mk y = Associates.mk (x * y) :=
  rfl
#align associates.mk_mul_mk Associates.mk_mul_mk

instance instCommMonoid : CommMonoid (Associates α) where
  one := 1
  mul := (· * ·)
  mul_one a' := Quotient.inductionOn a' fun a => show ⟦a * 1⟧ = ⟦a⟧ by simp
  one_mul a' := Quotient.inductionOn a' fun a => show ⟦1 * a⟧ = ⟦a⟧ by simp
  mul_assoc a' b' c' :=
    Quotient.inductionOn₃ a' b' c' fun a b c =>
      show ⟦a * b * c⟧ = ⟦a * (b * c)⟧ by rw [mul_assoc]
  mul_comm a' b' :=
    Quotient.inductionOn₂ a' b' fun a b => show ⟦a * b⟧ = ⟦b * a⟧ by rw [mul_comm]

instance instPreorder : Preorder (Associates α) where
  le := Dvd.dvd
  le_refl := dvd_refl
  le_trans a b c := dvd_trans

/-- `Associates.mk` as a `MonoidHom`. -/
protected def mkMonoidHom : α →* Associates α where
  toFun := Associates.mk
  map_one' := mk_one
  map_mul' _ _ := mk_mul_mk
#align associates.mk_monoid_hom Associates.mkMonoidHom

@[simp]
theorem mkMonoidHom_apply (a : α) : Associates.mkMonoidHom a = Associates.mk a :=
  rfl
#align associates.mk_monoid_hom_apply Associates.mkMonoidHom_apply

theorem associated_map_mk {f : Associates α →* α} (hinv : Function.RightInverse f Associates.mk)
    (a : α) : a ~ᵤ f (Associates.mk a) :=
  Associates.mk_eq_mk_iff_associated.1 (hinv (Associates.mk a)).symm
#align associates.associated_map_mk Associates.associated_map_mk

theorem mk_pow (a : α) (n : ℕ) : Associates.mk (a ^ n) = Associates.mk a ^ n := by
  induction n <;> simp [*, pow_succ, Associates.mk_mul_mk.symm]
#align associates.mk_pow Associates.mk_pow

theorem dvd_eq_le : ((· ∣ ·) : Associates α → Associates α → Prop) = (· ≤ ·) :=
  rfl
#align associates.dvd_eq_le Associates.dvd_eq_le

theorem mul_eq_one_iff {x y : Associates α} : x * y = 1 ↔ x = 1 ∧ y = 1 :=
  Iff.intro
    (Quotient.inductionOn₂ x y fun a b h =>
      have : a * b ~ᵤ 1 := Quotient.exact h
      ⟨Quotient.sound <| associated_one_of_associated_mul_one this,
        Quotient.sound <| associated_one_of_associated_mul_one <| by rwa [mul_comm] at this⟩)
    (by simp (config := { contextual := true }))
#align associates.mul_eq_one_iff Associates.mul_eq_one_iff

theorem units_eq_one (u : (Associates α)ˣ) : u = 1 :=
  Units.ext (mul_eq_one_iff.1 u.val_inv).1
#align associates.units_eq_one Associates.units_eq_one

instance uniqueUnits : Unique (Associates α)ˣ where
  default := 1
  uniq := Associates.units_eq_one
#align associates.unique_units Associates.uniqueUnits

@[simp]
theorem coe_unit_eq_one (u : (Associates α)ˣ) : (u : Associates α) = 1 := by
  simp [eq_iff_true_of_subsingleton]
#align associates.coe_unit_eq_one Associates.coe_unit_eq_one

theorem isUnit_iff_eq_one (a : Associates α) : IsUnit a ↔ a = 1 :=
  Iff.intro (fun ⟨_, h⟩ => h ▸ coe_unit_eq_one _) fun h => h.symm ▸ isUnit_one
#align associates.is_unit_iff_eq_one Associates.isUnit_iff_eq_one

theorem isUnit_iff_eq_bot {a : Associates α} : IsUnit a ↔ a = ⊥ := by
  rw [Associates.isUnit_iff_eq_one, bot_eq_one]
#align associates.is_unit_iff_eq_bot Associates.isUnit_iff_eq_bot

theorem isUnit_mk {a : α} : IsUnit (Associates.mk a) ↔ IsUnit a :=
  calc
    IsUnit (Associates.mk a) ↔ a ~ᵤ 1 := by
      rw [isUnit_iff_eq_one, one_eq_mk_one, mk_eq_mk_iff_associated]
    _ ↔ IsUnit a := associated_one_iff_isUnit
#align associates.is_unit_mk Associates.isUnit_mk

section Order

theorem mul_mono {a b c d : Associates α} (h₁ : a ≤ b) (h₂ : c ≤ d) : a * c ≤ b * d :=
  let ⟨x, hx⟩ := h₁
  let ⟨y, hy⟩ := h₂
  ⟨x * y, by simp [hx, hy, mul_comm, mul_assoc, mul_left_comm]⟩
#align associates.mul_mono Associates.mul_mono

theorem one_le {a : Associates α} : 1 ≤ a :=
  Dvd.intro _ (one_mul a)
#align associates.one_le Associates.one_le

theorem le_mul_right {a b : Associates α} : a ≤ a * b :=
  ⟨b, rfl⟩
#align associates.le_mul_right Associates.le_mul_right

theorem le_mul_left {a b : Associates α} : a ≤ b * a := by rw [mul_comm]; exact le_mul_right
#align associates.le_mul_left Associates.le_mul_left

instance instOrderBot : OrderBot (Associates α) where
  bot := 1
  bot_le _ := one_le

end Order

@[simp]
theorem mk_dvd_mk {a b : α} : Associates.mk a ∣ Associates.mk b ↔ a ∣ b := by
  simp only [dvd_def, mk_surjective.exists, mk_mul_mk, mk_eq_mk_iff_associated,
    Associated.comm (x := b)]
  constructor
  · rintro ⟨x, u, rfl⟩
    exact ⟨_, mul_assoc ..⟩
  · rintro ⟨c, rfl⟩
    use c
#align associates.mk_dvd_mk Associates.mk_dvd_mk

theorem dvd_of_mk_le_mk {a b : α} : Associates.mk a ≤ Associates.mk b → a ∣ b :=
  mk_dvd_mk.mp
#align associates.dvd_of_mk_le_mk Associates.dvd_of_mk_le_mk

<<<<<<< HEAD
theorem mk_le_mk_of_dvd {a b : α} : a ∣ b → Associates.mk a ≤ Associates.mk b := fun ⟨c, hc⟩ =>
  ⟨Associates.mk c, by simp only [hc, mk_mul_mk]⟩
=======
theorem mk_le_mk_of_dvd {a b : α} : a ∣ b → Associates.mk a ≤ Associates.mk b :=
  mk_dvd_mk.mpr
>>>>>>> 971a0d73
#align associates.mk_le_mk_of_dvd Associates.mk_le_mk_of_dvd

theorem mk_le_mk_iff_dvd {a b : α} : Associates.mk a ≤ Associates.mk b ↔ a ∣ b := mk_dvd_mk
#align associates.mk_le_mk_iff_dvd_iff Associates.mk_le_mk_iff_dvd

@[deprecated] alias mk_le_mk_iff_dvd_iff := mk_le_mk_iff_dvd

@[simp]
theorem isPrimal_mk {a : α} : IsPrimal (Associates.mk a) ↔ IsPrimal a := by
  simp_rw [IsPrimal, forall_associated, mk_surjective.exists, mk_mul_mk, mk_dvd_mk]
  constructor <;> intro h b c dvd <;> obtain ⟨a₁, a₂, h₁, h₂, eq⟩ := @h b c dvd
  · obtain ⟨u, rfl⟩ := mk_eq_mk_iff_associated.mp eq.symm
    exact ⟨a₁, a₂ * u, h₁, Units.mul_right_dvd.mpr h₂, mul_assoc _ _ _⟩
  · exact ⟨a₁, a₂, h₁, h₂, congr_arg _ eq⟩

@[deprecated] alias isPrimal_iff := isPrimal_mk -- 2024/03/16

@[simp]
theorem decompositionMonoid_iff : DecompositionMonoid (Associates α) ↔ DecompositionMonoid α := by
  simp_rw [_root_.decompositionMonoid_iff, forall_associated, isPrimal_mk]

instance instDecompositionMonoid [DecompositionMonoid α] : DecompositionMonoid (Associates α) :=
  decompositionMonoid_iff.mpr ‹_›

@[simp]
theorem mk_isRelPrime_iff {a b : α} :
    IsRelPrime (Associates.mk a) (Associates.mk b) ↔ IsRelPrime a b := by
  simp_rw [IsRelPrime, forall_associated, mk_dvd_mk, isUnit_mk]

end CommMonoid

instance [Zero α] [Monoid α] : Zero (Associates α) :=
  ⟨⟦0⟧⟩

instance [Zero α] [Monoid α] : Top (Associates α) :=
  ⟨0⟩

@[simp] theorem mk_zero [Zero α] [Monoid α] : Associates.mk (0 : α) = 0 := rfl

section MonoidWithZero

variable [MonoidWithZero α]

@[simp]
theorem mk_eq_zero {a : α} : Associates.mk a = 0 ↔ a = 0 :=
  ⟨fun h => (associated_zero_iff_eq_zero a).1 <| Quotient.exact h, fun h => h.symm ▸ rfl⟩
#align associates.mk_eq_zero Associates.mk_eq_zero

@[simp]
theorem quot_out_zero : Quot.out (0 : Associates α) = 0 := by rw [← mk_eq_zero, quot_out]

theorem mk_ne_zero {a : α} : Associates.mk a ≠ 0 ↔ a ≠ 0 :=
  not_congr mk_eq_zero
#align associates.mk_ne_zero Associates.mk_ne_zero

instance [Nontrivial α] : Nontrivial (Associates α) :=
  ⟨⟨1, 0, mk_ne_zero.2 one_ne_zero⟩⟩

theorem exists_non_zero_rep {a : Associates α} : a ≠ 0 → ∃ a0 : α, a0 ≠ 0 ∧ Associates.mk a0 = a :=
  Quotient.inductionOn a fun b nz => ⟨b, mt (congr_arg Quotient.mk'') nz, rfl⟩
#align associates.exists_non_zero_rep Associates.exists_non_zero_rep

end MonoidWithZero

section CommMonoidWithZero

variable [CommMonoidWithZero α]

instance instCommMonoidWithZero : CommMonoidWithZero (Associates α) where
    zero_mul := forall_associated.2 fun a ↦ by rw [← mk_zero, mk_mul_mk, zero_mul]
    mul_zero := forall_associated.2 fun a ↦ by rw [← mk_zero, mk_mul_mk, mul_zero]

instance instOrderTop : OrderTop (Associates α) where
  top := 0
  le_top := dvd_zero

@[simp] protected theorem le_zero (a : Associates α) : a ≤ 0 := le_top

instance instBoundedOrder : BoundedOrder (Associates α) where

instance [DecidableRel ((· ∣ ·) : α → α → Prop)] :
    DecidableRel ((· ∣ ·) : Associates α → Associates α → Prop) := fun a b =>
  Quotient.recOnSubsingleton₂ a b fun _ _ => decidable_of_iff' _ mk_dvd_mk

theorem Prime.le_or_le {p : Associates α} (hp : Prime p) {a b : Associates α} (h : p ≤ a * b) :
    p ≤ a ∨ p ≤ b :=
  hp.2.2 a b h
#align associates.prime.le_or_le Associates.Prime.le_or_le

@[simp]
theorem prime_mk {p : α} : Prime (Associates.mk p) ↔ Prime p := by
  rw [Prime, _root_.Prime, forall_associated]
  simp only [forall_associated, mk_ne_zero, isUnit_mk, mk_mul_mk, mk_dvd_mk]
#align associates.prime_mk Associates.prime_mk

@[simp]
theorem irreducible_mk {a : α} : Irreducible (Associates.mk a) ↔ Irreducible a := by
  simp only [irreducible_iff, isUnit_mk, forall_associated, isUnit_mk, mk_mul_mk,
    mk_eq_mk_iff_associated, Associated.comm (x := a)]
  apply Iff.rfl.and
  constructor
  · rintro h x y rfl
    exact h _ _ <| .refl _
  · rintro h x y ⟨u, rfl⟩
    simpa using h x (y * u) (mul_assoc _ _ _)
#align associates.irreducible_mk Associates.irreducible_mk

@[simp]
theorem mk_dvdNotUnit_mk_iff {a b : α} :
    DvdNotUnit (Associates.mk a) (Associates.mk b) ↔ DvdNotUnit a b := by
  simp only [DvdNotUnit, mk_ne_zero, mk_surjective.exists, isUnit_mk, mk_mul_mk,
    mk_eq_mk_iff_associated, Associated.comm (x := b)]
  refine Iff.rfl.and ?_
  constructor
  · rintro ⟨x, hx, u, rfl⟩
    refine ⟨x * u, ?_, mul_assoc ..⟩
    simpa
  · rintro ⟨x, ⟨hx, rfl⟩⟩
    use x
#align associates.mk_dvd_not_unit_mk_iff Associates.mk_dvdNotUnit_mk_iff

theorem dvdNotUnit_of_lt {a b : Associates α} (hlt : a < b) : DvdNotUnit a b := by
  constructor;
  · rintro rfl
    apply not_lt_of_le _ hlt
    apply dvd_zero
  rcases hlt with ⟨⟨x, rfl⟩, ndvd⟩
  refine' ⟨x, _, rfl⟩
  contrapose! ndvd
  rcases ndvd with ⟨u, rfl⟩
  simp
#align associates.dvd_not_unit_of_lt Associates.dvdNotUnit_of_lt

theorem irreducible_iff_prime_iff :
    (∀ a : α, Irreducible a ↔ Prime a) ↔ ∀ a : Associates α, Irreducible a ↔ Prime a := by
  simp_rw [forall_associated, irreducible_mk, prime_mk]
#align associates.irreducible_iff_prime_iff Associates.irreducible_iff_prime_iff

end CommMonoidWithZero

section CancelCommMonoidWithZero

variable [CancelCommMonoidWithZero α]

instance instPartialOrder : PartialOrder (Associates α) where
    le_antisymm := mk_surjective.forall₂.2 fun _a _b hab hba => mk_eq_mk_iff_associated.2 <|
      associated_of_dvd_dvd (dvd_of_mk_le_mk hab) (dvd_of_mk_le_mk hba)

instance instOrderedCommMonoid : OrderedCommMonoid (Associates α) where
    mul_le_mul_left := fun a _ ⟨d, hd⟩ c => hd.symm ▸ mul_assoc c a d ▸ le_mul_right

instance instCancelCommMonoidWithZero : CancelCommMonoidWithZero (Associates α) :=
{ (by infer_instance : CommMonoidWithZero (Associates α)) with
  mul_left_cancel_of_ne_zero := by
    rintro ⟨a⟩ ⟨b⟩ ⟨c⟩ ha h
    rcases Quotient.exact' h with ⟨u, hu⟩
    have hu : a * (b * ↑u) = a * c := by rwa [← mul_assoc]
    exact Quotient.sound' ⟨u, mul_left_cancel₀ (mk_ne_zero.1 ha) hu⟩ }

theorem _root_.associates_irreducible_iff_prime [DecompositionMonoid α] {p : Associates α} :
    Irreducible p ↔ Prime p := irreducible_iff_prime

instance : NoZeroDivisors (Associates α) := by infer_instance

theorem le_of_mul_le_mul_left (a b c : Associates α) (ha : a ≠ 0) : a * b ≤ a * c → b ≤ c
  | ⟨d, hd⟩ => ⟨d, mul_left_cancel₀ ha <| by rwa [← mul_assoc]⟩
#align associates.le_of_mul_le_mul_left Associates.le_of_mul_le_mul_left

theorem one_or_eq_of_le_of_prime {p m : Associates α} (hp : Prime p) (hle : m ≤ p) :
    m = 1 ∨ m = p := by
  rcases mk_surjective p with ⟨p, rfl⟩
  rcases mk_surjective m with ⟨m, rfl⟩
  simpa [mk_eq_mk_iff_associated, Associated.comm, -Quotient.eq]
    using (prime_mk.1 hp).irreducible.dvd_iff.mp (mk_le_mk_iff_dvd.1 hle)
#align associates.one_or_eq_of_le_of_prime Associates.one_or_eq_of_le_of_prime

instance : CanonicallyOrderedCommMonoid (Associates α) where
  exists_mul_of_le := fun h => h
  le_self_mul := fun _ b => ⟨b, rfl⟩
  bot_le := fun _ => one_le

theorem dvdNotUnit_iff_lt {a b : Associates α} : DvdNotUnit a b ↔ a < b :=
  dvd_and_not_dvd_iff.symm
#align associates.dvd_not_unit_iff_lt Associates.dvdNotUnit_iff_lt

theorem le_one_iff {p : Associates α} : p ≤ 1 ↔ p = 1 := by rw [← Associates.bot_eq_one, le_bot_iff]
#align associates.le_one_iff Associates.le_one_iff

end CancelCommMonoidWithZero

end Associates

section CommMonoidWithZero

theorem DvdNotUnit.isUnit_of_irreducible_right [CommMonoidWithZero α] {p q : α}
    (h : DvdNotUnit p q) (hq : Irreducible q) : IsUnit p := by
  obtain ⟨_, x, hx, hx'⟩ := h
  exact Or.resolve_right ((irreducible_iff.1 hq).right p x hx') hx
#align dvd_not_unit.is_unit_of_irreducible_right DvdNotUnit.isUnit_of_irreducible_right

theorem not_irreducible_of_not_unit_dvdNotUnit [CommMonoidWithZero α] {p q : α} (hp : ¬IsUnit p)
    (h : DvdNotUnit p q) : ¬Irreducible q :=
  mt h.isUnit_of_irreducible_right hp
#align not_irreducible_of_not_unit_dvd_not_unit not_irreducible_of_not_unit_dvdNotUnit

theorem DvdNotUnit.not_unit [CommMonoidWithZero α] {p q : α} (hp : DvdNotUnit p q) : ¬IsUnit q := by
  obtain ⟨-, x, hx, rfl⟩ := hp
  exact fun hc => hx (isUnit_iff_dvd_one.mpr (dvd_of_mul_left_dvd (isUnit_iff_dvd_one.mp hc)))
#align dvd_not_unit.not_unit DvdNotUnit.not_unit

theorem dvdNotUnit_of_dvdNotUnit_associated [CommMonoidWithZero α] [Nontrivial α] {p q r : α}
    (h : DvdNotUnit p q) (h' : Associated q r) : DvdNotUnit p r := by
  obtain ⟨u, rfl⟩ := Associated.symm h'
  obtain ⟨hp, x, hx⟩ := h
  refine' ⟨hp, x * ↑u⁻¹, DvdNotUnit.not_unit ⟨u⁻¹.ne_zero, x, hx.left, mul_comm _ _⟩, _⟩
  rw [← mul_assoc, ← hx.right, mul_assoc, Units.mul_inv, mul_one]
#align dvd_not_unit_of_dvd_not_unit_associated dvdNotUnit_of_dvdNotUnit_associated

end CommMonoidWithZero

section CancelCommMonoidWithZero

theorem isUnit_of_associated_mul [CancelCommMonoidWithZero α] {p b : α} (h : Associated (p * b) p)
    (hp : p ≠ 0) : IsUnit b := by
  cases' h with a ha
  refine' isUnit_of_mul_eq_one b a ((mul_right_inj' hp).mp _)
  rwa [← mul_assoc, mul_one]
#align is_unit_of_associated_mul isUnit_of_associated_mul

theorem DvdNotUnit.not_associated [CancelCommMonoidWithZero α] {p q : α} (h : DvdNotUnit p q) :
    ¬Associated p q := by
  rintro ⟨a, rfl⟩
  obtain ⟨hp, x, hx, hx'⟩ := h
  rcases (mul_right_inj' hp).mp hx' with rfl
  exact hx a.isUnit
#align dvd_not_unit.not_associated DvdNotUnit.not_associated

theorem DvdNotUnit.ne [CancelCommMonoidWithZero α] {p q : α} (h : DvdNotUnit p q) : p ≠ q := by
  by_contra hcontra
  obtain ⟨hp, x, hx', hx''⟩ := h
  conv_lhs at hx'' => rw [← hcontra, ← mul_one p]
  rw [(mul_left_cancel₀ hp hx'').symm] at hx'
  exact hx' isUnit_one
#align dvd_not_unit.ne DvdNotUnit.ne

theorem pow_injective_of_not_unit [CancelCommMonoidWithZero α] {q : α} (hq : ¬IsUnit q)
    (hq' : q ≠ 0) : Function.Injective fun n : ℕ => q ^ n := by
  refine' injective_of_lt_imp_ne fun n m h => DvdNotUnit.ne ⟨pow_ne_zero n hq', q ^ (m - n), _, _⟩
  · exact not_isUnit_of_not_isUnit_dvd hq (dvd_pow (dvd_refl _) (Nat.sub_pos_of_lt h).ne')
  · exact (pow_mul_pow_sub q h.le).symm
#align pow_injective_of_not_unit pow_injective_of_not_unit

theorem dvd_prime_pow [CancelCommMonoidWithZero α] {p q : α} (hp : Prime p) (n : ℕ) :
    q ∣ p ^ n ↔ ∃ i ≤ n, Associated q (p ^ i) := by
  induction' n with n ih generalizing q
  · simp [← isUnit_iff_dvd_one, associated_one_iff_isUnit]
  refine' ⟨fun h => _, fun ⟨i, hi, hq⟩ => hq.dvd.trans (pow_dvd_pow p hi)⟩
  rw [pow_succ'] at h
  rcases hp.left_dvd_or_dvd_right_of_dvd_mul h with (⟨q, rfl⟩ | hno)
  · rw [mul_dvd_mul_iff_left hp.ne_zero, ih] at h
    rcases h with ⟨i, hi, hq⟩
    refine' ⟨i + 1, Nat.succ_le_succ hi, (hq.mul_left p).trans _⟩
    rw [pow_succ']
  · obtain ⟨i, hi, hq⟩ := ih.mp hno
    exact ⟨i, hi.trans n.le_succ, hq⟩
#align dvd_prime_pow dvd_prime_pow

end CancelCommMonoidWithZero

assert_not_exists Multiset<|MERGE_RESOLUTION|>--- conflicted
+++ resolved
@@ -1009,13 +1009,8 @@
   mk_dvd_mk.mp
 #align associates.dvd_of_mk_le_mk Associates.dvd_of_mk_le_mk
 
-<<<<<<< HEAD
-theorem mk_le_mk_of_dvd {a b : α} : a ∣ b → Associates.mk a ≤ Associates.mk b := fun ⟨c, hc⟩ =>
-  ⟨Associates.mk c, by simp only [hc, mk_mul_mk]⟩
-=======
 theorem mk_le_mk_of_dvd {a b : α} : a ∣ b → Associates.mk a ≤ Associates.mk b :=
   mk_dvd_mk.mpr
->>>>>>> 971a0d73
 #align associates.mk_le_mk_of_dvd Associates.mk_le_mk_of_dvd
 
 theorem mk_le_mk_iff_dvd {a b : α} : Associates.mk a ≤ Associates.mk b ↔ a ∣ b := mk_dvd_mk
