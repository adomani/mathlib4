/-
Copyright (c) 2024 Jireh Loreaux. All rights reserved.
Released under Apache 2.0 license as described in the file LICENSE.
Authors: Jireh Loreaux
-/
import Mathlib.Algebra.Algebra.Unitization
import Mathlib.Algebra.Algebra.Spectrum

/-!
# Quasiregularity and quasispectrum

For a non-unital ring `R`, an element `r : R` is *quasiregular* if it is invertible in the monoid
`(R, ∘)` where `x ∘ y := y + x + x * y` with identity `0 : R`. We implement this both as a type
synonym `PreQuasiregular` which has an associated `Monoid` instance (note: *not* an `AddMonoid`
instance despite the fact that `0 : R` is the identity in this monoid) so that one may access
the quasiregular elements of `R` as `(PreQuasiregular R)ˣ`, but also as a predicate
`IsQuasiregular`.

Quasiregularity is closely tied to invertibility. Indeed, `(PreQuasiregular A)ˣ` is isomorphic to
the subgroup of `Unitization R A` whose scalar part is `1`, whenever `A` is a non-unital
`R`-algebra, and moreover this isomorphism is implemented by the map
`(x : A) ↦ (1 + x : Unitization R A)`. It is because of this isomorphism, and the associated ties
with multiplicative invertibility, that we choose a `Monoid` (as opposed to an `AddMonoid`)
structure on `PreQuasiregular`.  In addition, in unital rings, we even have
`IsQuasiregular x ↔ IsUnit (1 + x)`.

The *quasispectrum* of `a : A` (with respect to `R`) is defined in terms of quasiregularity, and
this is the natural analogue of the `spectrum` for non-unital rings. Indeed, it is true that
`quasispectrum R a = spectrum R a ∪ {0}` when `A` is unital.

In Mathlib, the quasispectrum is the domain of the continuous functions associated to the
*non-unital* continuous functional calculus.

## Main definitions

+ `PreQuasiregular R`: a structure wrapping `R` that inherits a distinct `Monoid` instance when `R`
  is a non-unital semiring.
+ `Unitization.unitsFstOne`: the subgroup with carrier `{ x : (Unitization R A)ˣ | x.fst = 1 }`.
+ `unitsFstOne_mulEquiv_quasiregular`: the group isomorphism between
  `Unitization.unitsFstOne` and the units of `PreQuasiregular` (i.e., the quasiregular elements)
  which sends `(1, x) ↦ x`.
+ `IsQuasiregular x`: the proposition that `x : R` is a unit with respect to the monoid structure on
  `PreQuasiregular R`, i.e., there is some `u : (PreQuasiregular R)ˣ` such that `u.val` is
  identified with `x` (via the natural equivalence between `R` and `PreQuasiregular R`).
+ `quasispectrum R a`: in an algebra over the semifield `R`, this is the set
  `{r : R | (hr : IsUnit r) → ¬ IsQuasiregular (-(hr.unit⁻¹ • a))}`, which should be thought of
  as a version of the `spectrum` which is applicable in non-unital algebras.

## Main theorems

+ `isQuasiregular_iff_isUnit`: in a unital ring, `x` is quasiregular if and only if `1 + x` is
  a unit.
+ `quasispectrum_eq_spectrum_union_zero`: in a unital algebra `A` over a semifield `R`, the
  quasispectrum of `a : A` is the `spectrum` with zero added.
+ `Unitization.isQuasiregular_inr_iff`: `a : A` is quasiregular if and only if it is quasiregular
  in `Unitization R A` (via the coercion `Unitization.inr`).
+ `Unitization.quasispectrum_eq_spectrum_inr`: the quasispectrum of `a` in a non-unital `R`-algebra
  `A` is precisely the spectrum of `a` in the unitization.
  in `Unitization R A` (via the coercion `Unitization.inr`).
-/

/-- A type synonym for non-unital rings where an alternative monoid structure is introduced.
If `R` is a non-unital semiring, then `PreQuasiregular R` is equipped with the monoid structure
with binary operation `fun x y ↦ y + x + x * y` and identity `0`. Elements of `R` which are
invertible in this monoid satisfy the predicate `IsQuasiregular`. -/
structure PreQuasiregular (R : Type*) where
  /-- The value wrapped into a term of `PreQuasiregular`. -/
  val : R

namespace PreQuasiregular

variable {R : Type*} [NonUnitalSemiring R]

/-- The identity map between `R` and `PreQuasiregular R`. -/
@[simps]
def equiv : R ≃ PreQuasiregular R where
  toFun := .mk
  invFun := PreQuasiregular.val
  left_inv _ := rfl
  right_inv _ := rfl

instance instOne : One (PreQuasiregular R) where
  one := equiv 0

@[simp]
lemma val_one : (1 : PreQuasiregular R).val = 0 := rfl

instance instMul : Mul (PreQuasiregular R) where
  mul x y := .mk (y.val + x.val + x.val * y.val)

@[simp]
lemma val_mul (x y : PreQuasiregular R) : (x * y).val = y.val + x.val + x.val * y.val := rfl

instance instMonoid : Monoid (PreQuasiregular R) where
  one := equiv 0
  mul x y := .mk (y.val + x.val + x.val * y.val)
  mul_one _ := equiv.symm.injective <| by simp [-EmbeddingLike.apply_eq_iff_eq]
  one_mul _ := equiv.symm.injective <| by simp [-EmbeddingLike.apply_eq_iff_eq]
  mul_assoc x y z := equiv.symm.injective <| by simp [mul_add, add_mul, mul_assoc]; abel

@[simp]
lemma inv_add_add_mul_eq_zero (u : (PreQuasiregular R)ˣ) :
    u⁻¹.val.val + u.val.val + u.val.val * u⁻¹.val.val = 0 := by
  simpa [-Units.mul_inv] using congr($(u.mul_inv).val)

@[simp]
lemma add_inv_add_mul_eq_zero (u : (PreQuasiregular R)ˣ) :
    u.val.val + u⁻¹.val.val + u⁻¹.val.val * u.val.val = 0 := by
  simpa [-Units.inv_mul] using congr($(u.inv_mul).val)

end PreQuasiregular

namespace Unitization
open PreQuasiregular

variable {R A : Type*} [CommSemiring R] [NonUnitalSemiring A] [Module R A] [IsScalarTower R A A]
  [SMulCommClass R A A]

variable (R A) in
/-- The subgroup of the units of `Unitization R A` whose scalar part is `1`. -/
def unitsFstOne : Subgroup (Unitization R A)ˣ where
  carrier := {x | x.val.fst = 1}
  one_mem' := rfl
  mul_mem' {x} {y} (hx : fst x.val = 1) (hy : fst y.val = 1) := by simp [hx, hy]
  inv_mem' {x} (hx : fst x.val = 1) := by
    simpa [-Units.mul_inv, hx] using congr(fstHom R A $(x.mul_inv))

@[simp]
lemma mem_unitsFstOne {x : (Unitization R A)ˣ} : x ∈ unitsFstOne R A ↔ x.val.fst = 1 := Iff.rfl

@[simp]
lemma unitsFstOne_val_val_fst (x : (unitsFstOne R A)) : x.val.val.fst = 1 :=
  mem_unitsFstOne.mp x.property

@[simp]
lemma unitsFstOne_val_inv_val_fst (x : (unitsFstOne R A)) : x.val⁻¹.val.fst = 1 :=
  mem_unitsFstOne.mp x⁻¹.property

variable (R) in
/-- If `A` is a non-unital `R`-algebra, then the subgroup of units of `Unitization R A` whose
scalar part is `1 : R` (i.e., `Unitization.unitsFstOne`) is isomorphic to the group of units of
`PreQuasiregular A`. -/
@[simps]
def unitsFstOne_mulEquiv_quasiregular : unitsFstOne R A ≃* (PreQuasiregular A)ˣ where
  toFun x :=
    { val := equiv x.val.val.snd
      inv := equiv x⁻¹.val.val.snd
      val_inv := equiv.symm.injective <| by
        simpa [-Units.mul_inv] using congr(snd $(x.val.mul_inv))
      inv_val := equiv.symm.injective <| by
        simpa [-Units.inv_mul] using congr(snd $(x.val.inv_mul)) }
  invFun x :=
    { val :=
      { val := 1 + equiv.symm x.val
        inv := 1 + equiv.symm x⁻¹.val
        val_inv := by
          convert congr((1 + $(inv_add_add_mul_eq_zero x) : Unitization R A)) using 1
          · simp only [mul_one, equiv_symm_apply, one_mul, inr_zero, add_zero, mul_add, add_mul,
              inr_add, inr_mul]
            abel
          · simp only [inr_zero, add_zero]
        inv_val := by
          convert congr((1 + $(add_inv_add_mul_eq_zero x) : Unitization R A)) using 1
          · simp only [mul_one, equiv_symm_apply, one_mul, inr_zero, add_zero, mul_add, add_mul,
              inr_add, inr_mul]
            abel
          · simp only [inr_zero, add_zero] }
      property := by simp }
  left_inv x := Subtype.ext <| Units.ext <| by simpa using x.val.val.inl_fst_add_inr_snd_eq
  right_inv x := Units.ext <| by simp [-equiv_symm_apply]
  map_mul' x y := Units.ext <| equiv.symm.injective <| by simp

end Unitization

section PreQuasiregular

open PreQuasiregular

variable {R : Type*} [NonUnitalSemiring R]

/-- In a non-unital semiring `R`, an element `x : R` satisfies `IsQuasiregular` if it is a unit
under the monoid operation `fun x y ↦ y + x + x * y`. -/
def IsQuasiregular (x : R) : Prop :=
  ∃ u : (PreQuasiregular R)ˣ, equiv.symm u.val = x

@[simp]
lemma isQuasiregular_zero : IsQuasiregular 0 := ⟨1, rfl⟩

lemma isQuasiregular_iff {x : R} :
    IsQuasiregular x ↔ ∃ y, y + x + x * y = 0 ∧ x + y + y * x = 0 := by
  constructor
  · rintro ⟨u, rfl⟩
    exact ⟨equiv.symm u⁻¹.val, by simp⟩
  · rintro ⟨y, hy₁, hy₂⟩
    refine ⟨⟨equiv x, equiv y, ?_, ?_⟩, rfl⟩
    all_goals
      apply equiv.symm.injective
      assumption

end PreQuasiregular

lemma IsQuasiregular.map {F R S : Type*} [NonUnitalSemiring R] [NonUnitalSemiring S]
    [FunLike F R S] [NonUnitalRingHomClass F R S] (f : F) {x : R} (hx : IsQuasiregular x) :
    IsQuasiregular (f x) := by
  rw [isQuasiregular_iff] at hx ⊢
  obtain ⟨y, hy₁, hy₂⟩ := hx
  exact ⟨f y, by simpa using And.intro congr(f $(hy₁)) congr(f $(hy₂))⟩

lemma IsQuasiregular.isUnit_one_add {R : Type*} [Semiring R] {x : R} (hx : IsQuasiregular x) :
    IsUnit (1 + x) := by
  obtain ⟨y, hy₁, hy₂⟩ := isQuasiregular_iff.mp hx
  refine ⟨⟨1 + x, 1 + y, ?_, ?_⟩, rfl⟩
  · convert congr(1 + $(hy₁)) using 1 <;> [noncomm_ring; simp]
  · convert congr(1 + $(hy₂)) using 1 <;> [noncomm_ring; simp]

lemma isQuasiregular_iff_isUnit {R : Type*} [Ring R] {x : R} :
    IsQuasiregular x ↔ IsUnit (1 + x) := by
  refine ⟨IsQuasiregular.isUnit_one_add, fun hx ↦ ?_⟩
  rw [isQuasiregular_iff]
  use hx.unit⁻¹ - 1
  constructor
  case' h.left => have := congr($(hx.mul_val_inv) - 1)
  case' h.right => have := congr($(hx.val_inv_mul) - 1)
  all_goals
    rw [← sub_add_cancel (↑hx.unit⁻¹ : R) 1, sub_self] at this
    convert this using 1
    noncomm_ring

-- interestingly, this holds even in the semiring case.
lemma isQuasiregular_iff_isUnit' (R : Type*) {A : Type*} [CommSemiring R] [NonUnitalSemiring A]
    [Module R A] [IsScalarTower R A A] [SMulCommClass R A A] {x : A} :
    IsQuasiregular x ↔ IsUnit (1 + x : Unitization R A) := by
  refine ⟨?_, fun hx ↦ ?_⟩
  · rintro ⟨u, rfl⟩
    exact (Unitization.unitsFstOne_mulEquiv_quasiregular R).symm u |>.val.isUnit
  · exact ⟨(Unitization.unitsFstOne_mulEquiv_quasiregular R) ⟨hx.unit, by simp⟩, by simp⟩

variable (R : Type*) {A : Type*} [CommSemiring R] [NonUnitalRing A]
  [Module R A] [IsScalarTower R A A] [SMulCommClass R A A]

/-- If `A` is a non-unital `R`-algebra, the `R`-quasispectrum of `a : A` consists of those `r : R`
such that if `r` is invertible (in `R`), then `-(r⁻¹ • a)` is not quasiregular.

The quasispectrum is precisely the spectrum in the unitization when `R` is a commutative ring.
See `Unitization.quasispectrum_eq_spectrum_inr`. -/
def quasispectrum (a : A) : Set R :=
  {r : R | (hr : IsUnit r) → ¬ IsQuasiregular (-(hr.unit⁻¹ • a))}

variable {R} in
lemma quasispectrum.not_isUnit_mem (a : A) {r : R} (hr : ¬ IsUnit r) : r ∈ quasispectrum R a :=
  fun hr' ↦ (hr hr').elim

@[simp]
lemma quasispectrum.zero_mem [Nontrivial R] (a : A) : 0 ∈ quasispectrum R a :=
  quasispectrum.not_isUnit_mem a <| by simp

instance quasispectrum.instZero [Nontrivial R] (a : A) : Zero (quasispectrum R a) where
  zero := ⟨0, quasispectrum.zero_mem R a⟩

variable {R}

@[simp]
lemma quasispectrum.coe_zero [Nontrivial R] (a : A) : (0 : quasispectrum R a) = (0 : R) := rfl

lemma quasispectrum.mem_of_not_quasiregular (a : A) {r : Rˣ}
    (hr : ¬ IsQuasiregular (-(r⁻¹ • a))) : (r : R) ∈ quasispectrum R a :=
  fun _ ↦ by simpa using hr

lemma quasispectrum_eq_spectrum_union (R : Type*) {A : Type*} [CommSemiring R]
    [Ring A] [Algebra R A] (a : A) : quasispectrum R a = spectrum R a ∪ {r : R | ¬ IsUnit r} := by
  ext r
  rw [quasispectrum]
  simp only [Set.mem_setOf_eq, Set.mem_union, ← imp_iff_or_not, spectrum.mem_iff]
  congr! 1 with hr
  rw [not_iff_not, isQuasiregular_iff_isUnit, ← sub_eq_add_neg, Algebra.algebraMap_eq_smul_one]
  exact (IsUnit.smul_sub_iff_sub_inv_smul hr.unit a).symm

lemma spectrum_subset_quasispectrum (R : Type*) {A : Type*} [CommSemiring R] [Ring A] [Algebra R A]
    (a : A) : spectrum R a ⊆ quasispectrum R a :=
  quasispectrum_eq_spectrum_union R a ▸ Set.subset_union_left _ _

lemma quasispectrum_eq_spectrum_union_zero (R : Type*) {A : Type*} [Semifield R] [Ring A]
    [Algebra R A] (a : A) : quasispectrum R a = spectrum R a ∪ {0} := by
  convert quasispectrum_eq_spectrum_union R a
  ext x
  simp

lemma mem_quasispectrum_iff {R A : Type*} [Semifield R] [Ring A]
    [Algebra R A] {a : A} {x : R} :
    x ∈ quasispectrum R a ↔ x = 0 ∨ x ∈ spectrum R a := by
  simp [quasispectrum_eq_spectrum_union_zero]

namespace Unitization

lemma isQuasiregular_inr_iff (a : A) :
    IsQuasiregular (a : Unitization R A) ↔ IsQuasiregular a := by
  refine ⟨fun ha ↦ ?_, IsQuasiregular.map (inrNonUnitalAlgHom R A)⟩
  rw [isQuasiregular_iff] at ha ⊢
  obtain ⟨y, hy₁, hy₂⟩ := ha
  lift y to A using by simpa using congr(fstHom R A $(hy₁))
  refine ⟨y, ?_, ?_⟩ <;> exact inr_injective (R := R) <| by simpa

lemma zero_mem_spectrum_inr (R S : Type*) {A : Type*} [CommSemiring R]
    [CommRing S] [Nontrivial S] [NonUnitalRing A] [Algebra R S] [Module S A] [IsScalarTower S A A]
    [SMulCommClass S A A] [Module R A] [IsScalarTower R S A] (a : A) :
    0 ∈ spectrum R (a : Unitization S A) := by
  rw [spectrum.zero_mem_iff]
  rintro ⟨u, hu⟩
  simpa [-Units.mul_inv, hu] using congr($(u.mul_inv).fst)

lemma mem_spectrum_inr_of_not_isUnit {R A : Type*} [CommRing R]
    [NonUnitalRing A] [Module R A] [IsScalarTower R A A] [SMulCommClass R A A]
    (a : A) (r : R) (hr : ¬ IsUnit r) : r ∈ spectrum R (a : Unitization R A) :=
  fun h ↦ hr <| by simpa using h.map (fstHom R A)

lemma quasispectrum_eq_spectrum_inr (R : Type*) {A : Type*} [CommRing R] [Ring A]
    [Algebra R A] (a : A) : quasispectrum R a = spectrum R (a : Unitization R A) := by
  ext r
  have : { r | ¬ IsUnit r} ⊆ spectrum R _ := mem_spectrum_inr_of_not_isUnit a
  rw [← Set.union_eq_left.mpr this, ← quasispectrum_eq_spectrum_union]
  apply forall_congr' fun hr ↦ ?_
  rw [not_iff_not, Units.smul_def, Units.smul_def, ← inr_smul, ← inr_neg, isQuasiregular_inr_iff]

lemma quasispectrum_eq_spectrum_inr' (R S : Type*) {A : Type*} [Semifield R]
    [Field S] [NonUnitalRing A] [Algebra R S] [Module S A] [IsScalarTower S A A]
    [SMulCommClass S A A] [Module R A] [IsScalarTower R S A] (a : A) :
    quasispectrum R a = spectrum R (a : Unitization S A) := by
  ext r
  have := Set.singleton_subset_iff.mpr (zero_mem_spectrum_inr R S a)
  rw [← Set.union_eq_self_of_subset_right this, ← quasispectrum_eq_spectrum_union_zero]
  apply forall_congr' fun x ↦ ?_
  rw [not_iff_not, Units.smul_def, Units.smul_def, ← inr_smul, ← inr_neg, isQuasiregular_inr_iff]

end Unitization

/-- A class for `𝕜`-algebras with a partial order where the ordering is compatible with the
(quasi)spectrum. -/
class NonnegSpectrumClass (𝕜 A : Type*) [OrderedCommSemiring 𝕜] [NonUnitalRing A] [PartialOrder A]
    [Module 𝕜 A] : Prop where
  quasispectrum_nonneg_of_nonneg : ∀ a : A, 0 ≤ a → ∀ x ∈ quasispectrum 𝕜 a, 0 ≤ x

export NonnegSpectrumClass (quasispectrum_nonneg_of_nonneg)

namespace NonnegSpectrumClass

lemma iff_spectrum_nonneg {𝕜 A : Type*} [LinearOrderedSemifield 𝕜] [Ring A] [PartialOrder A]
    [Algebra 𝕜 A] : NonnegSpectrumClass 𝕜 A ↔ ∀ a : A, 0 ≤ a → ∀ x ∈ spectrum 𝕜 a, 0 ≤ x := by
  simp [show NonnegSpectrumClass 𝕜 A ↔ _ from ⟨fun ⟨h⟩ ↦ h, (⟨·⟩)⟩,
    quasispectrum_eq_spectrum_union_zero]

alias ⟨_, of_spectrum_nonneg⟩ := iff_spectrum_nonneg

end NonnegSpectrumClass

lemma spectrum_nonneg_of_nonneg {𝕜 A : Type*} [OrderedCommSemiring 𝕜] [Ring A] [PartialOrder A]
    [Algebra 𝕜 A] [NonnegSpectrumClass 𝕜 A] ⦃a : A⦄ (ha : 0 ≤ a) ⦃x : 𝕜⦄ (hx : x ∈ spectrum 𝕜 a) :
    0 ≤ x :=
  NonnegSpectrumClass.quasispectrum_nonneg_of_nonneg a ha x (spectrum_subset_quasispectrum 𝕜 a hx)

/-! ### Restriction of the spectrum -/

/-- Given an element `a : A` of an `S`-algebra, where `S` is itself an `R`-algebra, we say that
the spectrum of `a` restricts via a function `f : S → R` if `f` is a left inverse of
`algebraMap R S`, and `f` is a right inverse of `algebraMap R S` on `spectrum S a`.

For example, when `f = Complex.re` (so `S := ℂ` and `R := ℝ`), `SpectrumRestricts a f` means that
the `ℂ`-spectrum of `a` is contained within `ℝ`. This arises naturally when `a` is selfadjoint
and `A` is a C⋆-algebra.

This is the property allows us to restrict a continuous functional calculus over `S` to a
continuous functional calculus over `R`. -/
structure QuasispectrumRestricts
    {R S A : Type*} [CommSemiring R] [CommSemiring S] [NonUnitalRing A]
    [Module R A] [Module S A] [Algebra R S] (a : A) (f : S → R) : Prop where
  /-- `f` is a right inverse of `algebraMap R S` when restricted to `quasispectrum S a`. -/
  rightInvOn : (quasispectrum S a).RightInvOn f (algebraMap R S)
  /-- `f` is a left inverse of `algebraMap R S`. -/
  left_inv : Function.LeftInverse f (algebraMap R S)

lemma quasispectrumRestricts_iff
    {R S A : Type*} [CommSemiring R] [CommSemiring S] [NonUnitalRing A]
    [Module R A] [Module S A] [Algebra R S] (a : A) (f : S → R) :
    QuasispectrumRestricts a f ↔ (quasispectrum S a).RightInvOn f (algebraMap R S) ∧
      Function.LeftInverse f (algebraMap R S) :=
  ⟨fun ⟨h₁, h₂⟩ ↦ ⟨h₁, h₂⟩, fun ⟨h₁, h₂⟩ ↦ ⟨h₁, h₂⟩⟩

@[simp]
theorem quasispectrum.algebraMap_mem_iff (S : Type*) {R A : Type*} [Semifield R] [Field S]
    [NonUnitalRing A] [Algebra R S] [Module S A] [IsScalarTower S A A]
    [SMulCommClass S A A] [Module R A] [IsScalarTower R S A] {a : A} {r : R} :
    algebraMap R S r ∈ quasispectrum S a ↔ r ∈ quasispectrum R a := by
  simp_rw [Unitization.quasispectrum_eq_spectrum_inr' _ S a, spectrum.algebraMap_mem_iff]

protected alias ⟨quasispectrum.of_algebraMap_mem, quasispectrum.algebraMap_mem⟩ :=
  quasispectrum.algebraMap_mem_iff

@[simp]
theorem quasispectrum.preimage_algebraMap (S : Type*) {R A : Type*} [Semifield R] [Field S]
    [NonUnitalRing A] [Algebra R S] [Module S A] [IsScalarTower S A A]
    [SMulCommClass S A A] [Module R A] [IsScalarTower R S A] {a : A} :
    algebraMap R S ⁻¹' quasispectrum S a = quasispectrum R a :=
  Set.ext fun _ => quasispectrum.algebraMap_mem_iff _

namespace QuasispectrumRestricts

section NonUnital

variable {R S A : Type*} [Semifield R] [Field S] [NonUnitalRing A] [Module R A] [Module S A]
variable [IsScalarTower S A A] [SMulCommClass S A A] [Algebra R S] {a : A} {f : S → R}

protected theorem map_zero (h : QuasispectrumRestricts a f) : f 0 = 0 := by
  rw [← h.left_inv 0, map_zero (algebraMap R S)]

theorem of_subset_range_algebraMap (hf : f.LeftInverse (algebraMap R S))
    (h : quasispectrum S a ⊆ Set.range (algebraMap R S)) : QuasispectrumRestricts a f where
  rightInvOn := fun s hs => by obtain ⟨r, rfl⟩ := h hs; rw [hf r]
  left_inv := hf

variable [IsScalarTower R S A] (h : QuasispectrumRestricts a f)

theorem algebraMap_image : algebraMap R S '' quasispectrum R a = quasispectrum S a := by
<<<<<<< HEAD
  refine' Set.eq_of_subset_of_subset _ fun s hs => ⟨f s, _⟩
=======
  refine Set.eq_of_subset_of_subset ?_ fun s hs => ⟨f s, ?_⟩
>>>>>>> 20c42930
  · simpa only [quasispectrum.preimage_algebraMap] using
      (quasispectrum S a).image_preimage_subset (algebraMap R S)
  exact ⟨quasispectrum.of_algebraMap_mem S ((h.rightInvOn hs).symm ▸ hs), h.rightInvOn hs⟩

theorem image : f '' quasispectrum S a = quasispectrum R a := by
  simp only [← h.algebraMap_image, Set.image_image, h.left_inv _, Set.image_id']

theorem apply_mem {s : S} (hs : s ∈ quasispectrum S a) : f s ∈ quasispectrum R a :=
  h.image ▸ ⟨s, hs, rfl⟩

theorem subset_preimage : quasispectrum S a ⊆ f ⁻¹' quasispectrum R a :=
  h.image ▸ (quasispectrum S a).subset_preimage_image f

lemma of_quasispectrum_eq {a b : A} {f : S → R} (ha : QuasispectrumRestricts a f)
    (h : quasispectrum S a = quasispectrum S b) : QuasispectrumRestricts b f where
  rightInvOn := h ▸ ha.rightInvOn
  left_inv := ha.left_inv

protected lemma comp {R₁ R₂ R₃ A : Type*} [Semifield R₁] [Field R₂] [Field R₃]
    [NonUnitalRing A] [Module R₁ A] [Module R₂ A] [Module R₃ A] [Algebra R₁ R₂] [Algebra R₂ R₃]
    [Algebra R₁ R₃] [IsScalarTower R₁ R₂ R₃] [IsScalarTower R₂ R₃ A] [IsScalarTower R₃ A A]
    [SMulCommClass R₃ A A] {a : A} {f : R₃ → R₂} {g : R₂ → R₁} {e : R₃ → R₁} (hfge : g ∘ f = e)
    (hf : QuasispectrumRestricts a f) (hg : QuasispectrumRestricts a g) :
    QuasispectrumRestricts a e where
  left_inv := by
    convert hfge ▸ hf.left_inv.comp hg.left_inv
    congrm(⇑$(IsScalarTower.algebraMap_eq R₁ R₂ R₃))
  rightInvOn := by
    convert hfge ▸ hg.rightInvOn.comp hf.rightInvOn fun _ ↦ hf.apply_mem
    congrm(⇑$(IsScalarTower.algebraMap_eq R₁ R₂ R₃))

end NonUnital

end QuasispectrumRestricts

/-- A (reducible) alias of `QuasispectrumRestricts` which enforces stronger type class assumptions
on the types involved, as it's really intended for the `spectrum`. The separate definition also
allows for dot notation. -/
@[reducible]
def SpectrumRestricts
    {R S A : Type*} [Semifield R] [Semifield S] [Ring A]
    [Algebra R A] [Algebra S A] [Algebra R S] (a : A) (f : S → R) : Prop :=
  QuasispectrumRestricts a f

namespace SpectrumRestricts

section Unital

variable {R S A : Type*} [Semifield R] [Semifield S] [Ring A]
variable [Algebra R S] [Algebra R A] [Algebra S A] {a : A} {f : S → R}

theorem rightInvOn (h : SpectrumRestricts a f) : (spectrum S a).RightInvOn f (algebraMap R S) :=
  (QuasispectrumRestricts.rightInvOn h).mono <| spectrum_subset_quasispectrum _ _

theorem of_rightInvOn (h₁ : Function.LeftInverse f (algebraMap R S))
    (h₂ : (spectrum S a).RightInvOn f (algebraMap R S)) : SpectrumRestricts a f where
  rightInvOn x hx := by
    obtain (rfl | hx) := mem_quasispectrum_iff.mp hx
    · simpa using h₁ 0
    · exact h₂ hx
  left_inv := h₁

lemma _root_.spectrumRestricts_iff :
    SpectrumRestricts a f ↔ (spectrum S a).RightInvOn f (algebraMap R S) ∧
      Function.LeftInverse f (algebraMap R S) :=
  ⟨fun h ↦ ⟨h.rightInvOn, h.left_inv⟩, fun h ↦ .of_rightInvOn h.2 h.1⟩

theorem of_subset_range_algebraMap (hf : f.LeftInverse (algebraMap R S))
    (h : spectrum S a ⊆ Set.range (algebraMap R S)) : SpectrumRestricts a f where
  rightInvOn := fun s hs => by
    rw [mem_quasispectrum_iff] at hs
    obtain (rfl | hs) := hs
    · simpa using hf 0
    · obtain ⟨r, rfl⟩ := h hs
      rw [hf r]
  left_inv := hf

variable [IsScalarTower R S A] (h : SpectrumRestricts a f)

theorem algebraMap_image : algebraMap R S '' spectrum R a = spectrum S a := by
<<<<<<< HEAD
  refine' Set.eq_of_subset_of_subset _ fun s hs => ⟨f s, _⟩
=======
  refine Set.eq_of_subset_of_subset ?_ fun s hs => ⟨f s, ?_⟩
>>>>>>> 20c42930
  · simpa only [spectrum.preimage_algebraMap] using
      (spectrum S a).image_preimage_subset (algebraMap R S)
  exact ⟨spectrum.of_algebraMap_mem S ((h.rightInvOn hs).symm ▸ hs), h.rightInvOn hs⟩

theorem image : f '' spectrum S a = spectrum R a := by
  simp only [← h.algebraMap_image, Set.image_image, h.left_inv _, Set.image_id']

theorem apply_mem {s : S} (hs : s ∈ spectrum S a) : f s ∈ spectrum R a :=
  h.image ▸ ⟨s, hs, rfl⟩

theorem subset_preimage : spectrum S a ⊆ f ⁻¹' spectrum R a :=
  h.image ▸ (spectrum S a).subset_preimage_image f

lemma of_spectrum_eq {a b : A} {f : S → R} (ha : SpectrumRestricts a f)
    (h : spectrum S a = spectrum S b) : SpectrumRestricts b f where
  rightInvOn :=  by
    rw [quasispectrum_eq_spectrum_union_zero, ← h, ← quasispectrum_eq_spectrum_union_zero]
    exact QuasispectrumRestricts.rightInvOn ha
  left_inv := ha.left_inv

end Unital

end SpectrumRestricts

theorem quasispectrumRestricts_iff_spectrumRestricts_inr (S : Type*) {R A : Type*} [Semifield R]
    [Field S] [NonUnitalRing A] [Algebra R S] [Module R A] [Module S A] [IsScalarTower S A A]
    [SMulCommClass S A A] [IsScalarTower R S A] {a : A} {f : S → R} :
    QuasispectrumRestricts a f ↔ SpectrumRestricts (a : Unitization S A) f := by
  rw [quasispectrumRestricts_iff, spectrumRestricts_iff,
    ← Unitization.quasispectrum_eq_spectrum_inr']

theorem quasispectrumRestricts_iff_spectrumRestricts {R S A : Type*} [Semifield R] [Semifield S]
    [Ring A] [Algebra R S] [Algebra R A] [Algebra S A] {a : A} {f : S → R} :
    QuasispectrumRestricts a f ↔ SpectrumRestricts a f := by
  rw [quasispectrumRestricts_iff, spectrumRestricts_iff, quasispectrum_eq_spectrum_union_zero]
  refine and_congr_left fun h ↦ ?_
  refine ⟨(Set.RightInvOn.mono · (Set.subset_union_left _ _)), fun h' x hx ↦ ?_⟩
  simp only [Set.union_singleton, Set.mem_insert_iff] at hx
  obtain (rfl | hx) := hx
  · simpa using h 0
  · exact h' hx<|MERGE_RESOLUTION|>--- conflicted
+++ resolved
@@ -419,11 +419,7 @@
 variable [IsScalarTower R S A] (h : QuasispectrumRestricts a f)
 
 theorem algebraMap_image : algebraMap R S '' quasispectrum R a = quasispectrum S a := by
-<<<<<<< HEAD
-  refine' Set.eq_of_subset_of_subset _ fun s hs => ⟨f s, _⟩
-=======
   refine Set.eq_of_subset_of_subset ?_ fun s hs => ⟨f s, ?_⟩
->>>>>>> 20c42930
   · simpa only [quasispectrum.preimage_algebraMap] using
       (quasispectrum S a).image_preimage_subset (algebraMap R S)
   exact ⟨quasispectrum.of_algebraMap_mem S ((h.rightInvOn hs).symm ▸ hs), h.rightInvOn hs⟩
@@ -504,11 +500,7 @@
 variable [IsScalarTower R S A] (h : SpectrumRestricts a f)
 
 theorem algebraMap_image : algebraMap R S '' spectrum R a = spectrum S a := by
-<<<<<<< HEAD
-  refine' Set.eq_of_subset_of_subset _ fun s hs => ⟨f s, _⟩
-=======
   refine Set.eq_of_subset_of_subset ?_ fun s hs => ⟨f s, ?_⟩
->>>>>>> 20c42930
   · simpa only [spectrum.preimage_algebraMap] using
       (spectrum S a).image_preimage_subset (algebraMap R S)
   exact ⟨spectrum.of_algebraMap_mem S ((h.rightInvOn hs).symm ▸ hs), h.rightInvOn hs⟩
