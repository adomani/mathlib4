/-
Copyright (c) 2017 Johannes Hölzl. All rights reserved.
Released under Apache 2.0 license as described in the file LICENSE.
Authors: Johannes Hölzl
-/
import Mathlib.Algebra.Group.Equiv.Opposite
import Mathlib.Algebra.Group.TypeTags.Basic
import Mathlib.Algebra.BigOperators.Group.Multiset.Defs
import Mathlib.Data.Fintype.Sets
import Mathlib.Data.Multiset.Bind

/-!
# Big operators

In this file we define products and sums indexed by finite sets (specifically, `Finset`).

## Notation

We introduce the following notation.

Let `s` be a `Finset α`, and `f : α → β` a function.

* `∏ x ∈ s, f x` is notation for `Finset.prod s f` (assuming `β` is a `CommMonoid`)
* `∑ x ∈ s, f x` is notation for `Finset.sum s f` (assuming `β` is an `AddCommMonoid`)
* `∏ x, f x` is notation for `Finset.prod Finset.univ f`
  (assuming `α` is a `Fintype` and `β` is a `CommMonoid`)
* `∑ x, f x` is notation for `Finset.sum Finset.univ f`
  (assuming `α` is a `Fintype` and `β` is an `AddCommMonoid`)

## Implementation Notes

The first arguments in all definitions and lemmas is the codomain of the function of the big
operator. This is necessary for the heuristic in `@[to_additive]`.
See the documentation of `to_additive.attr` for more information.

-/

-- TODO
-- assert_not_exists AddCommMonoidWithOne
assert_not_exists MonoidWithZero
assert_not_exists MulAction
assert_not_exists OrderedCommMonoid

variable {ι κ α β γ : Type*}

open Fin Function

namespace Finset

/-- `∏ x ∈ s, f x` is the product of `f x` as `x` ranges over the elements of the finite set `s`.

When the index type is a `Fintype`, the notation `∏ x, f x`, is a shorthand for
`∏ x ∈ Finset.univ, f x`. -/
@[to_additive "`∑ x ∈ s, f x` is the sum of `f x` as `x` ranges over the elements
of the finite set `s`.

When the index type is a `Fintype`, the notation `∑ x, f x`, is a shorthand for
`∑ x ∈ Finset.univ, f x`."]
protected def prod [CommMonoid β] (s : Finset α) (f : α → β) : β :=
  (s.1.map f).prod

@[to_additive (attr := simp)]
theorem prod_mk [CommMonoid β] (s : Multiset α) (hs : s.Nodup) (f : α → β) :
    (⟨s, hs⟩ : Finset α).prod f = (s.map f).prod :=
  rfl

@[to_additive (attr := simp)]
theorem prod_val [CommMonoid α] (s : Finset α) : s.1.prod = s.prod id := by
  rw [Finset.prod, Multiset.map_id]

end Finset

library_note "operator precedence of big operators"/--
There is no established mathematical convention
for the operator precedence of big operators like `∏` and `∑`.
We will have to make a choice.

Online discussions, such as https://math.stackexchange.com/q/185538/30839
seem to suggest that `∏` and `∑` should have the same precedence,
and that this should be somewhere between `*` and `+`.
The latter have precedence levels `70` and `65` respectively,
and we therefore choose the level `67`.

In practice, this means that parentheses should be placed as follows:
```lean
∑ k ∈ K, (a k + b k) = ∑ k ∈ K, a k + ∑ k ∈ K, b k →
  ∏ k ∈ K, a k * b k = (∏ k ∈ K, a k) * (∏ k ∈ K, b k)
```
(Example taken from page 490 of Knuth's *Concrete Mathematics*.)
-/

namespace BigOperators
open Batteries.ExtendedBinder Lean Meta

-- TODO: contribute this modification back to `extBinder`

/-- A `bigOpBinder` is like an `extBinder` and has the form `x`, `x : ty`, or `x pred`
where `pred` is a `binderPred` like `< 2`.
Unlike `extBinder`, `x` is a term. -/
syntax bigOpBinder := term:max ((" : " term) <|> binderPred)?
/-- A BigOperator binder in parentheses -/
syntax bigOpBinderParenthesized := " (" bigOpBinder ")"
/-- A list of parenthesized binders -/
syntax bigOpBinderCollection := bigOpBinderParenthesized+
/-- A single (unparenthesized) binder, or a list of parenthesized binders -/
syntax bigOpBinders := bigOpBinderCollection <|> (ppSpace bigOpBinder)

/-- Collects additional binder/Finset pairs for the given `bigOpBinder`.
Note: this is not extensible at the moment, unlike the usual `bigOpBinder` expansions. -/
def processBigOpBinder (processed : (Array (Term × Term)))
    (binder : TSyntax ``bigOpBinder) : MacroM (Array (Term × Term)) :=
  set_option hygiene false in
  withRef binder do
    match binder with
    | `(bigOpBinder| $x:term) =>
      match x with
      | `(($a + $b = $n)) => -- Maybe this is too cute.
        return processed |>.push (← `(⟨$a, $b⟩), ← `(Finset.Nat.antidiagonal $n))
      | _ => return processed |>.push (x, ← ``(Finset.univ))
    | `(bigOpBinder| $x : $t) => return processed |>.push (x, ← ``((Finset.univ : Finset $t)))
    | `(bigOpBinder| $x ∈ $s) => return processed |>.push (x, ← `(finset% $s))
    | `(bigOpBinder| $x < $n) => return processed |>.push (x, ← `(Finset.Iio $n))
    | `(bigOpBinder| $x ≤ $n) => return processed |>.push (x, ← `(Finset.Iic $n))
    | `(bigOpBinder| $x > $n) => return processed |>.push (x, ← `(Finset.Ioi $n))
    | `(bigOpBinder| $x ≥ $n) => return processed |>.push (x, ← `(Finset.Ici $n))
    | _ => Macro.throwUnsupported

/-- Collects the binder/Finset pairs for the given `bigOpBinders`. -/
def processBigOpBinders (binders : TSyntax ``bigOpBinders) :
    MacroM (Array (Term × Term)) :=
  match binders with
  | `(bigOpBinders| $b:bigOpBinder) => processBigOpBinder #[] b
  | `(bigOpBinders| $[($bs:bigOpBinder)]*) => bs.foldlM processBigOpBinder #[]
  | _ => Macro.throwUnsupported

/-- Collect the binderIdents into a `⟨...⟩` expression. -/
def bigOpBindersPattern (processed : (Array (Term × Term))) :
    MacroM Term := do
  let ts := processed.map Prod.fst
  if h : ts.size = 1 then
    return ts[0]
  else
    `(⟨$ts,*⟩)

/-- Collect the terms into a product of sets. -/
def bigOpBindersProd (processed : (Array (Term × Term))) :
    MacroM Term := do
  if h₀ : processed.size = 0 then
    `((Finset.univ : Finset Unit))
  else if h₁ : processed.size = 1 then
    return processed[0].2
  else
    processed.foldrM (fun s p => `(SProd.sprod $(s.2) $p)) processed.back.2
      (start := processed.size - 1)

/--
- `∑ x, f x` is notation for `Finset.sum Finset.univ f`. It is the sum of `f x`,
  where `x` ranges over the finite domain of `f`.
- `∑ x ∈ s, f x` is notation for `Finset.sum s f`. It is the sum of `f x`,
  where `x` ranges over the finite set `s` (either a `Finset` or a `Set` with a `Fintype` instance).
- `∑ x ∈ s with p x, f x` is notation for `Finset.sum (Finset.filter p s) f`.
- `∑ (x ∈ s) (y ∈ t), f x y` is notation for `Finset.sum (s ×ˢ t) (fun ⟨x, y⟩ ↦ f x y)`.

These support destructuring, for example `∑ ⟨x, y⟩ ∈ s ×ˢ t, f x y`.

Notation: `"∑" bigOpBinders* ("with" term)? "," term` -/
syntax (name := bigsum) "∑ " bigOpBinders ("with " term)? ", " term:67 : term

/--
- `∏ x, f x` is notation for `Finset.prod Finset.univ f`. It is the product of `f x`,
  where `x` ranges over the finite domain of `f`.
- `∏ x ∈ s, f x` is notation for `Finset.prod s f`. It is the product of `f x`,
  where `x` ranges over the finite set `s` (either a `Finset` or a `Set` with a `Fintype` instance).
- `∏ x ∈ s with p x, f x` is notation for `Finset.prod (Finset.filter p s) f`.
- `∏ (x ∈ s) (y ∈ t), f x y` is notation for `Finset.prod (s ×ˢ t) (fun ⟨x, y⟩ ↦ f x y)`.

These support destructuring, for example `∏ ⟨x, y⟩ ∈ s ×ˢ t, f x y`.

Notation: `"∏" bigOpBinders* ("with" term)? "," term` -/
syntax (name := bigprod) "∏ " bigOpBinders ("with " term)? ", " term:67 : term

macro_rules (kind := bigsum)
  | `(∑ $bs:bigOpBinders $[with $p?]?, $v) => do
    let processed ← processBigOpBinders bs
    let x ← bigOpBindersPattern processed
    let s ← bigOpBindersProd processed
    match p? with
    | some p => `(Finset.sum (Finset.filter (fun $x ↦ $p) $s) (fun $x ↦ $v))
    | none => `(Finset.sum $s (fun $x ↦ $v))

macro_rules (kind := bigprod)
  | `(∏ $bs:bigOpBinders $[with $p?]?, $v) => do
    let processed ← processBigOpBinders bs
    let x ← bigOpBindersPattern processed
    let s ← bigOpBindersProd processed
    match p? with
    | some p => `(Finset.prod (Finset.filter (fun $x ↦ $p) $s) (fun $x ↦ $v))
    | none => `(Finset.prod $s (fun $x ↦ $v))

section deprecated -- since 2024-30-01
open Elab Term Tactic TryThis

/-- Deprecated, use `∑ x ∈ s, f x` instead. -/
syntax (name := bigsumin) "∑ " extBinder " in " term ", " term:67 : term

/-- Deprecated, use `∏ x ∈ s, f x` instead. -/
syntax (name := bigprodin) "∏ " extBinder " in " term ", " term:67 : term

elab_rules : term
  | `(∑%$tk $x:ident in $s, $r) => do
    addSuggestion tk (← `(∑ $x ∈ $s, $r)) (origSpan? := ← getRef) (header :=
      "The '∑ x in s, f x' notation is deprecated: please use '∑ x ∈ s, f x' instead:\n")
    elabTerm (← `(∑ $x:ident ∈ $s, $r)) none
  | `(∑%$tk $x:ident : $_t in $s, $r) => do
    addSuggestion tk (← `(∑ $x ∈ $s, $r)) (origSpan? := ← getRef) (header :=
      "The '∑ x : t in s, f x' notation is deprecated: please use '∑ x ∈ s, f x' instead:\n")
    elabTerm (← `(∑ $x:ident ∈ $s, $r)) none

elab_rules : term
  | `(∏%$tk $x:ident in $s, $r) => do
    addSuggestion tk (← `(∏ $x ∈ $s, $r)) (origSpan? := ← getRef) (header :=
      "The '∏ x in s, f x' notation is deprecated: please use '∏ x ∈ s, f x' instead:\n")
    elabTerm (← `(∏ $x:ident ∈ $s, $r)) none
  | `(∏%$tk $x:ident : $_t in $s, $r) => do
    addSuggestion tk (← `(∏ $x ∈ $s, $r)) (origSpan? := ← getRef) (header :=
      "The '∏ x : t in s, f x' notation is deprecated: please use '∏ x ∈ s, f x' instead:\n")
    elabTerm (← `(∏ $x:ident ∈ $s, $r)) none

end deprecated

open Lean Meta Parser.Term PrettyPrinter.Delaborator SubExpr
open scoped Batteries.ExtendedBinder

/-- Delaborator for `Finset.prod`. The `pp.funBinderTypes` option controls whether
to show the domain type when the product is over `Finset.univ`. -/
@[app_delab Finset.prod] def delabFinsetProd : Delab :=
  whenPPOption getPPNotation <| withOverApp 5 <| do
  let #[_, _, _, s, f] := (← getExpr).getAppArgs | failure
  guard <| f.isLambda
  let ppDomain ← getPPOption getPPFunBinderTypes
  let (i, body) ← withAppArg <| withBindingBodyUnusedName fun i => do
    return (i, ← delab)
  if s.isAppOfArity ``Finset.univ 2 then
    let binder ←
      if ppDomain then
        let ty ← withNaryArg 0 delab
        `(bigOpBinder| $(.mk i):ident : $ty)
      else
        `(bigOpBinder| $(.mk i):ident)
    `(∏ $binder:bigOpBinder, $body)
  else
    let ss ← withNaryArg 3 <| delab
    `(∏ $(.mk i):ident ∈ $ss, $body)

/-- Delaborator for `Finset.sum`. The `pp.funBinderTypes` option controls whether
to show the domain type when the sum is over `Finset.univ`. -/
@[app_delab Finset.sum] def delabFinsetSum : Delab :=
  whenPPOption getPPNotation <| withOverApp 5 <| do
  let #[_, _, _, s, f] := (← getExpr).getAppArgs | failure
  guard <| f.isLambda
  let ppDomain ← getPPOption getPPFunBinderTypes
  let (i, body) ← withAppArg <| withBindingBodyUnusedName fun i => do
    return (i, ← delab)
  if s.isAppOfArity ``Finset.univ 2 then
    let binder ←
      if ppDomain then
        let ty ← withNaryArg 0 delab
        `(bigOpBinder| $(.mk i):ident : $ty)
      else
        `(bigOpBinder| $(.mk i):ident)
    `(∑ $binder:bigOpBinder, $body)
  else
    let ss ← withNaryArg 3 <| delab
    `(∑ $(.mk i):ident ∈ $ss, $body)

end BigOperators

namespace Finset

variable {s s₁ s₂ : Finset α} {a : α} {f g : α → β}

@[to_additive]
theorem prod_eq_multiset_prod [CommMonoid β] (s : Finset α) (f : α → β) :
    ∏ x ∈ s, f x = (s.1.map f).prod :=
  rfl

@[to_additive (attr := simp)]
lemma prod_map_val [CommMonoid β] (s : Finset α) (f : α → β) : (s.1.map f).prod = ∏ a ∈ s, f a :=
  rfl

@[simp]
theorem sum_multiset_singleton (s : Finset α) : ∑ a ∈ s, {a} = s.val := by
  simp only [sum_eq_multiset_sum, Multiset.sum_map_singleton]

end Finset

@[to_additive (attr := simp)]
theorem map_prod [CommMonoid β] [CommMonoid γ] {G : Type*} [FunLike G β γ] [MonoidHomClass G β γ]
    (g : G) (f : α → β) (s : Finset α) : g (∏ x ∈ s, f x) = ∏ x ∈ s, g (f x) := by
  simp only [Finset.prod_eq_multiset_prod, map_multiset_prod, Multiset.map_map]; rfl

variable {s s₁ s₂ : Finset α} {a : α} {f g : α → β}

namespace Finset

section CommMonoid

variable [CommMonoid β]

@[to_additive (attr := simp)]
theorem prod_empty : ∏ x ∈ ∅, f x = 1 :=
  rfl

@[to_additive]
theorem prod_of_isEmpty [IsEmpty α] (s : Finset α) : ∏ i ∈ s, f i = 1 := by
  rw [eq_empty_of_isEmpty s, prod_empty]

@[to_additive (attr := simp)]
theorem prod_const_one : (∏ _x ∈ s, (1 : β)) = 1 := by
  simp only [Finset.prod, Multiset.map_const', Multiset.prod_replicate, one_pow]

@[to_additive (attr := simp)]
theorem prod_map (s : Finset α) (e : α ↪ γ) (f : γ → β) :
    ∏ x ∈ s.map e, f x = ∏ x ∈ s, f (e x) := by
  rw [Finset.prod, Finset.map_val, Multiset.map_map]; rfl

section ToList

@[to_additive (attr := simp)]
theorem prod_map_toList (s : Finset α) (f : α → β) : (s.toList.map f).prod = s.prod f := by
  rw [Finset.prod, ← Multiset.prod_coe, ← Multiset.map_coe, Finset.coe_toList]

@[deprecated (since := "2025-04-09")] alias prod_to_list := prod_map_toList
<<<<<<< HEAD
=======
@[deprecated (since := "2025-04-09")] alias sum_to_list := sum_map_toList
>>>>>>> c89b9206

@[to_additive (attr := simp)]
theorem prod_toList {α : Type*} [CommMonoid α] (s : Finset α) :
    s.toList.prod = ∏ x ∈ s, x := by
  simpa using s.prod_map_toList id

end ToList

@[to_additive]
theorem _root_.Equiv.Perm.prod_comp (σ : Equiv.Perm α) (s : Finset α) (f : α → β)
    (hs : { a | σ a ≠ a } ⊆ s) : (∏ x ∈ s, f (σ x)) = ∏ x ∈ s, f x := by
  convert (prod_map s σ.toEmbedding f).symm
  exact (map_perm hs).symm

@[to_additive]
theorem _root_.Equiv.Perm.prod_comp' (σ : Equiv.Perm α) (s : Finset α) (f : α → α → β)
    (hs : { a | σ a ≠ a } ⊆ s) : (∏ x ∈ s, f (σ x) x) = ∏ x ∈ s, f x (σ.symm x) := by
  convert σ.prod_comp s (fun x => f x (σ.symm x)) hs
  rw [Equiv.symm_apply_apply]

end CommMonoid

end Finset

namespace Finset

section CommMonoid

variable [CommMonoid β]

section bij
variable {ι κ α : Type*} [CommMonoid α] {s : Finset ι} {t : Finset κ} {f : ι → α} {g : κ → α}

/-- Reorder a product.

The difference with `Finset.prod_bij'` is that the bijection is specified as a surjective injection,
rather than by an inverse function.

The difference with `Finset.prod_nbij` is that the bijection is allowed to use membership of the
domain of the product, rather than being a non-dependent function. -/
@[to_additive "Reorder a sum.

The difference with `Finset.sum_bij'` is that the bijection is specified as a surjective injection,
rather than by an inverse function.

The difference with `Finset.sum_nbij` is that the bijection is allowed to use membership of the
domain of the sum, rather than being a non-dependent function."]
theorem prod_bij (i : ∀ a ∈ s, κ) (hi : ∀ a ha, i a ha ∈ t)
    (i_inj : ∀ a₁ ha₁ a₂ ha₂, i a₁ ha₁ = i a₂ ha₂ → a₁ = a₂)
    (i_surj : ∀ b ∈ t, ∃ a ha, i a ha = b) (h : ∀ a ha, f a = g (i a ha)) :
    ∏ x ∈ s, f x = ∏ x ∈ t, g x :=
  congr_arg Multiset.prod (Multiset.map_eq_map_of_bij_of_nodup f g s.2 t.2 i hi i_inj i_surj h)

/-- Reorder a product.

The difference with `Finset.prod_bij` is that the bijection is specified with an inverse, rather
than as a surjective injection.

The difference with `Finset.prod_nbij'` is that the bijection and its inverse are allowed to use
membership of the domains of the products, rather than being non-dependent functions. -/
@[to_additive "Reorder a sum.

The difference with `Finset.sum_bij` is that the bijection is specified with an inverse, rather than
as a surjective injection.

The difference with `Finset.sum_nbij'` is that the bijection and its inverse are allowed to use
membership of the domains of the sums, rather than being non-dependent functions."]
theorem prod_bij' (i : ∀ a ∈ s, κ) (j : ∀ a ∈ t, ι) (hi : ∀ a ha, i a ha ∈ t)
    (hj : ∀ a ha, j a ha ∈ s) (left_inv : ∀ a ha, j (i a ha) (hi a ha) = a)
    (right_inv : ∀ a ha, i (j a ha) (hj a ha) = a) (h : ∀ a ha, f a = g (i a ha)) :
    ∏ x ∈ s, f x = ∏ x ∈ t, g x := by
  refine prod_bij i hi (fun a1 h1 a2 h2 eq ↦ ?_) (fun b hb ↦ ⟨_, hj b hb, right_inv b hb⟩) h
  rw [← left_inv a1 h1, ← left_inv a2 h2]
  simp only [eq]

/-- Reorder a product.

The difference with `Finset.prod_nbij'` is that the bijection is specified as a surjective
injection, rather than by an inverse function.

The difference with `Finset.prod_bij` is that the bijection is a non-dependent function, rather than
being allowed to use membership of the domain of the product. -/
@[to_additive "Reorder a sum.

The difference with `Finset.sum_nbij'` is that the bijection is specified as a surjective injection,
rather than by an inverse function.

The difference with `Finset.sum_bij` is that the bijection is a non-dependent function, rather than
being allowed to use membership of the domain of the sum."]
lemma prod_nbij (i : ι → κ) (hi : ∀ a ∈ s, i a ∈ t) (i_inj : (s : Set ι).InjOn i)
    (i_surj : (s : Set ι).SurjOn i t) (h : ∀ a ∈ s, f a = g (i a)) :
    ∏ x ∈ s, f x = ∏ x ∈ t, g x :=
  prod_bij (fun a _ ↦ i a) hi i_inj (by simpa using i_surj) h

/-- Reorder a product.

The difference with `Finset.prod_nbij` is that the bijection is specified with an inverse, rather
than as a surjective injection.

The difference with `Finset.prod_bij'` is that the bijection and its inverse are non-dependent
functions, rather than being allowed to use membership of the domains of the products.

The difference with `Finset.prod_equiv` is that bijectivity is only required to hold on the domains
of the products, rather than on the entire types.
-/
@[to_additive "Reorder a sum.

The difference with `Finset.sum_nbij` is that the bijection is specified with an inverse, rather
than as a surjective injection.

The difference with `Finset.sum_bij'` is that the bijection and its inverse are non-dependent
functions, rather than being allowed to use membership of the domains of the sums.

The difference with `Finset.sum_equiv` is that bijectivity is only required to hold on the domains
of the sums, rather than on the entire types."]
lemma prod_nbij' (i : ι → κ) (j : κ → ι) (hi : ∀ a ∈ s, i a ∈ t) (hj : ∀ a ∈ t, j a ∈ s)
    (left_inv : ∀ a ∈ s, j (i a) = a) (right_inv : ∀ a ∈ t, i (j a) = a)
    (h : ∀ a ∈ s, f a = g (i a)) : ∏ x ∈ s, f x = ∏ x ∈ t, g x :=
  prod_bij' (fun a _ ↦ i a) (fun b _ ↦ j b) hi hj left_inv right_inv h

/-- Specialization of `Finset.prod_nbij'` that automatically fills in most arguments.

See `Fintype.prod_equiv` for the version where `s` and `t` are `univ`. -/
@[to_additive "`Specialization of `Finset.sum_nbij'` that automatically fills in most arguments.

See `Fintype.sum_equiv` for the version where `s` and `t` are `univ`."]
lemma prod_equiv (e : ι ≃ κ) (hst : ∀ i, i ∈ s ↔ e i ∈ t) (hfg : ∀ i ∈ s, f i = g (e i)) :
    ∏ i ∈ s, f i = ∏ i ∈ t, g i := by refine prod_nbij' e e.symm ?_ ?_ ?_ ?_ hfg <;> simp [hst]

/-- Specialization of `Finset.prod_bij` that automatically fills in most arguments.

See `Fintype.prod_bijective` for the version where `s` and `t` are `univ`. -/
@[to_additive "`Specialization of `Finset.sum_bij` that automatically fills in most arguments.

See `Fintype.sum_bijective` for the version where `s` and `t` are `univ`."]
lemma prod_bijective (e : ι → κ) (he : e.Bijective) (hst : ∀ i, i ∈ s ↔ e i ∈ t)
    (hfg : ∀ i ∈ s, f i = g (e i)) :
    ∏ i ∈ s, f i = ∏ i ∈ t, g i := prod_equiv (.ofBijective e he) hst hfg

end bij

@[to_additive]
theorem prod_hom_rel [CommMonoid γ] {r : β → γ → Prop} {f : α → β} {g : α → γ} {s : Finset α}
    (h₁ : r 1 1) (h₂ : ∀ a b c, r b c → r (f a * b) (g a * c)) :
    r (∏ x ∈ s, f x) (∏ x ∈ s, g x) := by
  delta Finset.prod
  apply Multiset.prod_hom_rel <;> assumption

variable (f s)

@[to_additive]
theorem prod_coe_sort_eq_attach (f : s → β) : ∏ i : s, f i = ∏ i ∈ s.attach, f i :=
  rfl

variable {f s}

@[to_additive]
theorem prod_ite_index (p : Prop) [Decidable p] (s t : Finset α) (f : α → β) :
    ∏ x ∈ if p then s else t, f x = if p then ∏ x ∈ s, f x else ∏ x ∈ t, f x :=
  apply_ite (fun s => ∏ x ∈ s, f x) _ _ _

@[to_additive (attr := simp)]
theorem prod_ite_irrel (p : Prop) [Decidable p] (s : Finset α) (f g : α → β) :
    ∏ x ∈ s, (if p then f x else g x) = if p then ∏ x ∈ s, f x else ∏ x ∈ s, g x := by
  split_ifs with h <;> rfl

@[to_additive (attr := simp)]
theorem prod_dite_irrel (p : Prop) [Decidable p] (s : Finset α) (f : p → α → β) (g : ¬p → α → β) :
    ∏ x ∈ s, (if h : p then f h x else g h x) =
      if h : p then ∏ x ∈ s, f h x else ∏ x ∈ s, g h x := by
  split_ifs with h <;> rfl

@[to_additive]
theorem ite_prod_one (p : Prop) [Decidable p] (s : Finset α) (f : α → β) :
    (if p then (∏ x ∈ s, f x) else 1) = ∏ x ∈ s, if p then f x else 1 := by
  simp only [prod_ite_irrel, prod_const_one]

@[to_additive]
theorem ite_one_prod (p : Prop) [Decidable p] (s : Finset α) (f : α → β) :
    (if p then 1 else (∏ x ∈ s, f x)) = ∏ x ∈ s, if p then 1 else f x := by
  simp only [prod_ite_irrel, prod_const_one]

@[to_additive]
theorem nonempty_of_prod_ne_one (h : ∏ x ∈ s, f x ≠ 1) : s.Nonempty :=
  s.eq_empty_or_nonempty.elim (fun H => False.elim <| h <| H.symm ▸ prod_empty) id

@[to_additive]
theorem prod_range_zero (f : ℕ → β) : ∏ k ∈ range 0, f k = 1 := by rw [range_zero, prod_empty]

open List

theorem sum_filter_count_eq_countP [DecidableEq α] (p : α → Prop) [DecidablePred p] (l : List α) :
    ∑ x ∈ l.toFinset with p x, l.count x = l.countP p := by
  simp [Finset.sum, sum_map_count_dedup_filter_eq_countP p l]

open Multiset


@[to_additive]
theorem prod_mem_multiset [DecidableEq α] (m : Multiset α) (f : { x // x ∈ m } → β) (g : α → β)
    (hfg : ∀ x, f x = g x) : ∏ x : { x // x ∈ m }, f x = ∏ x ∈ m.toFinset, g x := by
  refine prod_bij' (fun x _ ↦ x) (fun x hx ↦ ⟨x, Multiset.mem_toFinset.1 hx⟩) ?_ ?_ ?_ ?_ ?_ <;>
    simp [hfg]

/-- To prove a property of a product, it suffices to prove that
the property is multiplicative and holds on factors. -/
@[to_additive "To prove a property of a sum, it suffices to prove that
the property is additive and holds on summands."]
theorem prod_induction {M : Type*} [CommMonoid M] (f : α → M) (p : M → Prop)
    (hom : ∀ a b, p a → p b → p (a * b)) (unit : p 1) (base : ∀ x ∈ s, p <| f x) :
    p <| ∏ x ∈ s, f x :=
  Multiset.prod_induction _ _ hom unit (Multiset.forall_mem_map_iff.mpr base)

/-- To prove a property of a product, it suffices to prove that
the property is multiplicative and holds on factors. -/
@[to_additive "To prove a property of a sum, it suffices to prove that
the property is additive and holds on summands."]
theorem prod_induction_nonempty {M : Type*} [CommMonoid M] (f : α → M) (p : M → Prop)
    (hom : ∀ a b, p a → p b → p (a * b)) (nonempty : s.Nonempty) (base : ∀ x ∈ s, p <| f x) :
    p <| ∏ x ∈ s, f x :=
  Multiset.prod_induction_nonempty p hom (by simp [nonempty_iff_ne_empty.mp nonempty])
    (Multiset.forall_mem_map_iff.mpr base)

@[to_additive]
theorem prod_pow (s : Finset α) (n : ℕ) (f : α → β) : ∏ x ∈ s, f x ^ n = (∏ x ∈ s, f x) ^ n :=
  Multiset.prod_map_pow

theorem prod_dvd_prod_of_subset {ι M : Type*} [CommMonoid M] (s t : Finset ι) (f : ι → M)
    (h : s ⊆ t) : (∏ i ∈ s, f i) ∣ ∏ i ∈ t, f i :=
  Multiset.prod_dvd_prod_of_le <| Multiset.map_le_map <| by simpa

end CommMonoid

section Opposite

open MulOpposite

/-- Moving to the opposite additive commutative monoid commutes with summing. -/
@[simp]
theorem op_sum [AddCommMonoid β] {s : Finset α} (f : α → β) :
    op (∑ x ∈ s, f x) = ∑ x ∈ s, op (f x) :=
  map_sum (opAddEquiv : β ≃+ βᵐᵒᵖ) _ _

@[simp]
theorem unop_sum [AddCommMonoid β] {s : Finset α} (f : α → βᵐᵒᵖ) :
    unop (∑ x ∈ s, f x) = ∑ x ∈ s, unop (f x) :=
  map_sum (opAddEquiv : β ≃+ βᵐᵒᵖ).symm _ _

end Opposite

section DivisionCommMonoid

variable [DivisionCommMonoid β]

@[to_additive (attr := simp)]
theorem prod_inv_distrib : (∏ x ∈ s, (f x)⁻¹) = (∏ x ∈ s, f x)⁻¹ :=
  Multiset.prod_map_inv

@[to_additive (attr := simp)]
theorem prod_div_distrib : ∏ x ∈ s, f x / g x = (∏ x ∈ s, f x) / ∏ x ∈ s, g x :=
  Multiset.prod_map_div

@[to_additive]
theorem prod_zpow (f : α → β) (s : Finset α) (n : ℤ) : ∏ a ∈ s, f a ^ n = (∏ a ∈ s, f a) ^ n :=
  Multiset.prod_map_zpow

end DivisionCommMonoid

theorem sum_nat_mod (s : Finset α) (n : ℕ) (f : α → ℕ) :
    (∑ i ∈ s, f i) % n = (∑ i ∈ s, f i % n) % n :=
  (Multiset.sum_nat_mod _ _).trans <| by rw [Finset.sum, Multiset.map_map]; rfl

theorem prod_nat_mod (s : Finset α) (n : ℕ) (f : α → ℕ) :
    (∏ i ∈ s, f i) % n = (∏ i ∈ s, f i % n) % n :=
  (Multiset.prod_nat_mod _ _).trans <| by rw [Finset.prod, Multiset.map_map]; rfl

theorem sum_int_mod (s : Finset α) (n : ℤ) (f : α → ℤ) :
    (∑ i ∈ s, f i) % n = (∑ i ∈ s, f i % n) % n :=
  (Multiset.sum_int_mod _ _).trans <| by rw [Finset.sum, Multiset.map_map]; rfl

theorem prod_int_mod (s : Finset α) (n : ℤ) (f : α → ℤ) :
    (∏ i ∈ s, f i) % n = (∏ i ∈ s, f i % n) % n :=
  (Multiset.prod_int_mod _ _).trans <| by rw [Finset.prod, Multiset.map_map]; rfl

end Finset

namespace Fintype
variable {ι κ α : Type*} [Fintype ι] [Fintype κ]

open Finset

section CommMonoid
variable [CommMonoid α]

/-- `Fintype.prod_bijective` is a variant of `Finset.prod_bij` that accepts `Function.Bijective`.

See `Function.Bijective.prod_comp` for a version without `h`. -/
@[to_additive "`Fintype.sum_bijective` is a variant of `Finset.sum_bij` that accepts
`Function.Bijective`.

See `Function.Bijective.sum_comp` for a version without `h`. "]
lemma prod_bijective (e : ι → κ) (he : e.Bijective) (f : ι → α) (g : κ → α)
    (h : ∀ x, f x = g (e x)) : ∏ x, f x = ∏ x, g x :=
  prod_equiv (.ofBijective e he) (by simp) (by simp [h])

@[to_additive] alias _root_.Function.Bijective.finset_prod := prod_bijective

/-- `Fintype.prod_equiv` is a specialization of `Finset.prod_bij` that
automatically fills in most arguments.

See `Equiv.prod_comp` for a version without `h`.
-/
@[to_additive "`Fintype.sum_equiv` is a specialization of `Finset.sum_bij` that
automatically fills in most arguments.

See `Equiv.sum_comp` for a version without `h`."]
lemma prod_equiv (e : ι ≃ κ) (f : ι → α) (g : κ → α) (h : ∀ x, f x = g (e x)) :
    ∏ x, f x = ∏ x, g x := prod_bijective _ e.bijective _ _ h

@[to_additive]
lemma _root_.Function.Bijective.prod_comp {e : ι → κ} (he : e.Bijective) (g : κ → α) :
    ∏ i, g (e i) = ∏ i, g i := prod_bijective _ he _ _ fun _ ↦ rfl

@[to_additive]
lemma _root_.Equiv.prod_comp (e : ι ≃ κ) (g : κ → α) : ∏ i, g (e i) = ∏ i, g i :=
  prod_equiv e _ _ fun _ ↦ rfl

@[to_additive]
theorem prod_empty {α β : Type*} [CommMonoid β] [IsEmpty α] [Fintype α] (f : α → β) :
    ∏ x : α, f x = 1 :=
  Finset.prod_of_isEmpty _

end CommMonoid
end Fintype

namespace Finset
variable [CommMonoid α]

@[to_additive (attr := simp)]
lemma prod_attach_univ [Fintype ι] (f : {i // i ∈ @univ ι _} → α) :
    ∏ i ∈ univ.attach, f i = ∏ i, f ⟨i, mem_univ _⟩ :=
  Fintype.prod_equiv (Equiv.subtypeUnivEquiv mem_univ) _ _ <| by simp

@[to_additive]
theorem prod_erase_attach [DecidableEq ι] {s : Finset ι} (f : ι → α) (i : ↑s) :
    ∏ j ∈ s.attach.erase i, f ↑j = ∏ j ∈ s.erase ↑i, f j := by
  rw [← Function.Embedding.coe_subtype, ← prod_map]
  simp [attach_map_val]

end Finset

namespace Multiset

@[simp]
lemma card_sum (s : Finset ι) (f : ι → Multiset α) : card (∑ i ∈ s, f i) = ∑ i ∈ s, card (f i) :=
  map_sum cardHom ..

theorem disjoint_list_sum_left {a : Multiset α} {l : List (Multiset α)} :
    Disjoint l.sum a ↔ ∀ b ∈ l, Disjoint b a := by
  induction l with
  | nil =>
    simp only [zero_disjoint, List.not_mem_nil, IsEmpty.forall_iff, forall_const, List.sum_nil]
  | cons b bs ih =>
    simp_rw [List.sum_cons, disjoint_add_left, List.mem_cons, forall_eq_or_imp]
    simp [and_congr_left_iff, ih]

theorem disjoint_list_sum_right {a : Multiset α} {l : List (Multiset α)} :
    Disjoint a l.sum ↔ ∀ b ∈ l, Disjoint a b := by
  simpa only [disjoint_comm (a := a)] using disjoint_list_sum_left

theorem disjoint_sum_left {a : Multiset α} {i : Multiset (Multiset α)} :
    Disjoint i.sum a ↔ ∀ b ∈ i, Disjoint b a :=
  Quotient.inductionOn i fun l => by
    rw [quot_mk_to_coe, Multiset.sum_coe]
    exact disjoint_list_sum_left

theorem disjoint_sum_right {a : Multiset α} {i : Multiset (Multiset α)} :
    Disjoint a i.sum ↔ ∀ b ∈ i, Disjoint a b := by
  simpa only [disjoint_comm (a := a)] using disjoint_sum_left

theorem disjoint_finset_sum_left {β : Type*} {i : Finset β} {f : β → Multiset α} {a : Multiset α} :
    Disjoint (i.sum f) a ↔ ∀ b ∈ i, Disjoint (f b) a := by
  convert @disjoint_sum_left _ a (map f i.val)
  simp [and_congr_left_iff]

theorem disjoint_finset_sum_right {β : Type*} {i : Finset β} {f : β → Multiset α}
    {a : Multiset α} : Disjoint a (i.sum f) ↔ ∀ b ∈ i, Disjoint a (f b) := by
  simpa only [disjoint_comm] using disjoint_finset_sum_left

variable [DecidableEq α]

theorem count_sum' {s : Finset β} {a : α} {f : β → Multiset α} :
    count a (∑ x ∈ s, f x) = ∑ x ∈ s, count a (f x) := by
  dsimp only [Finset.sum]
  rw [count_sum]

theorem toFinset_prod_dvd_prod [CommMonoid α] (S : Multiset α) : S.toFinset.prod id ∣ S.prod := by
  rw [Finset.prod_eq_multiset_prod]
  refine Multiset.prod_dvd_prod_of_le ?_
  simp [Multiset.dedup_le S]

end Multiset

@[simp, norm_cast]
theorem Units.coe_prod {M : Type*} [CommMonoid M] (f : α → Mˣ) (s : Finset α) :
    (↑(∏ i ∈ s, f i) : M) = ∏ i ∈ s, (f i : M) :=
  map_prod (Units.coeHom M) _ _


/-! ### `Additive`, `Multiplicative` -/


open Additive Multiplicative

section Monoid

variable [Monoid α]

@[simp]
theorem ofMul_list_prod (s : List α) : ofMul s.prod = (s.map ofMul).sum := by simp [ofMul]; rfl

@[simp]
theorem toMul_list_sum (s : List (Additive α)) : s.sum.toMul = (s.map toMul).prod := by
  simp [toMul, ofMul]; rfl

end Monoid

section AddMonoid

variable [AddMonoid α]

@[simp]
theorem ofAdd_list_prod (s : List α) : ofAdd s.sum = (s.map ofAdd).prod := by simp [ofAdd]; rfl

@[simp]
theorem toAdd_list_sum (s : List (Multiplicative α)) : s.prod.toAdd = (s.map toAdd).sum := by
  simp [toAdd, ofAdd]; rfl

end AddMonoid

section CommMonoid

variable [CommMonoid α]

@[simp]
theorem ofMul_multiset_prod (s : Multiset α) : ofMul s.prod = (s.map ofMul).sum := by
  simp [ofMul]; rfl

@[simp]
theorem toMul_multiset_sum (s : Multiset (Additive α)) : s.sum.toMul = (s.map toMul).prod := by
  simp [toMul, ofMul]; rfl

@[simp]
theorem ofMul_prod (s : Finset ι) (f : ι → α) : ofMul (∏ i ∈ s, f i) = ∑ i ∈ s, ofMul (f i) :=
  rfl

@[simp]
theorem toMul_sum (s : Finset ι) (f : ι → Additive α) :
    (∑ i ∈ s, f i).toMul = ∏ i ∈ s, (f i).toMul :=
  rfl

end CommMonoid

section AddCommMonoid

variable [AddCommMonoid α]

@[simp]
theorem ofAdd_multiset_prod (s : Multiset α) : ofAdd s.sum = (s.map ofAdd).prod := by
  simp [ofAdd]; rfl

@[simp]
theorem toAdd_multiset_sum (s : Multiset (Multiplicative α)) :
    s.prod.toAdd = (s.map toAdd).sum := by
  simp [toAdd, ofAdd]; rfl

@[simp]
theorem ofAdd_sum (s : Finset ι) (f : ι → α) : ofAdd (∑ i ∈ s, f i) = ∏ i ∈ s, ofAdd (f i) :=
  rfl

@[simp]
theorem toAdd_prod (s : Finset ι) (f : ι → Multiplicative α) :
    (∏ i ∈ s, f i).toAdd = ∑ i ∈ s, (f i).toAdd :=
  rfl

end AddCommMonoid<|MERGE_RESOLUTION|>--- conflicted
+++ resolved
@@ -331,10 +331,7 @@
   rw [Finset.prod, ← Multiset.prod_coe, ← Multiset.map_coe, Finset.coe_toList]
 
 @[deprecated (since := "2025-04-09")] alias prod_to_list := prod_map_toList
-<<<<<<< HEAD
-=======
 @[deprecated (since := "2025-04-09")] alias sum_to_list := sum_map_toList
->>>>>>> c89b9206
 
 @[to_additive (attr := simp)]
 theorem prod_toList {α : Type*} [CommMonoid α] (s : Finset α) :
