--- conflicted
+++ resolved
@@ -20,11 +20,7 @@
 #align multiset.dvd_prod Multiset.dvd_prod
 
 @[to_additive]
-<<<<<<< HEAD
 theorem prod_eq_one_iff [OrderedCommMonoid α] [CanonicallyOrderedMul α] {m : Multiset α} :
-=======
-theorem prod_eq_one_iff [CanonicallyOrderedCommMonoid α] {m : Multiset α} :
->>>>>>> 08a8af0b
     m.prod = 1 ↔ ∀ x ∈ m, x = (1 : α) :=
   Quotient.inductionOn m fun l => by simpa using List.prod_eq_one_iff l
 #align multiset.prod_eq_one_iff Multiset.prod_eq_one_iff
