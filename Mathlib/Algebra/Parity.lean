--- conflicted
+++ resolved
@@ -218,13 +218,8 @@
 #align even.zsmul' Even.zsmul'
 
 -- `Odd.tsub` requires `CanonicallyLinearOrderedSemiring`, which we don't have
-<<<<<<< HEAD
-theorem Even.tsub [CanonicallyLinearOrderedAddMonoid α] [Sub α] [OrderedSub α]
+theorem Even.tsub [CanonicallyLinearOrderedAddCommMonoid α] [Sub α] [OrderedSub α]
     [ContravariantClass α α (+) LE.le] {m n : α} (hm : Even m) (hn : Even n) :
-=======
-theorem Even.tsub [CanonicallyLinearOrderedAddCommMonoid α] [Sub α] [OrderedSub α]
-    [ContravariantClass α α (· + ·) (· ≤ ·)] {m n : α} (hm : Even m) (hn : Even n) :
->>>>>>> f3bc24c3
     Even (m - n) := by
   obtain ⟨a, rfl⟩ := hm
   obtain ⟨b, rfl⟩ := hn
