--- conflicted
+++ resolved
@@ -277,17 +277,10 @@
 instance LieIdeal.lieModule (I : LieIdeal R L) : LieModule R I M :=
   LieSubalgebra.lieModule (I : LieSubalgebra R L)
 
-<<<<<<< HEAD
-instance (I : LieIdeal R L) : LieTower I L M where
-  leibniz_lie x y m := leibniz_lie x.val y m
-
-instance (I : LieIdeal R L) : LieTower L I M where
-=======
 instance (I : LieIdeal R L) : IsLieTower I L M where
   leibniz_lie x y m := leibniz_lie x.val y m
 
 instance (I : LieIdeal R L) : IsLieTower L I M where
->>>>>>> 0571c828
   leibniz_lie x y m := leibniz_lie x y.val m
 
 end LieIdeal
