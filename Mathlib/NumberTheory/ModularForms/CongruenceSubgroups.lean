--- conflicted
+++ resolved
@@ -4,10 +4,7 @@
 Authors: Chris Birkbeck
 -/
 import Mathlib.Analysis.Complex.UpperHalfPlane.Basic
-<<<<<<< HEAD
 import Mathlib.LinearAlgebra.Matrix.Integer
-=======
->>>>>>> b40998fe
 
 /-!
 # Congruence subgroups
@@ -298,22 +295,9 @@
     add_apply, map_apply, coe_one, add_eq_left, Matrix.smul_apply, nsmul_eq_mul, Int.cast_mul,
     Int.cast_natCast, ZMod.natCast_self M, zero_mul]
 
-protected def GLPos.map
-    (K : Type*) [Field K] [LinearOrder K] [IsStrictOrderedRing K] (g : GL(2, ℚ)⁺) : GL(2, K)⁺ :=
-  ⟨g.1.map (algebraMap ℚ K),
-    by simpa [Matrix.det_apply, Units.smul_def] using (Rat.cast_pos (K := K)).mpr g.2⟩
-
-@[simps apply]
-def GLPos.mapHom (K : Type*) [Field K] [LinearOrder K] [IsStrictOrderedRing K] :
-    GL(2, ℚ)⁺ →* GL(2, K)⁺ where
-  toFun := GLPos.map K
-  map_one' := by simp only [GLPos.map, OneMemClass.coe_one, Matrix.GeneralLinearGroup.map_one,
-    Subgroup.mk_eq_one]
-  map_mul' g h := by simp only [GLPos.map, Subgroup.coe_mul, map_mul, MulMemClass.mk_mul_mk]
-
 /-- For any `g ∈ GL(2, ℚ)` and `M ≠ 0`, there exists `N` such that `g Γ(N) g⁻¹ ≤ Γ(M)`. -/
 theorem exists_Gamma_le_conj' (g : GL(2, ℚ)⁺) (M : ℕ) [NeZero M] :
-    ∃ N ≠ 0, (toConjAct <| GLPos.map ℝ g) • ((Gamma N).map ModularGroup.coeHom)
+    ∃ N ≠ 0, (toConjAct <| GLPos.mapRat ℝ g) • ((Gamma N).map ModularGroup.coeHom)
       ≤ (Gamma M).map ModularGroup.coeHom := by
   obtain ⟨N, hN, h⟩ := exists_Gamma_le_conj g M
   refine ⟨N, hN, fun y hy ↦ ?_⟩
