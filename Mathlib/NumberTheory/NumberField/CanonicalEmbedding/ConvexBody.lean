--- conflicted
+++ resolved
@@ -40,11 +40,7 @@
 
 namespace NumberField.mixedEmbedding
 
-<<<<<<< HEAD
-open NumberField NumberField.InfinitePlace FiniteDimensional
-=======
 open NumberField NumberField.InfinitePlace Module
->>>>>>> d0df76bd
 
 section convexBodyLT
 
@@ -81,18 +77,6 @@
 
 variable [NumberField K]
 
-<<<<<<< HEAD
-instance : IsAddHaarMeasure (volume : Measure (mixedSpace K)) := prod.instIsAddHaarMeasure _ _
-
-instance : NoAtoms (volume : Measure (mixedSpace K)) := by
-  obtain ⟨w⟩ := (inferInstance : Nonempty (InfinitePlace K))
-  by_cases hw : IsReal w
-  · exact @prod.instNoAtoms_fst _ _ _ _ volume volume _ (pi_noAtoms ⟨w, hw⟩)
-  · exact @prod.instNoAtoms_snd _ _ _ _ volume volume _
-      (pi_noAtoms ⟨w, not_isReal_iff_isComplex.mp hw⟩)
-
-=======
->>>>>>> d0df76bd
 /-- The fudge factor that appears in the formula for the volume of `convexBodyLT`. -/
 noncomputable abbrev convexBodyLTFactor : ℝ≥0 :=
   (2 : ℝ≥0) ^ nrRealPlaces K * NNReal.pi ^ nrComplexPlaces K
@@ -101,12 +85,7 @@
   mul_ne_zero (pow_ne_zero _ two_ne_zero) (pow_ne_zero _ pi_ne_zero)
 
 theorem one_le_convexBodyLTFactor : 1 ≤ convexBodyLTFactor K :=
-<<<<<<< HEAD
-  one_le_mul (one_le_pow_of_one_le one_le_two _)
-    (one_le_pow_of_one_le (le_trans one_le_two Real.two_le_pi) _)
-=======
   one_le_mul (one_le_pow₀ one_le_two) (one_le_pow₀ (one_le_two.trans Real.two_le_pi))
->>>>>>> d0df76bd
 
 /-- The volume of `(ConvexBodyLt K f)` where `convexBodyLT K f` is the set of points `x`
 such that `‖x w‖ < f w` for all infinite places `w`. -/
@@ -205,13 +184,8 @@
   refine Convex.prod (convex_pi (fun _ _ => convex_ball _ _)) (convex_pi (fun _ _ => ?_))
   split_ifs
   · simp_rw [abs_lt]
-<<<<<<< HEAD
-    refine Convex.inter ((convex_halfspace_re_gt _).inter (convex_halfspace_re_lt _))
-      ((convex_halfspace_im_gt _).inter (convex_halfspace_im_lt _))
-=======
     refine Convex.inter ((convex_halfSpace_re_gt _).inter (convex_halfSpace_re_lt _))
       ((convex_halfSpace_im_gt _).inter (convex_halfSpace_im_lt _))
->>>>>>> d0df76bd
   · exact convex_ball _ _
 
 open MeasureTheory MeasureTheory.Measure
@@ -228,12 +202,7 @@
   mul_ne_zero (pow_ne_zero _ two_ne_zero) (pow_ne_zero _ pi_ne_zero)
 
 theorem one_le_convexBodyLT'Factor : 1 ≤ convexBodyLT'Factor K :=
-<<<<<<< HEAD
-  one_le_mul (one_le_pow_of_one_le one_le_two _)
-    (one_le_pow_of_one_le (le_trans one_le_two Real.two_le_pi) _)
-=======
   one_le_mul (one_le_pow₀ one_le_two) (one_le_pow₀ (one_le_two.trans Real.two_le_pi))
->>>>>>> d0df76bd
 
 theorem convexBodyLT'_volume :
     volume (convexBodyLT' K f w₀) = convexBodyLT'Factor K * ∏ w, (f w) ^ (mult w) := by
@@ -440,11 +409,7 @@
     simp_rw [mixedEmbedding.finrank, div_one, Gamma_nat_eq_factorial, ofReal_div_of_pos
       (Nat.cast_pos.mpr (Nat.factorial_pos _)), Real.rpow_one, ofReal_natCast]
     suffices ∫ x : mixedSpace K, exp (-convexBodySumFun x) =
-<<<<<<< HEAD
-        (2 : ℝ) ^ NrRealPlaces K * (π / 2) ^ NrComplexPlaces K by
-=======
         (2 : ℝ) ^ nrRealPlaces K * (π / 2) ^ nrComplexPlaces K by
->>>>>>> d0df76bd
       rw [this, convexBodySumFactor, ofReal_mul (by positivity), ofReal_pow zero_le_two,
         ofReal_pow (by positivity), ofReal_div_of_pos zero_lt_two, ofReal_ofNat,
         ← NNReal.coe_real_pi, ofReal_coe_nnreal, coe_div (Nat.cast_ne_zero.mpr
@@ -476,11 +441,7 @@
 section minkowski
 
 open scoped Classical
-<<<<<<< HEAD
-open MeasureTheory MeasureTheory.Measure FiniteDimensional ZSpan Real Submodule
-=======
 open MeasureTheory MeasureTheory.Measure Module ZSpan Real Submodule
->>>>>>> d0df76bd
 
 open scoped ENNReal NNReal nonZeroDivisors IntermediateField
 
