/-
Copyright (c) 2022 Xavier Roblot. All rights reserved.
Released under Apache 2.0 license as described in the file LICENSE.
Authors: Xavier Roblot
-/
import Mathlib.Algebra.Module.Zlattice
import Mathlib.MeasureTheory.Group.GeometryOfNumbers
import Mathlib.MeasureTheory.Measure.Lebesgue.VolumeOfBalls
import Mathlib.NumberTheory.NumberField.Embeddings
import Mathlib.RingTheory.Discriminant

#align_import number_theory.number_field.canonical_embedding from "leanprover-community/mathlib"@"60da01b41bbe4206f05d34fd70c8dd7498717a30"

/-!
# Canonical embedding of a number field

The canonical embedding of a number field `K` of degree `n` is the ring homomorphism
`K →+* ℂ^n` that sends `x ∈ K` to `(φ_₁(x),...,φ_n(x))` where the `φ_i`'s are the complex
embeddings of `K`. Note that we do not choose an ordering of the embeddings, but instead map `K`
into the type `(K →+* ℂ) → ℂ` of `ℂ`-vectors indexed by the complex embeddings.

## Main definitions and results

* `NumberField.canonicalEmbedding`: the ring homorphism `K →+* ((K →+* ℂ) → ℂ)` defined by
sending `x : K` to the vector `(φ x)` indexed by `φ : K →+* ℂ`.

* `NumberField.canonicalEmbedding.integerLattice.inter_ball_finite`: the intersection of the
image of the ring of integers by the canonical embedding and any ball centered at `0` of finite
radius is finite.

* `NumberField.mixedEmbedding`: the ring homomorphism from `K →+* ({ w // IsReal w } → ℝ) ×
({ w // IsComplex w } → ℂ)` that sends `x ∈ K` to `(φ_w x)_w` where `φ_w` is the embedding
associated to the infinite place `w`. In particular, if `w` is real then `φ_w : K →+* ℝ` and, if
`w` is complex, `φ_w` is an arbitrary choice between the two complex embeddings defining the place
`w`.

* `NumberField.mixedEmbedding.exists_ne_zero_mem_ringOfIntegers_lt`: let
`f : InfinitePlace K → ℝ≥0`, if the product `∏ w, f w` is large enough, then there exists a
nonzero algebraic integer `a` in `K` such that `w a < f w` for all infinite places `w`.

## Tags

number field, infinite places
-/

variable (K : Type*) [Field K]

namespace NumberField.canonicalEmbedding

open NumberField

/-- The canonical embedding of a number field `K` of degree `n` into `ℂ^n`. -/
def _root_.NumberField.canonicalEmbedding : K →+* ((K →+* ℂ) → ℂ) := Pi.ringHom fun φ => φ

theorem _root_.NumberField.canonicalEmbedding_injective [NumberField K] :
    Function.Injective (NumberField.canonicalEmbedding K) := RingHom.injective _

variable {K}

@[simp]
theorem apply_at (φ : K →+* ℂ) (x : K) : (NumberField.canonicalEmbedding K x) φ = φ x := rfl

open scoped ComplexConjugate

/-- The image of `canonicalEmbedding` lives in the `ℝ`-submodule of the `x ∈ ((K →+* ℂ) → ℂ)` such
that `conj x_φ = x_(conj φ)` for all `∀ φ : K →+* ℂ`. -/
theorem conj_apply {x : ((K →+* ℂ) → ℂ)} (φ : K →+* ℂ)
    (hx : x ∈ Submodule.span ℝ (Set.range (canonicalEmbedding K))) :
    conj (x φ) = x (ComplexEmbedding.conjugate φ) := by
  refine Submodule.span_induction hx ?_ ?_ (fun _ _ hx hy => ?_) (fun a _ hx => ?_)
  · rintro _ ⟨x, rfl⟩
    rw [apply_at, apply_at, ComplexEmbedding.conjugate_coe_eq]
  · rw [Pi.zero_apply, Pi.zero_apply, map_zero]
  · rw [Pi.add_apply, Pi.add_apply, map_add, hx, hy]
  · rw [Pi.smul_apply, Complex.real_smul, map_mul, Complex.conj_ofReal]
    exact congrArg ((a : ℂ) * ·) hx

theorem nnnorm_eq [NumberField K] (x : K) :
    ‖canonicalEmbedding K x‖₊ = Finset.univ.sup (fun φ : K →+* ℂ => ‖φ x‖₊) := by
  simp_rw [Pi.nnnorm_def, apply_at]

theorem norm_le_iff [NumberField K] (x : K) (r : ℝ) :
    ‖canonicalEmbedding K x‖ ≤ r ↔ ∀ φ : K →+* ℂ, ‖φ x‖ ≤ r := by
  obtain hr | hr := lt_or_le r 0
  · obtain ⟨φ⟩ := (inferInstance : Nonempty (K →+* ℂ))
    refine iff_of_false ?_ ?_
    exact (hr.trans_le (norm_nonneg _)).not_le
    exact fun h => hr.not_le (le_trans (norm_nonneg _) (h φ))
  · lift r to NNReal using hr
    simp_rw [← coe_nnnorm, nnnorm_eq, NNReal.coe_le_coe, Finset.sup_le_iff, Finset.mem_univ,
      forall_true_left]

variable (K)

/-- The image of `𝓞 K` as a subring of `ℂ^n`. -/
def integerLattice : Subring ((K →+* ℂ) → ℂ) :=
  (RingHom.range (algebraMap (𝓞 K) K)).map (canonicalEmbedding K)

theorem integerLattice.inter_ball_finite [NumberField K] (r : ℝ) :
    ((integerLattice K : Set ((K →+* ℂ) → ℂ)) ∩ Metric.closedBall 0 r).Finite := by
  obtain hr | _ := lt_or_le r 0
  · simp [Metric.closedBall_eq_empty.2 hr]
  · have heq : ∀ x, canonicalEmbedding K x ∈ Metric.closedBall 0 r ↔
        ∀ φ : K →+* ℂ, ‖φ x‖ ≤ r := by
      intro x; rw [← norm_le_iff, mem_closedBall_zero_iff]
    convert (Embeddings.finite_of_norm_le K ℂ r).image (canonicalEmbedding K)
    ext; constructor
    · rintro ⟨⟨_, ⟨x, rfl⟩, rfl⟩, hx⟩
      exact ⟨↑x, ⟨SetLike.coe_mem x, fun φ => (heq x).mp hx φ⟩, rfl⟩
    · rintro ⟨x, ⟨hx1, hx2⟩, rfl⟩
      exact ⟨⟨x, ⟨⟨x, hx1⟩, rfl⟩, rfl⟩, (heq x).mpr hx2⟩

open Module Fintype FiniteDimensional

/-- A `ℂ`-basis of `ℂ^n` that is also a `ℤ`-basis of the `integerLattice`. -/
noncomputable def latticeBasis [NumberField K] :
    Basis (Free.ChooseBasisIndex ℤ (𝓞 K)) ℂ ((K →+* ℂ) → ℂ) := by
  classical
  -- Let `B` be the canonical basis of `(K →+* ℂ) → ℂ`. We prove that the determinant of
  -- the image by `canonicalEmbedding` of the integral basis of `K` is nonzero. This
  -- will imply the result.
    let B := Pi.basisFun ℂ (K →+* ℂ)
    let e : (K →+* ℂ) ≃ Free.ChooseBasisIndex ℤ (𝓞 K) :=
      equivOfCardEq ((Embeddings.card K ℂ).trans (finrank_eq_card_basis (integralBasis K)))
    let M := B.toMatrix (fun i => canonicalEmbedding K (integralBasis K (e i)))
    suffices M.det ≠ 0 by
      rw [← isUnit_iff_ne_zero, ← Basis.det_apply, ← is_basis_iff_det] at this
      refine basisOfLinearIndependentOfCardEqFinrank
        ((linearIndependent_equiv e.symm).mpr this.1) ?_
      rw [← finrank_eq_card_chooseBasisIndex, RingOfIntegers.rank, finrank_fintype_fun_eq_card,
        Embeddings.card]
  -- In order to prove that the determinant is nonzero, we show that it is equal to the
  -- square of the discriminant of the integral basis and thus it is not zero
    let N := Algebra.embeddingsMatrixReindex ℚ ℂ (fun i => integralBasis K (e i))
      RingHom.equivRatAlgHom
    rw [show M = N.transpose by { ext:2; rfl }]
    rw [Matrix.det_transpose, ← @pow_ne_zero_iff ℂ _ _ _ 2 (by norm_num)]
    convert (map_ne_zero_iff _ (algebraMap ℚ ℂ).injective).mpr
      (Algebra.discr_not_zero_of_basis ℚ (integralBasis K))
    rw [← Algebra.discr_reindex ℚ (integralBasis K) e.symm]
    exact (Algebra.discr_eq_det_embeddingsMatrixReindex_pow_two ℚ ℂ
      (fun i => integralBasis K (e i)) RingHom.equivRatAlgHom).symm

@[simp]
theorem latticeBasis_apply [NumberField K] (i : Free.ChooseBasisIndex ℤ (𝓞 K)) :
    latticeBasis K i = (canonicalEmbedding K) (integralBasis K i) := by
  simp only [latticeBasis, integralBasis_apply, coe_basisOfLinearIndependentOfCardEqFinrank,
    Function.comp_apply, Equiv.apply_symm_apply]

theorem mem_span_latticeBasis [NumberField K] (x : (K →+* ℂ) → ℂ) :
    x ∈ Submodule.span ℤ (Set.range (latticeBasis K)) ↔ x ∈ canonicalEmbedding K '' (𝓞 K) := by
  rw [show Set.range (latticeBasis K) =
      (canonicalEmbedding K).toIntAlgHom.toLinearMap '' (Set.range (integralBasis K)) by
    rw [← Set.range_comp]; exact congrArg Set.range (funext (fun i => latticeBasis_apply K i))]
  rw [← Submodule.map_span, ← SetLike.mem_coe, Submodule.map_coe]
  rw [show (Submodule.span ℤ (Set.range (integralBasis K)) : Set K) = 𝓞 K by
    ext; exact mem_span_integralBasis K]
  rfl

end NumberField.canonicalEmbedding

namespace NumberField.mixedEmbedding

open NumberField NumberField.InfinitePlace FiniteDimensional

/-- The space `ℝ^r₁ × ℂ^r₂` with `(r₁, r₂)` the signature of `K`. -/
local notation "E" K =>
  ({w : InfinitePlace K // IsReal w} → ℝ) × ({w : InfinitePlace K // IsComplex w} → ℂ)

/-- The mixed embedding of a number field `K` of signature `(r₁, r₂)` into `ℝ^r₁ × ℂ^r₂`. -/
noncomputable def _root_.NumberField.mixedEmbedding : K →+* (E K) :=
  RingHom.prod (Pi.ringHom fun w => embedding_of_isReal w.prop)
    (Pi.ringHom fun w => w.val.embedding)

instance [NumberField K] : Nontrivial (E K) := by
  obtain ⟨w⟩ := (inferInstance : Nonempty (InfinitePlace K))
  obtain hw | hw := w.isReal_or_isComplex
  · have : Nonempty {w : InfinitePlace K // IsReal w} := ⟨⟨w, hw⟩⟩
    exact nontrivial_prod_left
  · have : Nonempty {w : InfinitePlace K // IsComplex w} := ⟨⟨w, hw⟩⟩
    exact nontrivial_prod_right

protected theorem finrank [NumberField K] : finrank ℝ (E K) = finrank ℚ K := by
  classical
  rw [finrank_prod, finrank_pi, finrank_pi_fintype, Complex.finrank_real_complex, Finset.sum_const,
    Finset.card_univ, ← NrRealPlaces, ← NrComplexPlaces, ← card_real_embeddings,
    Algebra.id.smul_eq_mul, mul_comm, ← card_complex_embeddings, ← NumberField.Embeddings.card K ℂ,
    Fintype.card_subtype_compl, Nat.add_sub_of_le (Fintype.card_subtype_le _)]

theorem _root_.NumberField.mixedEmbedding_injective [NumberField K] :
    Function.Injective (NumberField.mixedEmbedding K) := by
  exact RingHom.injective _

section commMap

/-- The linear map that makes `canonicalEmbedding` and `mixedEmbedding` commute, see
`commMap_canonical_eq_mixed`. -/
noncomputable def commMap : ((K →+* ℂ) → ℂ) →ₗ[ℝ] (E K) where
  toFun := fun x => ⟨fun w => (x w.val.embedding).re, fun w => x w.val.embedding⟩
  map_add' := by
    simp only [Pi.add_apply, Complex.add_re, Prod.mk_add_mk, Prod.mk.injEq]
    exact fun _ _ => ⟨rfl, rfl⟩
  map_smul' := by
    simp only [Pi.smul_apply, Complex.real_smul, Complex.mul_re, Complex.ofReal_re,
      Complex.ofReal_im, zero_mul, sub_zero, RingHom.id_apply, Prod.smul_mk, Prod.mk.injEq]
    exact fun _ _ => ⟨rfl, rfl⟩

theorem commMap_apply_of_isReal (x : (K →+* ℂ) → ℂ) {w : InfinitePlace K} (hw : IsReal w) :
    (commMap K x).1 ⟨w, hw⟩ = (x w.embedding).re := rfl

theorem commMap_apply_of_isComplex (x : (K →+* ℂ) → ℂ) {w : InfinitePlace K} (hw : IsComplex w) :
    (commMap K x).2 ⟨w, hw⟩ = x w.embedding := rfl

@[simp]
theorem commMap_canonical_eq_mixed (x : K) :
    commMap K (canonicalEmbedding K x) = mixedEmbedding K x := by
  simp only [canonicalEmbedding, commMap, LinearMap.coe_mk, AddHom.coe_mk, Pi.ringHom_apply,
    mixedEmbedding, RingHom.prod_apply, Prod.mk.injEq]
  exact ⟨rfl, rfl⟩

/-- This is a technical result to ensure that the image of the `ℂ`-basis of `ℂ^n` defined in
`canonicalEmbedding.latticeBasis` is a `ℝ`-basis of `ℝ^r₁ × ℂ^r₂`,
see `mixedEmbedding.latticeBasis`. -/
theorem disjoint_span_commMap_ker [NumberField K] :
    Disjoint (Submodule.span ℝ (Set.range (canonicalEmbedding.latticeBasis K)))
      (LinearMap.ker (commMap K)) := by
  refine LinearMap.disjoint_ker.mpr (fun x h_mem h_zero => ?_)
  replace h_mem : x ∈ Submodule.span ℝ (Set.range (canonicalEmbedding K)) := by
    refine (Submodule.span_mono ?_) h_mem
    rintro _ ⟨i, rfl⟩
    exact ⟨integralBasis K i, (canonicalEmbedding.latticeBasis_apply K i).symm⟩
  ext1 φ
  rw [Pi.zero_apply]
  by_cases hφ : ComplexEmbedding.IsReal φ
  · apply Complex.ext
    · rw [← embedding_mk_eq_of_isReal hφ, ← commMap_apply_of_isReal K x ⟨φ, hφ, rfl⟩]
      exact congrFun (congrArg (fun x => x.1) h_zero) ⟨InfinitePlace.mk φ, _⟩
    · rw [Complex.zero_im, ← Complex.conj_eq_iff_im, canonicalEmbedding.conj_apply _ h_mem,
        ComplexEmbedding.isReal_iff.mp hφ]
  · have := congrFun (congrArg (fun x => x.2) h_zero) ⟨InfinitePlace.mk φ, ⟨φ, hφ, rfl⟩⟩
    cases embedding_mk_eq φ with
    | inl h => rwa [← h, ← commMap_apply_of_isComplex K x ⟨φ, hφ, rfl⟩]
    | inr h =>
        apply RingHom.injective (starRingEnd ℂ)
        rwa [canonicalEmbedding.conj_apply _ h_mem, ← h, map_zero,
          ← commMap_apply_of_isComplex K x ⟨φ, hφ, rfl⟩]

end commMap

noncomputable section stdBasis

open Classical Complex MeasureTheory MeasureTheory.Measure Zspan Matrix BigOperators
  ComplexConjugate

variable [NumberField K]

/-- The type indexing the basis `stdBasis`. -/
abbrev index := {w : InfinitePlace K // IsReal w} ⊕ ({w : InfinitePlace K // IsComplex w}) × (Fin 2)

/-- The `ℝ`-basis of `({w // IsReal w} → ℝ) × ({ w // IsComplex w } → ℂ)` formed by the vector
equal to `1` at `w` and `0` elsewhere for `IsReal w` and by the couple of vectors equal to `1`
(resp. `I`) at `w` and `0` elsewhere for `IsComplex w`. -/
def stdBasis : Basis (index K) ℝ (E K) :=
  Basis.prod (Pi.basisFun ℝ _)
    (Basis.reindex (Pi.basis fun _ => basisOneI) (Equiv.sigmaEquivProd _ _))

variable {K}

@[simp]
theorem stdBasis_apply_ofIsReal (x : E K) (w : {w : InfinitePlace K // IsReal w}) :
    (stdBasis K).repr x (Sum.inl w) = x.1 w := rfl

@[simp]
theorem stdBasis_apply_ofIsComplex_fst (x : E K) (w : {w : InfinitePlace K // IsComplex w}) :
    (stdBasis K).repr x (Sum.inr ⟨w, 0⟩) = (x.2 w).re := rfl

@[simp]
theorem stdBasis_apply_ofIsComplex_snd (x : E K) (w : {w : InfinitePlace K // IsComplex w}) :
    (stdBasis K).repr x (Sum.inr ⟨w, 1⟩) = (x.2 w).im := rfl

variable (K)

theorem fundamentalDomain_stdBasis :
    fundamentalDomain (stdBasis K) =
        (Set.univ.pi fun _ => Set.Ico 0 1) ×ˢ
        (Set.univ.pi fun _ => Complex.measurableEquivPi⁻¹' (Set.univ.pi fun _ => Set.Ico 0 1)) := by
  ext
  simp [stdBasis, mem_fundamentalDomain, Complex.measurableEquivPi]

theorem volume_fundamentalDomain_stdBasis :
    volume (fundamentalDomain (stdBasis K)) = 1 := by
  rw [fundamentalDomain_stdBasis, volume_eq_prod, prod_prod, volume_pi, volume_pi, pi_pi, pi_pi,
    Complex.volume_preserving_equiv_pi.measure_preimage ?_, volume_pi, pi_pi, Real.volume_Ico,
    sub_zero, ENNReal.ofReal_one, Finset.prod_const_one, Finset.prod_const_one,
    Finset.prod_const_one, one_mul]
  exact MeasurableSet.pi Set.countable_univ (fun _ _ => measurableSet_Ico)

/-- The `Equiv` between `index K` and `K →+* ℂ` defined by sending a real infinite place `w` to
the unique corresponding embedding `w.embedding`, and the pair `⟨w, 0⟩` (resp. `⟨w, 1⟩`) for a
complex infinite place `w` to `w.embedding` (resp. `conjugate w.embedding`). -/
def indexEquiv : (index K) ≃ (K →+* ℂ) := by
  refine Equiv.ofBijective (fun c => ?_)
    ((Fintype.bijective_iff_surjective_and_card _).mpr ⟨?_, ?_⟩)
  · cases c with
    | inl w => exact w.val.embedding
    | inr wj => rcases wj with ⟨w, j⟩
                exact if j = 0 then w.val.embedding else ComplexEmbedding.conjugate w.val.embedding
  · intro φ
    by_cases hφ : ComplexEmbedding.IsReal φ
    · exact ⟨Sum.inl (InfinitePlace.mkReal ⟨φ, hφ⟩), by simp [embedding_mk_eq_of_isReal hφ]⟩
    · by_cases hw : (InfinitePlace.mk φ).embedding = φ
      · exact ⟨Sum.inr ⟨InfinitePlace.mkComplex ⟨φ, hφ⟩, 0⟩, by simp [hw]⟩
      · exact ⟨Sum.inr ⟨InfinitePlace.mkComplex ⟨φ, hφ⟩, 1⟩,
          by simp [(embedding_mk_eq φ).resolve_left hw]⟩
  · rw [Embeddings.card, ← mixedEmbedding.finrank K,
      ← FiniteDimensional.finrank_eq_card_basis (stdBasis K)]

variable {K}

@[simp]
theorem indexEquiv_apply_ofIsReal (w : {w : InfinitePlace K // IsReal w}) :
    (indexEquiv K) (Sum.inl w) = w.val.embedding := rfl

@[simp]
theorem indexEquiv_apply_ofIsComplex_fst (w : {w : InfinitePlace K // IsComplex w}) :
    (indexEquiv K) (Sum.inr ⟨w, 0⟩) = w.val.embedding := rfl

@[simp]
theorem indexEquiv_apply_ofIsComplex_snd (w : {w : InfinitePlace K // IsComplex w}) :
    (indexEquiv K) (Sum.inr ⟨w, 1⟩) = ComplexEmbedding.conjugate w.val.embedding := rfl

variable (K)

/-- The matrix that gives the representation on `stdBasis` of the image by `commMap` of an
element `x` of `(K →+* ℂ) → ℂ` fixed by the map `x_φ ↦ conj x_(conjugate φ)`,
see `stdBasis_repr_eq_matrixToStdBasis_mul`. -/
def matrixToStdBasis : Matrix (index K) (index K) ℂ :=
  fromBlocks (diagonal fun _ => 1) 0 0 <| reindex (Equiv.prodComm _ _) (Equiv.prodComm _ _)
    (blockDiagonal (fun _ => (2 : ℂ)⁻¹ • !![1, 1; - I, I]))

theorem det_matrixToStdBasis :
    (matrixToStdBasis K).det = (2⁻¹ * I) ^ NrComplexPlaces K :=
  calc
  _ = ∏ _k : { w : InfinitePlace K // IsComplex w }, det ((2 : ℂ)⁻¹ • !![1, 1; -I, I]) := by
      rw [matrixToStdBasis, det_fromBlocks_zero₂₁, det_diagonal, Finset.prod_const_one, one_mul,
          det_reindex_self, det_blockDiagonal]
  _ = ∏ _k : { w : InfinitePlace K // IsComplex w }, (2⁻¹ * Complex.I) := by
      refine Finset.prod_congr (Eq.refl _) (fun _ _ => ?_)
      field_simp; ring
  _ = (2⁻¹ * Complex.I) ^ Fintype.card {w : InfinitePlace K // IsComplex w} := by
      rw [Finset.prod_const, Fintype.card]

/-- Let `x : (K →+* ℂ) → ℂ` such that `x_φ = conj x_(conj φ)` for all `φ : K →+* ℂ`, then the
representation of `commMap K x` on `stdBasis` is given (up to reindexing) by the product of
`matrixToStdBasis` by `x`. -/
theorem stdBasis_repr_eq_matrixToStdBasis_mul (x : (K →+* ℂ) → ℂ)
    (hx : ∀ φ, conj (x φ) = x (ComplexEmbedding.conjugate φ)) (c : index K) :
    ((stdBasis K).repr (commMap K x) c : ℂ) =
      (mulVec (matrixToStdBasis K) (x ∘ (indexEquiv K))) c := by
  simp_rw [commMap, matrixToStdBasis, LinearMap.coe_mk, AddHom.coe_mk,
    mulVec, dotProduct, Function.comp_apply, index, Fintype.sum_sum_type,
    diagonal_one, reindex_apply, ← Finset.univ_product_univ, Finset.sum_product,
    indexEquiv_apply_ofIsReal, Fin.sum_univ_two, indexEquiv_apply_ofIsComplex_fst,
    indexEquiv_apply_ofIsComplex_snd, smul_of, smul_cons, smul_eq_mul,
    mul_one, smul_empty, Equiv.prodComm_symm, Equiv.coe_prodComm]
  cases c with
  | inl w =>
      simp_rw [stdBasis_apply_ofIsReal, fromBlocks_apply₁₁, fromBlocks_apply₁₂,
        one_apply, Matrix.zero_apply, ite_mul, one_mul, zero_mul, Finset.sum_ite_eq,
        Finset.mem_univ, ite_true, add_zero, Finset.sum_const_zero, add_zero,
        ← conj_eq_iff_re, hx (embedding w.val), conjugate_embedding_eq_of_isReal w.prop]
  | inr c =>
    rcases c with ⟨w, j⟩
    fin_cases j
    · simp_rw [Fin.mk_zero, stdBasis_apply_ofIsComplex_fst, fromBlocks_apply₂₁,
        fromBlocks_apply₂₂, Matrix.zero_apply, submatrix_apply,
        blockDiagonal_apply, Prod.swap_prod_mk, ite_mul, zero_mul, Finset.sum_const_zero,
        zero_add, Finset.sum_add_distrib, Finset.sum_ite_eq, Finset.mem_univ, ite_true,
        of_apply, cons_val', cons_val_zero, cons_val_one,
        head_cons, ← hx (embedding w), re_eq_add_conj]
      field_simp
    · simp_rw [Fin.mk_one, stdBasis_apply_ofIsComplex_snd, fromBlocks_apply₂₁,
        fromBlocks_apply₂₂, Matrix.zero_apply, submatrix_apply,
        blockDiagonal_apply, Prod.swap_prod_mk, ite_mul, zero_mul, Finset.sum_const_zero,
        zero_add, Finset.sum_add_distrib, Finset.sum_ite_eq, Finset.mem_univ, ite_true,
        of_apply, cons_val', cons_val_zero, cons_val_one,
        head_cons, ← hx (embedding w), im_eq_sub_conj]
      ring_nf; field_simp

end stdBasis

section integerLattice

open Module FiniteDimensional

/-- A `ℝ`-basis of `ℝ^r₁ × ℂ^r₂` that is also a `ℤ`-basis of the image of `𝓞 K`. -/
noncomputable def latticeBasis [NumberField K] :
    Basis (Free.ChooseBasisIndex ℤ (𝓞 K)) ℝ (E K) := by
  classical
    -- We construct an `ℝ`-linear independent family from the image of
    -- `canonicalEmbedding.lattice_basis` by `commMap`
    have := LinearIndependent.map (LinearIndependent.restrict_scalars
      (by { simpa only [Complex.real_smul, mul_one] using Complex.ofReal_injective })
      (canonicalEmbedding.latticeBasis K).linearIndependent)
      (disjoint_span_commMap_ker K)
    -- and it's a basis since it has the right cardinality
    refine basisOfLinearIndependentOfCardEqFinrank this ?_
    rw [← finrank_eq_card_chooseBasisIndex, RingOfIntegers.rank, finrank_prod, finrank_pi,
      finrank_pi_fintype, Complex.finrank_real_complex, Finset.sum_const, Finset.card_univ,
      ← NrRealPlaces, ← NrComplexPlaces, ← card_real_embeddings, Algebra.id.smul_eq_mul, mul_comm,
      ← card_complex_embeddings, ← NumberField.Embeddings.card K ℂ, Fintype.card_subtype_compl,
      Nat.add_sub_of_le (Fintype.card_subtype_le _)]

@[simp]
theorem latticeBasis_apply [NumberField K] (i : Free.ChooseBasisIndex ℤ (𝓞 K)) :
    latticeBasis K i = (mixedEmbedding K) (integralBasis K i) := by
  simp only [latticeBasis, coe_basisOfLinearIndependentOfCardEqFinrank, Function.comp_apply,
    canonicalEmbedding.latticeBasis_apply, integralBasis_apply, commMap_canonical_eq_mixed]

theorem mem_span_latticeBasis [NumberField K] (x : (E K)) :
    x ∈ Submodule.span ℤ (Set.range (latticeBasis K)) ↔ x ∈ mixedEmbedding K '' (𝓞 K) := by
  rw [show Set.range (latticeBasis K) =
      (mixedEmbedding K).toIntAlgHom.toLinearMap '' (Set.range (integralBasis K)) by
    rw [← Set.range_comp]; exact congrArg Set.range (funext (fun i => latticeBasis_apply K i))]
  rw [← Submodule.map_span, ← SetLike.mem_coe, Submodule.map_coe]
  rw [show (Submodule.span ℤ (Set.range (integralBasis K)) : Set K) = 𝓞 K by
    ext; exact mem_span_integralBasis K]
  rfl

end integerLattice

section convexBodyLT

open Metric ENNReal NNReal

variable (f : InfinitePlace K → ℝ≥0)

/-- The convex body defined by `f`: the set of points `x : E` such that `‖x w‖ < f w` for all
infinite places `w`. -/
abbrev convexBodyLT : Set (E K) :=
  (Set.univ.pi (fun w : { w : InfinitePlace K // IsReal w } => ball 0 (f w))) ×ˢ
  (Set.univ.pi (fun w : { w : InfinitePlace K // IsComplex w } => ball 0 (f w)))

theorem convexBodyLT_mem {x : K} :
    mixedEmbedding K x ∈ (convexBodyLT K f) ↔ ∀ w : InfinitePlace K, w x < f w := by
  simp_rw [mixedEmbedding, RingHom.prod_apply, Set.mem_prod, Set.mem_pi, Set.mem_univ,
    forall_true_left, mem_ball_zero_iff, Pi.ringHom_apply, ← Complex.norm_real,
    embedding_of_isReal_apply, Subtype.forall, ← ball_or_left, ← not_isReal_iff_isComplex, em,
    forall_true_left, norm_embedding_eq]

theorem convexBodyLT_symmetric (x : E K) (hx : x ∈ (convexBodyLT K f)) :
    -x ∈ (convexBodyLT K f) := by
  simp only [Set.mem_prod, Prod.fst_neg, Set.mem_pi, Set.mem_univ, Pi.neg_apply,
    mem_ball_zero_iff, norm_neg, Real.norm_eq_abs, forall_true_left, Subtype.forall,
    Prod.snd_neg, Complex.norm_eq_abs, hx] at hx ⊢
  exact hx

theorem convexBodyLT_convex : Convex ℝ (convexBodyLT K f) :=
  Convex.prod (convex_pi (fun _ _ => convex_ball _ _)) (convex_pi (fun _ _ => convex_ball _ _))

open Classical Fintype MeasureTheory MeasureTheory.Measure BigOperators

variable [NumberField K]

instance : IsAddHaarMeasure (volume : Measure (E K)) := prod.instIsAddHaarMeasure volume volume

instance : NoAtoms (volume : Measure (E K)) := by
  obtain ⟨w⟩ := (inferInstance : Nonempty (InfinitePlace K))
  by_cases hw : IsReal w
  exact @prod.instNoAtoms_fst _ _ _ _ volume volume _ (pi_noAtoms ⟨w, hw⟩)
  · exact @prod.instNoAtoms_snd _ _ _ _ volume volume _
      (pi_noAtoms ⟨w, not_isReal_iff_isComplex.mp hw⟩)

/-- The fudge factor that appears in the formula for the volume of `convexBodyLT`. -/
noncomputable abbrev convexBodyLTFactor : ℝ≥0∞ :=
  (2 : ℝ≥0∞) ^ NrRealPlaces K * (NNReal.pi : ℝ≥0∞) ^ NrComplexPlaces K

theorem convexBodyLTFactor_pos : 0 < (convexBodyLTFactor K) := by
  refine mul_pos (NeZero.ne _) (ENNReal.pow_ne_zero ?_ _)
  exact ne_of_gt (coe_pos.mpr Real.pi_pos)

theorem convexBodyLTFactor_lt_top : (convexBodyLTFactor K) < ⊤ := by
  refine mul_lt_top ?_ ?_
  · exact ne_of_lt (pow_lt_top (lt_top_iff_ne_top.mpr two_ne_top) _)
  · exact ne_of_lt (pow_lt_top coe_lt_top _)

/-- The volume of `(ConvexBodyLt K f)` where `convexBodyLT K f` is the set of points `x`
such that `‖x w‖ < f w` for all infinite places `w`. -/
theorem convexBodyLT_volume :
    volume (convexBodyLT K f) = (convexBodyLTFactor K) * ∏ w, (f w) ^ (mult w) := by
  calc
    _ = (∏ x : {w // InfinitePlace.IsReal w}, ENNReal.ofReal (2 * (f x.val))) *
          ∏ x : {w // InfinitePlace.IsComplex w}, ENNReal.ofReal (f x.val) ^ 2 * pi := by
      simp_rw [volume_eq_prod, prod_prod, volume_pi, pi_pi, Real.volume_ball, Complex.volume_ball]
    _ = (↑2 ^ NrRealPlaces K * (∏ x : {w // InfinitePlace.IsReal w}, ENNReal.ofReal (f x.val))) *
          ((∏ x : {w // IsComplex w}, ENNReal.ofReal (f x.val) ^ 2) * ↑pi ^ NrComplexPlaces K) := by
      simp_rw [ofReal_mul (by norm_num : 0 ≤ (2 : ℝ)), Finset.prod_mul_distrib, Finset.prod_const,
        Finset.card_univ, ofReal_ofNat]
    _ = (convexBodyLTFactor K) * ((∏ x : {w // InfinitePlace.IsReal w}, ENNReal.ofReal (f x.val)) *
        (∏ x : {w // IsComplex w}, ENNReal.ofReal (f x.val) ^ 2)) := by ring
    _ = (convexBodyLTFactor K) * ∏ w, (f w) ^ (mult w) := by
      simp_rw [mult, pow_ite, pow_one, Finset.prod_ite, ofReal_coe_nnreal, not_isReal_iff_isComplex,
        coe_mul, coe_finset_prod, ENNReal.coe_pow]
      congr 2
      · refine (Finset.prod_subtype (Finset.univ.filter _) ?_ (fun w => (f w : ℝ≥0∞))).symm
        exact fun _ => by simp only [Finset.mem_univ, forall_true_left, Finset.mem_filter, true_and]
      · refine (Finset.prod_subtype (Finset.univ.filter _) ?_ (fun w => (f w : ℝ≥0∞) ^ 2)).symm
        exact fun _ => by simp only [Finset.mem_univ, forall_true_left, Finset.mem_filter, true_and]

variable {f}

/-- This is a technical result: quite often, we want to impose conditions at all infinite places
but one and choose the value at the remaining place so that we can apply
`exists_ne_zero_mem_ringOfIntegers_lt`. -/
theorem adjust_f {w₁ : InfinitePlace K} (B : ℝ≥0) (hf : ∀ w, w ≠ w₁ → f w ≠ 0) :
    ∃ g : InfinitePlace K → ℝ≥0, (∀ w, w ≠ w₁ → g w = f w) ∧ ∏ w, (g w) ^ mult w = B := by
  let S := ∏ w in Finset.univ.erase w₁, (f w) ^ mult w
  refine ⟨Function.update f w₁ ((B * S⁻¹) ^ (mult w₁ : ℝ)⁻¹), ?_, ?_⟩
  · exact fun w hw => Function.update_noteq hw _ f
  · rw [← Finset.mul_prod_erase Finset.univ _ (Finset.mem_univ w₁), Function.update_same,
      Finset.prod_congr rfl fun w hw => by rw [Function.update_noteq (Finset.ne_of_mem_erase hw)],
      ← NNReal.rpow_nat_cast, ← NNReal.rpow_mul, inv_mul_cancel, NNReal.rpow_one, mul_assoc,
      inv_mul_cancel, mul_one]
    · rw [Finset.prod_ne_zero_iff]
      exact fun w hw => pow_ne_zero _ (hf w (Finset.ne_of_mem_erase hw))
    · rw [mult]; split_ifs <;> norm_num

end convexBodyLT

section convexBodySum

open ENNReal BigOperators Classical MeasureTheory Fintype

open scoped Real

variable [NumberField K] (B : ℝ)

variable {K}

/-- The function that sends `x : ({w // IsReal w} → ℝ) × ({w // IsComplex w} → ℂ)` to
  `∑ w, ‖x.1 w‖ + 2 * ∑ w, ‖x.2 w‖`. It defines a norm and it used to define `convexBodySum`. -/
noncomputable abbrev convexBodySumFun (x : E K) : ℝ := ∑ w, ‖x.1 w‖ + 2 * ∑ w, ‖x.2 w‖

theorem convexBodySumFun_nonneg (x : E K) :
    0 ≤ convexBodySumFun x := by
  refine add_nonneg ?_ ?_
  · exact Finset.sum_nonneg (fun _ _ => norm_nonneg _)
  · exact mul_nonneg zero_le_two (Finset.sum_nonneg (fun _ _ => norm_nonneg _))

theorem convexBodySumFun_neg (x : E K) :
    convexBodySumFun (- x) = convexBodySumFun x := by
  simp_rw [convexBodySumFun, Prod.fst_neg, Prod.snd_neg, Pi.neg_apply, norm_neg]

theorem convexBodySumFun_add_le (x y : E K) :
    convexBodySumFun (x + y) ≤ convexBodySumFun x + convexBodySumFun y := by
  simp_rw [convexBodySumFun, Prod.fst_add, Pi.add_apply, Prod.snd_add]
  refine le_trans (add_le_add
    (Finset.sum_le_sum (fun w _ => norm_add_le (x.1 w) (y.1 w)))
    (mul_le_mul_of_nonneg_left
      (Finset.sum_le_sum (fun w _ => norm_add_le (x.2 w) (y.2 w))) (by norm_num))) ?_
  simp_rw [Finset.sum_add_distrib, mul_add]
  exact le_of_eq (by ring)

theorem convexBodySumFun_smul (c : ℝ) (x : E K) :
    convexBodySumFun (c • x) = |c| * convexBodySumFun x := by
  simp_rw [convexBodySumFun, Prod.smul_fst, Prod.smul_snd, Pi.smul_apply, smul_eq_mul,
    Complex.real_smul, norm_mul, Complex.norm_real, ← Finset.mul_sum, Real.norm_eq_abs]
  ring

theorem convexBodySumFun_eq_zero_iff (x : E K) :
    convexBodySumFun x = 0 ↔ x = 0 := by
  refine ⟨fun h => ?_, fun h => ?_⟩
  · rw [add_eq_zero_iff' (Finset.sum_nonneg fun _ _ => norm_nonneg _) (mul_nonneg zero_le_two
      (Finset.sum_nonneg fun _ _ => norm_nonneg _)), Finset.mul_sum,
      Finset.sum_eq_zero_iff_of_nonneg (fun _ _ => mul_nonneg zero_le_two (norm_nonneg _)),
      Finset.sum_eq_zero_iff_of_nonneg (fun _ _ => norm_nonneg _)] at h
    ext : 2
    · exact norm_eq_zero.mp (h.1 _ (Finset.mem_univ _))
    · exact norm_eq_zero.mp ((smul_eq_zero_iff_eq' two_ne_zero (α := ℝ)).mp
        (h.2 _ (Finset.mem_univ _)))
  · simp only [convexBodySumFun, h, Prod.fst_zero, Pi.zero_apply, norm_zero, Finset.sum_const_zero,
      Prod.snd_zero, mul_zero, add_zero]

theorem norm_le_convexBodySumFun (x : E K) : ‖x‖ ≤ convexBodySumFun x := by
  refine max_le ?_ ?_
  · refine (pi_norm_le_iff_of_nonneg (convexBodySumFun_nonneg x)).mpr (fun w => ?_)
    refine le_add_of_le_of_nonneg ?_ ?_
    · exact Finset.single_le_sum (fun z _ => norm_nonneg (x.1 z)) (Finset.mem_univ w)
    · exact mul_nonneg zero_le_two <| Finset.sum_nonneg (fun w _ => norm_nonneg (x.2 w))
  · refine (pi_norm_le_iff_of_nonneg (convexBodySumFun_nonneg x)).mpr (fun w => ?_)
    refine le_add_of_nonneg_of_le ?_ ?_
    · exact Finset.sum_nonneg (fun w _ => norm_nonneg (x.1 w))
    · rw [Finset.mul_sum]
      refine le_trans (by linarith [norm_nonneg (x.2 w)] : ‖x.2 w‖ ≤ 2 * ‖x.2 w‖) ?_
      exact Finset.single_le_sum (fun z _ => mul_nonneg zero_le_two (norm_nonneg (x.2 z)))
        (Finset.mem_univ w)

variable (K)

theorem convexBodySumFun_continuous :
    Continuous (convexBodySumFun : (E K) → ℝ) := by
  refine Continuous.add ?_ ?_
  · exact continuous_finset_sum Finset.univ
      (fun i _ => continuous_norm.comp' (continuous_apply i).fst')
  · refine Continuous.const_smul ?_ (2:ℝ)
    exact continuous_finset_sum Finset.univ
      (fun i _ => continuous_norm.comp' (continuous_apply i).snd')

/-- The convex body equal to the set of points `x : E` such that
  `∑ w real, ‖x w‖ + 2 * ∑ w complex, ‖x w‖ ≤ B`. -/
abbrev convexBodySum : Set (E K)  := { x | convexBodySumFun x ≤ B }

theorem convexBodySum_volume_eq_zero_of_le_zero {B} (hB : B ≤ 0) :
    volume (convexBodySum K B) = 0 := by
  obtain hB | hB := lt_or_eq_of_le hB
  · suffices convexBodySum K B = ∅ by rw [this, measure_empty]
    ext x
    refine ⟨fun hx => ?_, fun h => h.elim⟩
    rw [Set.mem_setOf] at hx
    linarith [convexBodySumFun_nonneg x]
  · suffices convexBodySum K B = { 0 } by rw [this, measure_singleton]
    ext
    rw [convexBodySum, Set.mem_setOf_eq, Set.mem_singleton_iff, hB, ← convexBodySumFun_eq_zero_iff]
    exact (convexBodySumFun_nonneg _).le_iff_eq

theorem convexBodySum_mem {x : K} :
    mixedEmbedding K x ∈ (convexBodySum K B) ↔
      ∑ w : InfinitePlace K, (mult w) * w.val x ≤ B := by
  simp_rw [Set.mem_setOf_eq, mixedEmbedding, RingHom.prod_apply, convexBodySumFun, Pi.ringHom_apply,
    ← Complex.norm_real, embedding_of_isReal_apply, norm_embedding_eq, mult, Nat.cast_ite, ite_mul,
    Finset.sum_ite, Finset.filter_congr (fun _ _ => not_isReal_iff_isComplex), Finset.mul_sum,
    ← Finset.sum_subtype_eq_sum_filter, Finset.subtype_univ, Nat.cast_one, one_mul, Nat.cast_ofNat]
  rfl

theorem convexBodySum_symmetric {x : E K} (hx : x ∈ (convexBodySum K B)) :
    -x ∈ (convexBodySum K B) := by
  rw [Set.mem_setOf, convexBodySumFun_neg]
  exact hx

theorem convexBodySum_convex : Convex ℝ (convexBodySum K B) := by
  refine Convex_subadditive_le (fun _ _ => convexBodySumFun_add_le _ _) (fun c x h => ?_) B
  convert le_of_eq (convexBodySumFun_smul c x)
  exact (abs_eq_self.mpr h).symm

theorem convexBodySum_isBounded : Bornology.IsBounded (convexBodySum K B) := by
  refine Metric.isBounded_iff.mpr ⟨B + B, fun x hx y hy => ?_⟩
  refine le_trans (norm_sub_le x y) (add_le_add ?_ ?_)
  exact le_trans (norm_le_convexBodySumFun x) hx
  exact le_trans (norm_le_convexBodySumFun y) hy

theorem convexBodySum_compact : IsCompact (convexBodySum K B) := by
  rw [Metric.isCompact_iff_isClosed_bounded]
  refine ⟨?_, convexBodySum_isBounded K B⟩
  convert IsClosed.preimage (convexBodySumFun_continuous K) (isClosed_Icc : IsClosed (Set.Icc 0 B))
  ext
  simp [convexBodySumFun_nonneg]

/-- The fudge factor that appears in the formula for the volume of `convexBodyLt`. -/
noncomputable abbrev convexBodySumFactor : ℝ≥0∞ :=
  (2:ℝ≥0∞) ^ NrRealPlaces K * (NNReal.pi / 2) ^ NrComplexPlaces K / (finrank ℚ K).factorial

theorem convexBodySumFactor_ne_zero : convexBodySumFactor K ≠ 0 := by
  dsimp [convexBodySumFactor]
  refine mul_ne_zero (mul_ne_zero (pow_ne_zero _ two_ne_zero) ?_) ?_
  · refine ENNReal.pow_ne_zero ?_ _
    exact ne_of_gt <| div_pos_iff.mpr ⟨coe_ne_zero.mpr NNReal.pi_ne_zero, two_ne_top⟩
  · exact ENNReal.inv_ne_zero.mpr (nat_ne_top _)

theorem convexBodySumFactor_ne_top : convexBodySumFactor K ≠ ⊤ := by
  refine mul_ne_top (mul_ne_top (pow_ne_top two_ne_top) ?_) ?_
  · rw [show (2:ℝ≥0∞) = (2:NNReal) by rfl, ← ENNReal.coe_div two_ne_zero]
    exact pow_ne_top coe_ne_top
  · exact inv_ne_top.mpr <| Nat.cast_ne_zero.mpr (Nat.factorial_ne_zero _)

open MeasureTheory MeasureTheory.Measure Real in
theorem convexBodySum_volume :
    volume (convexBodySum K B) = (convexBodySumFactor K) * (.ofReal B) ^ (finrank ℚ K) := by
  obtain hB | hB := le_or_lt B 0
  · rw [convexBodySum_volume_eq_zero_of_le_zero K hB, ofReal_eq_zero.mpr hB, zero_pow, mul_zero]
    exact finrank_pos
  · suffices volume (convexBodySum K 1) = (convexBodySumFactor K) by
      rw [mul_comm]
      convert addHaar_smul volume B (convexBodySum K 1)
      · simp_rw [← Set.preimage_smul_inv₀ (ne_of_gt hB), Set.preimage_setOf_eq, convexBodySumFun,
          Prod.smul_fst, Prod.smul_snd, Pi.smul_apply, Complex.real_smul, smul_eq_mul, norm_mul,
          Complex.ofReal_inv, norm_inv, norm_eq_abs B, Complex.norm_eq_abs B, Complex.abs_ofReal,
          abs_eq_self.mpr (le_of_lt hB), ← Finset.mul_sum, ← mul_assoc, mul_comm (2:ℝ), mul_assoc,
          ← mul_add, inv_mul_le_iff hB, mul_one]
      · rw [abs_pow, ofReal_pow (abs_nonneg _), abs_eq_self.mpr (le_of_lt hB),
          mixedEmbedding.finrank]
      · exact this.symm
    rw [MeasureTheory.measure_le_eq_lt _ ((convexBodySumFun_eq_zero_iff 0).mpr rfl)
      convexBodySumFun_neg convexBodySumFun_add_le
      (fun hx => (convexBodySumFun_eq_zero_iff _).mp hx)
      (fun r x => le_of_eq (convexBodySumFun_smul r x))]
    rw [measure_lt_one_eq_integral_div_gamma (g := fun x : (E K) => convexBodySumFun x)
      volume ((convexBodySumFun_eq_zero_iff 0).mpr rfl) convexBodySumFun_neg convexBodySumFun_add_le
      (fun hx => (convexBodySumFun_eq_zero_iff _).mp hx)
      (fun r x => le_of_eq (convexBodySumFun_smul r x)) zero_lt_one]
    simp_rw [mixedEmbedding.finrank, div_one, Gamma_nat_eq_factorial, ofReal_div_of_pos
      (Nat.cast_pos.mpr (Nat.factorial_pos _)), Real.rpow_one, ofReal_coe_nat]
    suffices ∫ x : E K, exp (-convexBodySumFun x) =
        (2:ℝ) ^ NrRealPlaces K * (π / 2) ^ NrComplexPlaces K by
      rw [this, convexBodySumFactor, ofReal_mul (by positivity), ofReal_pow zero_le_two,
        ofReal_pow (by positivity), ofReal_div_of_pos zero_lt_two, ofReal_ofNat,
        ← NNReal.coe_real_pi, ofReal_coe_nnreal]
    calc
      _ = (∫ x : {w : InfinitePlace K // IsReal w} → ℝ, ∏ w, exp (- ‖x w‖)) *
              (∫ x : {w : InfinitePlace K // IsComplex w} → ℂ, ∏ w, exp (- 2 * ‖x w‖)) := by
        simp_rw [convexBodySumFun, neg_add, ← neg_mul, Finset.mul_sum, ← Finset.sum_neg_distrib,
          exp_add, exp_sum, ← integral_prod_mul, volume_eq_prod]
      _ = (∫ x : ℝ, exp (-|x|)) ^ NrRealPlaces K *
              (∫ x : ℂ, Real.exp (-2 * ‖x‖)) ^ NrComplexPlaces K := by
        rw [integral_fintype_prod_eq_pow _ (fun x => exp (- ‖x‖)), integral_fintype_prod_eq_pow _
          (fun x => exp (- 2 * ‖x‖))]
        simp_rw [norm_eq_abs]
      _ =  (2 * Gamma (1 / 1 + 1)) ^ NrRealPlaces K *
              (π * (2:ℝ) ^ (-(2:ℝ) / 1) * Gamma (2 / 1 + 1)) ^ NrComplexPlaces K := by
        rw [integral_comp_abs (f := fun x => exp (- x)), ← integral_exp_neg_rpow zero_lt_one,
          ← Complex.integral_exp_neg_mul_rpow le_rfl zero_lt_two]
        simp_rw [Real.rpow_one]
      _ = (2:ℝ) ^ NrRealPlaces K * (π / 2) ^ NrComplexPlaces K := by
        simp_rw [div_one, one_add_one_eq_two, Gamma_add_one two_ne_zero, Gamma_two, mul_one,
          mul_assoc, ← Real.rpow_add_one two_ne_zero, show (-2:ℝ) + 1 = -1 by norm_num,
          Real.rpow_neg_one]
        rfl

end convexBodySum

section minkowski

open MeasureTheory MeasureTheory.Measure Classical FiniteDimensional Zspan Real

open scoped ENNReal NNReal

variable [NumberField K]

/-- The bound that appears in **Minkowski Convex Body theorem**, see
`MeasureTheory.exists_ne_zero_mem_lattice_of_measure_mul_two_pow_lt_measure`. See
`NumberField.mixedEmbedding.volume_fundamentalDomain_latticeBasis` for the computation of
`volume (fundamentalDomain (latticeBasis K))`. -/
noncomputable def minkowskiBound : ℝ≥0∞ :=
  volume (fundamentalDomain (latticeBasis K)) * (2 : ℝ≥0∞) ^ (finrank ℝ (E K))

set_option synthInstance.maxHeartbeats 100000 in
theorem minkowskiBound_lt_top : minkowskiBound K < ⊤ := by
<<<<<<< HEAD
  refine mul_lt_top ?_ ?_
  · exact (fundamentalDomain_isBounded (latticeBasis K)).measure_lt_top.ne
  · exact pow_ne_top two_ne_top
=======
  refine ENNReal.mul_lt_top ?_ ?_
  · exact ne_of_lt (fundamentalDomain_isBounded (latticeBasis K)).measure_lt_top
  · exact ne_of_lt (ENNReal.pow_lt_top (lt_top_iff_ne_top.mpr ENNReal.two_ne_top) _)

theorem minkowskiBound_pos : 0 < minkowskiBound K := by
  refine zero_lt_iff.mpr (mul_ne_zero ?_ ?_)
  · exact Zspan.measure_fundamentalDomain_ne_zero (latticeBasis K)
  · exact ENNReal.pow_ne_zero two_ne_zero _
>>>>>>> 5541d213

variable {f : InfinitePlace K → ℝ≥0}

/-- Assume that `f : InfinitePlace K → ℝ≥0` is such that
`minkowskiBound K < volume (convexBodyLT K f)` where `convexBodyLT K f` is the set of
points `x` such that `‖x w‖ < f w` for all infinite places `w` (see `convexBodyLT_volume` for
the computation of this volume), then there exists a nonzero algebraic integer `a` in `𝓞 K` such
that `w a < f w` for all infinite places `w`. -/
theorem exists_ne_zero_mem_ringOfIntegers_lt (h : minkowskiBound K < volume (convexBodyLT K f)) :
    ∃ (a : 𝓞 K), a ≠ 0 ∧ ∀ w : InfinitePlace K, w a < f w := by
  have h_fund := Zspan.isAddFundamentalDomain (latticeBasis K) volume
  have : Countable (Submodule.span ℤ (Set.range (latticeBasis K))).toAddSubgroup := by
    change Countable (Submodule.span ℤ (Set.range (latticeBasis K)) : Set (E K))
    infer_instance
  obtain ⟨⟨x, hx⟩, h_nzr, h_mem⟩ := exists_ne_zero_mem_lattice_of_measure_mul_two_pow_lt_measure
    h_fund (convexBodyLT_symmetric K f) (convexBodyLT_convex K f) h
  rw [Submodule.mem_toAddSubgroup, mem_span_latticeBasis] at hx
  obtain ⟨a, ha, rfl⟩ := hx
  refine ⟨⟨a, ha⟩, ?_, (convexBodyLT_mem K f).mp h_mem⟩
  rw [ne_eq, AddSubgroup.mk_eq_zero_iff, map_eq_zero, ← ne_eq] at h_nzr
  exact Subtype.ne_of_val_ne h_nzr

theorem exists_ne_zero_mem_ringOfIntegers_of_norm_le {B : ℝ}
    (h : (minkowskiBound K) ≤ volume (convexBodySum K B)) :
    ∃ (a : 𝓞 K), a ≠ 0 ∧ |Algebra.norm ℚ (a:K)| ≤ (B / (finrank ℚ K)) ^ (finrank ℚ K) := by
  have hB : 0 ≤ B := by
    contrapose! h
    rw [convexBodySum_volume_eq_zero_of_le_zero K (le_of_lt h)]
    exact minkowskiBound_pos K
  -- Some inequalities that will be useful later on
  have h1 : 0 < (finrank ℚ K : ℝ)⁻¹ := inv_pos.mpr (Nat.cast_pos.mpr finrank_pos)
  have h2 : 0 ≤ B / (finrank ℚ K) := div_nonneg hB (Nat.cast_nonneg _)
  have h_fund := Zspan.isAddFundamentalDomain (latticeBasis K) volume
  have : Countable (Submodule.span ℤ (Set.range (latticeBasis K))).toAddSubgroup := by
    change Countable (Submodule.span ℤ (Set.range (latticeBasis K)): Set (E K))
    infer_instance
  have : DiscreteTopology (Submodule.span ℤ (Set.range (latticeBasis K))).toAddSubgroup := by
    change DiscreteTopology  (Submodule.span ℤ (Set.range (latticeBasis K)): Set (E K))
    infer_instance
  obtain ⟨⟨x, hx⟩, h_nzr, h_mem⟩ := exists_ne_zero_mem_lattice_of_measure_mul_two_pow_le_measure
      h_fund (fun _ ↦ convexBodySum_symmetric K B) (convexBodySum_convex K B)
      (convexBodySum_compact K B) h
  rw [Submodule.mem_toAddSubgroup, mem_span_latticeBasis] at hx
  obtain ⟨a, ha, rfl⟩ := hx
  refine ⟨⟨a, ha⟩, ?_, ?_⟩
  · rw [ne_eq, AddSubgroup.mk_eq_zero_iff, map_eq_zero, ← ne_eq] at h_nzr
    exact Subtype.ne_of_val_ne h_nzr
  · rw [← rpow_nat_cast, ← rpow_le_rpow_iff (by simp only [Rat.cast_abs, abs_nonneg])
      (rpow_nonneg_of_nonneg h2 _) h1, ← rpow_mul h2,  mul_inv_cancel (Nat.cast_ne_zero.mpr
      (ne_of_gt finrank_pos)), rpow_one, le_div_iff' (Nat.cast_pos.mpr finrank_pos)]
    refine le_trans ?_ ((convexBodySum_mem K B).mp h_mem)
    rw [← le_div_iff' (Nat.cast_pos.mpr finrank_pos), ← sum_mult_eq, Nat.cast_sum]
    refine le_trans ?_ (geom_mean_le_arith_mean Finset.univ _ _ (fun _ _ => Nat.cast_nonneg _)
      ?_ (fun _ _ => AbsoluteValue.nonneg _ _))
    · simp_rw [← prod_eq_abs_norm, rpow_nat_cast]
      exact le_of_eq rfl
    · rw [← Nat.cast_sum, sum_mult_eq, Nat.cast_pos]
      exact finrank_pos

end minkowski

end NumberField.mixedEmbedding<|MERGE_RESOLUTION|>--- conflicted
+++ resolved
@@ -744,20 +744,14 @@
 
 set_option synthInstance.maxHeartbeats 100000 in
 theorem minkowskiBound_lt_top : minkowskiBound K < ⊤ := by
-<<<<<<< HEAD
   refine mul_lt_top ?_ ?_
   · exact (fundamentalDomain_isBounded (latticeBasis K)).measure_lt_top.ne
   · exact pow_ne_top two_ne_top
-=======
-  refine ENNReal.mul_lt_top ?_ ?_
-  · exact ne_of_lt (fundamentalDomain_isBounded (latticeBasis K)).measure_lt_top
-  · exact ne_of_lt (ENNReal.pow_lt_top (lt_top_iff_ne_top.mpr ENNReal.two_ne_top) _)
 
 theorem minkowskiBound_pos : 0 < minkowskiBound K := by
   refine zero_lt_iff.mpr (mul_ne_zero ?_ ?_)
   · exact Zspan.measure_fundamentalDomain_ne_zero (latticeBasis K)
   · exact ENNReal.pow_ne_zero two_ne_zero _
->>>>>>> 5541d213
 
 variable {f : InfinitePlace K → ℝ≥0}
 
