/-
Copyright (c) 2018 Robert Y. Lewis. All rights reserved.
Released under Apache 2.0 license as described in the file LICENSE.
Authors: Robert Y. Lewis
-/
<<<<<<< HEAD
import Mathlib.Algebra.Order.Field.Power
=======
>>>>>>> d0df76bd
import Mathlib.NumberTheory.Padics.PadicVal.Basic

/-!
# p-adic norm

This file defines the `p`-adic norm on `ℚ`.

The `p`-adic valuation on `ℚ` is the difference of the multiplicities of `p` in the numerator and
denominator of `q`. This function obeys the standard properties of a valuation, with the appropriate
assumptions on `p`.

The valuation induces a norm on `ℚ`. This norm is a nonarchimedean absolute value.
It takes values in {0} ∪ {1/p^k | k ∈ ℤ}.

## Implementation notes

Much, but not all, of this file assumes that `p` is prime. This assumption is inferred automatically
by taking `[Fact p.Prime]` as a type class argument.

## References

* [F. Q. Gouvêa, *p-adic numbers*][gouvea1997]
* [R. Y. Lewis, *A formal proof of Hensel's lemma over the p-adic integers*][lewis2019]
* <https://en.wikipedia.org/wiki/P-adic_number>

## Tags

p-adic, p adic, padic, norm, valuation
-/


/-- If `q ≠ 0`, the `p`-adic norm of a rational `q` is `p ^ (-padicValRat p q)`.
If `q = 0`, the `p`-adic norm of `q` is `0`. -/
def padicNorm (p : ℕ) (q : ℚ) : ℚ :=
  if q = 0 then 0 else (p : ℚ) ^ (-padicValRat p q)

namespace padicNorm

open padicValRat

variable {p : ℕ}

/-- Unfolds the definition of the `p`-adic norm of `q` when `q ≠ 0`. -/
@[simp]
protected theorem eq_zpow_of_nonzero {q : ℚ} (hq : q ≠ 0) :
    padicNorm p q = (p : ℚ) ^ (-padicValRat p q) := by simp [hq, padicNorm]

/-- The `p`-adic norm is nonnegative. -/
protected theorem nonneg (q : ℚ) : 0 ≤ padicNorm p q :=
  if hq : q = 0 then by simp [hq, padicNorm]
  else by
    unfold padicNorm
    split_ifs
    apply zpow_nonneg
    exact mod_cast Nat.zero_le _

/-- The `p`-adic norm of `0` is `0`. -/
@[simp]
protected theorem zero : padicNorm p 0 = 0 := by simp [padicNorm]

/-- The `p`-adic norm of `1` is `1`. -/
protected theorem one : padicNorm p 1 = 1 := by simp [padicNorm]

/-- The `p`-adic norm of `p` is `p⁻¹` if `p > 1`.

See also `padicNorm.padicNorm_p_of_prime` for a version assuming `p` is prime. -/
theorem padicNorm_p (hp : 1 < p) : padicNorm p p = (p : ℚ)⁻¹ := by
  simp [padicNorm, (pos_of_gt hp).ne', padicValNat.self hp]

/-- The `p`-adic norm of `p` is `p⁻¹` if `p` is prime.

See also `padicNorm.padicNorm_p` for a version assuming `1 < p`. -/
@[simp]
theorem padicNorm_p_of_prime [Fact p.Prime] : padicNorm p p = (p : ℚ)⁻¹ :=
  padicNorm_p <| Nat.Prime.one_lt Fact.out

/-- The `p`-adic norm of `q` is `1` if `q` is prime and not equal to `p`. -/
theorem padicNorm_of_prime_of_ne {q : ℕ} [p_prime : Fact p.Prime] [q_prime : Fact q.Prime]
    (neq : p ≠ q) : padicNorm p q = 1 := by
  have p : padicValRat p q = 0 := mod_cast padicValNat_primes neq
  rw [padicNorm, p]
  simp [q_prime.1.ne_zero]

/-- The `p`-adic norm of `p` is less than `1` if `1 < p`.

See also `padicNorm.padicNorm_p_lt_one_of_prime` for a version assuming `p` is prime. -/
theorem padicNorm_p_lt_one (hp : 1 < p) : padicNorm p p < 1 := by
  rw [padicNorm_p hp, inv_lt_one_iff₀]
  exact mod_cast Or.inr hp

/-- The `p`-adic norm of `p` is less than `1` if `p` is prime.

See also `padicNorm.padicNorm_p_lt_one` for a version assuming `1 < p`. -/
theorem padicNorm_p_lt_one_of_prime [Fact p.Prime] : padicNorm p p < 1 :=
  padicNorm_p_lt_one <| Nat.Prime.one_lt Fact.out

/-- `padicNorm p q` takes discrete values `p ^ -z` for `z : ℤ`. -/
protected theorem values_discrete {q : ℚ} (hq : q ≠ 0) : ∃ z : ℤ, padicNorm p q = (p : ℚ) ^ (-z) :=
  ⟨padicValRat p q, by simp [padicNorm, hq]⟩

/-- `padicNorm p` is symmetric. -/
@[simp]
protected theorem neg (q : ℚ) : padicNorm p (-q) = padicNorm p q :=
  if hq : q = 0 then by simp [hq] else by simp [padicNorm, hq]

variable [hp : Fact p.Prime]

/-- If `q ≠ 0`, then `padicNorm p q ≠ 0`. -/
protected theorem nonzero {q : ℚ} (hq : q ≠ 0) : padicNorm p q ≠ 0 := by
  rw [padicNorm.eq_zpow_of_nonzero hq]
  apply zpow_ne_zero
  exact mod_cast ne_of_gt hp.1.pos

/-- If the `p`-adic norm of `q` is 0, then `q` is `0`. -/
theorem zero_of_padicNorm_eq_zero {q : ℚ} (h : padicNorm p q = 0) : q = 0 := by
  apply by_contradiction; intro hq
  unfold padicNorm at h; rw [if_neg hq] at h
  apply absurd h
  apply zpow_ne_zero
  exact mod_cast hp.1.ne_zero

/-- The `p`-adic norm is multiplicative. -/
@[simp]
protected theorem mul (q r : ℚ) : padicNorm p (q * r) = padicNorm p q * padicNorm p r :=
  if hq : q = 0 then by simp [hq]
  else
    if hr : r = 0 then by simp [hr]
    else by
      have : (p : ℚ) ≠ 0 := by simp [hp.1.ne_zero]
      simp [padicNorm, *, padicValRat.mul, zpow_add₀ this, mul_comm]

/-- The `p`-adic norm respects division. -/
@[simp]
protected theorem div (q r : ℚ) : padicNorm p (q / r) = padicNorm p q / padicNorm p r :=
  if hr : r = 0 then by simp [hr]
  else eq_div_of_mul_eq (padicNorm.nonzero hr) (by rw [← padicNorm.mul, div_mul_cancel₀ _ hr])

/-- The `p`-adic norm of an integer is at most `1`. -/
protected theorem of_int (z : ℤ) : padicNorm p z ≤ 1 := by
  obtain rfl | hz := eq_or_ne z 0
  · simp
  · rw [padicNorm, if_neg (mod_cast hz)]
    exact zpow_le_one_of_nonpos₀ (mod_cast hp.1.one_le) (by simp)

private theorem nonarchimedean_aux {q r : ℚ} (h : padicValRat p q ≤ padicValRat p r) :
    padicNorm p (q + r) ≤ max (padicNorm p q) (padicNorm p r) :=
  have hnqp : padicNorm p q ≥ 0 := padicNorm.nonneg _
  have hnrp : padicNorm p r ≥ 0 := padicNorm.nonneg _
  if hq : q = 0 then by simp [hq, max_eq_right hnrp, le_max_right]
  else
    if hr : r = 0 then by simp [hr, max_eq_left hnqp, le_max_left]
    else
      if hqr : q + r = 0 then le_trans (by simpa [hqr] using hnqp) (le_max_left _ _)
      else by
        unfold padicNorm; split_ifs
        apply le_max_iff.2
        left
        apply zpow_le_zpow_right₀
        · exact mod_cast le_of_lt hp.1.one_lt
        · apply neg_le_neg
          have : padicValRat p q = min (padicValRat p q) (padicValRat p r) := (min_eq_left h).symm
          rw [this]
          exact min_le_padicValRat_add hqr

/-- The `p`-adic norm is nonarchimedean: the norm of `p + q` is at most the max of the norm of `p`
and the norm of `q`. -/
protected theorem nonarchimedean {q r : ℚ} :
    padicNorm p (q + r) ≤ max (padicNorm p q) (padicNorm p r) := by
  wlog hle : padicValRat p q ≤ padicValRat p r generalizing q r
  · rw [add_comm, max_comm]
    exact this (le_of_not_le hle)
  exact nonarchimedean_aux hle

/-- The `p`-adic norm respects the triangle inequality: the norm of `p + q` is at most the norm of
`p` plus the norm of `q`. -/
theorem triangle_ineq (q r : ℚ) : padicNorm p (q + r) ≤ padicNorm p q + padicNorm p r :=
  calc
    padicNorm p (q + r) ≤ max (padicNorm p q) (padicNorm p r) := padicNorm.nonarchimedean
    _ ≤ padicNorm p q + padicNorm p r :=
      max_le_add_of_nonneg (padicNorm.nonneg _) (padicNorm.nonneg _)

/-- The `p`-adic norm of a difference is at most the max of each component. Restates the archimedean
property of the `p`-adic norm. -/
protected theorem sub {q r : ℚ} : padicNorm p (q - r) ≤ max (padicNorm p q) (padicNorm p r) := by
  rw [sub_eq_add_neg, ← padicNorm.neg r]
  exact padicNorm.nonarchimedean

/-- If the `p`-adic norms of `q` and `r` are different, then the norm of `q + r` is equal to the max
of the norms of `q` and `r`. -/
theorem add_eq_max_of_ne {q r : ℚ} (hne : padicNorm p q ≠ padicNorm p r) :
    padicNorm p (q + r) = max (padicNorm p q) (padicNorm p r) := by
  wlog hlt : padicNorm p r < padicNorm p q
  · rw [add_comm, max_comm]
    exact this hne.symm (hne.lt_or_lt.resolve_right hlt)
  have : padicNorm p q ≤ max (padicNorm p (q + r)) (padicNorm p r) :=
    calc
      padicNorm p q = padicNorm p (q + r + (-r)) := by ring_nf
      _ ≤ max (padicNorm p (q + r)) (padicNorm p (-r)) := padicNorm.nonarchimedean
      _ = max (padicNorm p (q + r)) (padicNorm p r) := by simp
  have hnge : padicNorm p r ≤ padicNorm p (q + r) := by
    apply le_of_not_gt
    intro hgt
    rw [max_eq_right_of_lt hgt] at this
    exact not_lt_of_ge this hlt
  have : padicNorm p q ≤ padicNorm p (q + r) := by rwa [max_eq_left hnge] at this
  apply _root_.le_antisymm
  · apply padicNorm.nonarchimedean
  · rwa [max_eq_left_of_lt hlt]

/-- The `p`-adic norm is an absolute value: positive-definite and multiplicative, satisfying the
triangle inequality. -/
instance : IsAbsoluteValue (padicNorm p) where
  abv_nonneg' := padicNorm.nonneg
  abv_eq_zero' := ⟨zero_of_padicNorm_eq_zero, fun hx ↦ by simp [hx]⟩
  abv_add' := padicNorm.triangle_ineq
  abv_mul' := padicNorm.mul

theorem dvd_iff_norm_le {n : ℕ} {z : ℤ} : ↑(p ^ n) ∣ z ↔ padicNorm p z ≤ (p : ℚ) ^ (-n : ℤ) := by
  unfold padicNorm; split_ifs with hz
  · norm_cast at hz
    simp [hz]
  · rw [zpow_le_zpow_iff_right₀, neg_le_neg_iff, padicValRat.of_int,
      padicValInt.of_ne_one_ne_zero hp.1.ne_one _]
    · norm_cast
      rw [← multiplicity.Finite.pow_dvd_iff_le_multiplicity]
      · norm_cast
      · apply Int.multiplicity_finite_iff.2 ⟨by simp [hp.out.ne_one], mod_cast hz⟩
    · exact_mod_cast hz
    · exact_mod_cast hp.out.one_lt

/-- The `p`-adic norm of an integer `m` is one iff `p` doesn't divide `m`. -/
theorem int_eq_one_iff (m : ℤ) : padicNorm p m = 1 ↔ ¬(p : ℤ) ∣ m := by
  nth_rw 2 [← pow_one p]
  simp only [dvd_iff_norm_le, Int.cast_natCast, Nat.cast_one, zpow_neg, zpow_one, not_le]
  constructor
  · intro h
    rw [h, inv_lt_one₀] <;> norm_cast
    · exact Nat.Prime.one_lt Fact.out
    · exact Nat.Prime.pos Fact.out
  · simp only [padicNorm]
    split_ifs
    · rw [inv_lt_zero, ← Nat.cast_zero, Nat.cast_lt]
      intro h
      exact (Nat.not_lt_zero p h).elim
    · have : 1 < (p : ℚ) := by norm_cast; exact Nat.Prime.one_lt (Fact.out : Nat.Prime p)
      rw [← zpow_neg_one, zpow_lt_zpow_iff_right₀ this]
      have : 0 ≤ padicValRat p m := by simp only [of_int, Nat.cast_nonneg]
      intro h
      rw [← zpow_zero (p : ℚ), zpow_right_inj₀] <;> linarith

theorem int_lt_one_iff (m : ℤ) : padicNorm p m < 1 ↔ (p : ℤ) ∣ m := by
  rw [← not_iff_not, ← int_eq_one_iff, eq_iff_le_not_lt]
  simp only [padicNorm.of_int, true_and]

theorem of_nat (m : ℕ) : padicNorm p m ≤ 1 :=
  padicNorm.of_int (m : ℤ)

/-- The `p`-adic norm of a natural `m` is one iff `p` doesn't divide `m`. -/
theorem nat_eq_one_iff (m : ℕ) : padicNorm p m = 1 ↔ ¬p ∣ m := by
  rw [← Int.natCast_dvd_natCast, ← int_eq_one_iff, Int.cast_natCast]

theorem nat_lt_one_iff (m : ℕ) : padicNorm p m < 1 ↔ p ∣ m := by
  rw [← Int.natCast_dvd_natCast, ← int_lt_one_iff, Int.cast_natCast]

/-- If a rational is not a p-adic integer, it is not an integer. -/
theorem not_int_of_not_padic_int (p : ℕ) {a : ℚ} [hp : Fact (Nat.Prime p)]
    (H : 1 < padicNorm p a) : ¬ a.isInt := by
  contrapose! H
  rw [Rat.eq_num_of_isInt H]
  apply padicNorm.of_int

theorem sum_lt {α : Type*} {F : α → ℚ} {t : ℚ} {s : Finset α} :
    s.Nonempty → (∀ i ∈ s, padicNorm p (F i) < t) → padicNorm p (∑ i ∈ s, F i) < t := by
  classical
    refine s.induction_on (by rintro ⟨-, ⟨⟩⟩) ?_
    rintro a S haS IH - ht
    by_cases hs : S.Nonempty
    · rw [Finset.sum_insert haS]
      exact
        lt_of_le_of_lt padicNorm.nonarchimedean
          (max_lt (ht a (Finset.mem_insert_self a S))
            (IH hs fun b hb ↦ ht b (Finset.mem_insert_of_mem hb)))
    · simp_all

theorem sum_le {α : Type*} {F : α → ℚ} {t : ℚ} {s : Finset α} :
    s.Nonempty → (∀ i ∈ s, padicNorm p (F i) ≤ t) → padicNorm p (∑ i ∈ s, F i) ≤ t := by
  classical
    refine s.induction_on (by rintro ⟨-, ⟨⟩⟩) ?_
    rintro a S haS IH - ht
    by_cases hs : S.Nonempty
    · rw [Finset.sum_insert haS]
      exact
        padicNorm.nonarchimedean.trans
          (max_le (ht a (Finset.mem_insert_self a S))
            (IH hs fun b hb ↦ ht b (Finset.mem_insert_of_mem hb)))
    · simp_all

theorem sum_lt' {α : Type*} {F : α → ℚ} {t : ℚ} {s : Finset α}
    (hF : ∀ i ∈ s, padicNorm p (F i) < t) (ht : 0 < t) : padicNorm p (∑ i ∈ s, F i) < t := by
  obtain rfl | hs := Finset.eq_empty_or_nonempty s
  · simp [ht]
  · exact sum_lt hs hF

theorem sum_le' {α : Type*} {F : α → ℚ} {t : ℚ} {s : Finset α}
    (hF : ∀ i ∈ s, padicNorm p (F i) ≤ t) (ht : 0 ≤ t) : padicNorm p (∑ i ∈ s, F i) ≤ t := by
  obtain rfl | hs := Finset.eq_empty_or_nonempty s
  · simp [ht]
  · exact sum_le hs hF

end padicNorm<|MERGE_RESOLUTION|>--- conflicted
+++ resolved
@@ -3,10 +3,6 @@
 Released under Apache 2.0 license as described in the file LICENSE.
 Authors: Robert Y. Lewis
 -/
-<<<<<<< HEAD
-import Mathlib.Algebra.Order.Field.Power
-=======
->>>>>>> d0df76bd
 import Mathlib.NumberTheory.Padics.PadicVal.Basic
 
 /-!
