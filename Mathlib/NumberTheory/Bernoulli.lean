--- conflicted
+++ resolved
@@ -341,12 +341,8 @@
         mk fun p =>
           ∑ i ∈ range (p + 1), bernoulli i * (p + 1).choose i * (n : ℚ) ^ (p + 1 - i) / (p + 1)! by
       rw [← div_eq_iff (hne p), div_eq_mul_inv, sum_mul]
-<<<<<<< HEAD
-      -- Adaptation_note (2024-07-08): this was rw, but that created an instance goal
-=======
       #adaptation_note
       /-- (2024-07-08): this was rw, but that created an instance goal -/
->>>>>>> 3a7b746f
       simp_rw [PowerSeries.ext_iff] at this
       simpa using this p
     -- the power series `exp ℚ - 1` is non-zero, a fact we need in order to use `mul_right_inj'`
