--- conflicted
+++ resolved
@@ -56,13 +56,9 @@
 theorem HasBasis.lift {ι} {p : ι → Prop} {s : ι → Set α} {f : Filter α} (hf : f.HasBasis p s)
     {β : ι → Type*} {pg : ∀ i, β i → Prop} {sg : ∀ i, β i → Set γ} {g : Set α → Filter γ}
     (hg : ∀ i, (g (s i)).HasBasis (pg i) (sg i)) (gm : Monotone g) :
-<<<<<<< HEAD
-    (f.lift g).HasBasis (fun i : Σ i, β i => p i.1 ∧ pg i.1 i.2) fun i : Σ i, β i => sg i.1 i.2 := by
-=======
     (f.lift g).HasBasis
       (fun i : Σ i, β i => p i.1 ∧ pg i.1 i.2)
       fun i : Σ i, β i => sg i.1 i.2 := by
->>>>>>> 99ce8e18
   refine ⟨fun t => (hf.mem_lift_iff hg gm).trans ?_⟩
   simp [Sigma.exists, and_assoc, exists_and_left]
 
