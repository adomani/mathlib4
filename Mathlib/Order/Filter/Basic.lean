--- conflicted
+++ resolved
@@ -180,33 +180,7 @@
     hu.recOn (fun h' => h h') univ_mem (fun _ hxy hx => mem_of_superset hx hxy) fun _ _ hx hy =>
       inter_mem hx hy
 
-<<<<<<< HEAD
-set_option linter.deprecated false in
-@[deprecated (since := "2024-10-19")]
-theorem mem_generate_iff {s : Set <| Set α} {U : Set α} :
-    U ∈ generate s ↔ ∃ t ⊆ s, Set.Finite t ∧ ⋂₀ t ⊆ U := by
-  constructor <;> intro h
-  · induction h with
-    | @basic V V_in =>
-      exact ⟨{V}, singleton_subset_iff.2 V_in, finite_singleton _, (sInter_singleton _).subset⟩
-    | univ => exact ⟨∅, empty_subset _, finite_empty, subset_univ _⟩
-    | superset _ hVW hV =>
-      rcases hV with ⟨t, hts, ht, htV⟩
-      exact ⟨t, hts, ht, htV.trans hVW⟩
-    | inter _ _ hV hW =>
-      rcases hV, hW with ⟨⟨t, hts, ht, htV⟩, u, hus, hu, huW⟩
-      exact
-        ⟨t ∪ u, union_subset hts hus, ht.union hu,
-          (sInter_union _ _).subset.trans <| inter_subset_inter htV huW⟩
-  · rcases h with ⟨t, hts, tfin, h⟩
-    exact mem_of_superset ((sInter_mem tfin).2 fun V hV => GenerateSets.basic <| hts hV) h
-
-set_option linter.deprecated false in
-@[simp, deprecated (since := "2024-10-19")]
-lemma generate_singleton (s : Set α) : generate {s} = 𝓟 s :=
-=======
 @[simp] lemma generate_singleton (s : Set α) : generate {s} = 𝓟 s :=
->>>>>>> e2c6f0ed
   le_antisymm (fun _t ht ↦ mem_of_superset (mem_generate_of_mem <| mem_singleton _) ht) <|
     le_generate_iff.2 <| singleton_subset_iff.2 Subset.rfl
 
@@ -356,57 +330,6 @@
 theorem mem_iInf_of_mem {f : ι → Filter α} (i : ι) {s} (hs : s ∈ f i) : s ∈ ⨅ i, f i :=
   iInf_le f i hs
 
-<<<<<<< HEAD
-theorem mem_iInf_of_iInter {ι} {s : ι → Filter α} {U : Set α} {I : Set ι} (I_fin : I.Finite)
-    {V : I → Set α} (hV : ∀ (i : I), V i ∈ s i) (hU : ⋂ i, V i ⊆ U) : U ∈ ⨅ i, s i := by
-  haveI := I_fin.fintype
-  refine mem_of_superset (iInter_mem.2 fun i => ?_) hU
-  exact mem_iInf_of_mem (i : ι) (hV _)
-    
-theorem mem_iInf {ι : Type*} {f : ι → Filter α} {U : Set α} :
-    (U ∈ ⨅ i, f i) ↔
-      ∃ I : Set ι, I.Finite ∧ ∃ V : I → Set α, (∀ (i : I), V i ∈ f i) ∧ U = ⋂ i, V i := by
-  constructor
-  · 
-  · rintro ⟨I, Ifin, V, V_in, rfl⟩
-    exact mem_iInf_of_iInter Ifin V_in Subset.rfl
-
-theorem mem_iInf' {ι} {s : ι → Filter α} {U : Set α} :
-    (U ∈ ⨅ i, s i) ↔
-      ∃ I : Set ι, I.Finite ∧ ∃ V : ι → Set α, (∀ i, V i ∈ s i) ∧
-        (∀ i ∉ I, V i = univ) ∧ (U = ⋂ i ∈ I, V i) ∧ U = ⋂ i, V i := by
-  classical
-  simp only [mem_iInf, SetCoe.forall', biInter_eq_iInter]
-  refine ⟨?_, fun ⟨I, If, V, hVs, _, hVU, _⟩ => ⟨I, If, fun i => V i, fun i => hVs i, hVU⟩⟩
-  rintro ⟨I, If, V, hV, rfl⟩
-  refine ⟨I, If, fun i => if hi : i ∈ I then V ⟨i, hi⟩ else univ, fun i => ?_, fun i hi => ?_, ?_⟩
-  · dsimp only
-    split_ifs
-    exacts [hV ⟨i,_⟩, univ_mem]
-  · exact dif_neg hi
-  · simp only [iInter_dite, biInter_eq_iInter, dif_pos (Subtype.coe_prop _), Subtype.coe_eta,
-      iInter_univ, inter_univ, eq_self_iff_true, true_and]
-
-theorem exists_iInter_of_mem_iInf {ι : Type*} {α : Type*} {f : ι → Filter α} {s}
-    (hs : s ∈ ⨅ i, f i) : ∃ t : ι → Set α, (∀ i, t i ∈ f i) ∧ s = ⋂ i, t i :=
-  let ⟨_, _, V, hVs, _, _, hVU'⟩ := mem_iInf'.1 hs; ⟨V, hVs, hVU'⟩
-
-theorem mem_iInf_of_finite {ι : Type*} [Finite ι] {α : Type*} {f : ι → Filter α} (s) :
-    (s ∈ ⨅ i, f i) ↔ ∃ t : ι → Set α, (∀ i, t i ∈ f i) ∧ s = ⋂ i, t i := by
-  refine ⟨exists_iInter_of_mem_iInf, ?_⟩
-  rintro ⟨t, ht, rfl⟩
-  exact iInter_mem.2 fun i => mem_iInf_of_mem i (ht i)
-
-@[elab_as_elim]
-theorem mem_iInf_ind {ι : Sort*} {f : ι → Filter α} {p : ∀ U, (U ∈ ⨅ i, f i) → Prop}
-    (univ : p univ univ_mem)
-    (of_mem : ∀ i s, ∀ (hi : s ∈ f i), p s (mem_iInf_of_mem i hi))
-    (inter : ∀ s hs, p s hs → ∀ t ht, p t ht → p (s ∩ t) (inter_mem hs ht))
-    (s : Set α) (hs : s ∈ ⨅ i, f i) : p s hs := by
-  sorry
-
-=======
->>>>>>> e2c6f0ed
 @[simp]
 theorem le_principal_iff {s : Set α} {f : Filter α} : f ≤ 𝓟 s ↔ s ∈ f :=
   ⟨fun h => h Subset.rfl, fun hs _ ht => mem_of_superset hs ht⟩
