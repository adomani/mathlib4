--- conflicted
+++ resolved
@@ -226,10 +226,7 @@
   compl_compl
 
 /-- A decidable proposition is intuitionistically Heyting-regular. -/
-<<<<<<< HEAD
 @[nolint decidableClassical]
-=======
->>>>>>> cb0f568c
 theorem isRegular_of_decidable (p : Prop) [Decidable p] : IsRegular p :=
   propext <| Decidable.not_not
 
