/-
Copyright (c) 2017 Johannes Hölzl. All rights reserved.
Released under Apache 2.0 license as described in the file LICENSE.
Authors: Johannes Hölzl, Mario Carneiro, Floris van Doorn
-/
import Mathlib.Algebra.Order.Ring.Nat
import Mathlib.Data.Fintype.BigOperators
import Mathlib.Data.Nat.Cast.Order.Basic
import Mathlib.Data.Set.Countable
import Mathlib.Logic.Small.Set
import Mathlib.Order.ConditionallyCompleteLattice.Indexed
import Mathlib.Order.InitialSeg
import Mathlib.Order.SuccPred.CompleteLinearOrder
import Mathlib.SetTheory.Cardinal.SchroederBernstein

/-!
# Cardinal Numbers

We define cardinal numbers as a quotient of types under the equivalence relation of equinumerity.

## Main definitions

* `Cardinal` is the type of cardinal numbers (in a given universe).
* `Cardinal.mk α` or `#α` is the cardinality of `α`. The notation `#` lives in the locale
  `Cardinal`.
* Addition `c₁ + c₂` is defined by `Cardinal.add_def α β : #α + #β = #(α ⊕ β)`.
* Multiplication `c₁ * c₂` is defined by `Cardinal.mul_def : #α * #β = #(α × β)`.
* The order `c₁ ≤ c₂` is defined by `Cardinal.le_def α β : #α ≤ #β ↔ Nonempty (α ↪ β)`.
* Exponentiation `c₁ ^ c₂` is defined by `Cardinal.power_def α β : #α ^ #β = #(β → α)`.
* `Cardinal.isLimit c` means that `c` is a (weak) limit cardinal: `c ≠ 0 ∧ ∀ x < c, succ x < c`.
* `Cardinal.aleph0` or `ℵ₀` is the cardinality of `ℕ`. This definition is universe polymorphic:
  `Cardinal.aleph0.{u} : Cardinal.{u}` (contrast with `ℕ : Type`, which lives in a specific
  universe). In some cases the universe level has to be given explicitly.
* `Cardinal.sum` is the sum of an indexed family of cardinals, i.e. the cardinality of the
  corresponding sigma type.
* `Cardinal.prod` is the product of an indexed family of cardinals, i.e. the cardinality of the
  corresponding pi type.
* `Cardinal.powerlt a b` or `a ^< b` is defined as the supremum of `a ^ c` for `c < b`.

## Main instances

* Cardinals form a `CanonicallyOrderedCommSemiring` with the aforementioned sum and product.
* Cardinals form a `SuccOrder`. Use `Order.succ c` for the smallest cardinal greater than `c`.
* The less than relation on cardinals forms a well-order.
* Cardinals form a `ConditionallyCompleteLinearOrderBot`. Bounded sets for cardinals in universe
  `u` are precisely the sets indexed by some type in universe `u`, see
  `Cardinal.bddAbove_iff_small`. One can use `sSup` for the cardinal supremum, and `sInf` for the
  minimum of a set of cardinals.

## Main Statements

* Cantor's theorem: `Cardinal.cantor c : c < 2 ^ c`.
* König's theorem: `Cardinal.sum_lt_prod`

## Implementation notes

* There is a type of cardinal numbers in every universe level:
  `Cardinal.{u} : Type (u + 1)` is the quotient of types in `Type u`.
  The operation `Cardinal.lift` lifts cardinal numbers to a higher level.
* Cardinal arithmetic specifically for infinite cardinals (like `κ * κ = κ`) is in the file
  `Mathlib/SetTheory/Cardinal/Ordinal.lean`.
* There is an instance `Pow Cardinal`, but this will only fire if Lean already knows that both
  the base and the exponent live in the same universe. As a workaround, you can add
  ```
    local infixr:80 " ^' " => @HPow.hPow Cardinal Cardinal Cardinal _
  ```
  to a file. This notation will work even if Lean doesn't know yet that the base and the exponent
  live in the same universe (but no exponents in other types can be used).
  (Porting note: This last point might need to be updated.)

## References

* <https://en.wikipedia.org/wiki/Cardinal_number>

## Tags

cardinal number, cardinal arithmetic, cardinal exponentiation, aleph,
Cantor's theorem, König's theorem, Konig's theorem
-/

assert_not_exists Field

open Mathlib (Vector)
open Function Order Set

noncomputable section

universe u v w v' w'

variable {α β : Type u}

/-! ### Definition of cardinals -/

/-- The equivalence relation on types given by equivalence (bijective correspondence) of types.
  Quotienting by this equivalence relation gives the cardinal numbers.
-/
instance Cardinal.isEquivalent : Setoid (Type u) where
  r α β := Nonempty (α ≃ β)
  iseqv := ⟨
    fun α => ⟨Equiv.refl α⟩,
    fun ⟨e⟩ => ⟨e.symm⟩,
    fun ⟨e₁⟩ ⟨e₂⟩ => ⟨e₁.trans e₂⟩⟩

/-- `Cardinal.{u}` is the type of cardinal numbers in `Type u`,
  defined as the quotient of `Type u` by existence of an equivalence
  (a bijection with explicit inverse). -/
@[pp_with_univ]
def Cardinal : Type (u + 1) :=
  Quotient Cardinal.isEquivalent

namespace Cardinal

/-- The cardinal number of a type -/
@[deprecated (since := "2024-09-04")]
def mk : Type u → Cardinal :=
  Quotient.mk'

instance instQuotLike : QuotLike Cardinal (Type _) Cardinal.isEquivalent where

/-- The cardinal number of a type -/
scoped prefix:max "#" => (@mkQ Cardinal (Type _) Cardinal.isEquivalent instQuotLike)

open Lean PrettyPrinter.Delaborator SubExpr in
/-- Delaborator for `mkQ (Q := Cardinal)` -/
@[delab app.QuotLike.QuotLike.mkQ]
def delabInner : Delab := do
  guard <| (← getExpr).isAppOfArity' ``mkQ 5
  let .const ``Cardinal _ ← withNaryArg 0 getExpr | failure
  let α ← withNaryArg 4 delab
  `(#$α)

instance canLiftCardinalType : CanLift Cardinal.{u} (Type u) mkQ fun _ => True :=
  ⟨fun c _ => Quot.inductionOn c fun α => ⟨α, rfl⟩⟩

@[elab_as_elim]
theorem inductionOn {p : Cardinal → Prop} (c : Cardinal) (h : ∀ α, p #α) : p c :=
  Quotient.inductionOn c h

@[elab_as_elim]
theorem inductionOn₂ {p : Cardinal → Cardinal → Prop} (c₁ : Cardinal) (c₂ : Cardinal)
    (h : ∀ α β, p #α #β) : p c₁ c₂ :=
  Quotient.inductionOn₂ c₁ c₂ h

@[elab_as_elim]
theorem inductionOn₃ {p : Cardinal → Cardinal → Cardinal → Prop} (c₁ : Cardinal) (c₂ : Cardinal)
    (c₃ : Cardinal) (h : ∀ α β γ, p #α #β #γ) : p c₁ c₂ c₃ :=
  Quotient.inductionOn₃ c₁ c₂ c₃ h

theorem induction_on_pi {ι : Type u} {p : (ι → Cardinal.{v}) → Prop}
    (f : ι → Cardinal.{v}) (h : ∀ f : ι → Type v, p fun i ↦ #(f i)) : p f :=
  Quotient.induction_on_pi f h

protected theorem eq : #α = #β ↔ Nonempty (α ≃ β) :=
  Quotient.eq'

<<<<<<< HEAD
@[simp]
theorem mk'_def (α : Type u) : @Eq Cardinal (Quotient.mk _ α) #α :=
=======
/-- Avoid using `Quotient.mk` to construct a `Cardinal` directly -/
@[deprecated (since := "2024-10-24")]
theorem mk'_def (α : Type u) : @Eq Cardinal ⟦α⟧ #α :=
>>>>>>> d7279d7f
  rfl

@[simp]
theorem mk_out (c : Cardinal) : #c.out = c :=
  Quotient.out_eq _

/-- The representative of the cardinal of a type is equivalent to the original type. -/
def outMkEquiv {α : Type v} : (#α).out ≃ α :=
  Nonempty.some <| Cardinal.eq.mp (by simp)

theorem mk_congr (e : α ≃ β) : #α = #β :=
  Quot.sound ⟨e⟩

alias _root_.Equiv.cardinal_eq := mk_congr

/-- Lift a function between `Type*`s to a function between `Cardinal`s. -/
def map (f : Type u → Type v) (hf : ∀ α β, α ≃ β → f α ≃ f β) : Cardinal.{u} → Cardinal.{v} :=
  Quotient.map f fun α β ⟨e⟩ => ⟨hf α β e⟩

@[simp]
theorem map_mk (f : Type u → Type v) (hf : ∀ α β, α ≃ β → f α ≃ f β) (α : Type u) :
    map f hf #α = #(f α) :=
  rfl

/-- Lift a binary operation `Type* → Type* → Type*` to a binary operation on `Cardinal`s. -/
def map₂ (f : Type u → Type v → Type w) (hf : ∀ α β γ δ, α ≃ β → γ ≃ δ → f α γ ≃ f β δ) :
    Cardinal.{u} → Cardinal.{v} → Cardinal.{w} :=
  Quotient.map₂ f fun α β ⟨e₁⟩ γ δ ⟨e₂⟩ => ⟨hf α β γ δ e₁ e₂⟩

/-- We define the order on cardinal numbers by `#α ≤ #β` if and only if
  there exists an embedding (injective function) from α to β. -/
instance : LE Cardinal.{u} :=
  ⟨fun q₁ q₂ =>
    Quotient.liftOn₂ q₁ q₂ (fun α β => Nonempty <| α ↪ β) fun _ _ _ _ ⟨e₁⟩ ⟨e₂⟩ =>
      propext ⟨fun ⟨e⟩ => ⟨e.congr e₁ e₂⟩, fun ⟨e⟩ => ⟨e.congr e₁.symm e₂.symm⟩⟩⟩

instance partialOrder : PartialOrder Cardinal.{u} where
  le := (· ≤ ·)
  le_refl := by
    rintro ⟨α⟩
    exact ⟨Embedding.refl _⟩
  le_trans := by
    rintro ⟨α⟩ ⟨β⟩ ⟨γ⟩ ⟨e₁⟩ ⟨e₂⟩
    exact ⟨e₁.trans e₂⟩
  le_antisymm := by
    rintro ⟨α⟩ ⟨β⟩ ⟨e₁⟩ ⟨e₂⟩
    exact Quotient.sound (e₁.antisymm e₂)

instance linearOrder : LinearOrder Cardinal.{u} :=
  { Cardinal.partialOrder with
    le_total := by
      rintro ⟨α⟩ ⟨β⟩
      apply Embedding.total
    decidableLE := Classical.decRel _ }

theorem le_def (α β : Type u) : #α ≤ #β ↔ Nonempty (α ↪ β) :=
  Iff.rfl

theorem mk_le_of_injective {α β : Type u} {f : α → β} (hf : Injective f) : #α ≤ #β :=
  ⟨⟨f, hf⟩⟩

theorem _root_.Function.Embedding.cardinal_le {α β : Type u} (f : α ↪ β) : #α ≤ #β :=
  ⟨f⟩

theorem mk_le_of_surjective {α β : Type u} {f : α → β} (hf : Surjective f) : #β ≤ #α :=
  ⟨Embedding.ofSurjective f hf⟩

theorem le_mk_iff_exists_set {c : Cardinal} {α : Type u} : c ≤ #α ↔ ∃ p : Set α, #p = c :=
  ⟨inductionOn c fun _ ⟨⟨f, hf⟩⟩ => ⟨Set.range f, (Equiv.ofInjective f hf).cardinal_eq.symm⟩,
    fun ⟨_, e⟩ => e ▸ ⟨⟨Subtype.val, fun _ _ => Subtype.eq⟩⟩⟩

theorem mk_subtype_le {α : Type u} (p : α → Prop) : #(Subtype p) ≤ #α :=
  ⟨Embedding.subtype p⟩

theorem mk_set_le (s : Set α) : #s ≤ #α :=
  mk_subtype_le s

/-! ### Lifting cardinals to a higher universe -/

/-- The universe lift operation on cardinals. You can specify the universes explicitly with
  `lift.{u v} : Cardinal.{v} → Cardinal.{max v u}` -/
@[pp_with_univ]
def lift (c : Cardinal.{v}) : Cardinal.{max v u} :=
  map ULift.{u, v} (fun _ _ e => Equiv.ulift.trans <| e.trans Equiv.ulift.symm) c

@[simp]
theorem mk_uLift (α) : #(ULift.{v, u} α) = lift.{v} #α :=
  rfl

-- Porting note: simpNF is not happy with universe levels, but this is needed as simp lemma
-- further down in this file
/-- `lift.{max u v, u}` equals `lift.{v, u}`. -/
@[simp, nolint simpNF]
theorem lift_umax : lift.{max u v, u} = lift.{v, u} :=
  funext fun a => inductionOn a fun _ => (Equiv.ulift.trans Equiv.ulift.symm).cardinal_eq

-- Porting note: simpNF is not happy with universe levels, but this is needed as simp lemma
-- further down in this file
/-- `lift.{max v u, u}` equals `lift.{v, u}`. -/
@[simp, nolint simpNF]
theorem lift_umax' : lift.{max v u, u} = lift.{v, u} :=
  lift_umax

-- Porting note: simpNF is not happy with universe levels, but this is needed as simp lemma
-- further down in this file
/-- A cardinal lifted to a lower or equal universe equals itself. -/
@[simp, nolint simpNF]
theorem lift_id' (a : Cardinal.{max u v}) : lift.{u} a = a :=
  inductionOn a fun _ => mk_congr Equiv.ulift

/-- A cardinal lifted to the same universe equals itself. -/
@[simp]
theorem lift_id (a : Cardinal) : lift.{u, u} a = a :=
  lift_id'.{u, u} a

/-- A cardinal lifted to the zero universe equals itself. -/
theorem lift_uzero (a : Cardinal.{u}) : lift.{0} a = a :=
  lift_id'.{0, u} a

@[simp]
theorem lift_lift.{u_1} (a : Cardinal.{u_1}) : lift.{w} (lift.{v} a) = lift.{max v w} a :=
  inductionOn a fun _ => (Equiv.ulift.trans <| Equiv.ulift.trans Equiv.ulift.symm).cardinal_eq

theorem out_lift_equiv (a : Cardinal.{u}) : Nonempty ((lift.{v} a).out ≃ a.out) := by
  rw [← mk_out a, ← mk_uLift, mk_out]
  exact ⟨outMkEquiv.trans Equiv.ulift⟩

@[simp]
lemma mk_preimage_down {s : Set α} : #(ULift.down.{v} ⁻¹' s) = lift.{v} (#s) := by
  rw [← mk_uLift, Cardinal.eq]
  constructor
  let f : ULift.down ⁻¹' s → ULift s := fun x ↦ ULift.up (restrictPreimage s ULift.down x)
  have : Function.Bijective f :=
    ULift.up_bijective.comp (restrictPreimage_bijective _ (ULift.down_bijective))
  exact Equiv.ofBijective f this

theorem out_embedding {c c' : Cardinal} : c ≤ c' ↔ Nonempty (c.out ↪ c'.out) := by
  conv_lhs => rw [← Cardinal.mk_out c, ← Cardinal.mk_out c', le_def]

theorem lift_mk_le {α : Type v} {β : Type w} :
    lift.{max u w} #α ≤ lift.{max u v} #β ↔ Nonempty (α ↪ β) :=
  ⟨fun ⟨f⟩ => ⟨Embedding.congr Equiv.ulift Equiv.ulift f⟩, fun ⟨f⟩ =>
    ⟨Embedding.congr Equiv.ulift.symm Equiv.ulift.symm f⟩⟩

/-- A variant of `Cardinal.lift_mk_le` with specialized universes.
Because Lean often can not realize it should use this specialization itself,
we provide this statement separately so you don't have to solve the specialization problem either.
-/
theorem lift_mk_le' {α : Type u} {β : Type v} : lift.{v} #α ≤ lift.{u} #β ↔ Nonempty (α ↪ β) :=
  lift_mk_le.{0}

theorem lift_mk_eq {α : Type u} {β : Type v} :
    lift.{max v w} #α = lift.{max u w} #β ↔ Nonempty (α ≃ β) :=
  Quotient.eq'.trans
    ⟨fun ⟨f⟩ => ⟨Equiv.ulift.symm.trans <| f.trans Equiv.ulift⟩, fun ⟨f⟩ =>
      ⟨Equiv.ulift.trans <| f.trans Equiv.ulift.symm⟩⟩

/-- A variant of `Cardinal.lift_mk_eq` with specialized universes.
Because Lean often can not realize it should use this specialization itself,
we provide this statement separately so you don't have to solve the specialization problem either.
-/
theorem lift_mk_eq' {α : Type u} {β : Type v} : lift.{v} #α = lift.{u} #β ↔ Nonempty (α ≃ β) :=
  lift_mk_eq.{u, v, 0}

-- Porting note: simpNF is not happy with universe levels.
@[simp, nolint simpNF]
theorem lift_mk_shrink (α : Type u) [Small.{v} α] :
    Cardinal.lift.{max u w} #(Shrink.{v} α) = Cardinal.lift.{max v w} #α :=
  lift_mk_eq.2 ⟨(equivShrink α).symm⟩

@[simp]
theorem lift_mk_shrink' (α : Type u) [Small.{v} α] :
    Cardinal.lift.{u} #(Shrink.{v} α) = Cardinal.lift.{v} #α :=
  lift_mk_shrink.{u, v, 0} α

@[simp]
theorem lift_mk_shrink'' (α : Type max u v) [Small.{v} α] :
    Cardinal.lift.{u} #(Shrink.{v} α) = #α := by
  rw [← lift_umax', lift_mk_shrink.{max u v, v, 0} α, ← lift_umax, lift_id]

/-- `Cardinal.lift` as an `InitialSeg`. -/
@[simps!]
def liftInitialSeg : Cardinal.{u} ≤i Cardinal.{max u v} := by
  refine ⟨(OrderEmbedding.ofMapLEIff lift ?_).ltEmbedding, ?_⟩ <;> intro a b
  · refine inductionOn₂ a b fun _ _ ↦ ?_
    rw [← lift_umax, lift_mk_le.{v, u, u}, le_def]
  · refine inductionOn₂ a b fun α β h ↦ ?_
    obtain ⟨e⟩ := h.le
    replace e := e.congr (Equiv.refl β) Equiv.ulift
    refine ⟨#(range e), mk_congr (Equiv.ulift.trans <| Equiv.symm ?_)⟩
    apply (e.codRestrict _ mem_range_self).equivOfSurjective
    rintro ⟨a, ⟨b, rfl⟩⟩
    exact ⟨b, rfl⟩

theorem mem_range_lift_of_le {a : Cardinal.{u}} {b : Cardinal.{max u v}} :
    b ≤ lift.{v, u} a → b ∈ Set.range lift.{v, u} :=
  liftInitialSeg.mem_range_of_le

@[deprecated mem_range_lift_of_le (since := "2024-10-07")]
theorem lift_down {a : Cardinal.{u}} {b : Cardinal.{max u v}} :
    b ≤ lift.{v, u} a → ∃ a', lift.{v, u} a' = b :=
  mem_range_lift_of_le

/-- `Cardinal.lift` as an `OrderEmbedding`. -/
@[deprecated Cardinal.liftInitialSeg (since := "2024-10-07")]
def liftOrderEmbedding : Cardinal.{v} ↪o Cardinal.{max v u} :=
  liftInitialSeg.toOrderEmbedding

theorem lift_injective : Injective lift.{u, v} :=
  liftInitialSeg.injective

@[simp]
theorem lift_inj {a b : Cardinal.{u}} : lift.{v, u} a = lift.{v, u} b ↔ a = b :=
  lift_injective.eq_iff

@[simp]
theorem lift_le {a b : Cardinal.{v}} : lift.{u} a ≤ lift.{u} b ↔ a ≤ b :=
  liftInitialSeg.le_iff_le

@[simp]
theorem lift_lt {a b : Cardinal.{u}} : lift.{v, u} a < lift.{v, u} b ↔ a < b :=
  liftInitialSeg.lt_iff_lt

theorem lift_strictMono : StrictMono lift := fun _ _ => lift_lt.2

theorem lift_monotone : Monotone lift :=
  lift_strictMono.monotone

@[simp]
theorem lift_min {a b : Cardinal} : lift.{u, v} (min a b) = min (lift.{u, v} a) (lift.{u, v} b) :=
  lift_monotone.map_min

@[simp]
theorem lift_max {a b : Cardinal} : lift.{u, v} (max a b) = max (lift.{u, v} a) (lift.{u, v} b) :=
  lift_monotone.map_max

-- Porting note: simpNF is not happy with universe levels.
@[simp, nolint simpNF]
theorem lift_umax_eq {a : Cardinal.{u}} {b : Cardinal.{v}} :
    lift.{max v w} a = lift.{max u w} b ↔ lift.{v} a = lift.{u} b := by
  rw [← lift_lift.{v, w, u}, ← lift_lift.{u, w, v}, lift_inj]

theorem le_lift_iff {a : Cardinal.{u}} {b : Cardinal.{max u v}} :
    b ≤ lift.{v, u} a ↔ ∃ a' ≤ a, lift.{v, u} a' = b :=
  liftInitialSeg.le_apply_iff

theorem lt_lift_iff {a : Cardinal.{u}} {b : Cardinal.{max u v}} :
    b < lift.{v, u} a ↔ ∃ a' < a, lift.{v, u} a' = b :=
  liftInitialSeg.lt_apply_iff

/-! ### Basic cardinals -/

instance : Zero Cardinal.{u} :=
  -- `PEmpty` might be more canonical, but this is convenient for defeq with natCast
  ⟨lift #(Fin 0)⟩

instance : Inhabited Cardinal.{u} :=
  ⟨0⟩

@[simp]
theorem mk_eq_zero (α : Type u) [IsEmpty α] : #α = 0 :=
  (Equiv.equivOfIsEmpty α (ULift (Fin 0))).cardinal_eq

@[simp]
theorem lift_zero : lift 0 = 0 := mk_eq_zero _

@[simp]
theorem lift_eq_zero {a : Cardinal.{v}} : lift.{u} a = 0 ↔ a = 0 :=
  lift_injective.eq_iff' lift_zero

theorem mk_eq_zero_iff {α : Type u} : #α = 0 ↔ IsEmpty α :=
  ⟨fun e =>
    let ⟨h⟩ := Quotient.exact e
    h.isEmpty,
    @mk_eq_zero α⟩

theorem mk_ne_zero_iff {α : Type u} : #α ≠ 0 ↔ Nonempty α :=
  (not_iff_not.2 mk_eq_zero_iff).trans not_isEmpty_iff

@[simp]
theorem mk_ne_zero (α : Type u) [Nonempty α] : #α ≠ 0 :=
  mk_ne_zero_iff.2 ‹_›

instance : One Cardinal.{u} :=
  -- `PUnit` might be more canonical, but this is convenient for defeq with natCast
  ⟨lift #(Fin 1)⟩

instance : Nontrivial Cardinal.{u} :=
  ⟨⟨1, 0, mk_ne_zero _⟩⟩

theorem mk_eq_one (α : Type u) [Subsingleton α] [Nonempty α] : #α = 1 :=
  let ⟨_⟩ := nonempty_unique α; (Equiv.equivOfUnique α (ULift (Fin 1))).cardinal_eq

theorem le_one_iff_subsingleton {α : Type u} : #α ≤ 1 ↔ Subsingleton α :=
  ⟨fun ⟨f⟩ => ⟨fun _ _ => f.injective (Subsingleton.elim _ _)⟩, fun ⟨h⟩ =>
    ⟨fun _ => ULift.up 0, fun _ _ _ => h _ _⟩⟩

@[simp]
theorem mk_le_one_iff_set_subsingleton {s : Set α} : #s ≤ 1 ↔ s.Subsingleton :=
  le_one_iff_subsingleton.trans s.subsingleton_coe

alias ⟨_, _root_.Set.Subsingleton.cardinal_mk_le_one⟩ := mk_le_one_iff_set_subsingleton

instance : Add Cardinal.{u} :=
  ⟨map₂ Sum fun _ _ _ _ => Equiv.sumCongr⟩

theorem add_def (α β : Type u) : #α + #β = #(α ⊕ β) :=
  rfl

instance : NatCast Cardinal.{u} :=
  ⟨fun n => lift #(Fin n)⟩

@[simp]
theorem mk_sum (α : Type u) (β : Type v) : #(α ⊕ β) = lift.{v, u} #α + lift.{u, v} #β :=
  mk_congr (Equiv.ulift.symm.sumCongr Equiv.ulift.symm)

@[simp]
theorem mk_option {α : Type u} : #(Option α) = #α + 1 := by
  rw [(Equiv.optionEquivSumPUnit.{u, u} α).cardinal_eq, mk_sum, mk_eq_one PUnit, lift_id, lift_id]

@[simp]
theorem mk_psum (α : Type u) (β : Type v) : #(α ⊕' β) = lift.{v} #α + lift.{u} #β :=
  (mk_congr (Equiv.psumEquivSum α β)).trans (mk_sum α β)

@[simp]
theorem mk_fintype (α : Type u) [h : Fintype α] : #α = Fintype.card α :=
  mk_congr (Fintype.equivOfCardEq (by simp))

instance : Mul Cardinal.{u} :=
  ⟨map₂ Prod fun _ _ _ _ => Equiv.prodCongr⟩

theorem mul_def (α β : Type u) : #α * #β = #(α × β) :=
  rfl

@[simp]
theorem mk_prod (α : Type u) (β : Type v) : #(α × β) = lift.{v, u} #α * lift.{u, v} #β :=
  mk_congr (Equiv.ulift.symm.prodCongr Equiv.ulift.symm)

/-- The cardinal exponential. `#α ^ #β` is the cardinal of `β → α`. -/
instance instPowCardinal : Pow Cardinal.{u} Cardinal.{u} :=
  ⟨map₂ (fun α β => β → α) fun _ _ _ _ e₁ e₂ => e₂.arrowCongr e₁⟩

theorem power_def (α β : Type u) : #α ^ #β = #(β → α) :=
  rfl

theorem mk_arrow (α : Type u) (β : Type v) : #(α → β) = (lift.{u} #β^lift.{v} #α) :=
  mk_congr (Equiv.ulift.symm.arrowCongr Equiv.ulift.symm)

@[simp]
theorem lift_power (a b : Cardinal.{u}) : lift.{v} (a ^ b) = lift.{v} a ^ lift.{v} b :=
  inductionOn₂ a b fun _ _ =>
    mk_congr <| Equiv.ulift.trans (Equiv.ulift.arrowCongr Equiv.ulift).symm

@[simp]
theorem power_zero (a : Cardinal) : a ^ (0 : Cardinal) = 1 :=
  inductionOn a fun _ => mk_eq_one _

@[simp]
theorem power_one (a : Cardinal.{u}) : a ^ (1 : Cardinal) = a :=
  inductionOn a fun α => mk_congr (Equiv.funUnique (ULift.{u} (Fin 1)) α)

theorem power_add (a b c : Cardinal) : a ^ (b + c) = a ^ b * a ^ c :=
  inductionOn₃ a b c fun α β γ => mk_congr <| Equiv.sumArrowEquivProdArrow β γ α

private theorem cast_succ (n : ℕ) : ((n + 1 : ℕ) : Cardinal.{u}) = n + 1 := by
  change #(ULift.{u} _) = #(ULift.{u} _) + 1
  rw [← mk_option]
  simp

instance commSemiring : CommSemiring Cardinal.{u} where
  zero := 0
  one := 1
  add := (· + ·)
  mul := (· * ·)
  zero_add a := inductionOn a fun α => mk_congr <| Equiv.emptySum _ α
  add_zero a := inductionOn a fun α => mk_congr <| Equiv.sumEmpty α _
  add_assoc a b c := inductionOn₃ a b c fun α β γ => mk_congr <| Equiv.sumAssoc α β γ
  add_comm a b := inductionOn₂ a b fun α β => mk_congr <| Equiv.sumComm α β
  zero_mul a := inductionOn a fun _ => mk_eq_zero _
  mul_zero a := inductionOn a fun _ => mk_eq_zero _
  one_mul a := inductionOn a fun α => mk_congr <| Equiv.uniqueProd α _
  mul_one a := inductionOn a fun α => mk_congr <| Equiv.prodUnique α _
  mul_assoc a b c := inductionOn₃ a b c fun α β γ => mk_congr <| Equiv.prodAssoc α β γ
  mul_comm a b := inductionOn₂ a b fun α β => mk_congr <| Equiv.prodComm α β
  left_distrib a b c := inductionOn₃ a b c fun α β γ => mk_congr <| Equiv.prodSumDistrib α β γ
  right_distrib a b c := inductionOn₃ a b c fun α β γ => mk_congr <| Equiv.sumProdDistrib α β γ
  nsmul := nsmulRec
  npow n c := c ^ (n : Cardinal)
  npow_zero := power_zero
  npow_succ n c := by dsimp; rw [cast_succ, power_add, power_one]
  natCast n := lift #(Fin n)
  natCast_zero := rfl
  natCast_succ n := cast_succ n

@[simp]
theorem one_power {a : Cardinal} : (1 : Cardinal) ^ a = 1 :=
  inductionOn a fun _ => mk_eq_one _

theorem mk_bool : #Bool = 2 := by simp

theorem mk_Prop : #Prop = 2 := by simp

@[simp]
theorem zero_power {a : Cardinal} : a ≠ 0 → (0 : Cardinal) ^ a = 0 :=
  inductionOn a fun _ heq =>
    mk_eq_zero_iff.2 <|
      isEmpty_pi.2 <|
        let ⟨a⟩ := mk_ne_zero_iff.1 heq
        ⟨a, inferInstance⟩

theorem power_ne_zero {a : Cardinal} (b : Cardinal) : a ≠ 0 → a ^ b ≠ 0 :=
  inductionOn₂ a b fun _ _ h =>
    let ⟨a⟩ := mk_ne_zero_iff.1 h
    mk_ne_zero_iff.2 ⟨fun _ => a⟩

theorem mul_power {a b c : Cardinal} : (a * b) ^ c = a ^ c * b ^ c :=
  inductionOn₃ a b c fun α β γ => mk_congr <| Equiv.arrowProdEquivProdArrow α β γ

theorem power_mul {a b c : Cardinal} : a ^ (b * c) = (a ^ b) ^ c := by
  rw [mul_comm b c]
  exact inductionOn₃ a b c fun α β γ => mk_congr <| Equiv.curry γ β α

@[simp, norm_cast]
theorem power_natCast (a : Cardinal.{u}) (n : ℕ) : a ^ (↑n : Cardinal.{u}) = a ^ n :=
  rfl

@[deprecated (since := "2024-10-16")]
alias power_cast_right := power_natCast

@[simp]
theorem lift_one : lift 1 = 1 := mk_eq_one _

@[simp]
theorem lift_eq_one {a : Cardinal.{v}} : lift.{u} a = 1 ↔ a = 1 :=
  lift_injective.eq_iff' lift_one

@[simp]
theorem lift_add (a b : Cardinal.{u}) : lift.{v} (a + b) = lift.{v} a + lift.{v} b :=
  inductionOn₂ a b fun _ _ =>
    mk_congr <| Equiv.ulift.trans (Equiv.sumCongr Equiv.ulift Equiv.ulift).symm

@[simp]
theorem lift_mul (a b : Cardinal.{u}) : lift.{v} (a * b) = lift.{v} a * lift.{v} b :=
  inductionOn₂ a b fun _ _ =>
    mk_congr <| Equiv.ulift.trans (Equiv.prodCongr Equiv.ulift Equiv.ulift).symm

-- Porting note: Proof used to be simp, needed to remind simp that 1 + 1 = 2
theorem lift_two : lift.{u, v} 2 = 2 := by simp [← one_add_one_eq_two]

@[simp]
theorem mk_set {α : Type u} : #(Set α) = 2 ^ #α := by simp [← one_add_one_eq_two, Set, mk_arrow]

/-- A variant of `Cardinal.mk_set` expressed in terms of a `Set` instead of a `Type`. -/
@[simp]
theorem mk_powerset {α : Type u} (s : Set α) : #(↥(𝒫 s)) = 2 ^ #(↥s) :=
  (mk_congr (Equiv.Set.powerset s)).trans mk_set

theorem lift_two_power (a : Cardinal) : lift.{v} (2 ^ a) = 2 ^ lift.{v} a := by
  simp [← one_add_one_eq_two]

/-! ### Order properties -/

protected theorem zero_le : ∀ a : Cardinal, 0 ≤ a := by
  rintro ⟨α⟩
  exact ⟨Embedding.ofIsEmpty⟩

private theorem add_le_add' : ∀ {a b c d : Cardinal}, a ≤ b → c ≤ d → a + c ≤ b + d := by
  rintro ⟨α⟩ ⟨β⟩ ⟨γ⟩ ⟨δ⟩ ⟨e₁⟩ ⟨e₂⟩; exact ⟨e₁.sumMap e₂⟩

instance addLeftMono : AddLeftMono Cardinal :=
  ⟨fun _ _ _ => add_le_add' le_rfl⟩

instance addRightMono : AddRightMono Cardinal :=
  ⟨fun _ _ _ h => add_le_add' h le_rfl⟩

instance canonicallyOrderedCommSemiring : CanonicallyOrderedCommSemiring Cardinal.{u} :=
  { Cardinal.commSemiring,
    Cardinal.partialOrder with
    bot := 0
    bot_le := Cardinal.zero_le
    add_le_add_left := fun _ _ => add_le_add_left
    exists_add_of_le := fun {a b} =>
      inductionOn₂ a b fun α β ⟨⟨f, hf⟩⟩ =>
        have : α ⊕ ((range f)ᶜ : Set β) ≃ β := by
          classical
          exact (Equiv.sumCongr (Equiv.ofInjective f hf) (Equiv.refl _)).trans <|
            Equiv.Set.sumCompl (range f)
        ⟨#(↥(range f)ᶜ), mk_congr this.symm⟩
    le_self_add := fun a _ => (add_zero a).ge.trans <| add_le_add_left (Cardinal.zero_le _) _
    eq_zero_or_eq_zero_of_mul_eq_zero := fun {a b} =>
      inductionOn₂ a b fun α β => by
        simpa only [mul_def, mk_eq_zero_iff, isEmpty_prod] using id }

instance : CanonicallyLinearOrderedAddCommMonoid Cardinal.{u} :=
  { Cardinal.canonicallyOrderedCommSemiring, Cardinal.linearOrder with }

-- Computable instance to prevent a non-computable one being found via the one above
instance : CanonicallyOrderedAddCommMonoid Cardinal.{u} :=
  { Cardinal.canonicallyOrderedCommSemiring with }

instance : LinearOrderedCommMonoidWithZero Cardinal.{u} :=
  { Cardinal.commSemiring,
    Cardinal.linearOrder with
    mul_le_mul_left := @mul_le_mul_left' _ _ _ _
    zero_le_one := zero_le _ }

-- Computable instance to prevent a non-computable one being found via the one above
instance : CommMonoidWithZero Cardinal.{u} :=
  { Cardinal.canonicallyOrderedCommSemiring with }

-- Porting note: new
-- Computable instance to prevent a non-computable one being found via the one above
instance : CommMonoid Cardinal.{u} :=
  { Cardinal.canonicallyOrderedCommSemiring with }

theorem zero_power_le (c : Cardinal.{u}) : (0 : Cardinal.{u}) ^ c ≤ 1 := by
  by_cases h : c = 0
  · rw [h, power_zero]
  · rw [zero_power h]
    apply zero_le

theorem power_le_power_left : ∀ {a b c : Cardinal}, a ≠ 0 → b ≤ c → a ^ b ≤ a ^ c := by
  rintro ⟨α⟩ ⟨β⟩ ⟨γ⟩ hα ⟨e⟩
  let ⟨a⟩ := mk_ne_zero_iff.1 hα
  exact ⟨@Function.Embedding.arrowCongrLeft _ _ _ ⟨a⟩ e⟩

theorem self_le_power (a : Cardinal) {b : Cardinal} (hb : 1 ≤ b) : a ≤ a ^ b := by
  rcases eq_or_ne a 0 with (rfl | ha)
  · exact zero_le _
  · convert power_le_power_left ha hb
    exact (power_one a).symm

/-- **Cantor's theorem** -/
theorem cantor (a : Cardinal.{u}) : a < 2 ^ a := by
  induction' a using Cardinal.inductionOn with α
  rw [← mk_set]
  refine ⟨⟨⟨singleton, fun a b => singleton_eq_singleton_iff.1⟩⟩, ?_⟩
  rintro ⟨⟨f, hf⟩⟩
  exact cantor_injective f hf

instance : NoMaxOrder Cardinal.{u} where exists_gt a := ⟨_, cantor a⟩

-- short-circuit type class inference
instance : DistribLattice Cardinal.{u} := inferInstance

theorem one_lt_iff_nontrivial {α : Type u} : 1 < #α ↔ Nontrivial α := by
  rw [← not_le, le_one_iff_subsingleton, ← not_nontrivial_iff_subsingleton, Classical.not_not]

theorem power_le_max_power_one {a b c : Cardinal} (h : b ≤ c) : a ^ b ≤ max (a ^ c) 1 := by
  by_cases ha : a = 0
  · simp [ha, zero_power_le]
  · exact (power_le_power_left ha h).trans (le_max_left _ _)

theorem power_le_power_right {a b c : Cardinal} : a ≤ b → a ^ c ≤ b ^ c :=
  inductionOn₃ a b c fun _ _ _ ⟨e⟩ => ⟨Embedding.arrowCongrRight e⟩

theorem power_pos {a : Cardinal} (b : Cardinal) (ha : 0 < a) : 0 < a ^ b :=
  (power_ne_zero _ ha.ne').bot_lt

protected theorem lt_wf : @WellFounded Cardinal.{u} (· < ·) :=
  ⟨fun a =>
    by_contradiction fun h => by
      let ι := { c : Cardinal // ¬Acc (· < ·) c }
      let f : ι → Cardinal := Subtype.val
      haveI hι : Nonempty ι := ⟨⟨_, h⟩⟩
      obtain ⟨⟨c : Cardinal, hc : ¬Acc (· < ·) c⟩, ⟨h_1 : ∀ j, (f ⟨c, hc⟩).out ↪ (f j).out⟩⟩ :=
        Embedding.min_injective fun i => (f i).out
      refine hc (Acc.intro _ fun j h' => by_contradiction fun hj => h'.2 ?_)
      have : #_ ≤ #_ := ⟨h_1 ⟨j, hj⟩⟩
      simpa only [mk_out] using this⟩

instance : WellFoundedRelation Cardinal.{u} :=
  ⟨(· < ·), Cardinal.lt_wf⟩

-- Porting note: this no longer is automatically inferred.
instance : WellFoundedLT Cardinal.{u} :=
  ⟨Cardinal.lt_wf⟩

instance wo : @IsWellOrder Cardinal.{u} (· < ·) where

instance : ConditionallyCompleteLinearOrderBot Cardinal :=
  WellFoundedLT.conditionallyCompleteLinearOrderBot _

@[simp]
theorem sInf_empty : sInf (∅ : Set Cardinal.{u}) = 0 :=
  dif_neg Set.not_nonempty_empty

lemma sInf_eq_zero_iff {s : Set Cardinal} : sInf s = 0 ↔ s = ∅ ∨ ∃ a ∈ s, a = 0 := by
  refine ⟨fun h ↦ ?_, fun h ↦ ?_⟩
  · rcases s.eq_empty_or_nonempty with rfl | hne
    · exact Or.inl rfl
    · exact Or.inr ⟨sInf s, csInf_mem hne, h⟩
  · rcases h with rfl | ⟨a, ha, rfl⟩
    · exact Cardinal.sInf_empty
    · exact eq_bot_iff.2 (csInf_le' ha)

lemma iInf_eq_zero_iff {ι : Sort*} {f : ι → Cardinal} :
    (⨅ i, f i) = 0 ↔ IsEmpty ι ∨ ∃ i, f i = 0 := by
  simp [iInf, sInf_eq_zero_iff]

/-- A variant of `ciSup_of_empty` but with `0` on the RHS for convenience -/
protected theorem iSup_of_empty {ι} (f : ι → Cardinal) [IsEmpty ι] : iSup f = 0 :=
  ciSup_of_empty f

@[simp]
theorem lift_sInf (s : Set Cardinal) : lift.{u, v} (sInf s) = sInf (lift.{u, v} '' s) := by
  rcases eq_empty_or_nonempty s with (rfl | hs)
  · simp
  · exact lift_monotone.map_csInf hs

@[simp]
theorem lift_iInf {ι} (f : ι → Cardinal) : lift.{u, v} (iInf f) = ⨅ i, lift.{u, v} (f i) := by
  unfold iInf
  convert lift_sInf (range f)
  simp_rw [← comp_apply (f := lift), range_comp]

/-- Note that the successor of `c` is not the same as `c + 1` except in the case of finite `c`. -/
instance : SuccOrder Cardinal := ConditionallyCompleteLinearOrder.toSuccOrder

theorem succ_def (c : Cardinal) : succ c = sInf { c' | c < c' } :=
  dif_neg <| not_isMax c

theorem succ_pos : ∀ c : Cardinal, 0 < succ c :=
  bot_lt_succ

theorem succ_ne_zero (c : Cardinal) : succ c ≠ 0 :=
  (succ_pos _).ne'

theorem add_one_le_succ (c : Cardinal.{u}) : c + 1 ≤ succ c := by
  -- Porting note: rewrote the next three lines to avoid defeq abuse.
  have : Set.Nonempty { c' | c < c' } := exists_gt c
  simp_rw [succ_def, le_csInf_iff'' this, mem_setOf]
  intro b hlt
  rcases b, c with ⟨⟨β⟩, ⟨γ⟩⟩
  cases' le_of_lt hlt with f
  have : ¬Surjective f := fun hn => (not_le_of_lt hlt) (mk_le_of_surjective hn)
  simp only [Surjective, not_forall] at this
  rcases this with ⟨b, hb⟩
  calc
    #γ + 1 = #(Option γ) := mk_option.symm
    _ ≤ #β := (f.optionElim b hb).cardinal_le

@[simp]
theorem lift_succ (a) : lift.{v, u} (succ a) = succ (lift.{v, u} a) :=
  le_antisymm
    (le_of_not_gt fun h => by
      rcases lt_lift_iff.1 h with ⟨b, h, e⟩
      rw [lt_succ_iff, ← lift_le, e] at h
      exact h.not_lt (lt_succ _))
    (succ_le_of_lt <| lift_lt.2 <| lt_succ a)

/-- A cardinal is a limit if it is not zero or a successor cardinal. Note that `ℵ₀` is a limit
  cardinal by this definition, but `0` isn't.
Deprecated. Use `Order.IsSuccLimit` instead. -/
@[deprecated IsSuccLimit (since := "2024-09-17")]
def IsLimit (c : Cardinal) : Prop :=
  c ≠ 0 ∧ IsSuccPrelimit c

theorem ne_zero_of_isSuccLimit {c} (h : IsSuccLimit c) : c ≠ 0 :=
  h.ne_bot

theorem isSuccPrelimit_zero : IsSuccPrelimit (0 : Cardinal) :=
  isSuccPrelimit_bot

protected theorem isSuccLimit_iff {c : Cardinal} : IsSuccLimit c ↔ c ≠ 0 ∧ IsSuccPrelimit c :=
  isSuccLimit_iff

section deprecated

set_option linter.deprecated false

@[deprecated IsSuccLimit.isSuccPrelimit (since := "2024-09-17")]
protected theorem IsLimit.isSuccPrelimit {c} (h : IsLimit c) : IsSuccPrelimit c :=
  h.2

@[deprecated ne_zero_of_isSuccLimit (since := "2024-09-17")]
protected theorem IsLimit.ne_zero {c} (h : IsLimit c) : c ≠ 0 :=
  h.1

@[deprecated IsLimit.isSuccPrelimit (since := "2024-09-05")]
alias IsLimit.isSuccLimit := IsLimit.isSuccPrelimit

@[deprecated IsSuccLimit.succ_lt (since := "2024-09-17")]
theorem IsLimit.succ_lt {x c} (h : IsLimit c) : x < c → succ x < c :=
  h.isSuccPrelimit.succ_lt

@[deprecated isSuccPrelimit_zero (since := "2024-09-05")]
alias isSuccLimit_zero := isSuccPrelimit_zero

end deprecated

/-! ### Indexed cardinal `sum` -/

/-- The indexed sum of cardinals is the cardinality of the
  indexed disjoint union, i.e. sigma type. -/
def sum {ι} (f : ι → Cardinal) : Cardinal :=
  #(Σ i, (f i).out)

theorem le_sum {ι} (f : ι → Cardinal) (i) : f i ≤ sum f := by
  rw [← Quotient.out_eq (f i)]
  exact ⟨⟨fun a => ⟨i, a⟩, fun a b h => by injection h⟩⟩

theorem iSup_le_sum {ι} (f : ι → Cardinal) : iSup f ≤ sum f :=
  ciSup_le' <| le_sum _

@[simp]
theorem mk_sigma {ι} (f : ι → Type*) : #(Σ i, f i) = sum fun i => #(f i) :=
  mk_congr <| Equiv.sigmaCongrRight fun _ => outMkEquiv.symm

theorem mk_sigma_congr_lift {ι : Type v} {ι' : Type v'} {f : ι → Type w} {g : ι' → Type w'}
    (e : ι ≃ ι') (h : ∀ i, lift.{w'} #(f i) = lift.{w} #(g (e i))) :
    lift.{max v' w'} #(Σ i, f i) = lift.{max v w} #(Σ i, g i) :=
  Cardinal.lift_mk_eq'.2 ⟨.sigmaCongr e fun i ↦ Classical.choice <| Cardinal.lift_mk_eq'.1 (h i)⟩

theorem mk_sigma_congr {ι ι' : Type u} {f : ι → Type v} {g : ι' → Type v} (e : ι ≃ ι')
    (h : ∀ i, #(f i) = #(g (e i))) : #(Σ i, f i) = #(Σ i, g i) :=
  mk_congr <| Equiv.sigmaCongr e fun i ↦ Classical.choice <| Cardinal.eq.mp (h i)

/-- Similar to `mk_sigma_congr` with indexing types in different universes. This is not a strict
generalization. -/
theorem mk_sigma_congr' {ι : Type u} {ι' : Type v} {f : ι → Type max w (max u v)}
    {g : ι' → Type max w (max u v)} (e : ι ≃ ι')
    (h : ∀ i, #(f i) = #(g (e i))) : #(Σ i, f i) = #(Σ i, g i) :=
  mk_congr <| Equiv.sigmaCongr e fun i ↦ Classical.choice <| Cardinal.eq.mp (h i)

theorem mk_sigma_congrRight {ι : Type u} {f g : ι → Type v} (h : ∀ i, #(f i) = #(g i)) :
    #(Σ i, f i) = #(Σ i, g i) :=
  mk_sigma_congr (Equiv.refl ι) h

theorem mk_psigma_congrRight {ι : Type u} {f g : ι → Type v} (h : ∀ i, #(f i) = #(g i)) :
    #(Σ' i, f i) = #(Σ' i, g i) :=
  mk_congr <| .psigmaCongrRight fun i => Classical.choice <| Cardinal.eq.mp (h i)

theorem mk_psigma_congrRight_prop {ι : Prop} {f g : ι → Type v} (h : ∀ i, #(f i) = #(g i)) :
    #(Σ' i, f i) = #(Σ' i, g i) :=
  mk_congr <| .psigmaCongrRight fun i => Classical.choice <| Cardinal.eq.mp (h i)

theorem mk_sigma_arrow {ι} (α : Type*) (f : ι → Type*) :
    #(Sigma f → α) = #(Π i, f i → α) := mk_congr <| Equiv.piCurry fun _ _ ↦ α

@[simp]
theorem sum_const (ι : Type u) (a : Cardinal.{v}) :
    (sum fun _ : ι => a) = lift.{v} #ι * lift.{u} a :=
  inductionOn a fun α =>
    mk_congr <|
      calc
        (Σ _ : ι, Quotient.out #α) ≃ ι × Quotient.out #α := Equiv.sigmaEquivProd _ _
        _ ≃ ULift ι × ULift α := Equiv.ulift.symm.prodCongr (outMkEquiv.trans Equiv.ulift.symm)

theorem sum_const' (ι : Type u) (a : Cardinal.{u}) : (sum fun _ : ι => a) = #ι * a := by simp

@[simp]
theorem sum_add_distrib {ι} (f g : ι → Cardinal) : sum (f + g) = sum f + sum g := by
  have := mk_congr (Equiv.sigmaSumDistrib (Quotient.out ∘ f) (Quotient.out ∘ g))
  simp only [comp_apply, mk_sigma, mk_sum, mk_out, lift_id] at this
  exact this

@[simp]
theorem sum_add_distrib' {ι} (f g : ι → Cardinal) :
    (Cardinal.sum fun i => f i + g i) = sum f + sum g :=
  sum_add_distrib f g

@[simp]
theorem lift_sum {ι : Type u} (f : ι → Cardinal.{v}) :
    Cardinal.lift.{w} (Cardinal.sum f) = Cardinal.sum fun i => Cardinal.lift.{w} (f i) :=
  Equiv.cardinal_eq <|
    Equiv.ulift.trans <|
      Equiv.sigmaCongrRight fun a =>
    -- Porting note: Inserted universe hint .{_,_,v} below
        Nonempty.some <| by rw [← lift_mk_eq.{_,_,v}, mk_out, mk_out, lift_lift]

theorem sum_le_sum {ι} (f g : ι → Cardinal) (H : ∀ i, f i ≤ g i) : sum f ≤ sum g :=
  ⟨(Embedding.refl _).sigmaMap fun i =>
      Classical.choice <| by have := H i; rwa [← Quot.out_eq (f i), ← Quot.out_eq (g i)] at this⟩

theorem mk_le_mk_mul_of_mk_preimage_le {c : Cardinal} (f : α → β) (hf : ∀ b : β, #(f ⁻¹' {b}) ≤ c) :
    #α ≤ #β * c := by
  simpa only [← mk_congr (@Equiv.sigmaFiberEquiv α β f), mk_sigma, ← sum_const'] using
    sum_le_sum _ _ hf

theorem lift_mk_le_lift_mk_mul_of_lift_mk_preimage_le {α : Type u} {β : Type v} {c : Cardinal}
    (f : α → β) (hf : ∀ b : β, lift.{v} #(f ⁻¹' {b}) ≤ c) : lift.{v} #α ≤ lift.{u} #β * c :=
  (mk_le_mk_mul_of_mk_preimage_le fun x : ULift.{v} α => ULift.up.{u} (f x.1)) <|
    ULift.forall.2 fun b =>
      (mk_congr <|
            (Equiv.ulift.image _).trans
              (Equiv.trans
                (by
                  rw [Equiv.image_eq_preimage]
                  /- Porting note: Need to insert the following `have` b/c bad fun coercion
                   behaviour for Equivs -/
                  have : DFunLike.coe (Equiv.symm (Equiv.ulift (α := α))) = ULift.up (α := α) := rfl
                  rw [this]
                  simp only [preimage, mem_singleton_iff, ULift.up_inj, mem_setOf_eq, coe_setOf]
                  exact Equiv.refl _)
                Equiv.ulift.symm)).trans_le
        (hf b)

theorem sum_nat_eq_add_sum_succ (f : ℕ → Cardinal.{u}) :
    Cardinal.sum f = f 0 + Cardinal.sum fun i => f (i + 1) := by
  refine (Equiv.sigmaNatSucc fun i => Quotient.out (f i)).cardinal_eq.trans ?_
  simp only [mk_sum, mk_out, lift_id, mk_sigma]

end Cardinal

/-! ### Well-ordering theorem -/

open Cardinal in
theorem nonempty_embedding_to_cardinal : Nonempty (α ↪ Cardinal.{u}) :=
  (Embedding.total _ _).resolve_left fun ⟨⟨f, hf⟩⟩ =>
    let g : α → Cardinal.{u} := invFun f
    let ⟨x, (hx : g x = 2 ^ sum g)⟩ := invFun_surjective hf (2 ^ sum g)
    have : g x ≤ sum g := le_sum.{u, u} g x
    not_le_of_gt (by rw [hx]; exact cantor _) this

/-- An embedding of any type to the set of cardinals in its universe. -/
def embeddingToCardinal : α ↪ Cardinal.{u} :=
  Classical.choice nonempty_embedding_to_cardinal

/-- Any type can be endowed with a well order, obtained by pulling back the well order over
cardinals by some embedding. -/
def WellOrderingRel : α → α → Prop :=
  embeddingToCardinal ⁻¹'o (· < ·)

instance WellOrderingRel.isWellOrder : IsWellOrder α WellOrderingRel :=
  (RelEmbedding.preimage _ _).isWellOrder

instance IsWellOrder.subtype_nonempty : Nonempty { r // IsWellOrder α r } :=
  ⟨⟨WellOrderingRel, inferInstance⟩⟩

variable (α) in
/-- The **well-ordering theorem** (or **Zermelo's theorem**): every type has a well-order -/
theorem exists_wellOrder : ∃ (_ : LinearOrder α), WellFoundedLT α := by
  classical
  exact ⟨linearOrderOfSTO WellOrderingRel, WellOrderingRel.isWellOrder.toIsWellFounded⟩

/-! ### Small sets of cardinals -/

namespace Cardinal

/-- The range of an indexed cardinal function, whose outputs live in a higher universe than the
    inputs, is always bounded above. -/
theorem bddAbove_range {ι : Type u} (f : ι → Cardinal.{max u v}) : BddAbove (Set.range f) :=
  ⟨sum f, by
    rintro a ⟨i, rfl⟩
    exact le_sum f i⟩

instance small_Iic (a : Cardinal.{u}) : Small.{u} (Iic a) := by
  rw [← mk_out a]
  apply @small_of_surjective (Set a.out) (Iic #a.out) _ fun x => ⟨#x, mk_set_le x⟩
  rintro ⟨x, hx⟩
  simpa using le_mk_iff_exists_set.1 hx

instance small_Iio (a : Cardinal.{u}) : Small.{u} (Iio a) := small_subset Iio_subset_Iic_self
instance small_Icc (a b : Cardinal.{u}) : Small.{u} (Icc a b) := small_subset Icc_subset_Iic_self
instance small_Ico (a b : Cardinal.{u}) : Small.{u} (Ico a b) := small_subset Ico_subset_Iio_self
instance small_Ioc (a b : Cardinal.{u}) : Small.{u} (Ioc a b) := small_subset Ioc_subset_Iic_self
instance small_Ioo (a b : Cardinal.{u}) : Small.{u} (Ioo a b) := small_subset Ioo_subset_Iio_self

/-- A set of cardinals is bounded above iff it's small, i.e. it corresponds to a usual ZFC set. -/
theorem bddAbove_iff_small {s : Set Cardinal.{u}} : BddAbove s ↔ Small.{u} s :=
  ⟨fun ⟨a, ha⟩ => @small_subset _ (Iic a) s (fun _ h => ha h) _, by
    rintro ⟨ι, ⟨e⟩⟩
    suffices (range fun x : ι => (e.symm x).1) = s by
      rw [← this]
      apply bddAbove_range.{u, u}
    ext x
    refine ⟨?_, fun hx => ⟨e ⟨x, hx⟩, ?_⟩⟩
    · rintro ⟨a, rfl⟩
      exact (e.symm a).2
    · simp_rw [Equiv.symm_apply_apply]⟩

theorem bddAbove_of_small (s : Set Cardinal.{u}) [h : Small.{u} s] : BddAbove s :=
  bddAbove_iff_small.2 h

theorem bddAbove_image (f : Cardinal.{u} → Cardinal.{max u v}) {s : Set Cardinal.{u}}
    (hs : BddAbove s) : BddAbove (f '' s) := by
  rw [bddAbove_iff_small] at hs ⊢
  exact small_lift _

theorem bddAbove_range_comp {ι : Type u} {f : ι → Cardinal.{v}} (hf : BddAbove (range f))
    (g : Cardinal.{v} → Cardinal.{max v w}) : BddAbove (range (g ∘ f)) := by
  rw [range_comp]
  exact bddAbove_image g hf

/-! ### Bounds on suprema -/

theorem sum_le_iSup_lift {ι : Type u}
    (f : ι → Cardinal.{max u v}) : sum f ≤ Cardinal.lift #ι * iSup f := by
  rw [← (iSup f).lift_id, ← lift_umax, lift_umax.{max u v, u}, ← sum_const]
  exact sum_le_sum _ _ (le_ciSup <| bddAbove_range f)

theorem sum_le_iSup {ι : Type u} (f : ι → Cardinal.{u}) : sum f ≤ #ι * iSup f := by
  rw [← lift_id #ι]
  exact sum_le_iSup_lift f

/-- The lift of a supremum is the supremum of the lifts. -/
theorem lift_sSup {s : Set Cardinal} (hs : BddAbove s) :
    lift.{u} (sSup s) = sSup (lift.{u} '' s) := by
  apply ((le_csSup_iff' (bddAbove_image.{_,u} _ hs)).2 fun c hc => _).antisymm (csSup_le' _)
  · intro c hc
    by_contra h
    obtain ⟨d, rfl⟩ := Cardinal.mem_range_lift_of_le (not_le.1 h).le
    simp_rw [lift_le] at h hc
    rw [csSup_le_iff' hs] at h
    exact h fun a ha => lift_le.1 <| hc (mem_image_of_mem _ ha)
  · rintro i ⟨j, hj, rfl⟩
    exact lift_le.2 (le_csSup hs hj)

/-- The lift of a supremum is the supremum of the lifts. -/
theorem lift_iSup {ι : Type v} {f : ι → Cardinal.{w}} (hf : BddAbove (range f)) :
    lift.{u} (iSup f) = ⨆ i, lift.{u} (f i) := by
  rw [iSup, iSup, lift_sSup hf, ← range_comp]
  simp [Function.comp_def]

/-- To prove that the lift of a supremum is bounded by some cardinal `t`,
it suffices to show that the lift of each cardinal is bounded by `t`. -/
theorem lift_iSup_le {ι : Type v} {f : ι → Cardinal.{w}} {t : Cardinal} (hf : BddAbove (range f))
    (w : ∀ i, lift.{u} (f i) ≤ t) : lift.{u} (iSup f) ≤ t := by
  rw [lift_iSup hf]
  exact ciSup_le' w

@[simp]
theorem lift_iSup_le_iff {ι : Type v} {f : ι → Cardinal.{w}} (hf : BddAbove (range f))
    {t : Cardinal} : lift.{u} (iSup f) ≤ t ↔ ∀ i, lift.{u} (f i) ≤ t := by
  rw [lift_iSup hf]
  exact ciSup_le_iff' (bddAbove_range_comp.{_,_,u} hf _)

/-- To prove an inequality between the lifts to a common universe of two different supremums,
it suffices to show that the lift of each cardinal from the smaller supremum
if bounded by the lift of some cardinal from the larger supremum.
-/
theorem lift_iSup_le_lift_iSup {ι : Type v} {ι' : Type v'} {f : ι → Cardinal.{w}}
    {f' : ι' → Cardinal.{w'}} (hf : BddAbove (range f)) (hf' : BddAbove (range f')) {g : ι → ι'}
    (h : ∀ i, lift.{w'} (f i) ≤ lift.{w} (f' (g i))) : lift.{w'} (iSup f) ≤ lift.{w} (iSup f') := by
  rw [lift_iSup hf, lift_iSup hf']
  exact ciSup_mono' (bddAbove_range_comp.{_,_,w} hf' _) fun i => ⟨_, h i⟩

/-- A variant of `lift_iSup_le_lift_iSup` with universes specialized via `w = v` and `w' = v'`.
This is sometimes necessary to avoid universe unification issues. -/
theorem lift_iSup_le_lift_iSup' {ι : Type v} {ι' : Type v'} {f : ι → Cardinal.{v}}
    {f' : ι' → Cardinal.{v'}} (hf : BddAbove (range f)) (hf' : BddAbove (range f')) (g : ι → ι')
    (h : ∀ i, lift.{v'} (f i) ≤ lift.{v} (f' (g i))) : lift.{v'} (iSup f) ≤ lift.{v} (iSup f') :=
  lift_iSup_le_lift_iSup hf hf' h

lemma exists_eq_of_iSup_eq_of_not_isSuccPrelimit
    {ι : Type u} (f : ι → Cardinal.{v}) (ω : Cardinal.{v})
    (hω : ¬ IsSuccPrelimit ω)
    (h : ⨆ i : ι, f i = ω) : ∃ i, f i = ω := by
  subst h
  refine (isLUB_csSup' ?_).exists_of_not_isSuccPrelimit hω
  contrapose! hω with hf
  rw [iSup, csSup_of_not_bddAbove hf, csSup_empty]
  exact isSuccPrelimit_bot

lemma exists_eq_of_iSup_eq_of_not_isSuccLimit
    {ι : Type u} [hι : Nonempty ι] (f : ι → Cardinal.{v}) (hf : BddAbove (range f))
    {c : Cardinal.{v}} (hc : ¬ IsSuccLimit c)
    (h : ⨆ i, f i = c) : ∃ i, f i = c := by
  rw [Cardinal.isSuccLimit_iff] at hc
  refine (not_and_or.mp hc).elim (fun e ↦ ⟨hι.some, ?_⟩)
    (Cardinal.exists_eq_of_iSup_eq_of_not_isSuccPrelimit.{u, v} f c · h)
  cases not_not.mp e
  rw [← le_zero_iff] at h ⊢
  exact (le_ciSup hf _).trans h

set_option linter.deprecated false in
@[deprecated exists_eq_of_iSup_eq_of_not_isSuccLimit (since := "2024-09-17")]
lemma exists_eq_of_iSup_eq_of_not_isLimit
    {ι : Type u} [hι : Nonempty ι] (f : ι → Cardinal.{v}) (hf : BddAbove (range f))
    (ω : Cardinal.{v}) (hω : ¬ ω.IsLimit)
    (h : ⨆ i : ι, f i = ω) : ∃ i, f i = ω := by
  refine (not_and_or.mp hω).elim (fun e ↦ ⟨hι.some, ?_⟩)
    (Cardinal.exists_eq_of_iSup_eq_of_not_isSuccPrelimit.{u, v} f ω · h)
  cases not_not.mp e
  rw [← le_zero_iff] at h ⊢
  exact (le_ciSup hf _).trans h

/-! ### Indexed cardinal `prod` -/

/-- The indexed product of cardinals is the cardinality of the Pi type
  (dependent product). -/
def prod {ι : Type u} (f : ι → Cardinal) : Cardinal :=
  #(Π i, (f i).out)

@[simp]
theorem mk_pi {ι : Type u} (α : ι → Type v) : #(Π i, α i) = prod fun i => #(α i) :=
  mk_congr <| Equiv.piCongrRight fun _ => outMkEquiv.symm

theorem mk_pi_congr_lift {ι : Type v} {ι' : Type v'} {f : ι → Type w} {g : ι' → Type w'}
    (e : ι ≃ ι') (h : ∀ i, lift.{w'} #(f i) = lift.{w} #(g (e i))) :
    lift.{max v' w'} #(Π i, f i) = lift.{max v w} #(Π i, g i) :=
  Cardinal.lift_mk_eq'.2 ⟨.piCongr e fun i ↦ Classical.choice <| Cardinal.lift_mk_eq'.1 (h i)⟩

theorem mk_pi_congr {ι ι' : Type u} {f : ι → Type v} {g : ι' → Type v} (e : ι ≃ ι')
    (h : ∀ i, #(f i) = #(g (e i))) : #(Π i, f i) = #(Π i, g i) :=
  mk_congr <| Equiv.piCongr e fun i ↦ Classical.choice <| Cardinal.eq.mp (h i)

theorem mk_pi_congr_prop {ι ι' : Prop} {f : ι → Type v} {g : ι' → Type v} (e : ι ↔ ι')
    (h : ∀ i, #(f i) = #(g (e.mp i))) : #(Π i, f i) = #(Π i, g i) :=
  mk_congr <| Equiv.piCongr (.ofIff e) fun i ↦ Classical.choice <| Cardinal.eq.mp (h i)

/-- Similar to `mk_pi_congr` with indexing types in different universes. This is not a strict
generalization. -/
theorem mk_pi_congr' {ι : Type u} {ι' : Type v} {f : ι → Type max w (max u v)}
    {g : ι' → Type max w (max u v)} (e : ι ≃ ι')
    (h : ∀ i, #(f i) = #(g (e i))) : #(Π i, f i) = #(Π i, g i) :=
  mk_congr <| Equiv.piCongr e fun i ↦ Classical.choice <| Cardinal.eq.mp (h i)

theorem mk_pi_congrRight {ι : Type u} {f g : ι → Type v} (h : ∀ i, #(f i) = #(g i)) :
    #(Π i, f i) = #(Π i, g i) :=
  mk_pi_congr (Equiv.refl ι) h

theorem mk_pi_congrRight_prop {ι : Prop} {f g : ι → Type v} (h : ∀ i, #(f i) = #(g i)) :
    #(Π i, f i) = #(Π i, g i) :=
  mk_pi_congr_prop Iff.rfl h

@[simp]
theorem prod_const (ι : Type u) (a : Cardinal.{v}) :
    (prod fun _ : ι => a) = lift.{u} a ^ lift.{v} #ι :=
  inductionOn a fun _ =>
    mk_congr <| Equiv.piCongr Equiv.ulift.symm fun _ => outMkEquiv.trans Equiv.ulift.symm

theorem prod_const' (ι : Type u) (a : Cardinal.{u}) : (prod fun _ : ι => a) = a ^ #ι :=
  inductionOn a fun _ => (mk_pi _).symm

theorem prod_le_prod {ι} (f g : ι → Cardinal) (H : ∀ i, f i ≤ g i) : prod f ≤ prod g :=
  ⟨Embedding.piCongrRight fun i =>
      Classical.choice <| by have := H i; rwa [← mk_out (f i), ← mk_out (g i)] at this⟩

@[simp]
theorem prod_eq_zero {ι} (f : ι → Cardinal.{u}) : prod f = 0 ↔ ∃ i, f i = 0 := by
  lift f to ι → Type u using fun _ => trivial
  simp only [mk_eq_zero_iff, ← mk_pi, isEmpty_pi]

theorem prod_ne_zero {ι} (f : ι → Cardinal) : prod f ≠ 0 ↔ ∀ i, f i ≠ 0 := by simp [prod_eq_zero]

theorem power_sum {ι} (a : Cardinal) (f : ι → Cardinal) :
    a ^ sum f = prod fun i ↦ a ^ f i := by
  induction a using Cardinal.inductionOn with | _ α =>
  induction f using induction_on_pi with | _ f =>
  simp_rw [prod, sum, power_def]
  apply mk_congr
  refine (Equiv.piCurry fun _ _ => α).trans ?_
  refine Equiv.piCongrRight fun b => ?_
  refine (Equiv.arrowCongr outMkEquiv (Equiv.refl α)).trans ?_
  exact outMkEquiv.symm

@[simp]
theorem lift_prod {ι : Type u} (c : ι → Cardinal.{v}) :
    lift.{w} (prod c) = prod fun i => lift.{w} (c i) := by
  lift c to ι → Type v using fun _ => trivial
  simp only [← mk_pi, ← mk_uLift]
  exact mk_congr (Equiv.ulift.trans <| Equiv.piCongrRight fun i => Equiv.ulift.symm)

theorem prod_eq_of_fintype {α : Type u} [h : Fintype α] (f : α → Cardinal.{v}) :
    prod f = Cardinal.lift.{u} (∏ i, f i) := by
  revert f
  refine Fintype.induction_empty_option ?_ ?_ ?_ α (h_fintype := h)
  · intro α β hβ e h f
    letI := Fintype.ofEquiv β e.symm
    rw [← e.prod_comp f, ← h]
    exact mk_congr (e.piCongrLeft _).symm
  · intro f
    rw [Fintype.univ_pempty, Finset.prod_empty, lift_one, Cardinal.prod, mk_eq_one]
  · intro α hα h f
    rw [Cardinal.prod, mk_congr Equiv.piOptionEquivProd, mk_prod, lift_umax'.{v, u}, mk_out, ←
        Cardinal.prod, lift_prod, Fintype.prod_option, lift_mul, ← h fun a => f (some a)]
    simp only [lift_id]

/-- **König's theorem** -/
theorem sum_lt_prod {ι} (f g : ι → Cardinal) (H : ∀ i, f i < g i) : sum f < prod g :=
  lt_of_not_ge fun ⟨F⟩ => by
    have : Inhabited (∀ i : ι, (g i).out) := by
      refine ⟨fun i => Classical.choice <| mk_ne_zero_iff.1 ?_⟩
      rw [mk_out]
      exact (H i).ne_bot
    let G := invFun F
    have sG : Surjective G := invFun_surjective F.2
    choose C hc using
      show ∀ i, ∃ b, ∀ a, G ⟨i, a⟩ i ≠ b by
        intro i
        simp only [not_exists.symm, not_forall.symm]
        refine fun h => (H i).not_le ?_
        rw [← mk_out (f i), ← mk_out (g i)]
        exact ⟨Embedding.ofSurjective _ h⟩
    let ⟨⟨i, a⟩, h⟩ := sG C
    exact hc i a (congr_fun h _)

/-! ### The first infinite cardinal `aleph0` -/

/-- `ℵ₀` is the smallest infinite cardinal. -/
def aleph0 : Cardinal.{u} :=
  lift #ℕ

@[inherit_doc]
scoped notation "ℵ₀" => Cardinal.aleph0

theorem mk_nat : #ℕ = ℵ₀ :=
  (lift_id _).symm

theorem aleph0_ne_zero : ℵ₀ ≠ 0 :=
  mk_ne_zero _

theorem aleph0_pos : 0 < ℵ₀ :=
  pos_iff_ne_zero.2 aleph0_ne_zero

@[simp]
theorem lift_aleph0 : lift ℵ₀ = ℵ₀ :=
  lift_lift _

@[simp]
theorem aleph0_le_lift {c : Cardinal.{u}} : ℵ₀ ≤ lift.{v} c ↔ ℵ₀ ≤ c := by
  simpa using lift_le (a := ℵ₀)

@[simp]
theorem lift_le_aleph0 {c : Cardinal.{u}} : lift.{v} c ≤ ℵ₀ ↔ c ≤ ℵ₀ := by
  simpa using lift_le (b := ℵ₀)

@[simp]
theorem aleph0_lt_lift {c : Cardinal.{u}} : ℵ₀ < lift.{v} c ↔ ℵ₀ < c := by
  simpa using lift_lt (a := ℵ₀)

@[simp]
theorem lift_lt_aleph0 {c : Cardinal.{u}} : lift.{v} c < ℵ₀ ↔ c < ℵ₀ := by
  simpa using lift_lt (b := ℵ₀)

@[simp]
theorem aleph0_eq_lift {c : Cardinal.{u}} : ℵ₀ = lift.{v} c ↔ ℵ₀ = c := by
  simpa using lift_inj (a := ℵ₀)

@[simp]
theorem lift_eq_aleph0 {c : Cardinal.{u}} : lift.{v} c = ℵ₀ ↔ c = ℵ₀ := by
  simpa using lift_inj (b := ℵ₀)

/-! ### Properties about the cast from `ℕ` -/

theorem mk_fin (n : ℕ) : #(Fin n) = n := by simp

@[simp]
theorem lift_natCast (n : ℕ) : lift.{u} (n : Cardinal.{v}) = n := by induction n <;> simp [*]

-- See note [no_index around OfNat.ofNat]
@[simp]
theorem lift_ofNat (n : ℕ) [n.AtLeastTwo] :
    lift.{u} (no_index (OfNat.ofNat n : Cardinal.{v})) = OfNat.ofNat n :=
  lift_natCast n

@[simp]
theorem lift_eq_nat_iff {a : Cardinal.{u}} {n : ℕ} : lift.{v} a = n ↔ a = n :=
  lift_injective.eq_iff' (lift_natCast n)

@[simp]
theorem lift_eq_ofNat_iff {a : Cardinal.{u}} {n : ℕ} [n.AtLeastTwo] :
    lift.{v} a = (no_index (OfNat.ofNat n)) ↔ a = OfNat.ofNat n :=
  lift_eq_nat_iff

@[simp]
theorem nat_eq_lift_iff {n : ℕ} {a : Cardinal.{u}} :
    (n : Cardinal) = lift.{v} a ↔ (n : Cardinal) = a := by
  rw [← lift_natCast.{v,u} n, lift_inj]

@[simp]
theorem zero_eq_lift_iff {a : Cardinal.{u}} :
    (0 : Cardinal) = lift.{v} a ↔ 0 = a := by
  simpa using nat_eq_lift_iff (n := 0)

@[simp]
theorem one_eq_lift_iff {a : Cardinal.{u}} :
    (1 : Cardinal) = lift.{v} a ↔ 1 = a := by
  simpa using nat_eq_lift_iff (n := 1)

-- See note [no_index around OfNat.ofNat]
@[simp]
theorem ofNat_eq_lift_iff {a : Cardinal.{u}} {n : ℕ} [n.AtLeastTwo] :
    (no_index (OfNat.ofNat n : Cardinal)) = lift.{v} a ↔ (OfNat.ofNat n : Cardinal) = a :=
  nat_eq_lift_iff

@[simp]
theorem lift_le_nat_iff {a : Cardinal.{u}} {n : ℕ} : lift.{v} a ≤ n ↔ a ≤ n := by
  rw [← lift_natCast.{v,u}, lift_le]

@[simp]
theorem lift_le_one_iff {a : Cardinal.{u}} :
    lift.{v} a ≤ 1 ↔ a ≤ 1 := by
  simpa using lift_le_nat_iff (n := 1)

-- See note [no_index around OfNat.ofNat]
@[simp]
theorem lift_le_ofNat_iff {a : Cardinal.{u}} {n : ℕ} [n.AtLeastTwo] :
    lift.{v} a ≤ (no_index (OfNat.ofNat n)) ↔ a ≤ OfNat.ofNat n :=
  lift_le_nat_iff

@[simp]
theorem nat_le_lift_iff {n : ℕ} {a : Cardinal.{u}} : n ≤ lift.{v} a ↔ n ≤ a := by
  rw [← lift_natCast.{v,u}, lift_le]

@[simp]
theorem one_le_lift_iff {a : Cardinal.{u}} :
    (1 : Cardinal) ≤ lift.{v} a ↔ 1 ≤ a := by
  simpa using nat_le_lift_iff (n := 1)

-- See note [no_index around OfNat.ofNat]
@[simp]
theorem ofNat_le_lift_iff {a : Cardinal.{u}} {n : ℕ} [n.AtLeastTwo] :
    (no_index (OfNat.ofNat n : Cardinal)) ≤ lift.{v} a ↔ (OfNat.ofNat n : Cardinal) ≤ a :=
  nat_le_lift_iff

@[simp]
theorem lift_lt_nat_iff {a : Cardinal.{u}} {n : ℕ} : lift.{v} a < n ↔ a < n := by
  rw [← lift_natCast.{v,u}, lift_lt]

-- See note [no_index around OfNat.ofNat]
@[simp]
theorem lift_lt_ofNat_iff {a : Cardinal.{u}} {n : ℕ} [n.AtLeastTwo] :
    lift.{v} a < (no_index (OfNat.ofNat n)) ↔ a < OfNat.ofNat n :=
  lift_lt_nat_iff

@[simp]
theorem nat_lt_lift_iff {n : ℕ} {a : Cardinal.{u}} : n < lift.{v} a ↔ n < a := by
  rw [← lift_natCast.{v,u}, lift_lt]

-- See note [no_index around OfNat.ofNat]
@[simp]
theorem zero_lt_lift_iff {a : Cardinal.{u}} :
    (0 : Cardinal) < lift.{v} a ↔ 0 < a := by
  simpa using nat_lt_lift_iff (n := 0)

@[simp]
theorem one_lt_lift_iff {a : Cardinal.{u}} :
    (1 : Cardinal) < lift.{v} a ↔ 1 < a := by
  simpa using nat_lt_lift_iff (n := 1)

-- See note [no_index around OfNat.ofNat]
@[simp]
theorem ofNat_lt_lift_iff {a : Cardinal.{u}} {n : ℕ} [n.AtLeastTwo] :
    (no_index (OfNat.ofNat n : Cardinal)) < lift.{v} a ↔ (OfNat.ofNat n : Cardinal) < a :=
  nat_lt_lift_iff

theorem lift_mk_fin (n : ℕ) : lift #(Fin n) = n := rfl

theorem mk_coe_finset {α : Type u} {s : Finset α} : #s = ↑(Finset.card s) := by simp

theorem mk_finset_of_fintype [Fintype α] : #(Finset α) = 2 ^ Fintype.card α := by
  simp [Pow.pow]

theorem card_le_of_finset {α} (s : Finset α) : (s.card : Cardinal) ≤ #α :=
  @mk_coe_finset _ s ▸ mk_set_le _

instance : CharZero Cardinal := by
  refine ⟨fun a b h ↦ ?_⟩
  rwa [← lift_mk_fin, ← lift_mk_fin, lift_inj, Cardinal.eq, ← Fintype.card_eq,
    Fintype.card_fin, Fintype.card_fin] at h

@[deprecated Nat.cast_le (since := "2024-10-16")]
theorem natCast_le {m n : ℕ} : (m : Cardinal) ≤ n ↔ m ≤ n := Nat.cast_le

@[deprecated Nat.cast_lt (since := "2024-10-16")]
theorem natCast_lt {m n : ℕ} : (m : Cardinal) < n ↔ m < n := Nat.cast_lt

@[deprecated Nat.cast_inj (since := "2024-10-16")]
theorem natCast_inj {m n : ℕ} : (m : Cardinal) = n ↔ m = n := Nat.cast_inj

@[deprecated Nat.cast_injective (since := "2024-10-16")]
theorem natCast_injective : Injective ((↑) : ℕ → Cardinal) := Nat.cast_injective

@[deprecated Nat.cast_pow (since := "2024-10-16")]
theorem natCast_pow {m n : ℕ} : (↑(m ^ n) : Cardinal) = (↑m : Cardinal) ^ (↑n : Cardinal) :=
  Nat.cast_pow m n

@[norm_cast]
theorem nat_succ (n : ℕ) : (n.succ : Cardinal) = succ ↑n := by
  rw [Nat.cast_succ]
  refine (add_one_le_succ _).antisymm (succ_le_of_lt ?_)
  rw [← Nat.cast_succ]
  exact Nat.cast_lt.2 (Nat.lt_succ_self _)

lemma succ_natCast (n : ℕ) : Order.succ (n : Cardinal) = n + 1 := by
  rw [← Cardinal.nat_succ]
  norm_cast

lemma natCast_add_one_le_iff {n : ℕ} {c : Cardinal} : n + 1 ≤ c ↔ n < c := by
  rw [← Order.succ_le_iff, Cardinal.succ_natCast]

lemma two_le_iff_one_lt {c : Cardinal} : 2 ≤ c ↔ 1 < c := by
  convert natCast_add_one_le_iff
  norm_cast

@[simp]
theorem succ_zero : succ (0 : Cardinal) = 1 := by norm_cast

-- This works generally to prove inequalities between numeric cardinals.
theorem one_lt_two : (1 : Cardinal) < 2 := by norm_cast

theorem exists_finset_le_card (α : Type*) (n : ℕ) (h : n ≤ #α) :
    ∃ s : Finset α, n ≤ s.card := by
  obtain hα|hα := finite_or_infinite α
  · let hα := Fintype.ofFinite α
    use Finset.univ
    simpa only [mk_fintype, Nat.cast_le] using h
  · obtain ⟨s, hs⟩ := Infinite.exists_subset_card_eq α n
    exact ⟨s, hs.ge⟩

theorem card_le_of {α : Type u} {n : ℕ} (H : ∀ s : Finset α, s.card ≤ n) : #α ≤ n := by
  contrapose! H
  apply exists_finset_le_card α (n+1)
  simpa only [nat_succ, succ_le_iff] using H

theorem cantor' (a) {b : Cardinal} (hb : 1 < b) : a < b ^ a := by
  rw [← succ_le_iff, (by norm_cast : succ (1 : Cardinal) = 2)] at hb
  exact (cantor a).trans_le (power_le_power_right hb)

theorem one_le_iff_pos {c : Cardinal} : 1 ≤ c ↔ 0 < c := by
  rw [← succ_zero, succ_le_iff]

theorem one_le_iff_ne_zero {c : Cardinal} : 1 ≤ c ↔ c ≠ 0 := by
  rw [one_le_iff_pos, pos_iff_ne_zero]

@[simp]
theorem lt_one_iff_zero {c : Cardinal} : c < 1 ↔ c = 0 := by
  simpa using lt_succ_bot_iff (a := c)

/-! ### Properties about `aleph0` -/

theorem nat_lt_aleph0 (n : ℕ) : (n : Cardinal.{u}) < ℵ₀ :=
  succ_le_iff.1
    (by
      rw [← nat_succ, ← lift_mk_fin, aleph0, lift_mk_le.{u}]
      exact ⟨⟨(↑), fun a b => Fin.ext⟩⟩)

@[simp]
theorem one_lt_aleph0 : 1 < ℵ₀ := by simpa using nat_lt_aleph0 1

@[simp]
theorem one_le_aleph0 : 1 ≤ ℵ₀ :=
  one_lt_aleph0.le

theorem lt_aleph0 {c : Cardinal} : c < ℵ₀ ↔ ∃ n : ℕ, c = n :=
  ⟨fun h => by
    rcases lt_lift_iff.1 h with ⟨c, h', rfl⟩
    rcases le_mk_iff_exists_set.1 h'.1 with ⟨S, rfl⟩
    suffices S.Finite by
      lift S to Finset ℕ using this
      simp
    contrapose! h'
    haveI := Infinite.to_subtype h'
    exact ⟨Infinite.natEmbedding S⟩, fun ⟨_, e⟩ => e.symm ▸ nat_lt_aleph0 _⟩

lemma succ_eq_of_lt_aleph0 {c : Cardinal} (h : c < ℵ₀) : Order.succ c = c + 1 := by
  obtain ⟨n, hn⟩ := Cardinal.lt_aleph0.mp h
  rw [hn, succ_natCast]

theorem aleph0_le {c : Cardinal} : ℵ₀ ≤ c ↔ ∀ n : ℕ, ↑n ≤ c :=
  ⟨fun h _ => (nat_lt_aleph0 _).le.trans h, fun h =>
    le_of_not_lt fun hn => by
      rcases lt_aleph0.1 hn with ⟨n, rfl⟩
      exact (Nat.lt_succ_self _).not_le (Nat.cast_le.1 (h (n + 1)))⟩

theorem isSuccPrelimit_aleph0 : IsSuccPrelimit ℵ₀ :=
  isSuccPrelimit_of_succ_lt fun a ha => by
    rcases lt_aleph0.1 ha with ⟨n, rfl⟩
    rw [← nat_succ]
    apply nat_lt_aleph0

theorem isSuccLimit_aleph0 : IsSuccLimit ℵ₀ := by
  rw [Cardinal.isSuccLimit_iff]
  exact ⟨aleph0_ne_zero, isSuccPrelimit_aleph0⟩

lemma not_isSuccLimit_natCast : (n : ℕ) → ¬ IsSuccLimit (n : Cardinal.{u})
  | 0, e => e.1 isMin_bot
  | Nat.succ n, e => Order.not_isSuccPrelimit_succ _ (nat_succ n ▸ e.2)

theorem not_isSuccLimit_of_lt_aleph0 {c : Cardinal} (h : c < ℵ₀) : ¬ IsSuccLimit c := by
  obtain ⟨n, rfl⟩ := lt_aleph0.1 h
  exact not_isSuccLimit_natCast n

theorem aleph0_le_of_isSuccLimit {c : Cardinal} (h : IsSuccLimit c) : ℵ₀ ≤ c := by
  contrapose! h
  exact not_isSuccLimit_of_lt_aleph0 h

section deprecated

set_option linter.deprecated false

@[deprecated isSuccLimit_aleph0 (since := "2024-09-17")]
theorem isLimit_aleph0 : IsLimit ℵ₀ :=
  ⟨aleph0_ne_zero, isSuccPrelimit_aleph0⟩

@[deprecated not_isSuccLimit_natCast (since := "2024-09-17")]
lemma not_isLimit_natCast : (n : ℕ) → ¬ IsLimit (n : Cardinal.{u})
  | 0, e => e.1 rfl
  | Nat.succ n, e => Order.not_isSuccPrelimit_succ _ (nat_succ n ▸ e.2)

@[deprecated aleph0_le_of_isSuccLimit (since := "2024-09-17")]
theorem IsLimit.aleph0_le {c : Cardinal} (h : IsLimit c) : ℵ₀ ≤ c := by
  by_contra! h'
  rcases lt_aleph0.1 h' with ⟨n, rfl⟩
  exact not_isLimit_natCast n h

end deprecated

lemma exists_eq_natCast_of_iSup_eq {ι : Type u} [Nonempty ι] (f : ι → Cardinal.{v})
    (hf : BddAbove (range f)) (n : ℕ) (h : ⨆ i, f i = n) : ∃ i, f i = n :=
  exists_eq_of_iSup_eq_of_not_isSuccLimit.{u, v} f hf (not_isSuccLimit_natCast n) h

@[simp]
theorem range_natCast : range ((↑) : ℕ → Cardinal) = Iio ℵ₀ :=
  ext fun x => by simp only [mem_Iio, mem_range, eq_comm, lt_aleph0]

theorem mk_eq_nat_iff {α : Type u} {n : ℕ} : #α = n ↔ Nonempty (α ≃ Fin n) := by
  rw [← lift_mk_fin, ← lift_uzero #α, lift_mk_eq']

theorem lt_aleph0_iff_finite {α : Type u} : #α < ℵ₀ ↔ Finite α := by
  simp only [lt_aleph0, mk_eq_nat_iff, finite_iff_exists_equiv_fin]

theorem lt_aleph0_iff_fintype {α : Type u} : #α < ℵ₀ ↔ Nonempty (Fintype α) :=
  lt_aleph0_iff_finite.trans (finite_iff_nonempty_fintype _)

theorem lt_aleph0_of_finite (α : Type u) [Finite α] : #α < ℵ₀ :=
  lt_aleph0_iff_finite.2 ‹_›

theorem lt_aleph0_iff_set_finite {S : Set α} : #S < ℵ₀ ↔ S.Finite :=
  lt_aleph0_iff_finite.trans finite_coe_iff

alias ⟨_, _root_.Set.Finite.lt_aleph0⟩ := lt_aleph0_iff_set_finite

@[simp]
theorem lt_aleph0_iff_subtype_finite {p : α → Prop} : #{ x // p x } < ℵ₀ ↔ { x | p x }.Finite :=
  lt_aleph0_iff_set_finite

theorem mk_le_aleph0_iff : #α ≤ ℵ₀ ↔ Countable α := by
  rw [countable_iff_nonempty_embedding, aleph0, ← lift_uzero #α, lift_mk_le']

@[simp]
theorem mk_le_aleph0 [Countable α] : #α ≤ ℵ₀ :=
  mk_le_aleph0_iff.mpr ‹_›

theorem le_aleph0_iff_set_countable {s : Set α} : #s ≤ ℵ₀ ↔ s.Countable := mk_le_aleph0_iff

alias ⟨_, _root_.Set.Countable.le_aleph0⟩ := le_aleph0_iff_set_countable

@[simp]
theorem le_aleph0_iff_subtype_countable {p : α → Prop} :
    #{ x // p x } ≤ ℵ₀ ↔ { x | p x }.Countable :=
  le_aleph0_iff_set_countable

instance canLiftCardinalNat : CanLift Cardinal ℕ (↑) fun x => x < ℵ₀ :=
  ⟨fun _ hx =>
    let ⟨n, hn⟩ := lt_aleph0.mp hx
    ⟨n, hn.symm⟩⟩

theorem add_lt_aleph0 {a b : Cardinal} (ha : a < ℵ₀) (hb : b < ℵ₀) : a + b < ℵ₀ :=
  match a, b, lt_aleph0.1 ha, lt_aleph0.1 hb with
  | _, _, ⟨m, rfl⟩, ⟨n, rfl⟩ => by rw [← Nat.cast_add]; apply nat_lt_aleph0

theorem add_lt_aleph0_iff {a b : Cardinal} : a + b < ℵ₀ ↔ a < ℵ₀ ∧ b < ℵ₀ :=
  ⟨fun h => ⟨(self_le_add_right _ _).trans_lt h, (self_le_add_left _ _).trans_lt h⟩,
   fun ⟨h1, h2⟩ => add_lt_aleph0 h1 h2⟩

theorem aleph0_le_add_iff {a b : Cardinal} : ℵ₀ ≤ a + b ↔ ℵ₀ ≤ a ∨ ℵ₀ ≤ b := by
  simp only [← not_lt, add_lt_aleph0_iff, not_and_or]

/-- See also `Cardinal.nsmul_lt_aleph0_iff_of_ne_zero` if you already have `n ≠ 0`. -/
theorem nsmul_lt_aleph0_iff {n : ℕ} {a : Cardinal} : n • a < ℵ₀ ↔ n = 0 ∨ a < ℵ₀ := by
  cases n with
  | zero => simpa using nat_lt_aleph0 0
  | succ n =>
      simp only [Nat.succ_ne_zero, false_or]
      induction' n with n ih
      · simp
      rw [succ_nsmul, add_lt_aleph0_iff, ih, and_self_iff]

/-- See also `Cardinal.nsmul_lt_aleph0_iff` for a hypothesis-free version. -/
theorem nsmul_lt_aleph0_iff_of_ne_zero {n : ℕ} {a : Cardinal} (h : n ≠ 0) : n • a < ℵ₀ ↔ a < ℵ₀ :=
  nsmul_lt_aleph0_iff.trans <| or_iff_right h

theorem mul_lt_aleph0 {a b : Cardinal} (ha : a < ℵ₀) (hb : b < ℵ₀) : a * b < ℵ₀ :=
  match a, b, lt_aleph0.1 ha, lt_aleph0.1 hb with
  | _, _, ⟨m, rfl⟩, ⟨n, rfl⟩ => by rw [← Nat.cast_mul]; apply nat_lt_aleph0

theorem mul_lt_aleph0_iff {a b : Cardinal} : a * b < ℵ₀ ↔ a = 0 ∨ b = 0 ∨ a < ℵ₀ ∧ b < ℵ₀ := by
  refine ⟨fun h => ?_, ?_⟩
  · by_cases ha : a = 0
    · exact Or.inl ha
    right
    by_cases hb : b = 0
    · exact Or.inl hb
    right
    rw [← Ne, ← one_le_iff_ne_zero] at ha hb
    constructor
    · rw [← mul_one a]
      exact (mul_le_mul' le_rfl hb).trans_lt h
    · rw [← one_mul b]
      exact (mul_le_mul' ha le_rfl).trans_lt h
  rintro (rfl | rfl | ⟨ha, hb⟩) <;> simp only [*, mul_lt_aleph0, aleph0_pos, zero_mul, mul_zero]

/-- See also `Cardinal.aleph0_le_mul_iff`. -/
theorem aleph0_le_mul_iff {a b : Cardinal} : ℵ₀ ≤ a * b ↔ a ≠ 0 ∧ b ≠ 0 ∧ (ℵ₀ ≤ a ∨ ℵ₀ ≤ b) := by
  let h := (@mul_lt_aleph0_iff a b).not
  rwa [not_lt, not_or, not_or, not_and_or, not_lt, not_lt] at h

/-- See also `Cardinal.aleph0_le_mul_iff'`. -/
theorem aleph0_le_mul_iff' {a b : Cardinal.{u}} : ℵ₀ ≤ a * b ↔ a ≠ 0 ∧ ℵ₀ ≤ b ∨ ℵ₀ ≤ a ∧ b ≠ 0 := by
  have : ∀ {a : Cardinal.{u}}, ℵ₀ ≤ a → a ≠ 0 := fun a => ne_bot_of_le_ne_bot aleph0_ne_zero a
  simp only [aleph0_le_mul_iff, and_or_left, and_iff_right_of_imp this, @and_left_comm (a ≠ 0)]
  simp only [and_comm, or_comm]

theorem mul_lt_aleph0_iff_of_ne_zero {a b : Cardinal} (ha : a ≠ 0) (hb : b ≠ 0) :
    a * b < ℵ₀ ↔ a < ℵ₀ ∧ b < ℵ₀ := by simp [mul_lt_aleph0_iff, ha, hb]

theorem power_lt_aleph0 {a b : Cardinal} (ha : a < ℵ₀) (hb : b < ℵ₀) : a ^ b < ℵ₀ :=
  match a, b, lt_aleph0.1 ha, lt_aleph0.1 hb with
  | _, _, ⟨m, rfl⟩, ⟨n, rfl⟩ => by rw [power_natCast, ← Nat.cast_pow]; apply nat_lt_aleph0

theorem eq_one_iff_unique {α : Type*} : #α = 1 ↔ Subsingleton α ∧ Nonempty α :=
  calc
    #α = 1 ↔ #α ≤ 1 ∧ 1 ≤ #α := le_antisymm_iff
    _ ↔ Subsingleton α ∧ Nonempty α :=
      le_one_iff_subsingleton.and (one_le_iff_ne_zero.trans mk_ne_zero_iff)

theorem infinite_iff {α : Type u} : Infinite α ↔ ℵ₀ ≤ #α := by
  rw [← not_lt, lt_aleph0_iff_finite, not_finite_iff_infinite]

lemma aleph0_le_mk_iff : ℵ₀ ≤ #α ↔ Infinite α := infinite_iff.symm
lemma mk_lt_aleph0_iff : #α < ℵ₀ ↔ Finite α := by simp [← not_le, aleph0_le_mk_iff]

@[simp]
theorem aleph0_le_mk (α : Type u) [Infinite α] : ℵ₀ ≤ #α :=
  infinite_iff.1 ‹_›

@[simp]
theorem mk_eq_aleph0 (α : Type*) [Countable α] [Infinite α] : #α = ℵ₀ :=
  mk_le_aleph0.antisymm <| aleph0_le_mk _

theorem denumerable_iff {α : Type u} : Nonempty (Denumerable α) ↔ #α = ℵ₀ :=
  ⟨fun ⟨h⟩ => mk_congr ((@Denumerable.eqv α h).trans Equiv.ulift.symm), fun h => by
    cases' Quotient.exact h with f
    exact ⟨Denumerable.mk' <| f.trans Equiv.ulift⟩⟩

theorem mk_denumerable (α : Type u) [Denumerable α] : #α = ℵ₀ :=
  denumerable_iff.1 ⟨‹_›⟩

theorem _root_.Set.countable_infinite_iff_nonempty_denumerable {α : Type*} {s : Set α} :
    s.Countable ∧ s.Infinite ↔ Nonempty (Denumerable s) := by
  rw [nonempty_denumerable_iff, ← Set.infinite_coe_iff, countable_coe_iff]

@[simp]
theorem aleph0_add_aleph0 : ℵ₀ + ℵ₀ = ℵ₀ :=
  mk_denumerable _

theorem aleph0_mul_aleph0 : ℵ₀ * ℵ₀ = ℵ₀ :=
  mk_denumerable _

@[simp]
theorem nat_mul_aleph0 {n : ℕ} (hn : n ≠ 0) : ↑n * ℵ₀ = ℵ₀ :=
  le_antisymm (lift_mk_fin n ▸ mk_le_aleph0) <|
    le_mul_of_one_le_left (zero_le _) <| by
      rwa [← Nat.cast_one, Nat.cast_le, Nat.one_le_iff_ne_zero]

@[simp]
theorem aleph0_mul_nat {n : ℕ} (hn : n ≠ 0) : ℵ₀ * n = ℵ₀ := by rw [mul_comm, nat_mul_aleph0 hn]

-- See note [no_index around OfNat.ofNat]
@[simp]
theorem ofNat_mul_aleph0 {n : ℕ} [Nat.AtLeastTwo n] : no_index (OfNat.ofNat n) * ℵ₀ = ℵ₀ :=
  nat_mul_aleph0 (NeZero.ne n)

-- See note [no_index around OfNat.ofNat]
@[simp]
theorem aleph0_mul_ofNat {n : ℕ} [Nat.AtLeastTwo n] : ℵ₀ * no_index (OfNat.ofNat n) = ℵ₀ :=
  aleph0_mul_nat (NeZero.ne n)

@[simp]
theorem add_le_aleph0 {c₁ c₂ : Cardinal} : c₁ + c₂ ≤ ℵ₀ ↔ c₁ ≤ ℵ₀ ∧ c₂ ≤ ℵ₀ :=
  ⟨fun h => ⟨le_self_add.trans h, le_add_self.trans h⟩, fun h =>
    aleph0_add_aleph0 ▸ add_le_add h.1 h.2⟩

@[simp]
theorem aleph0_add_nat (n : ℕ) : ℵ₀ + n = ℵ₀ :=
  (add_le_aleph0.2 ⟨le_rfl, (nat_lt_aleph0 n).le⟩).antisymm le_self_add

@[simp]
theorem nat_add_aleph0 (n : ℕ) : ↑n + ℵ₀ = ℵ₀ := by rw [add_comm, aleph0_add_nat]

-- See note [no_index around OfNat.ofNat]
@[simp]
theorem ofNat_add_aleph0 {n : ℕ} [Nat.AtLeastTwo n] : no_index (OfNat.ofNat n) + ℵ₀ = ℵ₀ :=
  nat_add_aleph0 n

-- See note [no_index around OfNat.ofNat]
@[simp]
theorem aleph0_add_ofNat {n : ℕ} [Nat.AtLeastTwo n] : ℵ₀ + no_index (OfNat.ofNat n) = ℵ₀ :=
  aleph0_add_nat n

theorem exists_nat_eq_of_le_nat {c : Cardinal} {n : ℕ} (h : c ≤ n) : ∃ m, m ≤ n ∧ c = m := by
  lift c to ℕ using h.trans_lt (nat_lt_aleph0 _)
  exact ⟨c, mod_cast h, rfl⟩

theorem mk_int : #ℤ = ℵ₀ :=
  mk_denumerable ℤ

theorem mk_pNat : #ℕ+ = ℵ₀ :=
  mk_denumerable ℕ+

/-! ### Cardinalities of basic sets and types -/

theorem mk_empty : #Empty = 0 :=
  mk_eq_zero _

theorem mk_pempty : #PEmpty = 0 :=
  mk_eq_zero _

theorem mk_punit : #PUnit = 1 :=
  mk_eq_one PUnit

theorem mk_unit : #Unit = 1 :=
  mk_punit

@[simp] theorem mk_additive : #(Additive α) = #α := rfl

@[simp] theorem mk_multiplicative : #(Multiplicative α) = #α := rfl

@[to_additive (attr := simp)] theorem mk_mulOpposite : #(MulOpposite α) = #α :=
  mk_congr MulOpposite.opEquiv.symm

theorem mk_singleton {α : Type u} (x : α) : #({x} : Set α) = 1 :=
  mk_eq_one _

theorem mk_plift_true : #(PLift True) = 1 :=
  mk_eq_one _

theorem mk_plift_false : #(PLift False) = 0 :=
  mk_eq_zero _

@[simp]
theorem mk_vector (α : Type u) (n : ℕ) : #(Vector α n) = #α ^ n :=
  (mk_congr (Equiv.vectorEquivFin α n)).trans <| by simp

theorem mk_list_eq_sum_pow (α : Type u) : #(List α) = sum fun n : ℕ => #α ^ n :=
  calc
    #(List α) = #(Σn, Vector α n) := mk_congr (Equiv.sigmaFiberEquiv List.length).symm
    _ = sum fun n : ℕ => #α ^ n := by simp

theorem mk_quot_le {α : Type u} {r : α → α → Prop} : #(Quot r) ≤ #α :=
  mk_le_of_surjective Quot.exists_rep

theorem mk_quotient_le {α : Type u} {s : Setoid α} : #(Quotient s) ≤ #α :=
  mk_quot_le

theorem mk_subtype_le_of_subset {α : Type u} {p q : α → Prop} (h : ∀ ⦃x⦄, p x → q x) :
    #(Subtype p) ≤ #(Subtype q) :=
  ⟨Embedding.subtypeMap (Embedding.refl α) h⟩

theorem mk_emptyCollection (α : Type u) : #(∅ : Set α) = 0 :=
  mk_eq_zero _

theorem mk_emptyCollection_iff {α : Type u} {s : Set α} : #s = 0 ↔ s = ∅ := by
  constructor
  · intro h
    rw [mk_eq_zero_iff] at h
    exact eq_empty_iff_forall_not_mem.2 fun x hx => h.elim' ⟨x, hx⟩
  · rintro rfl
    exact mk_emptyCollection _

@[simp]
theorem mk_univ {α : Type u} : #(@univ α) = #α :=
  mk_congr (Equiv.Set.univ α)

@[simp] lemma mk_setProd {α β : Type u} (s : Set α) (t : Set β) : #(s ×ˢ t) = #s * #t := by
  rw [mul_def, mk_congr (Equiv.Set.prod ..)]

theorem mk_image_le {α β : Type u} {f : α → β} {s : Set α} : #(f '' s) ≤ #s :=
  mk_le_of_surjective surjective_onto_image

lemma mk_image2_le {α β γ : Type u} {f : α → β → γ} {s : Set α} {t : Set β} :
    #(image2 f s t) ≤ #s * #t := by
  rw [← image_uncurry_prod, ← mk_setProd]
  exact mk_image_le

theorem mk_image_le_lift {α : Type u} {β : Type v} {f : α → β} {s : Set α} :
    lift.{u} #(f '' s) ≤ lift.{v} #s :=
  lift_mk_le.{0}.mpr ⟨Embedding.ofSurjective _ surjective_onto_image⟩

theorem mk_range_le {α β : Type u} {f : α → β} : #(range f) ≤ #α :=
  mk_le_of_surjective surjective_onto_range

theorem mk_range_le_lift {α : Type u} {β : Type v} {f : α → β} :
    lift.{u} #(range f) ≤ lift.{v} #α :=
  lift_mk_le.{0}.mpr ⟨Embedding.ofSurjective _ surjective_onto_range⟩

theorem mk_range_eq (f : α → β) (h : Injective f) : #(range f) = #α :=
  mk_congr (Equiv.ofInjective f h).symm

theorem mk_range_eq_lift {α : Type u} {β : Type v} {f : α → β} (hf : Injective f) :
    lift.{max u w} #(range f) = lift.{max v w} #α :=
  lift_mk_eq.{v,u,w}.mpr ⟨(Equiv.ofInjective f hf).symm⟩

theorem mk_range_eq_of_injective {α : Type u} {β : Type v} {f : α → β} (hf : Injective f) :
    lift.{u} #(range f) = lift.{v} #α :=
  lift_mk_eq'.mpr ⟨(Equiv.ofInjective f hf).symm⟩

lemma lift_mk_le_lift_mk_of_injective {α : Type u} {β : Type v} {f : α → β} (hf : Injective f) :
    Cardinal.lift.{v} (#α) ≤ Cardinal.lift.{u} (#β) := by
  rw [← Cardinal.mk_range_eq_of_injective hf]
  exact Cardinal.lift_le.2 (Cardinal.mk_set_le _)

lemma lift_mk_le_lift_mk_of_surjective {α : Type u} {β : Type v} {f : α → β} (hf : Surjective f) :
    Cardinal.lift.{u} (#β) ≤ Cardinal.lift.{v} (#α) :=
  lift_mk_le_lift_mk_of_injective (injective_surjInv hf)

theorem mk_image_eq_of_injOn {α β : Type u} (f : α → β) (s : Set α) (h : InjOn f s) :
    #(f '' s) = #s :=
  mk_congr (Equiv.Set.imageOfInjOn f s h).symm

theorem mk_image_eq_of_injOn_lift {α : Type u} {β : Type v} (f : α → β) (s : Set α)
    (h : InjOn f s) : lift.{u} #(f '' s) = lift.{v} #s :=
  lift_mk_eq.{v, u, 0}.mpr ⟨(Equiv.Set.imageOfInjOn f s h).symm⟩

theorem mk_image_eq {α β : Type u} {f : α → β} {s : Set α} (hf : Injective f) : #(f '' s) = #s :=
  mk_image_eq_of_injOn _ _ hf.injOn

theorem mk_image_eq_lift {α : Type u} {β : Type v} (f : α → β) (s : Set α) (h : Injective f) :
    lift.{u} #(f '' s) = lift.{v} #s :=
  mk_image_eq_of_injOn_lift _ _ h.injOn

theorem mk_iUnion_le_sum_mk {α ι : Type u} {f : ι → Set α} : #(⋃ i, f i) ≤ sum fun i => #(f i) :=
  calc
    #(⋃ i, f i) ≤ #(Σi, f i) := mk_le_of_surjective (Set.sigmaToiUnion_surjective f)
    _ = sum fun i => #(f i) := mk_sigma _

theorem mk_iUnion_le_sum_mk_lift {α : Type u} {ι : Type v} {f : ι → Set α} :
    lift.{v} #(⋃ i, f i) ≤ sum fun i => #(f i) :=
  calc
    lift.{v} #(⋃ i, f i) ≤ #(Σi, f i) :=
      mk_le_of_surjective <| ULift.up_surjective.comp (Set.sigmaToiUnion_surjective f)
    _ = sum fun i => #(f i) := mk_sigma _

theorem mk_iUnion_eq_sum_mk {α ι : Type u} {f : ι → Set α}
    (h : Pairwise fun i j => Disjoint (f i) (f j)) : #(⋃ i, f i) = sum fun i => #(f i) :=
  calc
    #(⋃ i, f i) = #(Σi, f i) := mk_congr (Set.unionEqSigmaOfDisjoint h)
    _ = sum fun i => #(f i) := mk_sigma _

theorem mk_iUnion_eq_sum_mk_lift {α : Type u} {ι : Type v} {f : ι → Set α}
    (h : Pairwise fun i j => Disjoint (f i) (f j)) :
    lift.{v} #(⋃ i, f i) = sum fun i => #(f i) :=
  calc
    lift.{v} #(⋃ i, f i) = #(Σi, f i) :=
      mk_congr <| .trans Equiv.ulift (Set.unionEqSigmaOfDisjoint h)
    _ = sum fun i => #(f i) := mk_sigma _

theorem mk_iUnion_le {α ι : Type u} (f : ι → Set α) : #(⋃ i, f i) ≤ #ι * ⨆ i, #(f i) :=
  mk_iUnion_le_sum_mk.trans (sum_le_iSup _)

theorem mk_iUnion_le_lift {α : Type u} {ι : Type v} (f : ι → Set α) :
    lift.{v} #(⋃ i, f i) ≤ lift.{u} #ι * ⨆ i, lift.{v} #(f i) := by
  refine mk_iUnion_le_sum_mk_lift.trans <| Eq.trans_le ?_ (sum_le_iSup_lift _)
  rw [← lift_sum, lift_id'.{_,u}]

theorem mk_sUnion_le {α : Type u} (A : Set (Set α)) : #(⋃₀ A) ≤ #A * ⨆ s : A, #s := by
  rw [sUnion_eq_iUnion]
  apply mk_iUnion_le

theorem mk_biUnion_le {ι α : Type u} (A : ι → Set α) (s : Set ι) :
    #(⋃ x ∈ s, A x) ≤ #s * ⨆ x : s, #(A x.1) := by
  rw [biUnion_eq_iUnion]
  apply mk_iUnion_le

theorem mk_biUnion_le_lift {α : Type u} {ι : Type v} (A : ι → Set α) (s : Set ι) :
    lift.{v} #(⋃ x ∈ s, A x) ≤ lift.{u} #s * ⨆ x : s, lift.{v} #(A x.1) := by
  rw [biUnion_eq_iUnion]
  apply mk_iUnion_le_lift

theorem finset_card_lt_aleph0 (s : Finset α) : #(↑s : Set α) < ℵ₀ :=
  lt_aleph0_of_finite _

theorem mk_set_eq_nat_iff_finset {α} {s : Set α} {n : ℕ} :
    #s = n ↔ ∃ t : Finset α, (t : Set α) = s ∧ t.card = n := by
  constructor
  · intro h
    lift s to Finset α using lt_aleph0_iff_set_finite.1 (h.symm ▸ nat_lt_aleph0 n)
    simpa using h
  · rintro ⟨t, rfl, rfl⟩
    exact mk_coe_finset

theorem mk_eq_nat_iff_finset {n : ℕ} :
    #α = n ↔ ∃ t : Finset α, (t : Set α) = univ ∧ t.card = n := by
  rw [← mk_univ, mk_set_eq_nat_iff_finset]

theorem mk_eq_nat_iff_fintype {n : ℕ} : #α = n ↔ ∃ h : Fintype α, @Fintype.card α h = n := by
  rw [mk_eq_nat_iff_finset]
  constructor
  · rintro ⟨t, ht, hn⟩
    exact ⟨⟨t, eq_univ_iff_forall.1 ht⟩, hn⟩
  · rintro ⟨⟨t, ht⟩, hn⟩
    exact ⟨t, eq_univ_iff_forall.2 ht, hn⟩

theorem mk_union_add_mk_inter {α : Type u} {S T : Set α} :
    #(S ∪ T : Set α) + #(S ∩ T : Set α) = #S + #T := by
  classical
  exact Quot.sound ⟨Equiv.Set.unionSumInter S T⟩

/-- The cardinality of a union is at most the sum of the cardinalities
of the two sets. -/
theorem mk_union_le {α : Type u} (S T : Set α) : #(S ∪ T : Set α) ≤ #S + #T :=
  @mk_union_add_mk_inter α S T ▸ self_le_add_right #(S ∪ T : Set α) #(S ∩ T : Set α)

theorem mk_union_of_disjoint {α : Type u} {S T : Set α} (H : Disjoint S T) :
    #(S ∪ T : Set α) = #S + #T := by
  classical
  exact Quot.sound ⟨Equiv.Set.union H⟩

theorem mk_insert {α : Type u} {s : Set α} {a : α} (h : a ∉ s) :
    #(insert a s : Set α) = #s + 1 := by
  rw [← union_singleton, mk_union_of_disjoint, mk_singleton]
  simpa

theorem mk_insert_le {α : Type u} {s : Set α} {a : α} : #(insert a s : Set α) ≤ #s + 1 := by
  by_cases h : a ∈ s
  · simp only [insert_eq_of_mem h, self_le_add_right]
  · rw [mk_insert h]

theorem mk_sum_compl {α} (s : Set α) : #s + #(sᶜ : Set α) = #α := by
  classical
  exact mk_congr (Equiv.Set.sumCompl s)

theorem mk_le_mk_of_subset {α} {s t : Set α} (h : s ⊆ t) : #s ≤ #t :=
  ⟨Set.embeddingOfSubset s t h⟩

theorem mk_le_iff_forall_finset_subset_card_le {α : Type u} {n : ℕ} {t : Set α} :
    #t ≤ n ↔ ∀ s : Finset α, (s : Set α) ⊆ t → s.card ≤ n := by
  refine ⟨fun H s hs ↦ by simpa using (mk_le_mk_of_subset hs).trans H, fun H ↦ ?_⟩
  apply card_le_of (fun s ↦ ?_)
  classical
  let u : Finset α := s.image Subtype.val
  have : u.card = s.card := Finset.card_image_of_injOn Subtype.coe_injective.injOn
  rw [← this]
  apply H
  simp only [u, Finset.coe_image, image_subset_iff, Subtype.coe_preimage_self, subset_univ]

theorem mk_subtype_mono {p q : α → Prop} (h : ∀ x, p x → q x) :
    #{ x // p x } ≤ #{ x // q x } :=
  ⟨embeddingOfSubset _ _ h⟩

theorem le_mk_diff_add_mk (S T : Set α) : #S ≤ #(S \ T : Set α) + #T :=
  (mk_le_mk_of_subset <| subset_diff_union _ _).trans <| mk_union_le _ _

theorem mk_diff_add_mk {S T : Set α} (h : T ⊆ S) : #(S \ T : Set α) + #T = #S := by
  refine (mk_union_of_disjoint <| ?_).symm.trans <| by rw [diff_union_of_subset h]
  exact disjoint_sdiff_self_left

theorem mk_union_le_aleph0 {α} {P Q : Set α} :
    #(P ∪ Q : Set α) ≤ ℵ₀ ↔ #P ≤ ℵ₀ ∧ #Q ≤ ℵ₀ := by
  simp only [le_aleph0_iff_subtype_countable, mem_union, setOf_mem_eq, Set.union_def,
    ← countable_union]

theorem mk_subtype_of_equiv {α β : Type u} (p : β → Prop) (e : α ≃ β) :
    #{ a : α // p (e a) } = #{ b : β // p b } :=
  mk_congr (Equiv.subtypeEquivOfSubtype e)

theorem mk_sep (s : Set α) (t : α → Prop) : #({ x ∈ s | t x } : Set α) = #{ x : s | t x.1 } :=
  mk_congr (Equiv.Set.sep s t)

theorem mk_preimage_of_injective_lift {α : Type u} {β : Type v} (f : α → β) (s : Set β)
    (h : Injective f) : lift.{v} #(f ⁻¹' s) ≤ lift.{u} #s := by
  rw [lift_mk_le.{0}]
  -- Porting note: Needed to insert `mem_preimage.mp` below
  use Subtype.coind (fun x => f x.1) fun x => mem_preimage.mp x.2
  apply Subtype.coind_injective; exact h.comp Subtype.val_injective

theorem mk_preimage_of_subset_range_lift {α : Type u} {β : Type v} (f : α → β) (s : Set β)
    (h : s ⊆ range f) : lift.{u} #s ≤ lift.{v} #(f ⁻¹' s) := by
  rw [← image_preimage_eq_iff] at h
  nth_rewrite 1 [← h]
  apply mk_image_le_lift

theorem mk_preimage_of_injective_of_subset_range_lift {β : Type v} (f : α → β) (s : Set β)
    (h : Injective f) (h2 : s ⊆ range f) : lift.{v} #(f ⁻¹' s) = lift.{u} #s :=
  le_antisymm (mk_preimage_of_injective_lift f s h) (mk_preimage_of_subset_range_lift f s h2)

theorem mk_preimage_of_injective_of_subset_range (f : α → β) (s : Set β) (h : Injective f)
    (h2 : s ⊆ range f) : #(f ⁻¹' s) = #s := by
  convert mk_preimage_of_injective_of_subset_range_lift.{u, u} f s h h2 using 1 <;> rw [lift_id]

theorem mk_preimage_of_injective (f : α → β) (s : Set β) (h : Injective f) :
    #(f ⁻¹' s) ≤ #s := by
  rw [← lift_id #(↑(f ⁻¹' s)), ← lift_id #(↑s)]
  exact mk_preimage_of_injective_lift f s h

theorem mk_preimage_of_subset_range (f : α → β) (s : Set β) (h : s ⊆ range f) :
    #s ≤ #(f ⁻¹' s) := by
  rw [← lift_id #(↑(f ⁻¹' s)), ← lift_id #(↑s)]
  exact mk_preimage_of_subset_range_lift f s h

theorem mk_subset_ge_of_subset_image_lift {α : Type u} {β : Type v} (f : α → β) {s : Set α}
    {t : Set β} (h : t ⊆ f '' s) : lift.{u} #t ≤ lift.{v} #({ x ∈ s | f x ∈ t } : Set α) := by
  rw [image_eq_range] at h
  convert mk_preimage_of_subset_range_lift _ _ h using 1
  rw [mk_sep]
  rfl

theorem mk_subset_ge_of_subset_image (f : α → β) {s : Set α} {t : Set β} (h : t ⊆ f '' s) :
    #t ≤ #({ x ∈ s | f x ∈ t } : Set α) := by
  rw [image_eq_range] at h
  convert mk_preimage_of_subset_range _ _ h using 1
  rw [mk_sep]
  rfl

theorem le_mk_iff_exists_subset {c : Cardinal} {α : Type u} {s : Set α} :
    c ≤ #s ↔ ∃ p : Set α, p ⊆ s ∧ #p = c := by
  rw [le_mk_iff_exists_set, ← Subtype.exists_set_subtype]
  apply exists_congr; intro t; rw [mk_image_eq]; apply Subtype.val_injective

theorem two_le_iff : (2 : Cardinal) ≤ #α ↔ ∃ x y : α, x ≠ y := by
  rw [← Nat.cast_two, nat_succ, succ_le_iff, Nat.cast_one, one_lt_iff_nontrivial, nontrivial_iff]

theorem two_le_iff' (x : α) : (2 : Cardinal) ≤ #α ↔ ∃ y : α, y ≠ x := by
  rw [two_le_iff, ← nontrivial_iff, nontrivial_iff_exists_ne x]

theorem mk_eq_two_iff : #α = 2 ↔ ∃ x y : α, x ≠ y ∧ ({x, y} : Set α) = univ := by
  classical
  simp only [← @Nat.cast_two Cardinal, mk_eq_nat_iff_finset, Finset.card_eq_two]
  constructor
  · rintro ⟨t, ht, x, y, hne, rfl⟩
    exact ⟨x, y, hne, by simpa using ht⟩
  · rintro ⟨x, y, hne, h⟩
    exact ⟨{x, y}, by simpa using h, x, y, hne, rfl⟩

theorem mk_eq_two_iff' (x : α) : #α = 2 ↔ ∃! y, y ≠ x := by
  rw [mk_eq_two_iff]; constructor
  · rintro ⟨a, b, hne, h⟩
    simp only [eq_univ_iff_forall, mem_insert_iff, mem_singleton_iff] at h
    rcases h x with (rfl | rfl)
    exacts [⟨b, hne.symm, fun z => (h z).resolve_left⟩, ⟨a, hne, fun z => (h z).resolve_right⟩]
  · rintro ⟨y, hne, hy⟩
    exact ⟨x, y, hne.symm, eq_univ_of_forall fun z => or_iff_not_imp_left.2 (hy z)⟩

theorem exists_not_mem_of_length_lt {α : Type*} (l : List α) (h : ↑l.length < #α) :
    ∃ z : α, z ∉ l := by
  classical
  contrapose! h
  calc
    #α = #(Set.univ : Set α) := mk_univ.symm
    _ ≤ #l.toFinset := mk_le_mk_of_subset fun x _ => List.mem_toFinset.mpr (h x)
    _ = l.toFinset.card := Cardinal.mk_coe_finset
    _ ≤ l.length := Nat.cast_le.mpr (List.toFinset_card_le l)

theorem three_le {α : Type*} (h : 3 ≤ #α) (x : α) (y : α) : ∃ z : α, z ≠ x ∧ z ≠ y := by
  have : ↑(3 : ℕ) ≤ #α := by simpa using h
  have : ↑(2 : ℕ) < #α := by rwa [← succ_le_iff, ← Cardinal.nat_succ]
  have := exists_not_mem_of_length_lt [x, y] this
  simpa [not_or] using this

/-! ### `powerlt` operation -/

/-- The function `a ^< b`, defined as the supremum of `a ^ c` for `c < b`. -/
def powerlt (a b : Cardinal.{u}) : Cardinal.{u} :=
  ⨆ c : Iio b, a ^ (c : Cardinal)

@[inherit_doc]
infixl:80 " ^< " => powerlt

theorem le_powerlt {b c : Cardinal.{u}} (a) (h : c < b) : (a^c) ≤ a ^< b := by
  refine le_ciSup (f := fun y : Iio b => a ^ (y : Cardinal)) ?_ ⟨c, h⟩
  rw [← image_eq_range]
  exact bddAbove_image.{u, u} _ bddAbove_Iio

theorem powerlt_le {a b c : Cardinal.{u}} : a ^< b ≤ c ↔ ∀ x < b, a ^ x ≤ c := by
  rw [powerlt, ciSup_le_iff']
  · simp
  · rw [← image_eq_range]
    exact bddAbove_image.{u, u} _ bddAbove_Iio

theorem powerlt_le_powerlt_left {a b c : Cardinal} (h : b ≤ c) : a ^< b ≤ a ^< c :=
  powerlt_le.2 fun _ hx => le_powerlt a <| hx.trans_le h

theorem powerlt_mono_left (a) : Monotone fun c => a ^< c := fun _ _ => powerlt_le_powerlt_left

theorem powerlt_succ {a b : Cardinal} (h : a ≠ 0) : a ^< succ b = a ^ b :=
  (powerlt_le.2 fun _ h' => power_le_power_left h <| le_of_lt_succ h').antisymm <|
    le_powerlt a (lt_succ b)

theorem powerlt_min {a b c : Cardinal} : a ^< min b c = min (a ^< b) (a ^< c) :=
  (powerlt_mono_left a).map_min

theorem powerlt_max {a b c : Cardinal} : a ^< max b c = max (a ^< b) (a ^< c) :=
  (powerlt_mono_left a).map_max

theorem zero_powerlt {a : Cardinal} (h : a ≠ 0) : 0 ^< a = 1 := by
  apply (powerlt_le.2 fun c _ => zero_power_le _).antisymm
  rw [← power_zero]
  exact le_powerlt 0 (pos_iff_ne_zero.2 h)

@[simp]
theorem powerlt_zero {a : Cardinal} : a ^< 0 = 0 := by
  convert Cardinal.iSup_of_empty _
  exact Subtype.isEmpty_of_false fun x => mem_Iio.not.mpr (Cardinal.zero_le x).not_lt

end Cardinal

-- namespace Tactic

-- open Cardinal Positivity

-- Porting note: Meta code, do not port directly
-- /-- Extension for the `positivity` tactic: The cardinal power of a positive cardinal is
--  positive. -/
-- @[positivity]
-- unsafe def positivity_cardinal_pow : expr → tactic strictness
--   | q(@Pow.pow _ _ $(inst) $(a) $(b)) => do
--     let strictness_a ← core a
--     match strictness_a with
--       | positive p => positive <$> mk_app `` power_pos [b, p]
--       | _ => failed
--   |-- We already know that `0 ≤ x` for all `x : Cardinal`
--     _ =>
--     failed

-- end Tactic

set_option linter.style.longFile 2200<|MERGE_RESOLUTION|>--- conflicted
+++ resolved
@@ -122,8 +122,8 @@
 
 open Lean PrettyPrinter.Delaborator SubExpr in
 /-- Delaborator for `mkQ (Q := Cardinal)` -/
-@[delab app.QuotLike.QuotLike.mkQ]
-def delabInner : Delab := do
+@[delab app.QuotLikeStruct.mkQ]
+def delabMkQ : Delab := do
   guard <| (← getExpr).isAppOfArity' ``mkQ 5
   let .const ``Cardinal _ ← withNaryArg 0 getExpr | failure
   let α ← withNaryArg 4 delab
@@ -153,14 +153,9 @@
 protected theorem eq : #α = #β ↔ Nonempty (α ≃ β) :=
   Quotient.eq'
 
-<<<<<<< HEAD
-@[simp]
-theorem mk'_def (α : Type u) : @Eq Cardinal (Quotient.mk _ α) #α :=
-=======
 /-- Avoid using `Quotient.mk` to construct a `Cardinal` directly -/
 @[deprecated (since := "2024-10-24")]
 theorem mk'_def (α : Type u) : @Eq Cardinal ⟦α⟧ #α :=
->>>>>>> d7279d7f
   rfl
 
 @[simp]
