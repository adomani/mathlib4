/-
Copyright (c) 2017 Mario Carneiro. All rights reserved.
Released under Apache 2.0 license as described in the file LICENSE.
Authors: Mario Carneiro, Floris van Doorn, Violeta Hernández Palacios
-/
import Mathlib.Data.Set.Finite.Lattice
import Mathlib.SetTheory.Cardinal.Arithmetic
import Mathlib.SetTheory.Ordinal.FixedPoint

/-!
# Cofinality

This file contains the definition of cofinality of an ordinal number and regular cardinals

## Main Definitions

* `Ordinal.cof o` is the cofinality of the ordinal `o`.
  If `o` is the order type of the relation `<` on `α`, then `o.cof` is the smallest cardinality of a
  subset `s` of α that is *cofinal* in `α`, i.e. `∀ x : α, ∃ y ∈ s, ¬ y < x`.
* `Cardinal.IsStrongLimit c` means that `c` is a strong limit cardinal:
  `c ≠ 0 ∧ ∀ x < c, 2 ^ x < c`.
* `Cardinal.IsRegular c` means that `c` is a regular cardinal: `ℵ₀ ≤ c ∧ c.ord.cof = c`.
* `Cardinal.IsInaccessible c` means that `c` is strongly inaccessible:
  `ℵ₀ < c ∧ IsRegular c ∧ IsStrongLimit c`.

## Main Statements

* `Ordinal.infinite_pigeonhole_card`: the infinite pigeonhole principle
* `Cardinal.lt_power_cof`: A consequence of König's theorem stating that `c < c ^ c.ord.cof` for
  `c ≥ ℵ₀`
* `Cardinal.univ_inaccessible`: The type of ordinals in `Type u` form an inaccessible cardinal
  (in `Type v` with `v > u`). This shows (externally) that in `Type u` there are at least `u`
  inaccessible cardinals.

## Implementation Notes

* The cofinality is defined for ordinals.
  If `c` is a cardinal number, its cofinality is `c.ord.cof`.

## Tags

cofinality, regular cardinals, limits cardinals, inaccessible cardinals,
infinite pigeonhole principle
-/

noncomputable section

open Function Cardinal Set Order
open scoped Ordinal

universe u v w

variable {α : Type u} {β : Type v} {r : α → α → Prop} {s : β → β → Prop}

/-! ### Cofinality of orders -/

attribute [local instance] IsRefl.swap

namespace Order

/-- Cofinality of a reflexive order `≼`. This is the smallest cardinality
  of a subset `S : Set α` such that `∀ a, ∃ b ∈ S, a ≼ b`. -/
def cof (r : α → α → Prop) : Cardinal :=
  sInf { c | ∃ S : Set α, (∀ a, ∃ b ∈ S, r a b) ∧ #S = c }

/-- The set in the definition of `Order.cof` is nonempty. -/
private theorem cof_nonempty (r : α → α → Prop) [IsRefl α r] :
    { c | ∃ S : Set α, (∀ a, ∃ b ∈ S, r a b) ∧ #S = c }.Nonempty :=
  ⟨_, Set.univ, fun a => ⟨a, ⟨⟩, refl _⟩, rfl⟩

theorem cof_le (r : α → α → Prop) {S : Set α} (h : ∀ a, ∃ b ∈ S, r a b) : cof r ≤ #S :=
  csInf_le' ⟨S, h, rfl⟩

theorem le_cof [IsRefl α r] (c : Cardinal) :
    c ≤ cof r ↔ ∀ {S : Set α}, (∀ a, ∃ b ∈ S, r a b) → c ≤ #S := by
  rw [cof, le_csInf_iff'' (cof_nonempty r)]
  use fun H S h => H _ ⟨S, h, rfl⟩
  rintro H d ⟨S, h, rfl⟩
  exact H h

end Order

namespace RelIso

private theorem cof_le_lift [IsRefl β s] (f : r ≃r s) :
    Cardinal.lift.{v} (Order.cof r) ≤ Cardinal.lift.{u} (Order.cof s) := by
  rw [Order.cof, Order.cof, lift_sInf, lift_sInf, le_csInf_iff'' ((Order.cof_nonempty s).image _)]
  rintro - ⟨-, ⟨u, H, rfl⟩, rfl⟩
  apply csInf_le'
  refine ⟨_, ⟨f.symm '' u, fun a => ?_, rfl⟩, lift_mk_eq'.2 ⟨(f.symm.toEquiv.image u).symm⟩⟩
  rcases H (f a) with ⟨b, hb, hb'⟩
  refine ⟨f.symm b, mem_image_of_mem _ hb, f.map_rel_iff.1 ?_⟩
  rwa [RelIso.apply_symm_apply]

theorem cof_eq_lift [IsRefl β s] (f : r ≃r s) :
    Cardinal.lift.{v} (Order.cof r) = Cardinal.lift.{u} (Order.cof s) :=
  have := f.toRelEmbedding.isRefl
  (f.cof_le_lift).antisymm (f.symm.cof_le_lift)

theorem cof_eq {α β : Type u} {r : α → α → Prop} {s} [IsRefl β s] (f : r ≃r s) :
    Order.cof r = Order.cof s :=
  lift_inj.1 (f.cof_eq_lift)

@[deprecated cof_eq (since := "2024-10-22")]
theorem cof_le {α β : Type u} {r : α → α → Prop} {s} [IsRefl β s] (f : r ≃r s) :
    Order.cof r ≤ Order.cof s :=
  f.cof_eq.le

end RelIso

/-- Cofinality of a strict order `≺`. This is the smallest cardinality of a set `S : Set α` such
that `∀ a, ∃ b ∈ S, ¬ b ≺ a`. -/
@[deprecated Order.cof (since := "2024-10-22")]
def StrictOrder.cof (r : α → α → Prop) : Cardinal :=
  Order.cof (swap rᶜ)

/-- The set in the definition of `Order.StrictOrder.cof` is nonempty. -/
@[deprecated "No deprecation message was provided." (since := "2024-10-22")]
theorem StrictOrder.cof_nonempty (r : α → α → Prop) [IsIrrefl α r] :
    { c | ∃ S : Set α, Unbounded r S ∧ #S = c }.Nonempty :=
  @Order.cof_nonempty α _ (IsRefl.swap rᶜ)

/-! ### Cofinality of ordinals -/

namespace Ordinal

/-- Cofinality of an ordinal. This is the smallest cardinal of a subset `S` of the ordinal which is
unbounded, in the sense `∀ a, ∃ b ∈ S, a ≤ b`.

In particular, `cof 0 = 0` and `cof (succ o) = 1`. -/
def cof (o : Ordinal.{u}) : Cardinal.{u} :=
  o.liftOn (fun a ↦ Order.cof (swap a.rᶜ)) fun _ _ ⟨f⟩ ↦ f.compl.swap.cof_eq

theorem cof_type (r : α → α → Prop) [IsWellOrder α r] : (type r).cof = Order.cof (swap rᶜ) :=
  rfl

theorem cof_type_lt [LinearOrder α] [IsWellOrder α (· < ·)] :
    (@type α (· < ·) _).cof = @Order.cof α (· ≤ ·) := by
  rw [cof_type, compl_lt, swap_ge]

theorem cof_eq_cof_toType (o : Ordinal) : o.cof = @Order.cof o.toType (· ≤ ·) := by
  conv_lhs => rw [← type_toType o, cof_type_lt]

theorem le_cof_type [IsWellOrder α r] {c} : c ≤ cof (type r) ↔ ∀ S, Unbounded r S → c ≤ #S :=
  (le_csInf_iff'' (Order.cof_nonempty _)).trans
    ⟨fun H S h => H _ ⟨S, h, rfl⟩, by
      rintro H d ⟨S, h, rfl⟩
      exact H _ h⟩

theorem cof_type_le [IsWellOrder α r] {S : Set α} (h : Unbounded r S) : cof (type r) ≤ #S :=
  le_cof_type.1 le_rfl S h

theorem lt_cof_type [IsWellOrder α r] {S : Set α} : #S < cof (type r) → Bounded r S := by
  simpa using not_imp_not.2 cof_type_le

theorem cof_eq (r : α → α → Prop) [IsWellOrder α r] : ∃ S, Unbounded r S ∧ #S = cof (type r) :=
  csInf_mem (Order.cof_nonempty (swap rᶜ))

theorem ord_cof_eq (r : α → α → Prop) [IsWellOrder α r] :
    ∃ S, Unbounded r S ∧ type (Subrel r S) = (cof (type r)).ord := by
  let ⟨S, hS, e⟩ := cof_eq r
  let ⟨s, _, e'⟩ := Cardinal.ord_eq S
  let T : Set α := { a | ∃ aS : a ∈ S, ∀ b : S, s b ⟨_, aS⟩ → r b a }
  suffices Unbounded r T by
    refine ⟨T, this, le_antisymm ?_ (Cardinal.ord_le.2 <| cof_type_le this)⟩
    rw [← e, e']
    refine
      (RelEmbedding.ofMonotone
          (fun a : T =>
            (⟨a,
                let ⟨aS, _⟩ := a.2
                aS⟩ :
              S))
          fun a b h => ?_).ordinal_type_le
    rcases a with ⟨a, aS, ha⟩
    rcases b with ⟨b, bS, hb⟩
    change s ⟨a, _⟩ ⟨b, _⟩
    refine ((trichotomous_of s _ _).resolve_left fun hn => ?_).resolve_left ?_
    · exact asymm h (ha _ hn)
    · intro e
      injection e with e
      subst b
      exact irrefl _ h
  intro a
  have : { b : S | ¬r b a }.Nonempty :=
    let ⟨b, bS, ba⟩ := hS a
    ⟨⟨b, bS⟩, ba⟩
  let b := (IsWellFounded.wf : WellFounded s).min _ this
  have ba : ¬r b a := IsWellFounded.wf.min_mem _ this
  refine ⟨b, ⟨b.2, fun c => not_imp_not.1 fun h => ?_⟩, ba⟩
  rw [show ∀ b : S, (⟨b, b.2⟩ : S) = b by intro b; cases b; rfl]
  exact IsWellFounded.wf.not_lt_min _ this (IsOrderConnected.neg_trans h ba)

/-! ### Cofinality of suprema and least strict upper bounds -/


private theorem card_mem_cof {o} : ∃ (ι : _) (f : ι → Ordinal), lsub.{u, u} f = o ∧ #ι = o.card :=
  ⟨_, _, lsub_typein o, mk_toType o⟩

/-- The set in the `lsub` characterization of `cof` is nonempty. -/
theorem cof_lsub_def_nonempty (o) :
    { a : Cardinal | ∃ (ι : _) (f : ι → Ordinal), lsub.{u, u} f = o ∧ #ι = a }.Nonempty :=
  ⟨_, card_mem_cof⟩

theorem cof_eq_sInf_lsub (o : Ordinal.{u}) : cof o =
    sInf { a : Cardinal | ∃ (ι : Type u) (f : ι → Ordinal), lsub.{u, u} f = o ∧ #ι = a } := by
  refine le_antisymm (le_csInf (cof_lsub_def_nonempty o) ?_) (csInf_le' ?_)
  · rintro a ⟨ι, f, hf, rfl⟩
    rw [← type_toType o]
    refine
      (cof_type_le fun a => ?_).trans
        (@mk_le_of_injective _ _
          (fun s : typein ((· < ·) : o.toType → o.toType → Prop) ⁻¹' Set.range f =>
            Classical.choose s.prop)
          fun s t hst => by
          let H := congr_arg f hst
          rwa [Classical.choose_spec s.prop, Classical.choose_spec t.prop, typein_inj,
            Subtype.coe_inj] at H)
    have := typein_lt_self a
    simp_rw [← hf, lt_lsub_iff] at this
    cases' this with i hi
    refine ⟨enum (α := o.toType) (· < ·) ⟨f i, ?_⟩, ?_, ?_⟩
    · rw [type_toType, ← hf]
      apply lt_lsub
    · rw [mem_preimage, typein_enum]
      exact mem_range_self i
    · rwa [← typein_le_typein, typein_enum]
  · rcases cof_eq (α := o.toType) (· < ·) with ⟨S, hS, hS'⟩
    let f : S → Ordinal := fun s => typein LT.lt s.val
    refine ⟨S, f, le_antisymm (lsub_le fun i => typein_lt_self (o := o) i)
      (le_of_forall_lt fun a ha => ?_), by rwa [type_toType o] at hS'⟩
    rw [← type_toType o] at ha
    rcases hS (enum (· < ·) ⟨a, ha⟩) with ⟨b, hb, hb'⟩
    rw [← typein_le_typein, typein_enum] at hb'
    exact hb'.trans_lt (lt_lsub.{u, u} f ⟨b, hb⟩)

@[simp]
theorem lift_cof (o) : Cardinal.lift.{u, v} (cof o) = cof (Ordinal.lift.{u, v} o) := by
  refine inductionOn o fun α r _ ↦ ?_
  rw [← type_uLift, cof_type, cof_type, ← Cardinal.lift_id'.{v, u} (Order.cof _),
    ← Cardinal.lift_umax]
  apply RelIso.cof_eq_lift ⟨Equiv.ulift.symm, _⟩
  simp [swap]

theorem cof_le_card (o) : cof o ≤ card o := by
  rw [cof_eq_sInf_lsub]
  exact csInf_le' card_mem_cof

theorem cof_ord_le (c : Cardinal) : c.ord.cof ≤ c := by simpa using cof_le_card c.ord

theorem ord_cof_le (o : Ordinal.{u}) : o.cof.ord ≤ o :=
  (ord_le_ord.2 (cof_le_card o)).trans (ord_card_le o)

theorem exists_lsub_cof (o : Ordinal) :
    ∃ (ι : _) (f : ι → Ordinal), lsub.{u, u} f = o ∧ #ι = cof o := by
  rw [cof_eq_sInf_lsub]
  exact csInf_mem (cof_lsub_def_nonempty o)

theorem cof_lsub_le {ι} (f : ι → Ordinal) : cof (lsub.{u, u} f) ≤ #ι := by
  rw [cof_eq_sInf_lsub]
  exact csInf_le' ⟨ι, f, rfl, rfl⟩

theorem cof_lsub_le_lift {ι} (f : ι → Ordinal) :
    cof (lsub.{u, v} f) ≤ Cardinal.lift.{v, u} #ι := by
  rw [← mk_uLift.{u, v}]
  convert cof_lsub_le.{max u v} fun i : ULift.{v, u} ι => f i.down
  exact
    lsub_eq_of_range_eq.{u, max u v, max u v}
      (Set.ext fun x => ⟨fun ⟨i, hi⟩ => ⟨ULift.up.{v, u} i, hi⟩, fun ⟨i, hi⟩ => ⟨_, hi⟩⟩)

theorem le_cof_iff_lsub {o : Ordinal} {a : Cardinal} :
    a ≤ cof o ↔ ∀ {ι} (f : ι → Ordinal), lsub.{u, u} f = o → a ≤ #ι := by
  rw [cof_eq_sInf_lsub]
  exact
    (le_csInf_iff'' (cof_lsub_def_nonempty o)).trans
      ⟨fun H ι f hf => H _ ⟨ι, f, hf, rfl⟩, fun H b ⟨ι, f, hf, hb⟩ => by
        rw [← hb]
        exact H _ hf⟩

theorem lsub_lt_ord_lift {ι} {f : ι → Ordinal} {c : Ordinal}
    (hι : Cardinal.lift.{v, u} #ι < c.cof)
    (hf : ∀ i, f i < c) : lsub.{u, v} f < c :=
  lt_of_le_of_ne (lsub_le hf) fun h => by
    subst h
    exact (cof_lsub_le_lift.{u, v} f).not_lt hι

theorem lsub_lt_ord {ι} {f : ι → Ordinal} {c : Ordinal} (hι : #ι < c.cof) :
    (∀ i, f i < c) → lsub.{u, u} f < c :=
  lsub_lt_ord_lift (by rwa [(#ι).lift_id])

theorem cof_iSup_le_lift {ι} {f : ι → Ordinal} (H : ∀ i, f i < iSup f) :
    cof (iSup f) ≤ Cardinal.lift.{v, u} #ι := by
  rw [← Ordinal.sup] at *
  rw [← sup_eq_lsub_iff_lt_sup.{u, v}] at H
  rw [H]
  exact cof_lsub_le_lift f

set_option linter.deprecated false in
@[deprecated cof_iSup_le_lift (since := "2024-08-27")]
theorem cof_sup_le_lift {ι} {f : ι → Ordinal} (H : ∀ i, f i < sup.{u, v} f) :
    cof (sup.{u, v} f) ≤ Cardinal.lift.{v, u} #ι := by
  rw [← sup_eq_lsub_iff_lt_sup.{u, v}] at H
  rw [H]
  exact cof_lsub_le_lift f

theorem cof_iSup_le {ι} {f : ι → Ordinal} (H : ∀ i, f i < iSup f) :
    cof (iSup f) ≤ #ι := by
  rw [← (#ι).lift_id]
  exact cof_iSup_le_lift H

set_option linter.deprecated false in
@[deprecated cof_iSup_le (since := "2024-08-27")]
theorem cof_sup_le {ι} {f : ι → Ordinal} (H : ∀ i, f i < sup.{u, u} f) :
    cof (sup.{u, u} f) ≤ #ι := by
  rw [← (#ι).lift_id]
  exact cof_sup_le_lift H

theorem iSup_lt_ord_lift {ι} {f : ι → Ordinal} {c : Ordinal} (hι : Cardinal.lift.{v, u} #ι < c.cof)
    (hf : ∀ i, f i < c) : iSup f < c :=
  (sup_le_lsub.{u, v} f).trans_lt (lsub_lt_ord_lift hι hf)

set_option linter.deprecated false in
@[deprecated iSup_lt_ord_lift (since := "2024-08-27")]
theorem sup_lt_ord_lift {ι} {f : ι → Ordinal} {c : Ordinal} (hι : Cardinal.lift.{v, u} #ι < c.cof)
    (hf : ∀ i, f i < c) : sup.{u, v} f < c :=
  iSup_lt_ord_lift hι hf

theorem iSup_lt_ord {ι} {f : ι → Ordinal} {c : Ordinal} (hι : #ι < c.cof) :
    (∀ i, f i < c) → iSup f < c :=
  iSup_lt_ord_lift (by rwa [(#ι).lift_id])

set_option linter.deprecated false in
@[deprecated iSup_lt_ord (since := "2024-08-27")]
theorem sup_lt_ord {ι} {f : ι → Ordinal} {c : Ordinal} (hι : #ι < c.cof) :
    (∀ i, f i < c) → sup.{u, u} f < c :=
  sup_lt_ord_lift (by rwa [(#ι).lift_id])

theorem iSup_lt_lift {ι} {f : ι → Cardinal} {c : Cardinal}
    (hι : Cardinal.lift.{v, u} #ι < c.ord.cof)
    (hf : ∀ i, f i < c) : iSup f < c := by
  rw [← ord_lt_ord, iSup_ord (Cardinal.bddAbove_range _)]
  refine iSup_lt_ord_lift hι fun i => ?_
  rw [ord_lt_ord]
  apply hf

theorem iSup_lt {ι} {f : ι → Cardinal} {c : Cardinal} (hι : #ι < c.ord.cof) :
    (∀ i, f i < c) → iSup f < c :=
  iSup_lt_lift (by rwa [(#ι).lift_id])

theorem nfpFamily_lt_ord_lift {ι} {f : ι → Ordinal → Ordinal} {c} (hc : ℵ₀ < cof c)
    (hc' : Cardinal.lift.{v, u} #ι < cof c) (hf : ∀ (i), ∀ b < c, f i b < c) {a} (ha : a < c) :
    nfpFamily f a < c := by
  refine iSup_lt_ord_lift ((Cardinal.lift_le.2 (mk_list_le_max ι)).trans_lt ?_) fun l => ?_
  · rw [lift_max]
    apply max_lt _ hc'
    rwa [Cardinal.lift_aleph0]
  · induction' l with i l H
    · exact ha
    · exact hf _ _ H

theorem nfpFamily_lt_ord {ι} {f : ι → Ordinal → Ordinal} {c} (hc : ℵ₀ < cof c) (hc' : #ι < cof c)
    (hf : ∀ (i), ∀ b < c, f i b < c) {a} : a < c → nfpFamily.{u, u} f a < c :=
  nfpFamily_lt_ord_lift hc (by rwa [(#ι).lift_id]) hf

set_option linter.deprecated false in
@[deprecated nfpFamily_lt_ord_lift (since := "2024-10-14")]
theorem nfpBFamily_lt_ord_lift {o : Ordinal} {f : ∀ a < o, Ordinal → Ordinal} {c} (hc : ℵ₀ < cof c)
    (hc' : Cardinal.lift.{v, u} o.card < cof c) (hf : ∀ (i hi), ∀ b < c, f i hi b < c) {a} :
    a < c → nfpBFamily.{u, v} o f a < c :=
  nfpFamily_lt_ord_lift hc (by rwa [mk_toType]) fun _ => hf _ _

set_option linter.deprecated false in
@[deprecated nfpFamily_lt_ord (since := "2024-10-14")]
theorem nfpBFamily_lt_ord {o : Ordinal} {f : ∀ a < o, Ordinal → Ordinal} {c} (hc : ℵ₀ < cof c)
    (hc' : o.card < cof c) (hf : ∀ (i hi), ∀ b < c, f i hi b < c) {a} :
    a < c → nfpBFamily.{u, u} o f a < c :=
  nfpBFamily_lt_ord_lift hc (by rwa [o.card.lift_id]) hf

theorem nfp_lt_ord {f : Ordinal → Ordinal} {c} (hc : ℵ₀ < cof c) (hf : ∀ i < c, f i < c) {a} :
    a < c → nfp f a < c :=
  nfpFamily_lt_ord_lift hc (by simpa using Cardinal.one_lt_aleph0.trans hc) fun _ => hf

theorem exists_blsub_cof (o : Ordinal) :
    ∃ f : ∀ a < (cof o).ord, Ordinal, blsub.{u, u} _ f = o := by
  rcases exists_lsub_cof o with ⟨ι, f, hf, hι⟩
  rcases Cardinal.ord_eq ι with ⟨r, hr, hι'⟩
  rw [← @blsub_eq_lsub' ι r hr] at hf
  rw [← hι, hι']
  exact ⟨_, hf⟩

theorem le_cof_iff_blsub {b : Ordinal} {a : Cardinal} :
    a ≤ cof b ↔ ∀ {o} (f : ∀ a < o, Ordinal), blsub.{u, u} o f = b → a ≤ o.card :=
  le_cof_iff_lsub.trans
    ⟨fun H o f hf => by simpa using H _ hf, fun H ι f hf => by
      rcases Cardinal.ord_eq ι with ⟨r, hr, hι'⟩
      rw [← @blsub_eq_lsub' ι r hr] at hf
      simpa using H _ hf⟩

theorem cof_blsub_le_lift {o} (f : ∀ a < o, Ordinal) :
    cof (blsub.{u, v} o f) ≤ Cardinal.lift.{v, u} o.card := by
  rw [← mk_toType o]
  exact cof_lsub_le_lift _

theorem cof_blsub_le {o} (f : ∀ a < o, Ordinal) : cof (blsub.{u, u} o f) ≤ o.card := by
  rw [← o.card.lift_id]
  exact cof_blsub_le_lift f

theorem blsub_lt_ord_lift {o : Ordinal.{u}} {f : ∀ a < o, Ordinal} {c : Ordinal}
    (ho : Cardinal.lift.{v, u} o.card < c.cof) (hf : ∀ i hi, f i hi < c) : blsub.{u, v} o f < c :=
  lt_of_le_of_ne (blsub_le hf) fun h =>
    ho.not_le (by simpa [← iSup_ord, hf, h] using cof_blsub_le_lift.{u, v} f)

theorem blsub_lt_ord {o : Ordinal} {f : ∀ a < o, Ordinal} {c : Ordinal} (ho : o.card < c.cof)
    (hf : ∀ i hi, f i hi < c) : blsub.{u, u} o f < c :=
  blsub_lt_ord_lift (by rwa [o.card.lift_id]) hf

theorem cof_bsup_le_lift {o : Ordinal} {f : ∀ a < o, Ordinal} (H : ∀ i h, f i h < bsup.{u, v} o f) :
    cof (bsup.{u, v} o f) ≤ Cardinal.lift.{v, u} o.card := by
  rw [← bsup_eq_blsub_iff_lt_bsup.{u, v}] at H
  rw [H]
  exact cof_blsub_le_lift.{u, v} f

theorem cof_bsup_le {o : Ordinal} {f : ∀ a < o, Ordinal} :
    (∀ i h, f i h < bsup.{u, u} o f) → cof (bsup.{u, u} o f) ≤ o.card := by
  rw [← o.card.lift_id]
  exact cof_bsup_le_lift

theorem bsup_lt_ord_lift {o : Ordinal} {f : ∀ a < o, Ordinal} {c : Ordinal}
    (ho : Cardinal.lift.{v, u} o.card < c.cof) (hf : ∀ i hi, f i hi < c) : bsup.{u, v} o f < c :=
  (bsup_le_blsub f).trans_lt (blsub_lt_ord_lift ho hf)

theorem bsup_lt_ord {o : Ordinal} {f : ∀ a < o, Ordinal} {c : Ordinal} (ho : o.card < c.cof) :
    (∀ i hi, f i hi < c) → bsup.{u, u} o f < c :=
  bsup_lt_ord_lift (by rwa [o.card.lift_id])

/-! ### Basic results -/


@[simp]
theorem cof_zero : cof 0 = 0 := by
  refine LE.le.antisymm  ?_ (Cardinal.zero_le _)
  rw [← card_zero]
  exact cof_le_card 0

@[simp]
theorem cof_eq_zero {o} : cof o = 0 ↔ o = 0 :=
  ⟨inductionOn o fun _ r _ z =>
      let ⟨_, hl, e⟩ := cof_eq r
      type_eq_zero_iff_isEmpty.2 <|
        ⟨fun a =>
          let ⟨_, h, _⟩ := hl a
          (mk_eq_zero_iff.1 (e.trans z)).elim' ⟨_, h⟩⟩,
    fun e => by simp [e]⟩

theorem cof_ne_zero {o} : cof o ≠ 0 ↔ o ≠ 0 :=
  cof_eq_zero.not

@[simp]
theorem cof_succ (o) : cof (succ o) = 1 := by
  apply le_antisymm
  · refine inductionOn o fun α r _ => ?_
    change cof (type _) ≤ _
    rw [← (_ : #_ = 1)]
    · apply cof_type_le
      refine fun a => ⟨Sum.inr PUnit.unit, Set.mem_singleton _, ?_⟩
      rcases a with (a | ⟨⟨⟨⟩⟩⟩) <;> simp [EmptyRelation]
    · rw [Cardinal.mk_fintype, Set.card_singleton]
      simp
  · rw [← Cardinal.succ_zero, succ_le_iff]
    simpa [lt_iff_le_and_ne, Cardinal.zero_le] using fun h =>
      succ_ne_zero o (cof_eq_zero.1 (Eq.symm h))

@[simp]
theorem cof_eq_one_iff_is_succ {o} : cof.{u} o = 1 ↔ ∃ a, o = succ a :=
  ⟨inductionOn o fun α r _ z => by
      rcases cof_eq r with ⟨S, hl, e⟩; rw [z] at e
      cases' mk_ne_zero_iff.1 (by rw [e]; exact one_ne_zero) with a
      refine
        ⟨typein r a,
          Eq.symm <|
            Quotient.sound
              ⟨RelIso.ofSurjective (RelEmbedding.ofMonotone ?_ fun x y => ?_) fun x => ?_⟩⟩
      · apply Sum.rec <;> [exact Subtype.val; exact fun _ => a]
      · rcases x with (x | ⟨⟨⟨⟩⟩⟩) <;> rcases y with (y | ⟨⟨⟨⟩⟩⟩) <;>
          simp [Subrel, Order.Preimage, EmptyRelation]
        exact x.2
      · suffices r x a ∨ ∃ _ : PUnit.{u}, ↑a = x by
          convert this
          dsimp [RelEmbedding.ofMonotone]; simp
        rcases trichotomous_of r x a with (h | h | h)
        · exact Or.inl h
        · exact Or.inr ⟨PUnit.unit, h.symm⟩
        · rcases hl x with ⟨a', aS, hn⟩
          refine absurd h ?_
          convert hn
          change (a : α) = ↑(⟨a', aS⟩ : S)
          have := le_one_iff_subsingleton.1 (le_of_eq e)
          congr!,
    fun ⟨a, e⟩ => by simp [e]⟩

/-- A fundamental sequence for `a` is an increasing sequence of length `o = cof a` that converges at
    `a`. We provide `o` explicitly in order to avoid type rewrites. -/
def IsFundamentalSequence (a o : Ordinal.{u}) (f : ∀ b < o, Ordinal.{u}) : Prop :=
  o ≤ a.cof.ord ∧ (∀ {i j} (hi hj), i < j → f i hi < f j hj) ∧ blsub.{u, u} o f = a

namespace IsFundamentalSequence

variable {a o : Ordinal.{u}} {f : ∀ b < o, Ordinal.{u}}

protected theorem cof_eq (hf : IsFundamentalSequence a o f) : a.cof.ord = o :=
  hf.1.antisymm' <| by
    rw [← hf.2.2]
    exact (ord_le_ord.2 (cof_blsub_le f)).trans (ord_card_le o)

protected theorem strict_mono (hf : IsFundamentalSequence a o f) {i j} :
    ∀ hi hj, i < j → f i hi < f j hj :=
  hf.2.1

theorem blsub_eq (hf : IsFundamentalSequence a o f) : blsub.{u, u} o f = a :=
  hf.2.2

theorem ord_cof (hf : IsFundamentalSequence a o f) :
    IsFundamentalSequence a a.cof.ord fun i hi => f i (hi.trans_le (by rw [hf.cof_eq])) := by
  have H := hf.cof_eq
  subst H
  exact hf

theorem id_of_le_cof (h : o ≤ o.cof.ord) : IsFundamentalSequence o o fun a _ => a :=
  ⟨h, @fun _ _ _ _ => id, blsub_id o⟩

protected theorem zero {f : ∀ b < (0 : Ordinal), Ordinal} : IsFundamentalSequence 0 0 f :=
  ⟨by rw [cof_zero, ord_zero], @fun i _ hi => (Ordinal.not_lt_zero i hi).elim, blsub_zero f⟩

protected theorem succ : IsFundamentalSequence (succ o) 1 fun _ _ => o := by
  refine ⟨?_, @fun i j hi hj h => ?_, blsub_const Ordinal.one_ne_zero o⟩
  · rw [cof_succ, ord_one]
  · rw [lt_one_iff_zero] at hi hj
    rw [hi, hj] at h
    exact h.false.elim

protected theorem monotone (hf : IsFundamentalSequence a o f) {i j : Ordinal} (hi : i < o)
    (hj : j < o) (hij : i ≤ j) : f i hi ≤ f j hj := by
  rcases lt_or_eq_of_le hij with (hij | rfl)
  · exact (hf.2.1 hi hj hij).le
  · rfl

theorem trans {a o o' : Ordinal.{u}} {f : ∀ b < o, Ordinal.{u}} (hf : IsFundamentalSequence a o f)
    {g : ∀ b < o', Ordinal.{u}} (hg : IsFundamentalSequence o o' g) :
    IsFundamentalSequence a o' fun i hi =>
      f (g i hi) (by rw [← hg.2.2]; apply lt_blsub) := by
  refine ⟨?_, @fun i j _ _ h => hf.2.1 _ _ (hg.2.1 _ _ h), ?_⟩
  · rw [hf.cof_eq]
    exact hg.1.trans (ord_cof_le o)
  · rw [@blsub_comp.{u, u, u} o _ f (@IsFundamentalSequence.monotone _ _ f hf)]
    · exact hf.2.2
    · exact hg.2.2

protected theorem lt {a o : Ordinal} {s : Π p < o, Ordinal}
    (h : IsFundamentalSequence a o s) {p : Ordinal} (hp : p < o) : s p hp < a :=
  h.blsub_eq ▸ lt_blsub s p hp

end IsFundamentalSequence

/-- Every ordinal has a fundamental sequence. -/
theorem exists_fundamental_sequence (a : Ordinal.{u}) :
    ∃ f, IsFundamentalSequence a a.cof.ord f := by
  suffices h : ∃ o f, IsFundamentalSequence a o f by
    rcases h with ⟨o, f, hf⟩
    exact ⟨_, hf.ord_cof⟩
  rcases exists_lsub_cof a with ⟨ι, f, hf, hι⟩
  rcases ord_eq ι with ⟨r, wo, hr⟩
  haveI := wo
  let r' := Subrel r { i | ∀ j, r j i → f j < f i }
  let hrr' : r' ↪r r := Subrel.relEmbedding _ _
  haveI := hrr'.isWellOrder
  refine
    ⟨_, _, hrr'.ordinal_type_le.trans ?_, @fun i j _ h _ => (enum r' ⟨j, h⟩).prop _ ?_,
      le_antisymm (blsub_le fun i hi => lsub_le_iff.1 hf.le _) ?_⟩
  · rw [← hι, hr]
  · change r (hrr'.1 _) (hrr'.1 _)
    rwa [hrr'.2, @enum_lt_enum _ r']
  · rw [← hf, lsub_le_iff]
    intro i
    suffices h : ∃ i' hi', f i ≤ bfamilyOfFamily' r' (fun i => f i) i' hi' by
      rcases h with ⟨i', hi', hfg⟩
      exact hfg.trans_lt (lt_blsub _ _ _)
    by_cases h : ∀ j, r j i → f j < f i
    · refine ⟨typein r' ⟨i, h⟩, typein_lt_type _ _, ?_⟩
      rw [bfamilyOfFamily'_typein]
    · push_neg at h
      cases' wo.wf.min_mem _ h with hji hij
      refine ⟨typein r' ⟨_, fun k hkj => lt_of_lt_of_le ?_ hij⟩, typein_lt_type _ _, ?_⟩
      · by_contra! H
        exact (wo.wf.not_lt_min _ h ⟨IsTrans.trans _ _ _ hkj hji, H⟩) hkj
      · rwa [bfamilyOfFamily'_typein]

@[simp]
theorem cof_cof (a : Ordinal.{u}) : cof (cof a).ord = cof a := by
  cases' exists_fundamental_sequence a with f hf
  cases' exists_fundamental_sequence a.cof.ord with g hg
  exact ord_injective (hf.trans hg).cof_eq.symm

protected theorem IsNormal.isFundamentalSequence {f : Ordinal.{u} → Ordinal.{u}} (hf : IsNormal f)
    {a o} (ha : IsSuccLimit a) {g} (hg : IsFundamentalSequence a o g) :
    IsFundamentalSequence (f a) o fun b hb => f (g b hb) := by
  refine ⟨?_, @fun i j _ _ h => hf.strictMono (hg.2.1 _ _ h), ?_⟩
  · rcases exists_lsub_cof (f a) with ⟨ι, f', hf', hι⟩
    rw [← hg.cof_eq, ord_le_ord, ← hι]
    suffices (lsub.{u, u} fun i => sInf { b : Ordinal | f' i ≤ f b }) = a by
      rw [← this]
      apply cof_lsub_le
    have H : ∀ i, ∃ b < a, f' i ≤ f b := fun i => by
      have := lt_lsub.{u, u} f' i
      rw [hf', ← IsNormal.blsub_eq.{u, u} hf ha, lt_blsub_iff] at this
      simpa using this
    refine (lsub_le fun i => ?_).antisymm (le_of_forall_lt fun b hb => ?_)
    · rcases H i with ⟨b, hb, hb'⟩
      exact lt_of_le_of_lt (csInf_le' hb') hb
    · have := hf.strictMono hb
      rw [← hf', lt_lsub_iff] at this
      cases' this with i hi
      rcases H i with ⟨b, _, hb⟩
      exact
        ((le_csInf_iff'' ⟨b, by exact hb⟩).2 fun c hc =>
          hf.strictMono.le_iff_le.1 (hi.trans hc)).trans_lt (lt_lsub _ i)
  · rw [@blsub_comp.{u, u, u} a _ (fun b _ => f b) (@fun i j _ _ h => hf.strictMono.monotone h) g
        hg.2.2]
    exact IsNormal.blsub_eq.{u, u} hf ha

theorem IsNormal.cof_eq {f} (hf : IsNormal f) {a} (ha : IsSuccLimit a) : cof (f a) = cof a :=
  let ⟨_, hg⟩ := exists_fundamental_sequence a
  ord_injective (hf.isFundamentalSequence ha hg).cof_eq

theorem IsNormal.cof_le {f} (hf : IsNormal f) (a) : cof a ≤ cof (f a) := by
  rcases zero_or_succ_or_isSuccLimit a with (rfl | ⟨b, rfl⟩ | ha)
  · rw [cof_zero]
    exact zero_le _
  · rw [cof_succ, Cardinal.one_le_iff_ne_zero, cof_ne_zero, ← Ordinal.pos_iff_ne_zero]
    exact (Ordinal.zero_le (f b)).trans_lt (hf.1 b)
  · rw [hf.cof_eq ha]

@[simp]
theorem cof_add (a b : Ordinal) : b ≠ 0 → cof (a + b) = cof b := fun h => by
  rcases zero_or_succ_or_isSuccLimit b with (rfl | ⟨c, rfl⟩ | hb)
  · contradiction
  · rw [add_succ, cof_succ, cof_succ]
  · exact (isNormal_add_right a).cof_eq hb

theorem aleph0_le_cof {o} : ℵ₀ ≤ cof o ↔ IsSuccLimit o := by
  rcases zero_or_succ_or_isSuccLimit o with (rfl | ⟨o, rfl⟩ | l)
  · simp [Cardinal.aleph0_ne_zero]
  · simp [Cardinal.one_lt_aleph0]
  · simp only [l, iff_true]
    refine le_of_not_lt fun h => ?_
    cases' Cardinal.lt_aleph0.1 h with n e
    have := cof_cof o
    rw [e, ord_nat] at this
    cases n
    · apply l.ne_bot
      simpa using e
    · rw [natCast_succ, cof_succ] at this
      rw [← this, cof_eq_one_iff_is_succ] at e
      rcases e with ⟨a, rfl⟩
      exact not_isSuccLimit_succ _ l

@[simp]
theorem cof_preOmega {o : Ordinal} (ho : IsSuccPrelimit o) : (preOmega o).cof = o.cof := by
<<<<<<< HEAD
  obtain rfl | ho := ho.eq_bot_or_isSuccLimit
  · simp
  · exact isNormal_preOmega.cof_eq ho
=======
  by_cases h : IsMin o
  · simp [h.eq_bot]
  · exact isNormal_preOmega.cof_eq ⟨h, ho⟩
>>>>>>> 3f813de5

@[simp]
theorem cof_omega {o : Ordinal} (ho : IsSuccLimit o) : (ω_ o).cof = o.cof :=
  isNormal_omega.cof_eq ho

set_option linter.deprecated false in
@[deprecated cof_preOmega (since := "2024-10-22")]
theorem preAleph_cof {o : Ordinal} (ho : o.IsLimit) : (preAleph o).ord.cof = o.cof :=
  aleph'_isNormal.cof_eq ho

set_option linter.deprecated false in
@[deprecated cof_preOmega (since := "2024-10-22")]
theorem aleph'_cof {o : Ordinal} (ho : o.IsLimit) : (aleph' o).ord.cof = o.cof :=
  aleph'_isNormal.cof_eq ho

set_option linter.deprecated false in
@[deprecated cof_omega (since := "2024-10-22")]
theorem aleph_cof {o : Ordinal} (ho : o.IsLimit) : (ℵ_  o).ord.cof = o.cof :=
  aleph_isNormal.cof_eq ho

@[simp]
theorem cof_omega0 : cof ω = ℵ₀ :=
  (aleph0_le_cof.2 isSuccLimit_omega0).antisymm' <| by
    rw [← card_omega0]
    apply cof_le_card

theorem cof_eq' (r : α → α → Prop) [IsWellOrder α r] (h : IsSuccLimit (type r)) :
    ∃ S : Set α, (∀ a, ∃ b ∈ S, r a b) ∧ #S = cof (type r) :=
  let ⟨S, H, e⟩ := cof_eq r
  ⟨S, fun a =>
    let a' := enum r ⟨_, h.succ_lt (typein_lt_type r a)⟩
    let ⟨b, h, ab⟩ := H a'
    ⟨b, h,
      (IsOrderConnected.conn a b a' <|
            (typein_lt_typein r).1
              (by
                rw [typein_enum]
                exact lt_succ (typein _ _))).resolve_right
        ab⟩,
    e⟩

@[simp]
theorem cof_univ : cof univ.{u, v} = Cardinal.univ.{u, v} :=
  le_antisymm (cof_le_card _)
    (by
      refine le_of_forall_lt fun c h => ?_
      rcases lt_univ'.1 h with ⟨c, rfl⟩
      rcases @cof_eq Ordinal.{u} (· < ·) _ with ⟨S, H, Se⟩
      rw [univ, ← lift_cof, ← Cardinal.lift_lift.{u+1, v, u}, Cardinal.lift_lt, ← Se]
      refine lt_of_not_ge fun h => ?_
      cases' Cardinal.mem_range_lift_of_le h with a e
      refine Quotient.inductionOn a (fun α e => ?_) e
      cases' Quotient.exact e with f
      have f := Equiv.ulift.symm.trans f
      let g a := (f a).1
      let o := succ (iSup g)
      rcases H o with ⟨b, h, l⟩
      refine l (lt_succ_iff.2 ?_)
      rw [← show g (f.symm ⟨b, h⟩) = b by simp [g]]
      apply Ordinal.le_iSup)

/-! ### Infinite pigeonhole principle -/


/-- If the union of s is unbounded and s is smaller than the cofinality,
  then s has an unbounded member -/
theorem unbounded_of_unbounded_sUnion (r : α → α → Prop) [wo : IsWellOrder α r] {s : Set (Set α)}
    (h₁ : Unbounded r <| ⋃₀ s) (h₂ : #s < Order.cof (swap rᶜ)) : ∃ x ∈ s, Unbounded r x := by
  by_contra! h
  simp_rw [not_unbounded_iff] at h
  let f : s → α := fun x : s => wo.wf.sup x (h x.1 x.2)
  refine h₂.not_le (le_trans (csInf_le' ⟨range f, fun x => ?_, rfl⟩) mk_range_le)
  rcases h₁ x with ⟨y, ⟨c, hc, hy⟩, hxy⟩
  exact ⟨f ⟨c, hc⟩, mem_range_self _, fun hxz => hxy (Trans.trans (wo.wf.lt_sup _ hy) hxz)⟩

/-- If the union of s is unbounded and s is smaller than the cofinality,
  then s has an unbounded member -/
theorem unbounded_of_unbounded_iUnion {α β : Type u} (r : α → α → Prop) [wo : IsWellOrder α r]
    (s : β → Set α) (h₁ : Unbounded r <| ⋃ x, s x) (h₂ : #β < Order.cof (swap rᶜ)) :
    ∃ x : β, Unbounded r (s x) := by
  rw [← sUnion_range] at h₁
  rcases unbounded_of_unbounded_sUnion r h₁ (mk_range_le.trans_lt h₂) with ⟨_, ⟨x, rfl⟩, u⟩
  exact ⟨x, u⟩

/-- The infinite pigeonhole principle -/
theorem infinite_pigeonhole {β α : Type u} (f : β → α) (h₁ : ℵ₀ ≤ #β) (h₂ : #α < (#β).ord.cof) :
    ∃ a : α, #(f ⁻¹' {a}) = #β := by
  have : ∃ a, #β ≤ #(f ⁻¹' {a}) := by
    by_contra! h
    apply mk_univ.not_lt
    rw [← preimage_univ, ← iUnion_of_singleton, preimage_iUnion]
    exact
      mk_iUnion_le_sum_mk.trans_lt
        ((sum_le_iSup _).trans_lt <| mul_lt_of_lt h₁ (h₂.trans_le <| cof_ord_le _) (iSup_lt h₂ h))
  cases' this with x h
  refine ⟨x, h.antisymm' ?_⟩
  rw [le_mk_iff_exists_set]
  exact ⟨_, rfl⟩

/-- Pigeonhole principle for a cardinality below the cardinality of the domain -/
theorem infinite_pigeonhole_card {β α : Type u} (f : β → α) (θ : Cardinal) (hθ : θ ≤ #β)
    (h₁ : ℵ₀ ≤ θ) (h₂ : #α < θ.ord.cof) : ∃ a : α, θ ≤ #(f ⁻¹' {a}) := by
  rcases le_mk_iff_exists_set.1 hθ with ⟨s, rfl⟩
  cases' infinite_pigeonhole (f ∘ Subtype.val : s → α) h₁ h₂ with a ha
  use a; rw [← ha, @preimage_comp _ _ _ Subtype.val f]
  exact mk_preimage_of_injective _ _ Subtype.val_injective

theorem infinite_pigeonhole_set {β α : Type u} {s : Set β} (f : s → α) (θ : Cardinal)
    (hθ : θ ≤ #s) (h₁ : ℵ₀ ≤ θ) (h₂ : #α < θ.ord.cof) :
    ∃ (a : α) (t : Set β) (h : t ⊆ s), θ ≤ #t ∧ ∀ ⦃x⦄ (hx : x ∈ t), f ⟨x, h hx⟩ = a := by
  cases' infinite_pigeonhole_card f θ hθ h₁ h₂ with a ha
  refine ⟨a, { x | ∃ h, f ⟨x, h⟩ = a }, ?_, ?_, ?_⟩
  · rintro x ⟨hx, _⟩
    exact hx
  · refine
      ha.trans
        (ge_of_eq <|
          Quotient.sound ⟨Equiv.trans ?_ (Equiv.subtypeSubtypeEquivSubtypeExists _ _).symm⟩)
    simp only [coe_eq_subtype, mem_singleton_iff, mem_preimage, mem_setOf_eq]
    rfl
  rintro x ⟨_, hx'⟩; exact hx'

end Ordinal

/-! ### Regular and inaccessible cardinals -/


namespace Cardinal

open Ordinal

/-- A cardinal is a strong limit if it is not zero and it is
  closed under powersets. Note that `ℵ₀` is a strong limit by this definition. -/
def IsStrongLimit (c : Cardinal) : Prop :=
  c ≠ 0 ∧ ∀ x < c, (2^x) < c

theorem IsStrongLimit.ne_zero {c} (h : IsStrongLimit c) : c ≠ 0 :=
  h.1

theorem IsStrongLimit.two_power_lt {x c} (h : IsStrongLimit c) : x < c → (2^x) < c :=
  h.2 x

theorem isStrongLimit_aleph0 : IsStrongLimit ℵ₀ :=
  ⟨aleph0_ne_zero, fun x hx => by
    rcases lt_aleph0.1 hx with ⟨n, rfl⟩
    exact mod_cast nat_lt_aleph0 (2 ^ n)⟩

protected theorem IsStrongLimit.isSuccLimit {c} (H : IsStrongLimit c) : IsSuccLimit c := by
  rw [Cardinal.isSuccLimit_iff]
  exact ⟨H.ne_zero, isSuccPrelimit_of_succ_lt fun x h =>
    (succ_le_of_lt <| cantor x).trans_lt (H.two_power_lt h)⟩

protected theorem IsStrongLimit.isSuccPrelimit {c} (H : IsStrongLimit c) : IsSuccPrelimit c :=
  H.isSuccLimit.isSuccPrelimit

theorem IsStrongLimit.aleph0_le {c} (H : IsStrongLimit c) : ℵ₀ ≤ c :=
  aleph0_le_of_isSuccLimit H.isSuccLimit

set_option linter.deprecated false in
@[deprecated IsStrongLimit.isSuccLimit (since := "2024-09-17")]
theorem IsStrongLimit.isLimit {c} (H : IsStrongLimit c) : IsLimit c :=
  ⟨H.ne_zero, H.isSuccPrelimit⟩

theorem isStrongLimit_beth {o : Ordinal} (H : IsSuccPrelimit o) : IsStrongLimit (ℶ_ o) := by
  rcases eq_or_ne o 0 with (rfl | h)
  · rw [beth_zero]
    exact isStrongLimit_aleph0
  · refine ⟨beth_ne_zero o, fun a ha => ?_⟩
    rw [beth_limit] at ha
    · rcases exists_lt_of_lt_ciSup' ha with ⟨⟨i, hi⟩, ha⟩
      have := power_le_power_left two_ne_zero ha.le
      rw [← beth_succ] at this
      exact this.trans_lt (beth_lt.2 (H.succ_lt hi))
    · rw [isSuccLimit_iff]
      exact ⟨h, H⟩

theorem mk_bounded_subset {α : Type*} (h : ∀ x < #α, (2^x) < #α) {r : α → α → Prop}
    [IsWellOrder α r] (hr : (#α).ord = type r) : #{ s : Set α // Bounded r s } = #α := by
  rcases eq_or_ne #α 0 with (ha | ha)
  · rw [ha]
    haveI := mk_eq_zero_iff.1 ha
    rw [mk_eq_zero_iff]
    constructor
    rintro ⟨s, hs⟩
    exact (not_unbounded_iff s).2 hs (unbounded_of_isEmpty s)
  have h' : IsStrongLimit #α := ⟨ha, h⟩
  have ha := h'.aleph0_le
  apply le_antisymm
  · have : { s : Set α | Bounded r s } = ⋃ i, 𝒫{ j | r j i } := setOf_exists _
    rw [← coe_setOf, this]
    refine mk_iUnion_le_sum_mk.trans ((sum_le_iSup (fun i => #(𝒫{ j | r j i }))).trans
      ((mul_le_max_of_aleph0_le_left ha).trans ?_))
    rw [max_eq_left]
    apply ciSup_le' _
    intro i
    rw [mk_powerset]
    apply (h'.two_power_lt _).le
    rw [coe_setOf, card_typein, ← lt_ord, hr]
    apply typein_lt_type
  · refine @mk_le_of_injective α _ (fun x => Subtype.mk {x} ?_) ?_
    · apply bounded_singleton
      rw [← hr]
      apply isSuccLimit_ord ha
    · intro a b hab
      simpa [singleton_eq_singleton_iff] using hab

theorem mk_subset_mk_lt_cof {α : Type*} (h : ∀ x < #α, (2^x) < #α) :
    #{ s : Set α // #s < cof (#α).ord } = #α := by
  rcases eq_or_ne #α 0 with (ha | ha)
  · simp [ha]
  have h' : IsStrongLimit #α := ⟨ha, h⟩
  rcases ord_eq α with ⟨r, wo, hr⟩
  haveI := wo
  apply le_antisymm
  · conv_rhs => rw [← mk_bounded_subset h hr]
    apply mk_le_mk_of_subset
    intro s hs
    rw [hr] at hs
    exact lt_cof_type hs
  · refine @mk_le_of_injective α _ (fun x => Subtype.mk {x} ?_) ?_
    · rw [mk_singleton]
      exact one_lt_aleph0.trans_le (aleph0_le_cof.2 (isSuccLimit_ord h'.aleph0_le))
    · intro a b hab
      simpa [singleton_eq_singleton_iff] using hab

/-- A cardinal is regular if it is infinite and it equals its own cofinality. -/
def IsRegular (c : Cardinal) : Prop :=
  ℵ₀ ≤ c ∧ c ≤ c.ord.cof

theorem IsRegular.aleph0_le {c : Cardinal} (H : c.IsRegular) : ℵ₀ ≤ c :=
  H.1

theorem IsRegular.cof_eq {c : Cardinal} (H : c.IsRegular) : c.ord.cof = c :=
  (cof_ord_le c).antisymm H.2

theorem IsRegular.cof_omega_eq {o : Ordinal} (H : (ℵ_ o).IsRegular) : (ω_ o).cof = ℵ_ o := by
  rw [← ord_aleph, H.cof_eq]

theorem IsRegular.pos {c : Cardinal} (H : c.IsRegular) : 0 < c :=
  aleph0_pos.trans_le H.1

theorem IsRegular.nat_lt {c : Cardinal} (H : c.IsRegular) (n : ℕ) : n < c :=
  lt_of_lt_of_le (nat_lt_aleph0 n) H.aleph0_le

theorem IsRegular.ord_pos {c : Cardinal} (H : c.IsRegular) : 0 < c.ord := by
  rw [Cardinal.lt_ord, card_zero]
  exact H.pos

theorem isRegular_cof {o : Ordinal} (h : IsSuccLimit o) : IsRegular o.cof :=
  ⟨aleph0_le_cof.2 h, (cof_cof o).ge⟩

theorem isRegular_aleph0 : IsRegular ℵ₀ :=
  ⟨le_rfl, by simp⟩

theorem isRegular_succ {c : Cardinal.{u}} (h : ℵ₀ ≤ c) : IsRegular (succ c) :=
  ⟨h.trans (le_succ c),
    succ_le_of_lt
      (by
        have αe := Cardinal.mk_out (succ c)
        set α := (succ c).out
        rcases ord_eq α with ⟨r, wo, re⟩
        have := isSuccLimit_ord (h.trans (le_succ _))
        rw [← αe, re] at this ⊢
        rcases cof_eq' r this with ⟨S, H, Se⟩
        rw [← Se]
        apply lt_imp_lt_of_le_imp_le fun h => mul_le_mul_right' h c
        rw [mul_eq_self h, ← succ_le_iff, ← αe, ← sum_const']
        refine le_trans ?_ (sum_le_sum (fun (x : S) => card (typein r (x : α))) _ fun i => ?_)
        · simp only [← card_typein, ← mk_sigma]
          exact
            ⟨Embedding.ofSurjective (fun x => x.2.1) fun a =>
                let ⟨b, h, ab⟩ := H a
                ⟨⟨⟨_, h⟩, _, ab⟩, rfl⟩⟩
        · rw [← lt_succ_iff, ← lt_ord, ← αe, re]
          apply typein_lt_type)⟩

theorem isRegular_aleph_one : IsRegular ℵ₁ := by
  rw [← succ_aleph0]
  exact isRegular_succ le_rfl

theorem isRegular_preAleph_succ {o : Ordinal} (h : ω ≤ o) : IsRegular (preAleph (succ o)) := by
  rw [preAleph_succ]
  exact isRegular_succ (aleph0_le_preAleph.2 h)

set_option linter.deprecated false in
@[deprecated isRegular_preAleph_succ (since := "2024-10-22")]
theorem isRegular_aleph'_succ {o : Ordinal} (h : ω ≤ o) : IsRegular (aleph' (succ o)) := by
  rw [aleph'_succ]
  exact isRegular_succ (aleph0_le_aleph'.2 h)

theorem isRegular_aleph_succ (o : Ordinal) : IsRegular (ℵ_ (succ o)) := by
  rw [aleph_succ]
  exact isRegular_succ (aleph0_le_aleph o)

/-- A function whose codomain's cardinality is infinite but strictly smaller than its domain's
has a fiber with cardinality strictly great than the codomain.
-/
theorem infinite_pigeonhole_card_lt {β α : Type u} (f : β → α) (w : #α < #β) (w' : ℵ₀ ≤ #α) :
    ∃ a : α, #α < #(f ⁻¹' {a}) := by
  simp_rw [← succ_le_iff]
  exact
    Ordinal.infinite_pigeonhole_card f (succ #α) (succ_le_of_lt w) (w'.trans (lt_succ _).le)
      ((lt_succ _).trans_le (isRegular_succ w').2.ge)

/-- A function whose codomain's cardinality is infinite but strictly smaller than its domain's
has an infinite fiber.
-/
theorem exists_infinite_fiber {β α : Type u} (f : β → α) (w : #α < #β) (w' : Infinite α) :
    ∃ a : α, Infinite (f ⁻¹' {a}) := by
  simp_rw [Cardinal.infinite_iff] at w' ⊢
  cases' infinite_pigeonhole_card_lt f w w' with a ha
  exact ⟨a, w'.trans ha.le⟩

/-- If an infinite type `β` can be expressed as a union of finite sets,
then the cardinality of the collection of those finite sets
must be at least the cardinality of `β`.
-/
theorem le_range_of_union_finset_eq_top {α β : Type*} [Infinite β] (f : α → Finset β)
    (w : ⋃ a, (f a : Set β) = ⊤) : #β ≤ #(range f) := by
  have k : _root_.Infinite (range f) := by
    rw [infinite_coe_iff]
    apply mt (union_finset_finite_of_range_finite f)
    rw [w]
    exact infinite_univ
  by_contra h
  simp only [not_le] at h
  let u : ∀ b, ∃ a, b ∈ f a := fun b => by simpa using (w.ge : _) (Set.mem_univ b)
  let u' : β → range f := fun b => ⟨f (u b).choose, by simp⟩
  have v' : ∀ a, u' ⁻¹' {⟨f a, by simp⟩} ≤ f a := by
    rintro a p m
    simp? [u']  at m says simp only [mem_preimage, mem_singleton_iff, Subtype.mk.injEq, u'] at m
    rw [← m]
    apply fun b => (u b).choose_spec
  obtain ⟨⟨-, ⟨a, rfl⟩⟩, p⟩ := exists_infinite_fiber u' h k
  exact (@Infinite.of_injective _ _ p (inclusion (v' a)) (inclusion_injective _)).false

theorem lsub_lt_ord_lift_of_isRegular {ι} {f : ι → Ordinal} {c} (hc : IsRegular c)
    (hι : Cardinal.lift.{v, u} #ι < c) : (∀ i, f i < c.ord) → Ordinal.lsub.{u, v} f < c.ord :=
  lsub_lt_ord_lift (by rwa [hc.cof_eq])

theorem lsub_lt_ord_of_isRegular {ι} {f : ι → Ordinal} {c} (hc : IsRegular c) (hι : #ι < c) :
    (∀ i, f i < c.ord) → Ordinal.lsub f < c.ord :=
  lsub_lt_ord (by rwa [hc.cof_eq])

theorem iSup_lt_ord_lift_of_isRegular {ι} {f : ι → Ordinal} {c} (hc : IsRegular c)
    (hι : Cardinal.lift.{v, u} #ι < c) : (∀ i, f i < c.ord) → iSup f < c.ord :=
  iSup_lt_ord_lift (by rwa [hc.cof_eq])

set_option linter.deprecated false in
@[deprecated iSup_lt_ord_lift_of_isRegular (since := "2024-08-27")]
theorem sup_lt_ord_lift_of_isRegular {ι} {f : ι → Ordinal} {c} (hc : IsRegular c)
    (hι : Cardinal.lift.{v, u} #ι < c) : (∀ i, f i < c.ord) → Ordinal.sup.{u, v} f < c.ord :=
  iSup_lt_ord_lift_of_isRegular hc hι

theorem iSup_lt_ord_of_isRegular {ι} {f : ι → Ordinal} {c} (hc : IsRegular c) (hι : #ι < c) :
    (∀ i, f i < c.ord) → iSup f < c.ord :=
  iSup_lt_ord (by rwa [hc.cof_eq])

set_option linter.deprecated false in
@[deprecated iSup_lt_ord_of_isRegular (since := "2024-08-27")]
theorem sup_lt_ord_of_isRegular {ι} {f : ι → Ordinal} {c} (hc : IsRegular c) (hι : #ι < c) :
    (∀ i, f i < c.ord) → Ordinal.sup f < c.ord :=
  iSup_lt_ord_of_isRegular hc hι

theorem blsub_lt_ord_lift_of_isRegular {o : Ordinal} {f : ∀ a < o, Ordinal} {c} (hc : IsRegular c)
    (ho : Cardinal.lift.{v, u} o.card < c) :
    (∀ i hi, f i hi < c.ord) → Ordinal.blsub.{u, v} o f < c.ord :=
  blsub_lt_ord_lift (by rwa [hc.cof_eq])

theorem blsub_lt_ord_of_isRegular {o : Ordinal} {f : ∀ a < o, Ordinal} {c} (hc : IsRegular c)
    (ho : o.card < c) : (∀ i hi, f i hi < c.ord) → Ordinal.blsub o f < c.ord :=
  blsub_lt_ord (by rwa [hc.cof_eq])

theorem bsup_lt_ord_lift_of_isRegular {o : Ordinal} {f : ∀ a < o, Ordinal} {c} (hc : IsRegular c)
    (hι : Cardinal.lift.{v, u} o.card < c) :
    (∀ i hi, f i hi < c.ord) → Ordinal.bsup.{u, v} o f < c.ord :=
  bsup_lt_ord_lift (by rwa [hc.cof_eq])

theorem bsup_lt_ord_of_isRegular {o : Ordinal} {f : ∀ a < o, Ordinal} {c} (hc : IsRegular c)
    (hι : o.card < c) : (∀ i hi, f i hi < c.ord) → Ordinal.bsup o f < c.ord :=
  bsup_lt_ord (by rwa [hc.cof_eq])

theorem iSup_lt_lift_of_isRegular {ι} {f : ι → Cardinal} {c} (hc : IsRegular c)
    (hι : Cardinal.lift.{v, u} #ι < c) : (∀ i, f i < c) → iSup.{max u v + 1, u + 1} f < c :=
  iSup_lt_lift.{u, v} (by rwa [hc.cof_eq])

theorem iSup_lt_of_isRegular {ι} {f : ι → Cardinal} {c} (hc : IsRegular c) (hι : #ι < c) :
    (∀ i, f i < c) → iSup f < c :=
  iSup_lt (by rwa [hc.cof_eq])

theorem sum_lt_lift_of_isRegular {ι : Type u} {f : ι → Cardinal} {c : Cardinal} (hc : IsRegular c)
    (hι : Cardinal.lift.{v, u} #ι < c) (hf : ∀ i, f i < c) : sum f < c :=
  (sum_le_iSup_lift _).trans_lt <| mul_lt_of_lt hc.1 hι (iSup_lt_lift_of_isRegular hc hι hf)

theorem sum_lt_of_isRegular {ι : Type u} {f : ι → Cardinal} {c : Cardinal} (hc : IsRegular c)
    (hι : #ι < c) : (∀ i, f i < c) → sum f < c :=
  sum_lt_lift_of_isRegular.{u, u} hc (by rwa [lift_id])

@[simp]
theorem card_lt_of_card_iUnion_lt {ι : Type u} {α : Type u} {t : ι → Set α} {c : Cardinal}
    (h : #(⋃ i, t i) < c) (i : ι) : #(t i) < c :=
  lt_of_le_of_lt (Cardinal.mk_le_mk_of_subset <| subset_iUnion _ _) h

@[simp]
theorem card_iUnion_lt_iff_forall_of_isRegular {ι : Type u} {α : Type u} {t : ι → Set α}
    {c : Cardinal} (hc : c.IsRegular) (hι : #ι < c) : #(⋃ i, t i) < c ↔ ∀ i, #(t i) < c := by
  refine ⟨card_lt_of_card_iUnion_lt, fun h ↦ ?_⟩
  apply lt_of_le_of_lt (Cardinal.mk_sUnion_le _)
  apply Cardinal.mul_lt_of_lt hc.aleph0_le
    (lt_of_le_of_lt Cardinal.mk_range_le hι)
  apply Cardinal.iSup_lt_of_isRegular hc (lt_of_le_of_lt Cardinal.mk_range_le hι)
  simpa

theorem card_lt_of_card_biUnion_lt {α β : Type u} {s : Set α} {t : ∀ a ∈ s, Set β} {c : Cardinal}
    (h : #(⋃ a ∈ s, t a ‹_›) < c) (a : α) (ha : a ∈ s) : # (t a ha) < c := by
  rw [biUnion_eq_iUnion] at h
  have := card_lt_of_card_iUnion_lt h
  simp_all only [iUnion_coe_set,
    Subtype.forall]

theorem card_biUnion_lt_iff_forall_of_isRegular {α β : Type u} {s : Set α} {t : ∀ a ∈ s, Set β}
    {c : Cardinal} (hc : c.IsRegular) (hs : #s < c) :
    #(⋃ a ∈ s, t a ‹_›) < c ↔ ∀ a (ha : a ∈ s), # (t a ha) < c := by
  rw [biUnion_eq_iUnion, card_iUnion_lt_iff_forall_of_isRegular hc hs, SetCoe.forall']

theorem nfpFamily_lt_ord_lift_of_isRegular {ι} {f : ι → Ordinal → Ordinal} {c} (hc : IsRegular c)
    (hι : Cardinal.lift.{v, u} #ι < c) (hc' : c ≠ ℵ₀) (hf : ∀ (i), ∀ b < c.ord, f i b < c.ord) {a}
    (ha : a < c.ord) : nfpFamily f a < c.ord := by
  apply nfpFamily_lt_ord_lift _ _ hf ha <;> rw [hc.cof_eq]
  · exact lt_of_le_of_ne hc.1 hc'.symm
  · exact hι

theorem nfpFamily_lt_ord_of_isRegular {ι} {f : ι → Ordinal → Ordinal} {c} (hc : IsRegular c)
    (hι : #ι < c) (hc' : c ≠ ℵ₀) {a} (hf : ∀ (i), ∀ b < c.ord, f i b < c.ord) :
    a < c.ord → nfpFamily.{u, u} f a < c.ord :=
  nfpFamily_lt_ord_lift_of_isRegular hc (by rwa [lift_id]) hc' hf

set_option linter.deprecated false in
@[deprecated nfpFamily_lt_ord_lift_of_isRegular (since := "2024-10-14")]
theorem nfpBFamily_lt_ord_lift_of_isRegular {o : Ordinal} {f : ∀ a < o, Ordinal → Ordinal} {c}
    (hc : IsRegular c) (ho : Cardinal.lift.{v, u} o.card < c) (hc' : c ≠ ℵ₀)
    (hf : ∀ (i hi), ∀ b < c.ord, f i hi b < c.ord) {a} :
    a < c.ord → nfpBFamily.{u, v} o f a < c.ord :=
  nfpFamily_lt_ord_lift_of_isRegular hc (by rwa [mk_toType]) hc' fun _ => hf _ _

set_option linter.deprecated false in
@[deprecated nfpFamily_lt_ord_of_isRegular (since := "2024-10-14")]
theorem nfpBFamily_lt_ord_of_isRegular {o : Ordinal} {f : ∀ a < o, Ordinal → Ordinal} {c}
    (hc : IsRegular c) (ho : o.card < c) (hc' : c ≠ ℵ₀)
    (hf : ∀ (i hi), ∀ b < c.ord, f i hi b < c.ord) {a} :
    a < c.ord → nfpBFamily.{u, u} o f a < c.ord :=
  nfpBFamily_lt_ord_lift_of_isRegular hc (by rwa [lift_id]) hc' hf

theorem nfp_lt_ord_of_isRegular {f : Ordinal → Ordinal} {c} (hc : IsRegular c) (hc' : c ≠ ℵ₀)
    (hf : ∀ i < c.ord, f i < c.ord) {a} : a < c.ord → nfp f a < c.ord :=
  nfp_lt_ord
    (by
      rw [hc.cof_eq]
      exact lt_of_le_of_ne hc.1 hc'.symm)
    hf

theorem derivFamily_lt_ord_lift {ι : Type u} {f : ι → Ordinal → Ordinal} {c} (hc : IsRegular c)
    (hι : lift.{v} #ι < c) (hc' : c ≠ ℵ₀) (hf : ∀ i, ∀ b < c.ord, f i b < c.ord) {a} :
    a < c.ord → derivFamily f a < c.ord := by
  have hω : ℵ₀ < c.ord.cof := by
    rw [hc.cof_eq]
    exact lt_of_le_of_ne hc.1 hc'.symm
  induction a using limitRecOn with
  | H₁ =>
    rw [derivFamily_zero]
    exact nfpFamily_lt_ord_lift hω (by rwa [hc.cof_eq]) hf
  | H₂ b hb =>
    intro hb'
    rw [derivFamily_succ]
    exact
      nfpFamily_lt_ord_lift hω (by rwa [hc.cof_eq]) hf
        ((isSuccLimit_ord hc.1).succ_lt (hb ((lt_succ b).trans hb')))
  | H₃ b hb H =>
    intro hb'
    -- TODO: generalize the universes of the lemmas in this file so we don't have to rely on bsup
    have : ⨆ a : Iio b, _ = _ :=
      iSup_eq_bsup.{max u v, max u v} (f := fun x (_ : x < b) ↦ derivFamily f x)
    rw [derivFamily_limit f hb, this]
    exact
      bsup_lt_ord_of_isRegular.{u, v} hc (ord_lt_ord.1 ((ord_card_le b).trans_lt hb')) fun o' ho' =>
        H o' ho' (ho'.trans hb')

theorem derivFamily_lt_ord {ι} {f : ι → Ordinal → Ordinal} {c} (hc : IsRegular c) (hι : #ι < c)
    (hc' : c ≠ ℵ₀) (hf : ∀ (i), ∀ b < c.ord, f i b < c.ord) {a} :
    a < c.ord → derivFamily.{u, u} f a < c.ord :=
  derivFamily_lt_ord_lift hc (by rwa [lift_id]) hc' hf

set_option linter.deprecated false in
@[deprecated derivFamily_lt_ord_lift (since := "2024-10-14")]
theorem derivBFamily_lt_ord_lift {o : Ordinal} {f : ∀ a < o, Ordinal → Ordinal} {c}
    (hc : IsRegular c) (hι : Cardinal.lift.{v, u} o.card < c) (hc' : c ≠ ℵ₀)
    (hf : ∀ (i hi), ∀ b < c.ord, f i hi b < c.ord) {a} :
    a < c.ord → derivBFamily.{u, v} o f a < c.ord :=
  derivFamily_lt_ord_lift hc (by rwa [mk_toType]) hc' fun _ => hf _ _

set_option linter.deprecated false in
@[deprecated derivFamily_lt_ord (since := "2024-10-14")]
theorem derivBFamily_lt_ord {o : Ordinal} {f : ∀ a < o, Ordinal → Ordinal} {c} (hc : IsRegular c)
    (hι : o.card < c) (hc' : c ≠ ℵ₀) (hf : ∀ (i hi), ∀ b < c.ord, f i hi b < c.ord) {a} :
    a < c.ord → derivBFamily.{u, u} o f a < c.ord :=
  derivBFamily_lt_ord_lift hc (by rwa [lift_id]) hc' hf

theorem deriv_lt_ord {f : Ordinal.{u} → Ordinal} {c} (hc : IsRegular c) (hc' : c ≠ ℵ₀)
    (hf : ∀ i < c.ord, f i < c.ord) {a} : a < c.ord → deriv f a < c.ord :=
  derivFamily_lt_ord_lift hc
    (by simpa using Cardinal.one_lt_aleph0.trans (lt_of_le_of_ne hc.1 hc'.symm)) hc' fun _ => hf

/-- A cardinal is inaccessible if it is an uncountable regular strong limit cardinal. -/
def IsInaccessible (c : Cardinal) :=
  ℵ₀ < c ∧ IsRegular c ∧ IsStrongLimit c

theorem IsInaccessible.mk {c} (h₁ : ℵ₀ < c) (h₂ : c ≤ c.ord.cof) (h₃ : ∀ x < c, (2^x) < c) :
    IsInaccessible c :=
  ⟨h₁, ⟨h₁.le, h₂⟩, (aleph0_pos.trans h₁).ne', h₃⟩

-- Lean's foundations prove the existence of ℵ₀ many inaccessible cardinals
theorem univ_inaccessible : IsInaccessible univ.{u, v} :=
  IsInaccessible.mk (by simpa using lift_lt_univ' ℵ₀) (by simp) fun c h => by
    rcases lt_univ'.1 h with ⟨c, rfl⟩
    rw [← lift_two_power]
    apply lift_lt_univ'

theorem lt_power_cof {c : Cardinal.{u}} : ℵ₀ ≤ c → c < (c^cof c.ord) :=
  Cardinal.inductionOn c fun α h => by
    rcases ord_eq α with ⟨r, wo, re⟩
    have := isSuccLimit_ord h
    rw [re] at this ⊢
    rcases cof_eq' r this with ⟨S, H, Se⟩
    have := sum_lt_prod (fun a : S => #{ x // r x a }) (fun _ => #α) fun i => ?_
    · simp only [Cardinal.prod_const, Cardinal.lift_id, ← Se, ← mk_sigma, power_def] at this ⊢
      refine lt_of_le_of_lt ?_ this
      refine ⟨Embedding.ofSurjective ?_ ?_⟩
      · exact fun x => x.2.1
      · exact fun a =>
          let ⟨b, h, ab⟩ := H a
          ⟨⟨⟨_, h⟩, _, ab⟩, rfl⟩
    · have := typein_lt_type r i
      rwa [← re, lt_ord] at this

theorem lt_cof_power {a b : Cardinal} (ha : ℵ₀ ≤ a) (b1 : 1 < b) : a < cof (b^a).ord := by
  have b0 : b ≠ 0 := (zero_lt_one.trans b1).ne'
  apply lt_imp_lt_of_le_imp_le (power_le_power_left <| power_ne_zero a b0)
  rw [← power_mul, mul_eq_self ha]
  exact lt_power_cof (ha.trans <| (cantor' _ b1).le)

end Cardinal

section Omega1

namespace Ordinal

open Cardinal
open scoped Ordinal

-- TODO: generalize universes, and use ω₁.
lemma iSup_sequence_lt_omega1 {α : Type u} [Countable α]
    (o : α → Ordinal.{max u v}) (ho : ∀ n, o n < (aleph 1).ord) :
    iSup o < (aleph 1).ord := by
  apply iSup_lt_ord_lift _ ho
  rw [Cardinal.isRegular_aleph_one.cof_eq]
  exact lt_of_le_of_lt mk_le_aleph0 aleph0_lt_aleph_one

end Ordinal

end Omega1<|MERGE_RESOLUTION|>--- conflicted
+++ resolved
@@ -665,15 +665,9 @@
 
 @[simp]
 theorem cof_preOmega {o : Ordinal} (ho : IsSuccPrelimit o) : (preOmega o).cof = o.cof := by
-<<<<<<< HEAD
-  obtain rfl | ho := ho.eq_bot_or_isSuccLimit
-  · simp
-  · exact isNormal_preOmega.cof_eq ho
-=======
   by_cases h : IsMin o
   · simp [h.eq_bot]
   · exact isNormal_preOmega.cof_eq ⟨h, ho⟩
->>>>>>> 3f813de5
 
 @[simp]
 theorem cof_omega {o : Ordinal} (ho : IsSuccLimit o) : (ω_ o).cof = o.cof :=
