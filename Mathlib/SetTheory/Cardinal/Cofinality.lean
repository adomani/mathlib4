/-
Copyright (c) 2017 Mario Carneiro. All rights reserved.
Released under Apache 2.0 license as described in the file LICENSE.
Authors: Mario Carneiro, Floris van Doorn, Violeta Hernández Palacios
-/
import Mathlib.SetTheory.Cardinal.Ordinal
import Mathlib.SetTheory.Ordinal.FixedPoint

#align_import set_theory.cardinal.cofinality from "leanprover-community/mathlib"@"7c2ce0c2da15516b4e65d0c9e254bb6dc93abd1f"

/-!
# Cofinality

This file contains the definition of cofinality of an ordinal number and regular cardinals

## Main Definitions

* `Ordinal.cof o` is the cofinality of the ordinal `o`.
  If `o` is the order type of the relation `<` on `α`, then `o.cof` is the smallest cardinality of a
  subset `s` of α that is *cofinal* in `α`, i.e. `∀ x : α, ∃ y ∈ s, ¬ y < x`.
* `Cardinal.IsStrongLimit c` means that `c` is a strong limit cardinal:
  `c ≠ 0 ∧ ∀ x < c, 2 ^ x < c`.
* `Cardinal.IsRegular c` means that `c` is a regular cardinal: `ℵ₀ ≤ c ∧ c.ord.cof = c`.
* `Cardinal.IsInaccessible c` means that `c` is strongly inaccessible:
  `ℵ₀ < c ∧ IsRegular c ∧ IsStrongLimit c`.

## Main Statements

* `Ordinal.infinite_pigeonhole_card`: the infinite pigeonhole principle
* `Cardinal.lt_power_cof`: A consequence of König's theorem stating that `c < c ^ c.ord.cof` for
  `c ≥ ℵ₀`
* `Cardinal.univ_inaccessible`: The type of ordinals in `Type u` form an inaccessible cardinal
  (in `Type v` with `v > u`). This shows (externally) that in `Type u` there are at least `u`
  inaccessible cardinals.

## Implementation Notes

* The cofinality is defined for ordinals.
  If `c` is a cardinal number, its cofinality is `c.ord.cof`.

## Tags

cofinality, regular cardinals, limits cardinals, inaccessible cardinals,
infinite pigeonhole principle
-/


noncomputable section

open Function Cardinal Set Order

open scoped Classical
open Cardinal Ordinal

universe u v w

variable {α : Type*} {r : α → α → Prop}

/-! ### Cofinality of orders -/


namespace Order

/-- Cofinality of a reflexive order `≼`. This is the smallest cardinality
  of a subset `S : Set α` such that `∀ a, ∃ b ∈ S, a ≼ b`. -/
def cof (r : α → α → Prop) : Cardinal :=
  sInf { c | ∃ S : Set α, (∀ a, ∃ b ∈ S, r a b) ∧ #S = c }
#align order.cof Order.cof

/-- The set in the definition of `Order.cof` is nonempty. -/
theorem cof_nonempty (r : α → α → Prop) [IsRefl α r] :
    { c | ∃ S : Set α, (∀ a, ∃ b ∈ S, r a b) ∧ #S = c }.Nonempty :=
  ⟨_, Set.univ, fun a => ⟨a, ⟨⟩, refl _⟩, rfl⟩
#align order.cof_nonempty Order.cof_nonempty

theorem cof_le (r : α → α → Prop) {S : Set α} (h : ∀ a, ∃ b ∈ S, r a b) : cof r ≤ #S :=
  csInf_le' ⟨S, h, rfl⟩
#align order.cof_le Order.cof_le

theorem le_cof {r : α → α → Prop} [IsRefl α r] (c : Cardinal) :
    c ≤ cof r ↔ ∀ {S : Set α}, (∀ a, ∃ b ∈ S, r a b) → c ≤ #S := by
  rw [cof, le_csInf_iff'' (cof_nonempty r)]
  use fun H S h => H _ ⟨S, h, rfl⟩
  rintro H d ⟨S, h, rfl⟩
  exact H h
#align order.le_cof Order.le_cof

end Order

theorem RelIso.cof_le_lift {α : Type u} {β : Type v} {r : α → α → Prop} {s} [IsRefl β s]
    (f : r ≃r s) : Cardinal.lift.{max u v} (Order.cof r) ≤
    Cardinal.lift.{max u v} (Order.cof s) := by
  rw [Order.cof, Order.cof, lift_sInf, lift_sInf,
    le_csInf_iff'' ((Order.cof_nonempty s).image _)]
  rintro - ⟨-, ⟨u, H, rfl⟩, rfl⟩
  apply csInf_le'
  refine'
    ⟨_, ⟨f.symm '' u, fun a => _, rfl⟩,
      lift_mk_eq.{u, v, max u v}.2 ⟨(f.symm.toEquiv.image u).symm⟩⟩
  rcases H (f a) with ⟨b, hb, hb'⟩
  refine' ⟨f.symm b, mem_image_of_mem _ hb, f.map_rel_iff.1 _⟩
  rwa [RelIso.apply_symm_apply]
#align rel_iso.cof_le_lift RelIso.cof_le_lift

theorem RelIso.cof_eq_lift {α : Type u} {β : Type v} {r s} [IsRefl α r] [IsRefl β s] (f : r ≃r s) :
    Cardinal.lift.{max u v} (Order.cof r) = Cardinal.lift.{max u v} (Order.cof s) :=
  (RelIso.cof_le_lift f).antisymm (RelIso.cof_le_lift f.symm)
#align rel_iso.cof_eq_lift RelIso.cof_eq_lift

theorem RelIso.cof_le {α β : Type u} {r : α → α → Prop} {s} [IsRefl β s] (f : r ≃r s) :
    Order.cof r ≤ Order.cof s :=
  lift_le.1 (RelIso.cof_le_lift f)
#align rel_iso.cof_le RelIso.cof_le

theorem RelIso.cof_eq {α β : Type u} {r s} [IsRefl α r] [IsRefl β s] (f : r ≃r s) :
    Order.cof r = Order.cof s :=
  lift_inj.1 (RelIso.cof_eq_lift f)
#align rel_iso.cof_eq RelIso.cof_eq

/-- Cofinality of a strict order `≺`. This is the smallest cardinality of a set `S : Set α` such
that `∀ a, ∃ b ∈ S, ¬ b ≺ a`. -/
def StrictOrder.cof (r : α → α → Prop) : Cardinal :=
  Order.cof (swap rᶜ)
#align strict_order.cof StrictOrder.cof

/-- The set in the definition of `Order.StrictOrder.cof` is nonempty. -/
theorem StrictOrder.cof_nonempty (r : α → α → Prop) [IsIrrefl α r] :
    { c | ∃ S : Set α, Unbounded r S ∧ #S = c }.Nonempty :=
  @Order.cof_nonempty α _ (IsRefl.swap rᶜ)
#align strict_order.cof_nonempty StrictOrder.cof_nonempty

/-! ### Cofinality of ordinals -/


namespace Ordinal

/-- Cofinality of an ordinal. This is the smallest cardinal of a
  subset `S` of the ordinal which is unbounded, in the sense
  `∀ a, ∃ b ∈ S, a ≤ b`. It is defined for all ordinals, but
  `cof 0 = 0` and `cof (succ o) = 1`, so it is only really
  interesting on limit ordinals (when it is an infinite cardinal). -/
def cof (o : Ordinal.{u}) : Cardinal.{u} :=
  o.liftOn (fun a => StrictOrder.cof a.r)
    (by
      rintro ⟨α, r, wo₁⟩ ⟨β, s, wo₂⟩ ⟨⟨f, hf⟩⟩
      haveI := wo₁; haveI := wo₂
      dsimp only
      apply @RelIso.cof_eq _ _ _ _ ?_ ?_
      · constructor
        exact @fun a b => not_iff_not.2 hf
      · dsimp only [swap]
        exact ⟨fun _ => irrefl _⟩
      · dsimp only [swap]
        exact ⟨fun _ => irrefl _⟩)
#align ordinal.cof Ordinal.cof

theorem cof_type (r : α → α → Prop) [IsWellOrder α r] : (type r).cof = StrictOrder.cof r :=
  rfl
#align ordinal.cof_type Ordinal.cof_type

theorem le_cof_type [IsWellOrder α r] {c} : c ≤ cof (type r) ↔ ∀ S, Unbounded r S → c ≤ #S :=
  (le_csInf_iff'' (StrictOrder.cof_nonempty r)).trans
    ⟨fun H S h => H _ ⟨S, h, rfl⟩, by
      rintro H d ⟨S, h, rfl⟩
      exact H _ h⟩
#align ordinal.le_cof_type Ordinal.le_cof_type

theorem cof_type_le [IsWellOrder α r] {S : Set α} (h : Unbounded r S) : cof (type r) ≤ #S :=
  le_cof_type.1 le_rfl S h
#align ordinal.cof_type_le Ordinal.cof_type_le

theorem lt_cof_type [IsWellOrder α r] {S : Set α} : #S < cof (type r) → Bounded r S := by
  simpa using not_imp_not.2 cof_type_le
#align ordinal.lt_cof_type Ordinal.lt_cof_type

theorem cof_eq (r : α → α → Prop) [IsWellOrder α r] : ∃ S, Unbounded r S ∧ #S = cof (type r) :=
  csInf_mem (StrictOrder.cof_nonempty r)
#align ordinal.cof_eq Ordinal.cof_eq

theorem ord_cof_eq (r : α → α → Prop) [IsWellOrder α r] :
    ∃ S, Unbounded r S ∧ type (Subrel r S) = (cof (type r)).ord := by
  let ⟨S, hS, e⟩ := cof_eq r
  let ⟨s, _, e'⟩ := Cardinal.ord_eq S
  let T : Set α := { a | ∃ aS : a ∈ S, ∀ b : S, s b ⟨_, aS⟩ → r b a }
  suffices Unbounded r T by
    refine' ⟨T, this, le_antisymm _ (Cardinal.ord_le.2 <| cof_type_le this)⟩
    rw [← e, e']
    refine'
      (RelEmbedding.ofMonotone
          (fun a : T =>
            (⟨a,
                let ⟨aS, _⟩ := a.2
                aS⟩ :
              S))
          fun a b h => _).ordinal_type_le
    rcases a with ⟨a, aS, ha⟩
    rcases b with ⟨b, bS, hb⟩
    change s ⟨a, _⟩ ⟨b, _⟩
    refine' ((trichotomous_of s _ _).resolve_left fun hn => _).resolve_left _
    · exact asymm h (ha _ hn)
    · intro e
      injection e with e
      subst b
      exact irrefl _ h
  · intro a
    have : { b : S | ¬r b a }.Nonempty :=
      let ⟨b, bS, ba⟩ := hS a
      ⟨⟨b, bS⟩, ba⟩
    let b := (IsWellFounded.wf : WellFounded s).min _ this
    have ba : ¬r b a := IsWellFounded.wf.min_mem _ this
    refine' ⟨b, ⟨b.2, fun c => not_imp_not.1 fun h => _⟩, ba⟩
    rw [show ∀ b : S, (⟨b, b.2⟩ : S) = b by intro b; cases b; rfl]
    exact IsWellFounded.wf.not_lt_min _ this (IsOrderConnected.neg_trans h ba)
#align ordinal.ord_cof_eq Ordinal.ord_cof_eq

/-! ### Cofinality of suprema and least strict upper bounds -/


private theorem card_mem_cof {o} : ∃ (ι : _) (f : ι → Ordinal), lsub.{u, u} f = o ∧ #ι = o.card :=
  ⟨_, _, lsub_typein o, mk_ordinal_out o⟩

/-- The set in the `lsub` characterization of `cof` is nonempty. -/
theorem cof_lsub_def_nonempty (o) :
    { a : Cardinal | ∃ (ι : _) (f : ι → Ordinal), lsub.{u, u} f = o ∧ #ι = a }.Nonempty :=
  ⟨_, card_mem_cof⟩
#align ordinal.cof_lsub_def_nonempty Ordinal.cof_lsub_def_nonempty

theorem cof_eq_sInf_lsub (o : Ordinal.{u}) : cof o =
    sInf { a : Cardinal | ∃ (ι : Type u) (f : ι → Ordinal), lsub.{u, u} f = o ∧ #ι = a } := by
  refine' le_antisymm (le_csInf (cof_lsub_def_nonempty o) _) (csInf_le' _)
  · rintro a ⟨ι, f, hf, rfl⟩
    rw [← type_lt o]
    refine'
      (cof_type_le fun a => _).trans
        (@mk_le_of_injective _ _
          (fun s : typein ((· < ·) : o.out.α → o.out.α → Prop) ⁻¹' Set.range f =>
            Classical.choose s.prop)
          fun s t hst => by
          let H := congr_arg f hst
          rwa [Classical.choose_spec s.prop, Classical.choose_spec t.prop, typein_inj,
            Subtype.coe_inj] at H)
    have := typein_lt_self a
    simp_rw [← hf, lt_lsub_iff] at this
    cases' this with i hi
    refine' ⟨enum (· < ·) (f i) _, _, _⟩
    · rw [type_lt, ← hf]
      apply lt_lsub
    · rw [mem_preimage, typein_enum]
      exact mem_range_self i
    · rwa [← typein_le_typein, typein_enum]
  · rcases cof_eq (· < · : (Quotient.out o).α → (Quotient.out o).α → Prop) with ⟨S, hS, hS'⟩
    let f : S → Ordinal := fun s => typein LT.lt s.val
    refine'
      ⟨S, f, le_antisymm (lsub_le fun i => typein_lt_self i) (le_of_forall_lt fun a ha => _), by
        rwa [type_lt o] at hS'⟩
    rw [← type_lt o] at ha
    rcases hS (enum (· < ·) a ha) with ⟨b, hb, hb'⟩
    rw [← typein_le_typein, typein_enum] at hb'
    exact hb'.trans_lt (lt_lsub.{u, u} f ⟨b, hb⟩)
#align ordinal.cof_eq_Inf_lsub Ordinal.cof_eq_sInf_lsub

@[simp]
theorem lift_cof (o) : Cardinal.lift.{u, v} (cof o) = cof (Ordinal.lift.{u, v} o) := by
  refine' inductionOn o _
  intro α r _
  apply le_antisymm
  · refine' le_cof_type.2 fun S H => _
    have : Cardinal.lift.{u, v} #(ULift.up ⁻¹' S) ≤ #(S : Type (max u v)) := by
      rw [← Cardinal.lift_umax.{v, u}, ← Cardinal.lift_id'.{v, u} #S]
      exact mk_preimage_of_injective_lift.{v, max u v} ULift.up S (ULift.up_injective.{u, v})
    refine' (Cardinal.lift_le.2 <| cof_type_le _).trans this
    exact fun a =>
      let ⟨⟨b⟩, bs, br⟩ := H ⟨a⟩
      ⟨b, bs, br⟩
  · rcases cof_eq r with ⟨S, H, e'⟩
    have : #(ULift.down.{u, v} ⁻¹' S) ≤ Cardinal.lift.{u, v} #S := by simp_all
    rw [e'] at this
    refine' (cof_type_le _).trans this
    exact fun ⟨a⟩ =>
      let ⟨b, bs, br⟩ := H a
      ⟨⟨b⟩, bs, br⟩
#align ordinal.lift_cof Ordinal.lift_cof

theorem cof_le_card (o) : cof o ≤ card o := by
  rw [cof_eq_sInf_lsub]
  exact csInf_le' card_mem_cof
#align ordinal.cof_le_card Ordinal.cof_le_card

theorem cof_ord_le (c : Cardinal) : c.ord.cof ≤ c := by simpa using cof_le_card c.ord
#align ordinal.cof_ord_le Ordinal.cof_ord_le

theorem ord_cof_le (o : Ordinal.{u}) : o.cof.ord ≤ o :=
  (ord_le_ord.2 (cof_le_card o)).trans (ord_card_le o)
#align ordinal.ord_cof_le Ordinal.ord_cof_le

theorem exists_lsub_cof (o : Ordinal) :
    ∃ (ι : _) (f : ι → Ordinal), lsub.{u, u} f = o ∧ #ι = cof o := by
  rw [cof_eq_sInf_lsub]
  exact csInf_mem (cof_lsub_def_nonempty o)
#align ordinal.exists_lsub_cof Ordinal.exists_lsub_cof

theorem cof_lsub_le {ι} (f : ι → Ordinal) : cof (lsub.{u, u} f) ≤ #ι := by
  rw [cof_eq_sInf_lsub]
  exact csInf_le' ⟨ι, f, rfl, rfl⟩
#align ordinal.cof_lsub_le Ordinal.cof_lsub_le

theorem cof_lsub_le_lift {ι} (f : ι → Ordinal) :
    cof (lsub.{u, v} f) ≤ Cardinal.lift.{v, u} #ι := by
  rw [← mk_uLift.{u, v}]
  convert cof_lsub_le.{max u v} fun i : ULift.{v, u} ι => f i.down
  exact
    lsub_eq_of_range_eq.{u, max u v, max u v}
      (Set.ext fun x => ⟨fun ⟨i, hi⟩ => ⟨ULift.up.{v, u} i, hi⟩, fun ⟨i, hi⟩ => ⟨_, hi⟩⟩)
#align ordinal.cof_lsub_le_lift Ordinal.cof_lsub_le_lift

theorem le_cof_iff_lsub {o : Ordinal} {a : Cardinal} :
    a ≤ cof o ↔ ∀ {ι} (f : ι → Ordinal), lsub.{u, u} f = o → a ≤ #ι := by
  rw [cof_eq_sInf_lsub]
  exact
    (le_csInf_iff'' (cof_lsub_def_nonempty o)).trans
      ⟨fun H ι f hf => H _ ⟨ι, f, hf, rfl⟩, fun H b ⟨ι, f, hf, hb⟩ => by
        rw [← hb]
        exact H _ hf⟩
#align ordinal.le_cof_iff_lsub Ordinal.le_cof_iff_lsub

theorem lsub_lt_ord_lift {ι} {f : ι → Ordinal} {c : Ordinal}
    (hι : Cardinal.lift.{v, u} #ι < c.cof)
    (hf : ∀ i, f i < c) : lsub.{u, v} f < c :=
  lt_of_le_of_ne (lsub_le.{v, u} hf) fun h => by
    subst h
    exact (cof_lsub_le_lift.{u, v} f).not_lt hι
#align ordinal.lsub_lt_ord_lift Ordinal.lsub_lt_ord_lift

theorem lsub_lt_ord {ι} {f : ι → Ordinal} {c : Ordinal} (hι : #ι < c.cof) :
    (∀ i, f i < c) → lsub.{u, u} f < c :=
  lsub_lt_ord_lift (by rwa [(#ι).lift_id])
#align ordinal.lsub_lt_ord Ordinal.lsub_lt_ord

theorem cof_sup_le_lift {ι} {f : ι → Ordinal} (H : ∀ i, f i < sup.{u, v} f) :
    cof (sup.{u, v} f) ≤ Cardinal.lift.{v, u} #ι := by
  rw [← sup_eq_lsub_iff_lt_sup.{u, v}] at H
  rw [H]
  exact cof_lsub_le_lift f
#align ordinal.cof_sup_le_lift Ordinal.cof_sup_le_lift

theorem cof_sup_le {ι} {f : ι → Ordinal} (H : ∀ i, f i < sup.{u, u} f) :
    cof (sup.{u, u} f) ≤ #ι := by
  rw [← (#ι).lift_id]
  exact cof_sup_le_lift H
#align ordinal.cof_sup_le Ordinal.cof_sup_le

theorem sup_lt_ord_lift {ι} {f : ι → Ordinal} {c : Ordinal} (hι : Cardinal.lift.{v, u} #ι < c.cof)
    (hf : ∀ i, f i < c) : sup.{u, v} f < c :=
  (sup_le_lsub.{u, v} f).trans_lt (lsub_lt_ord_lift hι hf)
#align ordinal.sup_lt_ord_lift Ordinal.sup_lt_ord_lift

theorem sup_lt_ord {ι} {f : ι → Ordinal} {c : Ordinal} (hι : #ι < c.cof) :
    (∀ i, f i < c) → sup.{u, u} f < c :=
  sup_lt_ord_lift (by rwa [(#ι).lift_id])
#align ordinal.sup_lt_ord Ordinal.sup_lt_ord

theorem iSup_lt_lift {ι} {f : ι → Cardinal} {c : Cardinal}
    (hι : Cardinal.lift.{v, u} #ι < c.ord.cof)
    (hf : ∀ i, f i < c) : iSup.{max u v + 1, u + 1} f < c := by
  rw [← ord_lt_ord, iSup_ord (Cardinal.bddAbove_range.{u, v} _)]
  refine' sup_lt_ord_lift hι fun i => _
  rw [ord_lt_ord]
  apply hf
#align ordinal.supr_lt_lift Ordinal.iSup_lt_lift

theorem iSup_lt {ι} {f : ι → Cardinal} {c : Cardinal} (hι : #ι < c.ord.cof) :
    (∀ i, f i < c) → iSup f < c :=
  iSup_lt_lift (by rwa [(#ι).lift_id])
#align ordinal.supr_lt Ordinal.iSup_lt

theorem nfpFamily_lt_ord_lift {ι} {f : ι → Ordinal → Ordinal} {c} (hc : ℵ₀ < cof c)
    (hc' : Cardinal.lift.{v, u} #ι < cof c) (hf : ∀ (i), ∀ b < c, f i b < c) {a} (ha : a < c) :
    nfpFamily.{u, v} f a < c := by
  refine' sup_lt_ord_lift ((Cardinal.lift_le.2 (mk_list_le_max ι)).trans_lt _) fun l => _
  · rw [lift_max]
    apply max_lt _ hc'
    rwa [Cardinal.lift_aleph0]
  · induction' l with i l H
    · exact ha
    · exact hf _ _ H
#align ordinal.nfp_family_lt_ord_lift Ordinal.nfpFamily_lt_ord_lift

theorem nfpFamily_lt_ord {ι} {f : ι → Ordinal → Ordinal} {c} (hc : ℵ₀ < cof c) (hc' : #ι < cof c)
    (hf : ∀ (i), ∀ b < c, f i b < c) {a} : a < c → nfpFamily.{u, u} f a < c :=
  nfpFamily_lt_ord_lift hc (by rwa [(#ι).lift_id]) hf
#align ordinal.nfp_family_lt_ord Ordinal.nfpFamily_lt_ord

theorem nfpBFamily_lt_ord_lift {o : Ordinal} {f : ∀ a < o, Ordinal → Ordinal} {c} (hc : ℵ₀ < cof c)
    (hc' : Cardinal.lift.{v, u} o.card < cof c) (hf : ∀ (i hi), ∀ b < c, f i hi b < c) {a} :
    a < c → nfpBFamily.{u, v} o f a < c :=
  nfpFamily_lt_ord_lift hc (by rwa [mk_ordinal_out]) fun i => hf _ _
#align ordinal.nfp_bfamily_lt_ord_lift Ordinal.nfpBFamily_lt_ord_lift

theorem nfpBFamily_lt_ord {o : Ordinal} {f : ∀ a < o, Ordinal → Ordinal} {c} (hc : ℵ₀ < cof c)
    (hc' : o.card < cof c) (hf : ∀ (i hi), ∀ b < c, f i hi b < c) {a} :
    a < c → nfpBFamily.{u, u} o f a < c :=
  nfpBFamily_lt_ord_lift hc (by rwa [o.card.lift_id]) hf
#align ordinal.nfp_bfamily_lt_ord Ordinal.nfpBFamily_lt_ord

theorem nfp_lt_ord {f : Ordinal → Ordinal} {c} (hc : ℵ₀ < cof c) (hf : ∀ i < c, f i < c) {a} :
    a < c → nfp f a < c :=
  nfpFamily_lt_ord_lift hc (by simpa using Cardinal.one_lt_aleph0.trans hc) fun _ => hf
#align ordinal.nfp_lt_ord Ordinal.nfp_lt_ord

theorem exists_blsub_cof (o : Ordinal) :
    ∃ f : ∀ a < (cof o).ord, Ordinal, blsub.{u, u} _ f = o := by
  rcases exists_lsub_cof o with ⟨ι, f, hf, hι⟩
  rcases Cardinal.ord_eq ι with ⟨r, hr, hι'⟩
  rw [← @blsub_eq_lsub' ι r hr] at hf
  rw [← hι, hι']
  exact ⟨_, hf⟩
#align ordinal.exists_blsub_cof Ordinal.exists_blsub_cof

theorem le_cof_iff_blsub {b : Ordinal} {a : Cardinal} :
    a ≤ cof b ↔ ∀ {o} (f : ∀ a < o, Ordinal), blsub.{u, u} o f = b → a ≤ o.card :=
  le_cof_iff_lsub.trans
    ⟨fun H o f hf => by simpa using H _ hf, fun H ι f hf => by
      rcases Cardinal.ord_eq ι with ⟨r, hr, hι'⟩
      rw [← @blsub_eq_lsub' ι r hr] at hf
      simpa using H _ hf⟩
#align ordinal.le_cof_iff_blsub Ordinal.le_cof_iff_blsub

theorem cof_blsub_le_lift {o} (f : ∀ a < o, Ordinal) :
    cof (blsub.{u, v} o f) ≤ Cardinal.lift.{v, u} o.card := by
  rw [← mk_ordinal_out o]
  exact cof_lsub_le_lift _
#align ordinal.cof_blsub_le_lift Ordinal.cof_blsub_le_lift

theorem cof_blsub_le {o} (f : ∀ a < o, Ordinal) : cof (blsub.{u, u} o f) ≤ o.card := by
  rw [← o.card.lift_id]
  exact cof_blsub_le_lift f
#align ordinal.cof_blsub_le Ordinal.cof_blsub_le

theorem blsub_lt_ord_lift {o : Ordinal.{u}} {f : ∀ a < o, Ordinal} {c : Ordinal}
    (ho : Cardinal.lift.{v, u} o.card < c.cof) (hf : ∀ i hi, f i hi < c) : blsub.{u, v} o f < c :=
  lt_of_le_of_ne (blsub_le hf) fun h =>
    ho.not_le (by simpa [← iSup_ord, hf, h] using cof_blsub_le_lift.{u, v} f)
#align ordinal.blsub_lt_ord_lift Ordinal.blsub_lt_ord_lift

theorem blsub_lt_ord {o : Ordinal} {f : ∀ a < o, Ordinal} {c : Ordinal} (ho : o.card < c.cof)
    (hf : ∀ i hi, f i hi < c) : blsub.{u, u} o f < c :=
  blsub_lt_ord_lift (by rwa [o.card.lift_id]) hf
#align ordinal.blsub_lt_ord Ordinal.blsub_lt_ord

theorem cof_bsup_le_lift {o : Ordinal} {f : ∀ a < o, Ordinal} (H : ∀ i h, f i h < bsup.{u, v} o f) :
    cof (bsup.{u, v} o f) ≤ Cardinal.lift.{v, u} o.card := by
  rw [← bsup_eq_blsub_iff_lt_bsup.{u, v}] at H
  rw [H]
  exact cof_blsub_le_lift.{u, v} f
#align ordinal.cof_bsup_le_lift Ordinal.cof_bsup_le_lift

theorem cof_bsup_le {o : Ordinal} {f : ∀ a < o, Ordinal} :
    (∀ i h, f i h < bsup.{u, u} o f) → cof (bsup.{u, u} o f) ≤ o.card := by
  rw [← o.card.lift_id]
  exact cof_bsup_le_lift
#align ordinal.cof_bsup_le Ordinal.cof_bsup_le

theorem bsup_lt_ord_lift {o : Ordinal} {f : ∀ a < o, Ordinal} {c : Ordinal}
    (ho : Cardinal.lift.{v, u} o.card < c.cof) (hf : ∀ i hi, f i hi < c) : bsup.{u, v} o f < c :=
  (bsup_le_blsub f).trans_lt (blsub_lt_ord_lift ho hf)
#align ordinal.bsup_lt_ord_lift Ordinal.bsup_lt_ord_lift

theorem bsup_lt_ord {o : Ordinal} {f : ∀ a < o, Ordinal} {c : Ordinal} (ho : o.card < c.cof) :
    (∀ i hi, f i hi < c) → bsup.{u, u} o f < c :=
  bsup_lt_ord_lift (by rwa [o.card.lift_id])
#align ordinal.bsup_lt_ord Ordinal.bsup_lt_ord

/-! ### Basic results -/


@[simp]
theorem cof_zero : cof 0 = 0 := by
  refine LE.le.antisymm  ?_ (Cardinal.zero_le _)
  rw [← card_zero]
  exact cof_le_card 0
#align ordinal.cof_zero Ordinal.cof_zero

@[simp]
theorem cof_eq_zero {o} : cof o = 0 ↔ o = 0 :=
  ⟨inductionOn o fun α r _ z =>
      let ⟨S, hl, e⟩ := cof_eq r
      type_eq_zero_iff_isEmpty.2 <|
        ⟨fun a =>
          let ⟨b, h, _⟩ := hl a
          (mk_eq_zero_iff.1 (e.trans z)).elim' ⟨_, h⟩⟩,
    fun e => by simp [e]⟩
#align ordinal.cof_eq_zero Ordinal.cof_eq_zero

theorem cof_ne_zero {o} : cof o ≠ 0 ↔ o ≠ 0 :=
  cof_eq_zero.not
#align ordinal.cof_ne_zero Ordinal.cof_ne_zero

@[simp]
theorem cof_succ (o) : cof (succ o) = 1 := by
  apply le_antisymm
  · refine' inductionOn o fun α r _ => _
    change cof (type _) ≤ _
    rw [← (_ : #_ = 1)]
    apply cof_type_le
    · refine' fun a => ⟨Sum.inr PUnit.unit, Set.mem_singleton _, _⟩
      rcases a with (a | ⟨⟨⟨⟩⟩⟩) <;> simp [EmptyRelation]
    · rw [Cardinal.mk_fintype, Set.card_singleton]
      simp
  · rw [← Cardinal.succ_zero, succ_le_iff]
    simpa [lt_iff_le_and_ne, Cardinal.zero_le] using fun h =>
      succ_ne_zero o (cof_eq_zero.1 (Eq.symm h))
#align ordinal.cof_succ Ordinal.cof_succ

@[simp]
theorem cof_eq_one_iff_is_succ {o} : cof.{u} o = 1 ↔ ∃ a, o = succ a :=
  ⟨inductionOn o fun α r _ z => by
      rcases cof_eq r with ⟨S, hl, e⟩; rw [z] at e
      cases' mk_ne_zero_iff.1 (by rw [e]; exact one_ne_zero) with a
      refine'
        ⟨typein r a,
          Eq.symm <|
            Quotient.sound
              ⟨RelIso.ofSurjective (RelEmbedding.ofMonotone _ fun x y => _) fun x => _⟩⟩
      · apply Sum.rec <;> [exact Subtype.val; exact fun _ => a]
      · aesop
      · suffices r x a ∨ ∃ _ : PUnit.{u}, ↑a = x by
          convert this
          dsimp [RelEmbedding.ofMonotone]; simp
        rcases trichotomous_of r x a with (h | h | h)
        · exact Or.inl h
        · exact Or.inr ⟨PUnit.unit, h.symm⟩
        · rcases hl x with ⟨a', aS, hn⟩
          rw [(_ : ↑a = a')] at h
          · exact absurd h hn
          refine' congr_arg Subtype.val (_ : a = ⟨a', aS⟩)
          haveI := le_one_iff_subsingleton.1 (le_of_eq e)
          apply Subsingleton.elim,
    fun ⟨a, e⟩ => by simp [e]⟩
#align ordinal.cof_eq_one_iff_is_succ Ordinal.cof_eq_one_iff_is_succ

/-- A fundamental sequence for `a` is an increasing sequence of length `o = cof a` that converges at
    `a`. We provide `o` explicitly in order to avoid type rewrites. -/
def IsFundamentalSequence (a o : Ordinal.{u}) (f : ∀ b < o, Ordinal.{u}) : Prop :=
  o ≤ a.cof.ord ∧ (∀ {i j} (hi hj), i < j → f i hi < f j hj) ∧ blsub.{u, u} o f = a
#align ordinal.is_fundamental_sequence Ordinal.IsFundamentalSequence

namespace IsFundamentalSequence

variable {a o : Ordinal.{u}} {f : ∀ b < o, Ordinal.{u}}

protected theorem cof_eq (hf : IsFundamentalSequence a o f) : a.cof.ord = o :=
  hf.1.antisymm' <| by
    rw [← hf.2.2]
    exact (ord_le_ord.2 (cof_blsub_le f)).trans (ord_card_le o)
#align ordinal.is_fundamental_sequence.cof_eq Ordinal.IsFundamentalSequence.cof_eq

protected theorem strict_mono (hf : IsFundamentalSequence a o f) {i j} :
    ∀ hi hj, i < j → f i hi < f j hj :=
  hf.2.1
#align ordinal.is_fundamental_sequence.strict_mono Ordinal.IsFundamentalSequence.strict_mono

theorem blsub_eq (hf : IsFundamentalSequence a o f) : blsub.{u, u} o f = a :=
  hf.2.2
#align ordinal.is_fundamental_sequence.blsub_eq Ordinal.IsFundamentalSequence.blsub_eq

theorem ord_cof (hf : IsFundamentalSequence a o f) :
    IsFundamentalSequence a a.cof.ord fun i hi => f i (hi.trans_le (by rw [hf.cof_eq])) := by
  have H := hf.cof_eq
  subst H
  exact hf
#align ordinal.is_fundamental_sequence.ord_cof Ordinal.IsFundamentalSequence.ord_cof

theorem id_of_le_cof (h : o ≤ o.cof.ord) : IsFundamentalSequence o o fun a _ => a :=
  ⟨h, @fun _ _ _ _ => id, blsub_id o⟩
#align ordinal.is_fundamental_sequence.id_of_le_cof Ordinal.IsFundamentalSequence.id_of_le_cof

protected theorem zero {f : ∀ b < (0 : Ordinal), Ordinal} : IsFundamentalSequence 0 0 f :=
  ⟨by rw [cof_zero, ord_zero], @fun i j hi => (Ordinal.not_lt_zero i hi).elim, blsub_zero f⟩
#align ordinal.is_fundamental_sequence.zero Ordinal.IsFundamentalSequence.zero

protected theorem succ : IsFundamentalSequence (succ o) 1 fun _ _ => o := by
  refine' ⟨_, @fun i j hi hj h => _, blsub_const Ordinal.one_ne_zero o⟩
  · rw [cof_succ, ord_one]
  · rw [lt_one_iff_zero] at hi hj
    rw [hi, hj] at h
    exact h.false.elim
#align ordinal.is_fundamental_sequence.succ Ordinal.IsFundamentalSequence.succ

protected theorem monotone (hf : IsFundamentalSequence a o f) {i j : Ordinal} (hi : i < o)
    (hj : j < o) (hij : i ≤ j) : f i hi ≤ f j hj := by
  rcases lt_or_eq_of_le hij with (hij | rfl)
  · exact (hf.2.1 hi hj hij).le
  · rfl
#align ordinal.is_fundamental_sequence.monotone Ordinal.IsFundamentalSequence.monotone

theorem trans {a o o' : Ordinal.{u}} {f : ∀ b < o, Ordinal.{u}} (hf : IsFundamentalSequence a o f)
    {g : ∀ b < o', Ordinal.{u}} (hg : IsFundamentalSequence o o' g) :
    IsFundamentalSequence a o' fun i hi =>
      f (g i hi) (by rw [← hg.2.2]; apply lt_blsub) := by
  refine' ⟨_, @fun i j _ _ h => hf.2.1 _ _ (hg.2.1 _ _ h), _⟩
  · rw [hf.cof_eq]
    exact hg.1.trans (ord_cof_le o)
  · rw [@blsub_comp.{u, u, u} o _ f (@IsFundamentalSequence.monotone _ _ f hf)]
    exact hf.2.2
    exact hg.2.2
#align ordinal.is_fundamental_sequence.trans Ordinal.IsFundamentalSequence.trans

end IsFundamentalSequence

/-- Every ordinal has a fundamental sequence. -/
theorem exists_fundamental_sequence (a : Ordinal.{u}) :
    ∃ f, IsFundamentalSequence a a.cof.ord f := by
  suffices h : ∃ o f, IsFundamentalSequence a o f by
    rcases h with ⟨o, f, hf⟩
    exact ⟨_, hf.ord_cof⟩
  rcases exists_lsub_cof a with ⟨ι, f, hf, hι⟩
  rcases ord_eq ι with ⟨r, wo, hr⟩
  haveI := wo
  let r' := Subrel r { i | ∀ j, r j i → f j < f i }
  let hrr' : r' ↪r r := Subrel.relEmbedding _ _
  haveI := hrr'.isWellOrder
  refine'
    ⟨_, _, hrr'.ordinal_type_le.trans _, @fun i j _ h _ => (enum r' j h).prop _ _,
      le_antisymm (blsub_le fun i hi => lsub_le_iff.1 hf.le _) _⟩
  · rw [← hι, hr]
  · change r (hrr'.1 _) (hrr'.1 _)
    rwa [hrr'.2, @enum_lt_enum _ r']
  · rw [← hf, lsub_le_iff]
    intro i
    suffices h : ∃ i' hi', f i ≤ bfamilyOfFamily' r' (fun i => f i) i' hi' by
      rcases h with ⟨i', hi', hfg⟩
      exact hfg.trans_lt (lt_blsub _ _ _)
    by_cases h : ∀ j, r j i → f j < f i
    · refine' ⟨typein r' ⟨i, h⟩, typein_lt_type _ _, _⟩
      rw [bfamilyOfFamily'_typein]
    · push_neg at h
      cases' wo.wf.min_mem _ h with hji hij
      refine' ⟨typein r' ⟨_, fun k hkj => lt_of_lt_of_le _ hij⟩, typein_lt_type _ _, _⟩
      · by_contra! H
        exact (wo.wf.not_lt_min _ h ⟨IsTrans.trans _ _ _ hkj hji, H⟩) hkj
      · rwa [bfamilyOfFamily'_typein]
#align ordinal.exists_fundamental_sequence Ordinal.exists_fundamental_sequence

@[simp]
theorem cof_cof (a : Ordinal.{u}) : cof (cof a).ord = cof a := by
  cases' exists_fundamental_sequence a with f hf
  cases' exists_fundamental_sequence a.cof.ord with g hg
  exact ord_injective (hf.trans hg).cof_eq.symm
#align ordinal.cof_cof Ordinal.cof_cof

protected theorem IsNormal.isFundamentalSequence {f : Ordinal.{u} → Ordinal.{u}} (hf : IsNormal f)
    {a o} (ha : IsLimit a) {g} (hg : IsFundamentalSequence a o g) :
    IsFundamentalSequence (f a) o fun b hb => f (g b hb) := by
  refine' ⟨_, @fun i j _ _ h => hf.strictMono (hg.2.1 _ _ h), _⟩
  · rcases exists_lsub_cof (f a) with ⟨ι, f', hf', hι⟩
    rw [← hg.cof_eq, ord_le_ord, ← hι]
    suffices (lsub.{u, u} fun i => sInf { b : Ordinal | f' i ≤ f b }) = a by
      rw [← this]
      apply cof_lsub_le
    have H : ∀ i, ∃ b < a, f' i ≤ f b := fun i => by
      have := lt_lsub.{u, u} f' i
      rw [hf', ← IsNormal.blsub_eq.{u, u} hf ha, lt_blsub_iff] at this
      simpa using this
    refine' (lsub_le fun i => _).antisymm (le_of_forall_lt fun b hb => _)
    · rcases H i with ⟨b, hb, hb'⟩
      exact lt_of_le_of_lt (csInf_le' hb') hb
    · have := hf.strictMono hb
      rw [← hf', lt_lsub_iff] at this
      cases' this with i hi
      rcases H i with ⟨b, _, hb⟩
      exact
        ((le_csInf_iff'' ⟨b, by exact hb⟩).2 fun c hc =>
          hf.strictMono.le_iff_le.1 (hi.trans hc)).trans_lt (lt_lsub _ i)
  · rw [@blsub_comp.{u, u, u} a _ (fun b _ => f b) (@fun i j _ _ h => hf.strictMono.monotone h) g
        hg.2.2]
    exact IsNormal.blsub_eq.{u, u} hf ha
#align ordinal.is_normal.is_fundamental_sequence Ordinal.IsNormal.isFundamentalSequence

theorem IsNormal.cof_eq {f} (hf : IsNormal f) {a} (ha : IsLimit a) : cof (f a) = cof a :=
  let ⟨_, hg⟩ := exists_fundamental_sequence a
  ord_injective (hf.isFundamentalSequence ha hg).cof_eq
#align ordinal.is_normal.cof_eq Ordinal.IsNormal.cof_eq

theorem IsNormal.cof_le {f} (hf : IsNormal f) (a) : cof a ≤ cof (f a) := by
  rcases zero_or_succ_or_limit a with (rfl | ⟨b, rfl⟩ | ha)
  · rw [cof_zero]
    exact zero_le _
  · rw [cof_succ, Cardinal.one_le_iff_ne_zero, cof_ne_zero, ← Ordinal.pos_iff_ne_zero]
    exact (Ordinal.zero_le (f b)).trans_lt (hf.1 b)
  · rw [hf.cof_eq ha]
#align ordinal.is_normal.cof_le Ordinal.IsNormal.cof_le

@[simp]
theorem cof_add (a b : Ordinal) : b ≠ 0 → cof (a + b) = cof b := fun h => by
  rcases zero_or_succ_or_limit b with (rfl | ⟨c, rfl⟩ | hb)
  · contradiction
  · rw [add_succ, cof_succ, cof_succ]
  · exact (add_isNormal a).cof_eq hb
#align ordinal.cof_add Ordinal.cof_add

theorem aleph0_le_cof {o} : ℵ₀ ≤ cof o ↔ IsLimit o := by
  rcases zero_or_succ_or_limit o with (rfl | ⟨o, rfl⟩ | l)
  · simp [not_zero_isLimit, Cardinal.aleph0_ne_zero]
  · simp [not_succ_isLimit, Cardinal.one_lt_aleph0]
  · simp only [l, iff_true]
    refine' le_of_not_lt fun h => _
    cases' Cardinal.lt_aleph0.1 h with n e
    have := cof_cof o
    rw [e, ord_nat] at this
    cases n
    · simp_all [e, not_zero_isLimit]
    · rw [nat_cast_succ, cof_succ] at this
      rw [← this, cof_eq_one_iff_is_succ] at e
      rcases e with ⟨a, rfl⟩
      exact not_succ_isLimit _ l
#align ordinal.aleph_0_le_cof Ordinal.aleph0_le_cof

@[simp]
theorem aleph'_cof {o : Ordinal} (ho : o.IsLimit) : (aleph' o).ord.cof = o.cof :=
  aleph'_isNormal.cof_eq ho
#align ordinal.aleph'_cof Ordinal.aleph'_cof

@[simp]
theorem aleph_cof {o : Ordinal} (ho : o.IsLimit) : (aleph o).ord.cof = o.cof :=
  aleph_isNormal.cof_eq ho
#align ordinal.aleph_cof Ordinal.aleph_cof

@[simp]
theorem cof_omega : cof ω = ℵ₀ :=
  (aleph0_le_cof.2 omega_isLimit).antisymm' <| by
    rw [← card_omega]
    apply cof_le_card
#align ordinal.cof_omega Ordinal.cof_omega

theorem cof_eq' (r : α → α → Prop) [IsWellOrder α r] (h : IsLimit (type r)) :
    ∃ S : Set α, (∀ a, ∃ b ∈ S, r a b) ∧ #S = cof (type r) :=
  let ⟨S, H, e⟩ := cof_eq r
  ⟨S, fun a =>
    let a' := enum r _ (h.2 _ (typein_lt_type r a))
    let ⟨b, h, ab⟩ := H a'
    ⟨b, h,
      (IsOrderConnected.conn a b a' <|
            (typein_lt_typein r).1
              (by
                rw [typein_enum]
                exact lt_succ (typein _ _))).resolve_right
        ab⟩,
    e⟩
#align ordinal.cof_eq' Ordinal.cof_eq'

@[simp]
theorem cof_univ : cof univ.{u, v} = Cardinal.univ.{u, v} :=
  le_antisymm (cof_le_card _)
    (by
      refine' le_of_forall_lt fun c h => _
      rcases lt_univ'.1 h with ⟨c, rfl⟩
      rcases @cof_eq Ordinal.{u} (· < ·) _ with ⟨S, H, Se⟩
      rw [univ, ← lift_cof, ← Cardinal.lift_lift.{u+1, v, u}, Cardinal.lift_lt, ← Se]
      refine' lt_of_not_ge fun h => _
      cases' Cardinal.lift_down h with a e
      refine' Quotient.inductionOn a (fun α e => _) e
      cases' Quotient.exact e with f
      have f := Equiv.ulift.symm.trans f
      let g a := (f a).1
      let o := succ (sup.{u, u} g)
      rcases H o with ⟨b, h, l⟩
      refine' l (lt_succ_iff.2 _)
      rw [← show g (f.symm ⟨b, h⟩) = b by simp [g]]
      apply le_sup)
#align ordinal.cof_univ Ordinal.cof_univ

/-! ### Infinite pigeonhole principle -/


/-- If the union of s is unbounded and s is smaller than the cofinality,
  then s has an unbounded member -/
theorem unbounded_of_unbounded_sUnion (r : α → α → Prop) [wo : IsWellOrder α r] {s : Set (Set α)}
    (h₁ : Unbounded r <| ⋃₀ s) (h₂ : #s < StrictOrder.cof r) : ∃ x ∈ s, Unbounded r x := by
  by_contra! h
  simp_rw [not_unbounded_iff] at h
  let f : s → α := fun x : s => wo.wf.sup x (h x.1 x.2)
  refine' h₂.not_le (le_trans (csInf_le' ⟨range f, fun x => _, rfl⟩) mk_range_le)
  rcases h₁ x with ⟨y, ⟨c, hc, hy⟩, hxy⟩
  exact ⟨f ⟨c, hc⟩, mem_range_self _, fun hxz => hxy (Trans.trans (wo.wf.lt_sup _ hy) hxz)⟩
#align ordinal.unbounded_of_unbounded_sUnion Ordinal.unbounded_of_unbounded_sUnion

/-- If the union of s is unbounded and s is smaller than the cofinality,
  then s has an unbounded member -/
theorem unbounded_of_unbounded_iUnion {α β : Type u} (r : α → α → Prop) [wo : IsWellOrder α r]
    (s : β → Set α) (h₁ : Unbounded r <| ⋃ x, s x) (h₂ : #β < StrictOrder.cof r) :
    ∃ x : β, Unbounded r (s x) := by
  rw [← sUnion_range] at h₁
  rcases unbounded_of_unbounded_sUnion r h₁ (mk_range_le.trans_lt h₂) with ⟨_, ⟨x, rfl⟩, u⟩
  exact ⟨x, u⟩
#align ordinal.unbounded_of_unbounded_Union Ordinal.unbounded_of_unbounded_iUnion

/-- The infinite pigeonhole principle -/
theorem infinite_pigeonhole {β α : Type u} (f : β → α) (h₁ : ℵ₀ ≤ #β) (h₂ : #α < (#β).ord.cof) :
    ∃ a : α, #(f ⁻¹' {a}) = #β := by
  have : ∃ a, #β ≤ #(f ⁻¹' {a}) := by
    by_contra! h
    apply mk_univ.not_lt
    rw [← preimage_univ, ← iUnion_of_singleton, preimage_iUnion]
    exact
      mk_iUnion_le_sum_mk.trans_lt
        ((sum_le_iSup _).trans_lt <| mul_lt_of_lt h₁ (h₂.trans_le <| cof_ord_le _) (iSup_lt h₂ h))
  cases' this with x h
  refine' ⟨x, h.antisymm' _⟩
  rw [le_mk_iff_exists_set]
  exact ⟨_, rfl⟩
#align ordinal.infinite_pigeonhole Ordinal.infinite_pigeonhole

/-- Pigeonhole principle for a cardinality below the cardinality of the domain -/
theorem infinite_pigeonhole_card {β α : Type u} (f : β → α) (θ : Cardinal) (hθ : θ ≤ #β)
    (h₁ : ℵ₀ ≤ θ) (h₂ : #α < θ.ord.cof) : ∃ a : α, θ ≤ #(f ⁻¹' {a}) := by
  rcases le_mk_iff_exists_set.1 hθ with ⟨s, rfl⟩
  cases' infinite_pigeonhole (f ∘ Subtype.val : s → α) h₁ h₂ with a ha
  use a; rw [← ha, @preimage_comp _ _ _ Subtype.val f]
  exact mk_preimage_of_injective _ _ Subtype.val_injective
#align ordinal.infinite_pigeonhole_card Ordinal.infinite_pigeonhole_card

theorem infinite_pigeonhole_set {β α : Type u} {s : Set β} (f : s → α) (θ : Cardinal)
    (hθ : θ ≤ #s) (h₁ : ℵ₀ ≤ θ) (h₂ : #α < θ.ord.cof) :
    ∃ (a : α) (t : Set β) (h : t ⊆ s), θ ≤ #t ∧ ∀ ⦃x⦄ (hx : x ∈ t), f ⟨x, h hx⟩ = a := by
  cases' infinite_pigeonhole_card f θ hθ h₁ h₂ with a ha
  refine' ⟨a, { x | ∃ h, f ⟨x, h⟩ = a }, _, _, _⟩
  · rintro x ⟨hx, _⟩
    exact hx
  · refine'
      ha.trans
        (ge_of_eq <|
          Quotient.sound ⟨Equiv.trans _ (Equiv.subtypeSubtypeEquivSubtypeExists _ _).symm⟩)
    simp only [coe_eq_subtype, mem_singleton_iff, mem_preimage, mem_setOf_eq]
    rfl
  rintro x ⟨_, hx'⟩; exact hx'
#align ordinal.infinite_pigeonhole_set Ordinal.infinite_pigeonhole_set

end Ordinal

/-! ### Regular and inaccessible cardinals -/


namespace Cardinal

open Ordinal

/-- A cardinal is a strong limit if it is not zero and it is
  closed under powersets. Note that `ℵ₀` is a strong limit by this definition. -/
def IsStrongLimit (c : Cardinal) : Prop :=
  c ≠ 0 ∧ ∀ x < c, (2^x) < c
#align cardinal.is_strong_limit Cardinal.IsStrongLimit

theorem IsStrongLimit.ne_zero {c} (h : IsStrongLimit c) : c ≠ 0 :=
  h.1
#align cardinal.is_strong_limit.ne_zero Cardinal.IsStrongLimit.ne_zero

theorem IsStrongLimit.two_power_lt {x c} (h : IsStrongLimit c) : x < c → (2^x) < c :=
  h.2 x
#align cardinal.is_strong_limit.two_power_lt Cardinal.IsStrongLimit.two_power_lt

theorem isStrongLimit_aleph0 : IsStrongLimit ℵ₀ :=
  ⟨aleph0_ne_zero, fun x hx => by
    rcases lt_aleph0.1 hx with ⟨n, rfl⟩
    exact mod_cast nat_lt_aleph0 (2 ^ n)⟩
#align cardinal.is_strong_limit_aleph_0 Cardinal.isStrongLimit_aleph0

protected theorem IsStrongLimit.isSuccLimit {c} (H : IsStrongLimit c) : IsSuccLimit c :=
  isSuccLimit_of_succ_lt fun x h => (succ_le_of_lt <| cantor x).trans_lt (H.two_power_lt h)
#align cardinal.is_strong_limit.is_succ_limit Cardinal.IsStrongLimit.isSuccLimit

theorem IsStrongLimit.isLimit {c} (H : IsStrongLimit c) : IsLimit c :=
  ⟨H.ne_zero, H.isSuccLimit⟩
#align cardinal.is_strong_limit.is_limit Cardinal.IsStrongLimit.isLimit

theorem isStrongLimit_beth {o : Ordinal} (H : IsSuccLimit o) : IsStrongLimit (beth o) := by
  rcases eq_or_ne o 0 with (rfl | h)
  · rw [beth_zero]
    exact isStrongLimit_aleph0
  · refine' ⟨beth_ne_zero o, fun a ha => _⟩
    rw [beth_limit ⟨h, isSuccLimit_iff_succ_lt.1 H⟩] at ha
    rcases exists_lt_of_lt_ciSup' ha with ⟨⟨i, hi⟩, ha⟩
    have := power_le_power_left two_ne_zero ha.le
    rw [← beth_succ] at this
    exact this.trans_lt (beth_lt.2 (H.succ_lt hi))
#align cardinal.is_strong_limit_beth Cardinal.isStrongLimit_beth

theorem mk_bounded_subset {α : Type*} (h : ∀ x < #α, (2^x) < #α) {r : α → α → Prop}
    [IsWellOrder α r] (hr : (#α).ord = type r) : #{ s : Set α // Bounded r s } = #α := by
  rcases eq_or_ne #α 0 with (ha | ha)
  · rw [ha]
    haveI := mk_eq_zero_iff.1 ha
    rw [mk_eq_zero_iff]
    constructor
    rintro ⟨s, hs⟩
    exact (not_unbounded_iff s).2 hs (unbounded_of_isEmpty s)
  have h' : IsStrongLimit #α := ⟨ha, h⟩
  have ha := h'.isLimit.aleph0_le
  apply le_antisymm
  · have : { s : Set α | Bounded r s } = ⋃ i, 𝒫{ j | r j i } := setOf_exists _
    rw [← coe_setOf, this]
    refine mk_iUnion_le_sum_mk.trans ((sum_le_iSup (fun i => #(𝒫{ j | r j i }))).trans
      ((mul_le_max_of_aleph0_le_left ha).trans ?_))
    rw [max_eq_left]
    apply ciSup_le' _
    intro i
    rw [mk_powerset]
    apply (h'.two_power_lt _).le
    rw [coe_setOf, card_typein, ← lt_ord, hr]
    apply typein_lt_type
  · refine' @mk_le_of_injective α _ (fun x => Subtype.mk {x} _) _
    · apply bounded_singleton
      rw [← hr]
      apply ord_isLimit ha
    · intro a b hab
      simpa [singleton_eq_singleton_iff] using hab
#align cardinal.mk_bounded_subset Cardinal.mk_bounded_subset

theorem mk_subset_mk_lt_cof {α : Type*} (h : ∀ x < #α, (2^x) < #α) :
    #{ s : Set α // #s < cof (#α).ord } = #α := by
  rcases eq_or_ne #α 0 with (ha | ha)
  · simp [ha]
  have h' : IsStrongLimit #α := ⟨ha, h⟩
  rcases ord_eq α with ⟨r, wo, hr⟩
  haveI := wo
  apply le_antisymm
  · conv_rhs => rw [← mk_bounded_subset h hr]
    apply mk_le_mk_of_subset
    intro s hs
    rw [hr] at hs
    exact lt_cof_type hs
  · refine' @mk_le_of_injective α _ (fun x => Subtype.mk {x} _) _
    · rw [mk_singleton]
      exact one_lt_aleph0.trans_le (aleph0_le_cof.2 (ord_isLimit h'.isLimit.aleph0_le))
    · intro a b hab
      simpa [singleton_eq_singleton_iff] using hab
#align cardinal.mk_subset_mk_lt_cof Cardinal.mk_subset_mk_lt_cof

/-- A cardinal is regular if it is infinite and it equals its own cofinality. -/
def IsRegular (c : Cardinal) : Prop :=
  ℵ₀ ≤ c ∧ c ≤ c.ord.cof
#align cardinal.is_regular Cardinal.IsRegular

theorem IsRegular.aleph0_le {c : Cardinal} (H : c.IsRegular) : ℵ₀ ≤ c :=
  H.1
#align cardinal.is_regular.aleph_0_le Cardinal.IsRegular.aleph0_le

theorem IsRegular.cof_eq {c : Cardinal} (H : c.IsRegular) : c.ord.cof = c :=
  (cof_ord_le c).antisymm H.2
#align cardinal.is_regular.cof_eq Cardinal.IsRegular.cof_eq

theorem IsRegular.pos {c : Cardinal} (H : c.IsRegular) : 0 < c :=
  aleph0_pos.trans_le H.1
#align cardinal.is_regular.pos Cardinal.IsRegular.pos

theorem IsRegular.ord_pos {c : Cardinal} (H : c.IsRegular) : 0 < c.ord := by
  rw [Cardinal.lt_ord, card_zero]
  exact H.pos
#align cardinal.is_regular.ord_pos Cardinal.IsRegular.ord_pos

theorem isRegular_cof {o : Ordinal} (h : o.IsLimit) : IsRegular o.cof :=
  ⟨aleph0_le_cof.2 h, (cof_cof o).ge⟩
#align cardinal.is_regular_cof Cardinal.isRegular_cof

theorem isRegular_aleph0 : IsRegular ℵ₀ :=
  ⟨le_rfl, by simp⟩
#align cardinal.is_regular_aleph_0 Cardinal.isRegular_aleph0

theorem isRegular_succ {c : Cardinal.{u}} (h : ℵ₀ ≤ c) : IsRegular (succ c) :=
  ⟨h.trans (le_succ c),
    succ_le_of_lt
      (by
<<<<<<< HEAD
        cases' Quotient.exists_rep (@succ Cardinal _ _ c) with α αe; simp only [mk'_def] at αe
=======
        cases' Quotient.exists_rep (@succ Cardinal _ _ c) with α αe; simp at αe
>>>>>>> ee18bf38
        rcases ord_eq α with ⟨r, wo, re⟩
        have := ord_isLimit (h.trans (le_succ _))
        rw [← αe, re] at this ⊢
        rcases cof_eq' r this with ⟨S, H, Se⟩
        rw [← Se]
        apply lt_imp_lt_of_le_imp_le fun h => mul_le_mul_right' h c
        rw [mul_eq_self h, ← succ_le_iff, ← αe, ← sum_const']
        refine' le_trans _ (sum_le_sum (fun (x : S) => card (typein r (x : α))) _ fun i => _)
        · simp only [← card_typein, ← mk_sigma]
          exact
            ⟨Embedding.ofSurjective (fun x => x.2.1) fun a =>
                let ⟨b, h, ab⟩ := H a
                ⟨⟨⟨_, h⟩, _, ab⟩, rfl⟩⟩
        · rw [← lt_succ_iff, ← lt_ord, ← αe, re]
          apply typein_lt_type)⟩
#align cardinal.is_regular_succ Cardinal.isRegular_succ

theorem isRegular_aleph_one : IsRegular (aleph 1) := by
  rw [← succ_aleph0]
  exact isRegular_succ le_rfl
#align cardinal.is_regular_aleph_one Cardinal.isRegular_aleph_one

theorem isRegular_aleph'_succ {o : Ordinal} (h : ω ≤ o) : IsRegular (aleph' (succ o)) := by
  rw [aleph'_succ]
  exact isRegular_succ (aleph0_le_aleph'.2 h)
#align cardinal.is_regular_aleph'_succ Cardinal.isRegular_aleph'_succ

theorem isRegular_aleph_succ (o : Ordinal) : IsRegular (aleph (succ o)) := by
  rw [aleph_succ]
  exact isRegular_succ (aleph0_le_aleph o)
#align cardinal.is_regular_aleph_succ Cardinal.isRegular_aleph_succ

/-- A function whose codomain's cardinality is infinite but strictly smaller than its domain's
has a fiber with cardinality strictly great than the codomain.
-/
theorem infinite_pigeonhole_card_lt {β α : Type u} (f : β → α) (w : #α < #β) (w' : ℵ₀ ≤ #α) :
    ∃ a : α, #α < #(f ⁻¹' {a}) := by
  simp_rw [← succ_le_iff]
  exact
    Ordinal.infinite_pigeonhole_card f (succ #α) (succ_le_of_lt w) (w'.trans (lt_succ _).le)
      ((lt_succ _).trans_le (isRegular_succ w').2.ge)
#align cardinal.infinite_pigeonhole_card_lt Cardinal.infinite_pigeonhole_card_lt

/-- A function whose codomain's cardinality is infinite but strictly smaller than its domain's
has an infinite fiber.
-/
theorem exists_infinite_fiber {β α : Type u} (f : β → α) (w : #α < #β) (w' : Infinite α) :
    ∃ a : α, Infinite (f ⁻¹' {a}) := by
  simp_rw [Cardinal.infinite_iff] at w' ⊢
  cases' infinite_pigeonhole_card_lt f w w' with a ha
  exact ⟨a, w'.trans ha.le⟩
#align cardinal.exists_infinite_fiber Cardinal.exists_infinite_fiber

/-- If an infinite type `β` can be expressed as a union of finite sets,
then the cardinality of the collection of those finite sets
must be at least the cardinality of `β`.
-/
theorem le_range_of_union_finset_eq_top {α β : Type*} [Infinite β] (f : α → Finset β)
    (w : ⋃ a, (f a : Set β) = ⊤) : #β ≤ #(range f) := by
  have k : _root_.Infinite (range f) := by
    rw [infinite_coe_iff]
    apply mt (union_finset_finite_of_range_finite f)
    rw [w]
    exact infinite_univ
  by_contra h
  simp only [not_le] at h
  let u : ∀ b, ∃ a, b ∈ f a := fun b => by simpa using (w.ge : _) (Set.mem_univ b)
  let u' : β → range f := fun b => ⟨f (u b).choose, by simp⟩
  have v' : ∀ a, u' ⁻¹' {⟨f a, by simp⟩} ≤ f a := by
    rintro a p m
    simp? [u']  at m says simp only [mem_preimage, mem_singleton_iff, Subtype.mk.injEq, u'] at m
    rw [← m]
    apply fun b => (u b).choose_spec
  obtain ⟨⟨-, ⟨a, rfl⟩⟩, p⟩ := exists_infinite_fiber u' h k
  exact (@Infinite.of_injective _ _ p (inclusion (v' a)) (inclusion_injective _)).false
#align cardinal.le_range_of_union_finset_eq_top Cardinal.le_range_of_union_finset_eq_top

theorem lsub_lt_ord_lift_of_isRegular {ι} {f : ι → Ordinal} {c} (hc : IsRegular c)
    (hι : Cardinal.lift.{v, u} #ι < c) : (∀ i, f i < c.ord) → Ordinal.lsub.{u, v} f < c.ord :=
  lsub_lt_ord_lift (by rwa [hc.cof_eq])
#align cardinal.lsub_lt_ord_lift_of_is_regular Cardinal.lsub_lt_ord_lift_of_isRegular

theorem lsub_lt_ord_of_isRegular {ι} {f : ι → Ordinal} {c} (hc : IsRegular c) (hι : #ι < c) :
    (∀ i, f i < c.ord) → Ordinal.lsub f < c.ord :=
  lsub_lt_ord (by rwa [hc.cof_eq])
#align cardinal.lsub_lt_ord_of_is_regular Cardinal.lsub_lt_ord_of_isRegular

theorem sup_lt_ord_lift_of_isRegular {ι} {f : ι → Ordinal} {c} (hc : IsRegular c)
    (hι : Cardinal.lift.{v, u} #ι < c) : (∀ i, f i < c.ord) → Ordinal.sup.{u, v} f < c.ord :=
  sup_lt_ord_lift (by rwa [hc.cof_eq])
#align cardinal.sup_lt_ord_lift_of_is_regular Cardinal.sup_lt_ord_lift_of_isRegular

theorem sup_lt_ord_of_isRegular {ι} {f : ι → Ordinal} {c} (hc : IsRegular c) (hι : #ι < c) :
    (∀ i, f i < c.ord) → Ordinal.sup f < c.ord :=
  sup_lt_ord (by rwa [hc.cof_eq])
#align cardinal.sup_lt_ord_of_is_regular Cardinal.sup_lt_ord_of_isRegular

theorem blsub_lt_ord_lift_of_isRegular {o : Ordinal} {f : ∀ a < o, Ordinal} {c} (hc : IsRegular c)
    (ho : Cardinal.lift.{v, u} o.card < c) :
    (∀ i hi, f i hi < c.ord) → Ordinal.blsub.{u, v} o f < c.ord :=
  blsub_lt_ord_lift (by rwa [hc.cof_eq])
#align cardinal.blsub_lt_ord_lift_of_is_regular Cardinal.blsub_lt_ord_lift_of_isRegular

theorem blsub_lt_ord_of_isRegular {o : Ordinal} {f : ∀ a < o, Ordinal} {c} (hc : IsRegular c)
    (ho : o.card < c) : (∀ i hi, f i hi < c.ord) → Ordinal.blsub o f < c.ord :=
  blsub_lt_ord (by rwa [hc.cof_eq])
#align cardinal.blsub_lt_ord_of_is_regular Cardinal.blsub_lt_ord_of_isRegular

theorem bsup_lt_ord_lift_of_isRegular {o : Ordinal} {f : ∀ a < o, Ordinal} {c} (hc : IsRegular c)
    (hι : Cardinal.lift.{v, u} o.card < c) :
    (∀ i hi, f i hi < c.ord) → Ordinal.bsup.{u, v} o f < c.ord :=
  bsup_lt_ord_lift (by rwa [hc.cof_eq])
#align cardinal.bsup_lt_ord_lift_of_is_regular Cardinal.bsup_lt_ord_lift_of_isRegular

theorem bsup_lt_ord_of_isRegular {o : Ordinal} {f : ∀ a < o, Ordinal} {c} (hc : IsRegular c)
    (hι : o.card < c) : (∀ i hi, f i hi < c.ord) → Ordinal.bsup o f < c.ord :=
  bsup_lt_ord (by rwa [hc.cof_eq])
#align cardinal.bsup_lt_ord_of_is_regular Cardinal.bsup_lt_ord_of_isRegular

theorem iSup_lt_lift_of_isRegular {ι} {f : ι → Cardinal} {c} (hc : IsRegular c)
    (hι : Cardinal.lift.{v, u} #ι < c) : (∀ i, f i < c) → iSup.{max u v + 1, u + 1} f < c :=
  iSup_lt_lift.{u, v} (by rwa [hc.cof_eq])
#align cardinal.supr_lt_lift_of_is_regular Cardinal.iSup_lt_lift_of_isRegular

theorem iSup_lt_of_isRegular {ι} {f : ι → Cardinal} {c} (hc : IsRegular c) (hι : #ι < c) :
    (∀ i, f i < c) → iSup f < c :=
  iSup_lt (by rwa [hc.cof_eq])
#align cardinal.supr_lt_of_is_regular Cardinal.iSup_lt_of_isRegular

theorem sum_lt_lift_of_isRegular {ι : Type u} {f : ι → Cardinal} {c : Cardinal} (hc : IsRegular c)
    (hι : Cardinal.lift.{v, u} #ι < c) (hf : ∀ i, f i < c) : sum f < c :=
  (sum_le_iSup_lift _).trans_lt <| mul_lt_of_lt hc.1 hι (iSup_lt_lift_of_isRegular hc hι hf)
#align cardinal.sum_lt_lift_of_is_regular Cardinal.sum_lt_lift_of_isRegular

theorem sum_lt_of_isRegular {ι : Type u} {f : ι → Cardinal} {c : Cardinal} (hc : IsRegular c)
    (hι : #ι < c) : (∀ i, f i < c) → sum f < c :=
  sum_lt_lift_of_isRegular.{u, u} hc (by rwa [lift_id])
#align cardinal.sum_lt_of_is_regular Cardinal.sum_lt_of_isRegular

theorem nfpFamily_lt_ord_lift_of_isRegular {ι} {f : ι → Ordinal → Ordinal} {c} (hc : IsRegular c)
    (hι : Cardinal.lift.{v, u} #ι < c) (hc' : c ≠ ℵ₀) (hf : ∀ (i), ∀ b < c.ord, f i b < c.ord) {a}
    (ha : a < c.ord) : nfpFamily.{u, v} f a < c.ord := by
  apply nfpFamily_lt_ord_lift.{u, v} _ _ hf ha <;> rw [hc.cof_eq]
  exact lt_of_le_of_ne hc.1 hc'.symm
  exact hι
#align cardinal.nfp_family_lt_ord_lift_of_is_regular Cardinal.nfpFamily_lt_ord_lift_of_isRegular

theorem nfpFamily_lt_ord_of_isRegular {ι} {f : ι → Ordinal → Ordinal} {c} (hc : IsRegular c)
    (hι : #ι < c) (hc' : c ≠ ℵ₀) {a} (hf : ∀ (i), ∀ b < c.ord, f i b < c.ord) :
    a < c.ord → nfpFamily.{u, u} f a < c.ord :=
  nfpFamily_lt_ord_lift_of_isRegular hc (by rwa [lift_id]) hc' hf
#align cardinal.nfp_family_lt_ord_of_is_regular Cardinal.nfpFamily_lt_ord_of_isRegular

theorem nfpBFamily_lt_ord_lift_of_isRegular {o : Ordinal} {f : ∀ a < o, Ordinal → Ordinal} {c}
    (hc : IsRegular c) (ho : Cardinal.lift.{v, u} o.card < c) (hc' : c ≠ ℵ₀)
    (hf : ∀ (i hi), ∀ b < c.ord, f i hi b < c.ord) {a} :
    a < c.ord → nfpBFamily.{u, v} o f a < c.ord :=
  nfpFamily_lt_ord_lift_of_isRegular hc (by rwa [mk_ordinal_out]) hc' fun i => hf _ _
#align cardinal.nfp_bfamily_lt_ord_lift_of_is_regular Cardinal.nfpBFamily_lt_ord_lift_of_isRegular

theorem nfpBFamily_lt_ord_of_isRegular {o : Ordinal} {f : ∀ a < o, Ordinal → Ordinal} {c}
    (hc : IsRegular c) (ho : o.card < c) (hc' : c ≠ ℵ₀)
    (hf : ∀ (i hi), ∀ b < c.ord, f i hi b < c.ord) {a} :
    a < c.ord → nfpBFamily.{u, u} o f a < c.ord :=
  nfpBFamily_lt_ord_lift_of_isRegular hc (by rwa [lift_id]) hc' hf
#align cardinal.nfp_bfamily_lt_ord_of_is_regular Cardinal.nfpBFamily_lt_ord_of_isRegular

theorem nfp_lt_ord_of_isRegular {f : Ordinal → Ordinal} {c} (hc : IsRegular c) (hc' : c ≠ ℵ₀)
    (hf : ∀ i < c.ord, f i < c.ord) {a} : a < c.ord → nfp f a < c.ord :=
  nfp_lt_ord
    (by
      rw [hc.cof_eq]
      exact lt_of_le_of_ne hc.1 hc'.symm)
    hf
#align cardinal.nfp_lt_ord_of_is_regular Cardinal.nfp_lt_ord_of_isRegular

theorem derivFamily_lt_ord_lift {ι} {f : ι → Ordinal → Ordinal} {c} (hc : IsRegular c)
    (hι : Cardinal.lift.{v, u} #ι < c) (hc' : c ≠ ℵ₀)
    (hf : ∀ (i), ∀ b < c.ord, f i b < c.ord) {a} :
    a < c.ord → derivFamily.{u, v} f a < c.ord := by
  have hω : ℵ₀ < c.ord.cof := by
    rw [hc.cof_eq]
    exact lt_of_le_of_ne hc.1 hc'.symm
  induction a using limitRecOn with
  | H₁ =>
    rw [derivFamily_zero]
    exact nfpFamily_lt_ord_lift hω (by rwa [hc.cof_eq]) hf
  | H₂ b hb =>
    intro hb'
    rw [derivFamily_succ]
    exact
      nfpFamily_lt_ord_lift hω (by rwa [hc.cof_eq]) hf
        ((ord_isLimit hc.1).2 _ (hb ((lt_succ b).trans hb')))
  | H₃ b hb H =>
    intro hb'
    rw [derivFamily_limit f hb]
    exact
      bsup_lt_ord_of_isRegular.{u, v} hc (ord_lt_ord.1 ((ord_card_le b).trans_lt hb')) fun o' ho' =>
        H o' ho' (ho'.trans hb')
#align cardinal.deriv_family_lt_ord_lift Cardinal.derivFamily_lt_ord_lift

theorem derivFamily_lt_ord {ι} {f : ι → Ordinal → Ordinal} {c} (hc : IsRegular c) (hι : #ι < c)
    (hc' : c ≠ ℵ₀) (hf : ∀ (i), ∀ b < c.ord, f i b < c.ord) {a} :
    a < c.ord → derivFamily.{u, u} f a < c.ord :=
  derivFamily_lt_ord_lift hc (by rwa [lift_id]) hc' hf
#align cardinal.deriv_family_lt_ord Cardinal.derivFamily_lt_ord

theorem derivBFamily_lt_ord_lift {o : Ordinal} {f : ∀ a < o, Ordinal → Ordinal} {c}
    (hc : IsRegular c) (hι : Cardinal.lift.{v, u} o.card < c) (hc' : c ≠ ℵ₀)
    (hf : ∀ (i hi), ∀ b < c.ord, f i hi b < c.ord) {a} :
    a < c.ord → derivBFamily.{u, v} o f a < c.ord :=
  derivFamily_lt_ord_lift hc (by rwa [mk_ordinal_out]) hc' fun i => hf _ _
#align cardinal.deriv_bfamily_lt_ord_lift Cardinal.derivBFamily_lt_ord_lift

theorem derivBFamily_lt_ord {o : Ordinal} {f : ∀ a < o, Ordinal → Ordinal} {c} (hc : IsRegular c)
    (hι : o.card < c) (hc' : c ≠ ℵ₀) (hf : ∀ (i hi), ∀ b < c.ord, f i hi b < c.ord) {a} :
    a < c.ord → derivBFamily.{u, u} o f a < c.ord :=
  derivBFamily_lt_ord_lift hc (by rwa [lift_id]) hc' hf
#align cardinal.deriv_bfamily_lt_ord Cardinal.derivBFamily_lt_ord

theorem deriv_lt_ord {f : Ordinal.{u} → Ordinal} {c} (hc : IsRegular c) (hc' : c ≠ ℵ₀)
    (hf : ∀ i < c.ord, f i < c.ord) {a} : a < c.ord → deriv f a < c.ord :=
  derivFamily_lt_ord_lift hc
    (by simpa using Cardinal.one_lt_aleph0.trans (lt_of_le_of_ne hc.1 hc'.symm)) hc' fun _ => hf
#align cardinal.deriv_lt_ord Cardinal.deriv_lt_ord

/-- A cardinal is inaccessible if it is an uncountable regular strong limit cardinal. -/
def IsInaccessible (c : Cardinal) :=
  ℵ₀ < c ∧ IsRegular c ∧ IsStrongLimit c
#align cardinal.is_inaccessible Cardinal.IsInaccessible

theorem IsInaccessible.mk {c} (h₁ : ℵ₀ < c) (h₂ : c ≤ c.ord.cof) (h₃ : ∀ x < c, (2^x) < c) :
    IsInaccessible c :=
  ⟨h₁, ⟨h₁.le, h₂⟩, (aleph0_pos.trans h₁).ne', h₃⟩
#align cardinal.is_inaccessible.mk Cardinal.IsInaccessible.mk

-- Lean's foundations prove the existence of ℵ₀ many inaccessible cardinals
theorem univ_inaccessible : IsInaccessible univ.{u, v} :=
  IsInaccessible.mk (by simpa using lift_lt_univ' ℵ₀) (by simp) fun c h => by
    rcases lt_univ'.1 h with ⟨c, rfl⟩
    rw [← lift_two_power.{u, max (u + 1) v}]
    apply lift_lt_univ'
#align cardinal.univ_inaccessible Cardinal.univ_inaccessible

theorem lt_power_cof {c : Cardinal.{u}} : ℵ₀ ≤ c → c < (c^cof c.ord) :=
  Quotient.inductionOn c fun α h => by
    rcases ord_eq α with ⟨r, wo, re⟩
    have := ord_isLimit h
    rw [mk'_def, re] at this ⊢
    rcases cof_eq' r this with ⟨S, H, Se⟩
    have := sum_lt_prod (fun a : S => #{ x // r x a }) (fun _ => #α) fun i => ?_
    · simp only [Cardinal.prod_const, Cardinal.lift_id, ← Se, ← mk_sigma, power_def] at this ⊢
      refine' lt_of_le_of_lt _ this
      refine' ⟨Embedding.ofSurjective _ _⟩
      · exact fun x => x.2.1
      · exact fun a =>
          let ⟨b, h, ab⟩ := H a
          ⟨⟨⟨_, h⟩, _, ab⟩, rfl⟩
    · have := typein_lt_type r i
      rwa [← re, lt_ord] at this
#align cardinal.lt_power_cof Cardinal.lt_power_cof

theorem lt_cof_power {a b : Cardinal} (ha : ℵ₀ ≤ a) (b1 : 1 < b) : a < cof (b^a).ord := by
  have b0 : b ≠ 0 := (zero_lt_one.trans b1).ne'
  apply lt_imp_lt_of_le_imp_le (power_le_power_left <| power_ne_zero a b0)
  rw [← power_mul, mul_eq_self ha]
  exact lt_power_cof (ha.trans <| (cantor' _ b1).le)
#align cardinal.lt_cof_power Cardinal.lt_cof_power

end Cardinal

section Omega1

namespace Ordinal

open Cardinal
open scoped Ordinal

lemma sup_sequence_lt_omega1 {α} [Countable α] (o : α → Ordinal) (ho : ∀ n, o n < ω₁) :
    sup o < ω₁ := by
  apply sup_lt_ord_lift _ ho
  rw [Cardinal.isRegular_aleph_one.cof_eq]
  exact lt_of_le_of_lt mk_le_aleph0 aleph0_lt_aleph_one

end Ordinal

end Omega1<|MERGE_RESOLUTION|>--- conflicted
+++ resolved
@@ -969,11 +969,7 @@
   ⟨h.trans (le_succ c),
     succ_le_of_lt
       (by
-<<<<<<< HEAD
         cases' Quotient.exists_rep (@succ Cardinal _ _ c) with α αe; simp only [mk'_def] at αe
-=======
-        cases' Quotient.exists_rep (@succ Cardinal _ _ c) with α αe; simp at αe
->>>>>>> ee18bf38
         rcases ord_eq α with ⟨r, wo, re⟩
         have := ord_isLimit (h.trans (le_succ _))
         rw [← αe, re] at this ⊢
