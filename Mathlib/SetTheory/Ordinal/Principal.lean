/-
Copyright (c) 2022 Violeta Hernández Palacios. All rights reserved.
Released under Apache 2.0 license as described in the file LICENSE.
Authors: Violeta Hernández Palacios
-/
import Mathlib.SetTheory.Ordinal.FixedPoint

/-!
# Principal ordinals

We define principal or indecomposable ordinals, and we prove the standard properties about them.

## Main definitions and results
* `Principal`: A principal or indecomposable ordinal under some binary operation. We include 0 and
  any other typically excluded edge cases for simplicity.
* `unbounded_principal`: Principal ordinals are unbounded.
* `principal_add_iff_zero_or_omega_opow`: The main characterization theorem for additive principal
  ordinals.
* `principal_mul_iff_le_two_or_omega_opow_opow`: The main characterization theorem for
  multiplicative principal ordinals.

## TODO
* Prove that exponential principal ordinals are 0, 1, 2, ω, or epsilon numbers, i.e. fixed points
  of `fun x ↦ ω ^ x`.
-/

universe u

open Order

namespace Ordinal

section Arbitrary

variable {op : Ordinal → Ordinal → Ordinal}

/-! ### Principal ordinals -/


/-- An ordinal `o` is said to be principal or indecomposable under an operation when the set of
ordinals less than it is closed under that operation. In standard mathematical usage, this term is
almost exclusively used for additive and multiplicative principal ordinals.

For simplicity, we break usual convention and regard `0` as principal. -/
def Principal (op : Ordinal → Ordinal → Ordinal) (o : Ordinal) : Prop :=
  ∀ ⦃a b⦄, a < o → b < o → op a b < o

theorem principal_swap_iff {o : Ordinal} : Principal (Function.swap op) o ↔ Principal op o := by
  constructor <;> exact fun h a b ha hb => h hb ha

@[deprecated principal_swap_iff (since := "2024-08-18")]
theorem principal_iff_principal_swap {o : Ordinal} :
    Principal op o ↔ Principal (Function.swap op) o :=
  principal_swap_iff

theorem not_principal_iff {o : Ordinal} : ¬ Principal op o ↔ ∃ a < o, ∃ b < o, o ≤ op a b := by
  simp [Principal]

theorem principal_zero : Principal op 0 := fun a _ h =>
  (Ordinal.not_lt_zero a h).elim

@[simp]
theorem principal_one_iff : Principal op 1 ↔ op 0 0 = 0 := by
  refine ⟨fun h => ?_, fun h a b ha hb => ?_⟩
  · rw [← lt_one_iff_zero]
    exact h zero_lt_one zero_lt_one
  · rwa [lt_one_iff_zero, ha, hb] at *

theorem Principal.iterate_lt {a o : Ordinal} (hao : a < o) (ho : Principal op o) (n : ℕ) :
    (op a)^[n] a < o := by
  induction' n with n hn
  · rwa [Function.iterate_zero]
  · rw [Function.iterate_succ']
    exact ho hao hn

theorem op_eq_self_of_principal {a o : Ordinal.{u}} (hao : a < o) (H : IsNormal (op a))
    (ho : Principal op o) (ho' : IsLimit o) : op a o = o := by
  apply H.le_apply.antisymm'
  rw [← IsNormal.bsup_eq.{u, u} H ho', bsup_le_iff]
  exact fun b hbo => (ho hao hbo).le

theorem nfp_le_of_principal {a o : Ordinal} (hao : a < o) (ho : Principal op o) :
    nfp (op a) a ≤ o :=
  nfp_le fun n => (ho.iterate_lt hao n).le

theorem principal_mono_iff {o : Ordinal}
    (h₁ : ∀ a, Monotone (op a)) (h₂ : ∀ a, Monotone (Function.swap op a)):
    Principal op o ↔ ∀ a < o, op a a < o := by
  use fun h a ha => h ha ha
  intro H a b ha hb
  obtain hab | hba := le_or_lt a b
  · exact (h₂ b hab).trans_lt <| H b hb
  · exact (h₁ a hba.le).trans_lt <| H a ha

end Arbitrary

/-! ### Principal ordinals are unbounded -/

#adaptation_note /-- 2024-04-23
After https://github.com/leanprover/lean4/pull/3965,
we need to write `lt_blsub₂.{u}` twice below,
where previously the universe annotation was not necessary.
This appears to be correct behaviour, as `lt_blsub₂.{0}` also works. -/
theorem principal_nfp_blsub₂ (op : Ordinal → Ordinal → Ordinal) (o : Ordinal) :
    Principal op (nfp (fun o' => blsub₂.{u, u, u} o' o' (@fun a _ b _ => op a b)) o) := by
  intro a b ha hb
  rw [lt_nfp] at *
  cases' ha with m hm
  cases' hb with n hn
  cases' le_total
    ((fun o' => blsub₂.{u, u, u} o' o' (@fun a _ b _ => op a b))^[m] o)
    ((fun o' => blsub₂.{u, u, u} o' o' (@fun a _ b _ => op a b))^[n] o) with h h
  · use n + 1
    rw [Function.iterate_succ']
    exact lt_blsub₂ (@fun a _ b _ => op a b) (hm.trans_le h) hn
  · use m + 1
    rw [Function.iterate_succ']
    exact lt_blsub₂ (@fun a _ b _ => op a b) hm (hn.trans_le h)

/-- Principal ordinals under any operation form a ZFC proper class. -/
theorem unbounded_principal (op : Ordinal → Ordinal → Ordinal) :
    Set.Unbounded (· < ·) { o | Principal op o } := fun o =>
  ⟨_, principal_nfp_blsub₂ op o, (le_nfp _ o).not_lt⟩

/-! #### Additive principal ordinals -/


theorem principal_add_one : Principal (· + ·) 1 :=
  principal_one_iff.2 <| zero_add 0

theorem principal_add_of_le_one {o : Ordinal} (ho : o ≤ 1) : Principal (· + ·) o := by
  rcases le_one_iff.1 ho with (rfl | rfl)
  · exact principal_zero
  · exact principal_add_one

theorem principal_add_isLimit {o : Ordinal} (ho₁ : 1 < o) (ho : Principal (· + ·) o) :
    o.IsLimit := by
  refine ⟨fun ho₀ => ?_, fun a hao => ?_⟩
  · rw [ho₀] at ho₁
    exact not_lt_of_gt zero_lt_one ho₁
  · rcases eq_or_ne a 0 with ha | ha
    · rw [ha, succ_zero]
      exact ho₁
    · refine lt_of_le_of_lt ?_ (ho hao hao)
      rwa [← add_one_eq_succ, add_le_add_iff_left, one_le_iff_ne_zero]

theorem principal_add_iff_add_left_eq_self {o : Ordinal} :
    Principal (· + ·) o ↔ ∀ a < o, a + o = o := by
  refine ⟨fun ho a hao => ?_, fun h a b hao hbo => ?_⟩
  · cases' lt_or_le 1 o with ho₁ ho₁
    · exact op_eq_self_of_principal hao (add_isNormal a) ho (principal_add_isLimit ho₁ ho)
    · rcases le_one_iff.1 ho₁ with (rfl | rfl)
      · exact (Ordinal.not_lt_zero a hao).elim
      · rw [lt_one_iff_zero] at hao
        rw [hao, zero_add]
  · rw [← h a hao]
    exact (add_isNormal a).strictMono hbo

theorem Principal.add_absorp {a o : Ordinal} (ho : Principal (· + ·) o) (ha : a < o) :
    a + o = o :=
  principal_add_iff_add_left_eq_self.1 ho a ha

theorem Principal.add_absorp_of_ge {a b c : Ordinal} (hb : Principal (· + ·) b)
    (hab : a < b) (hbc : b ≤ c) : a + c = c := by
  rw [← Ordinal.add_sub_cancel_of_le hbc, ← add_assoc, hb.add_absorp hab,
    Ordinal.add_sub_cancel_of_le hbc]

theorem exists_lt_add_of_not_principal_add {a} (ha : ¬ Principal (· + ·) a) :
    ∃ b < a, ∃ c < a, b + c = a := by
  rw [not_principal_iff] at ha
  rcases ha with ⟨b, hb, c, hc, H⟩
  refine
    ⟨b, hb, _, lt_of_le_of_ne (sub_le_self a b) fun hab => ?_, Ordinal.add_sub_cancel_of_le hb.le⟩
  rw [← sub_le, hab] at H
  exact H.not_lt hc

theorem principal_add_iff_add_lt_ne_self {a} :
    Principal (· + ·) a ↔ ∀ b < a, ∀ c < a, b + c ≠ a :=
  ⟨fun ha b hb c hc => (ha hb hc).ne, fun H => by
    by_contra! ha
    rcases exists_lt_add_of_not_principal_add ha with ⟨b, hb, c, hc, rfl⟩
    exact (H b hb c hc).irrefl⟩

theorem principal_add_iff_add_self_lt {a} : Principal (· + ·) a ↔ ∀ b < a, b + b < a :=
  principal_mono_iff (fun x _ _ h => add_le_add_left h x) (fun x _ _ h => add_le_add_right h x)

theorem principal_add_omega : Principal (· + ·) ω := fun a b ha hb =>
  match a, b, lt_omega.1 ha, lt_omega.1 hb with
  | _, _, ⟨m, rfl⟩, ⟨n, rfl⟩ => by
    dsimp only; rw [← Nat.cast_add]
    apply nat_lt_omega

theorem add_omega {a : Ordinal} : a < ω → a + ω = ω :=
  principal_add_omega.add_absorp

theorem principal_add_omega_opow (x : Ordinal) : Principal (· + ·) (ω ^ x) := by
  obtain rfl | ha' := eq_or_ne x 0
  · rw [opow_zero, principal_one_iff, add_zero]
  · rw [principal_add_iff_add_self_lt]
    intro a ha
    obtain ⟨c, hc, m, hm⟩ := lt_omega_opow ha ha'
    apply (add_lt_add_of_le_of_lt hm.le hm).trans_le
    rw [← mul_add, ← Nat.cast_add]
    apply (omega_opow_mul_nat_lt _ _).le.trans
    rwa [opow_le_opow_iff_right one_lt_omega, succ_le_iff]

theorem add_omega_opow {a b : Ordinal} : a < ω ^ b → a + ω ^ b = ω ^ b :=
  (principal_add_omega_opow b).add_absorp

theorem add_absorp {a b : Ordinal} : a < ω ^ b → a + ω ^ b = ω ^ b :=
  (principal_add_omega_opow b).add_absorp

theorem add_absorp_of_ge {a b c : Ordinal} : a < ω ^ b → ω ^ b ≤ c → a + c = c :=
  (principal_add_omega_opow b).add_absorp_of_ge

/-- The main characterization theorem for additive principal ordinals. -/
theorem principal_add_iff_zero_or_omega_opow {o : Ordinal} :
    Principal (· + ·) o ↔ o = 0 ∨ o ∈ Set.range (ω ^ · : Ordinal → Ordinal) := by
<<<<<<< HEAD
  constructor
  · rw [or_iff_not_imp_left]
    intro H ho
    refine ⟨log ω o, (opow_log_le_self ω ho).eq_of_not_lt ?_⟩
    obtain ⟨n, hn⟩ := lt_omega_opow_succ (lt_opow_succ_log_self one_lt_omega o)
    intro h
    apply hn.not_lt
    clear hn
=======
  rcases eq_or_ne o 0 with (rfl | ho)
  · simp only [principal_zero, Or.inl]
  · rw [principal_add_iff_add_left_eq_self]
    simp only [ho, false_or]
    refine
      ⟨fun H => ⟨_, ((lt_or_eq_of_le (opow_log_le_self _ ho)).resolve_left fun h => ?_)⟩,
        fun ⟨b, e⟩ => e.symm ▸ fun a => add_omega_opow⟩
    have := H _ h
    have := lt_opow_succ_log_self one_lt_omega o
    rw [opow_succ, lt_mul_of_limit omega_isLimit] at this
    rcases this with ⟨a, ao, h'⟩
    rcases lt_omega.1 ao with ⟨n, rfl⟩
    clear ao
    revert h'
    apply not_lt_of_le
    suffices e : ω ^ log ω o * n + o = o by
      simpa only [e] using le_add_right (ω ^ log ω o * ↑n) o
>>>>>>> 9890065b
    induction' n with n IH
    · rwa [Nat.cast_zero, mul_zero, Ordinal.pos_iff_ne_zero]
    · rw [Nat.cast_succ, mul_add, mul_one]
      exact H IH h
  · rintro (rfl | ⟨a, rfl⟩)
    · exact principal_zero
    · exact principal_add_omega_opow a

theorem opow_principal_add_of_principal_add {a} (ha : Principal (· + ·) a) (b : Ordinal) :
    Principal (· + ·) (a ^ b) := by
  rcases principal_add_iff_zero_or_omega_opow.1 ha with (rfl | ⟨c, rfl⟩)
  · rcases eq_or_ne b 0 with (rfl | hb)
    · rw [opow_zero]
      exact principal_add_one
    · rwa [zero_opow hb]
  · rw [← opow_mul]
    exact principal_add_omega_opow _

alias Principal.opow := opow_principal_add_of_principal_add

theorem mul_principal_add_is_principal_add (a : Ordinal.{u}) {b : Ordinal.{u}} (hb₁ : b ≠ 1)
    (hb : Principal (· + ·) b) : Principal (· + ·) (a * b) := by
  rcases eq_zero_or_pos a with (rfl | _)
  · rw [zero_mul]
    exact principal_zero
  · rcases eq_zero_or_pos b with (rfl | hb₁')
    · rw [mul_zero]
      exact principal_zero
    · rw [← succ_le_iff, succ_zero] at hb₁'
      intro c d hc hd
      rw [lt_mul_of_limit (principal_add_isLimit (lt_of_le_of_ne hb₁' hb₁.symm) hb)] at *
      rcases hc with ⟨x, hx, hx'⟩
      rcases hd with ⟨y, hy, hy'⟩
      use x + y, hb hx hy
      rw [mul_add]
      exact Left.add_lt_add hx' hy'

/-! #### Multiplicative principal ordinals -/


theorem principal_mul_one : Principal (· * ·) 1 := by
  rw [principal_one_iff]
  exact zero_mul _

theorem principal_mul_two : Principal (· * ·) 2 := by
  intro a b ha hb
  rw [← succ_one, lt_succ_iff] at *
  convert mul_le_mul' ha hb
  exact (mul_one 1).symm

theorem principal_mul_of_le_two {o : Ordinal} (ho : o ≤ 2) : Principal (· * ·) o := by
  rcases lt_or_eq_of_le ho with (ho | rfl)
  · rw [← succ_one, lt_succ_iff] at ho
    rcases lt_or_eq_of_le ho with (ho | rfl)
    · rw [lt_one_iff_zero.1 ho]
      exact principal_zero
    · exact principal_mul_one
  · exact principal_mul_two

theorem principal_add_of_principal_mul {o : Ordinal} (ho : Principal (· * ·) o) (ho₂ : o ≠ 2) :
    Principal (· + ·) o := by
  cases' lt_or_gt_of_ne ho₂ with ho₁ ho₂
  · replace ho₁ : o < succ 1 := by rwa [succ_one]
    rw [lt_succ_iff] at ho₁
    exact principal_add_of_le_one ho₁
  · refine fun a b hao hbo => lt_of_le_of_lt ?_ (ho (max_lt hao hbo) ho₂)
    dsimp only
    rw [← one_add_one_eq_two, mul_add, mul_one]
    exact add_le_add (le_max_left a b) (le_max_right a b)

theorem principal_mul_isLimit {o : Ordinal.{u}} (ho₂ : 2 < o) (ho : Principal (· * ·) o) :
    o.IsLimit :=
  principal_add_isLimit ((lt_succ 1).trans (by rwa [succ_one]))
    (principal_add_of_principal_mul ho (ne_of_gt ho₂))

theorem principal_mul_iff_mul_left_eq {o : Ordinal} :
    Principal (· * ·) o ↔ ∀ a, 0 < a → a < o → a * o = o := by
  refine ⟨fun h a ha₀ hao => ?_, fun h a b hao hbo => ?_⟩
  · cases' le_or_gt o 2 with ho ho
    · convert one_mul o
      apply le_antisymm
      · rw [← lt_succ_iff, succ_one]
        exact hao.trans_le ho
      · rwa [← succ_le_iff, succ_zero] at ha₀
    · exact op_eq_self_of_principal hao (mul_isNormal ha₀) h (principal_mul_isLimit ho h)
  · rcases eq_or_ne a 0 with (rfl | ha)
    · dsimp only; rwa [zero_mul]
    rw [← Ordinal.pos_iff_ne_zero] at ha
    rw [← h a ha hao]
    exact (mul_isNormal ha).strictMono hbo

theorem principal_mul_omega : Principal (· * ·) ω := fun a b ha hb =>
  match a, b, lt_omega.1 ha, lt_omega.1 hb with
  | _, _, ⟨m, rfl⟩, ⟨n, rfl⟩ => by
    dsimp only; rw [← natCast_mul]
    apply nat_lt_omega

theorem mul_omega {a : Ordinal} (a0 : 0 < a) (ha : a < ω) : a * ω = ω :=
  principal_mul_iff_mul_left_eq.1 principal_mul_omega a a0 ha

theorem mul_lt_omega_opow {a b c : Ordinal} (c0 : 0 < c) (ha : a < ω ^ c) (hb : b < ω) :
    a * b < ω ^ c := by
  rcases zero_or_succ_or_limit c with (rfl | ⟨c, rfl⟩ | l)
  · exact (lt_irrefl _).elim c0
  · rw [opow_succ] at ha
    rcases ((mul_isNormal <| opow_pos _ omega_pos).limit_lt omega_isLimit).1 ha with ⟨n, hn, an⟩
    apply (mul_le_mul_right' (le_of_lt an) _).trans_lt
    rw [opow_succ, mul_assoc, mul_lt_mul_iff_left (opow_pos _ omega_pos)]
    exact principal_mul_omega hn hb
  · rcases ((opow_isNormal one_lt_omega).limit_lt l).1 ha with ⟨x, hx, ax⟩
    refine (mul_le_mul' (le_of_lt ax) (le_of_lt hb)).trans_lt ?_
    rw [← opow_succ, opow_lt_opow_iff_right one_lt_omega]
    exact l.2 _ hx

theorem mul_omega_opow_opow {a b : Ordinal} (a0 : 0 < a) (h : a < ω ^ ω ^ b) :
    a * ω ^ ω ^ b = ω ^ ω ^ b := by
  obtain rfl | b0 := eq_or_ne b 0
  · rw [opow_zero, opow_one] at h ⊢
    exact mul_omega a0 h
  · apply le_antisymm
    · obtain ⟨x, xb, ax⟩ :=
        (lt_opow_of_limit omega_ne_zero (opow_isLimit_left omega_isLimit b0)).1 h
      apply (mul_le_mul_right' (le_of_lt ax) _).trans
      rw [← opow_add, add_omega_opow xb]
    · conv_lhs => rw [← one_mul (ω ^ _)]
      exact mul_le_mul_right' (one_le_iff_pos.2 a0) _

theorem principal_mul_omega_opow_opow (o : Ordinal) : Principal (· * ·) (ω ^ ω ^ o) :=
  principal_mul_iff_mul_left_eq.2 fun _ => mul_omega_opow_opow

theorem principal_add_of_principal_mul_opow {o b : Ordinal} (hb : 1 < b)
    (ho : Principal (· * ·) (b ^ o)) : Principal (· + ·) o := by
  intro x y hx hy
  have := ho ((opow_lt_opow_iff_right hb).2 hx) ((opow_lt_opow_iff_right hb).2 hy)
  dsimp only at *
  rwa [← opow_add, opow_lt_opow_iff_right hb] at this

/-- The main characterization theorem for multiplicative principal ordinals. -/
theorem principal_mul_iff_le_two_or_omega_opow_opow {o : Ordinal} :
    Principal (· * ·) o ↔ o ≤ 2 ∨ o ∈ Set.range (ω ^ ω ^ · : Ordinal → Ordinal) := by
  refine ⟨fun ho => ?_, ?_⟩
  · rcases le_or_lt o 2 with ho₂ | ho₂
    · exact Or.inl ho₂
    · rcases principal_add_iff_zero_or_omega_opow.1 (principal_add_of_principal_mul ho ho₂.ne') with
      (rfl | ⟨a, rfl⟩)
      · exact (Ordinal.not_lt_zero 2 ho₂).elim
      · rcases principal_add_iff_zero_or_omega_opow.1
          (principal_add_of_principal_mul_opow one_lt_omega ho) with (rfl | ⟨b, rfl⟩)
        · simp
        · exact Or.inr ⟨b, rfl⟩
  · rintro (ho₂ | ⟨a, rfl⟩)
    · exact principal_mul_of_le_two ho₂
    · exact principal_mul_omega_opow_opow a

theorem mul_omega_dvd {a : Ordinal} (a0 : 0 < a) (ha : a < ω) : ∀ {b}, ω ∣ b → a * b = b
  | _, ⟨b, rfl⟩ => by rw [← mul_assoc, mul_omega a0 ha]

theorem mul_eq_opow_log_succ {a b : Ordinal.{u}} (ha : a ≠ 0) (hb : Principal (· * ·) b)
    (hb₂ : 2 < b) : a * b = b ^ succ (log b a) := by
  apply le_antisymm
  · have hbl := principal_mul_isLimit hb₂ hb
    rw [← IsNormal.bsup_eq.{u, u} (mul_isNormal (Ordinal.pos_iff_ne_zero.2 ha)) hbl, bsup_le_iff]
    intro c hcb
    have hb₁ : 1 < b := (lt_succ 1).trans (by rwa [succ_one])
    have hbo₀ : b ^ log b a ≠ 0 := Ordinal.pos_iff_ne_zero.1 (opow_pos _ (zero_lt_one.trans hb₁))
    apply (mul_le_mul_right' (le_of_lt (lt_mul_succ_div a hbo₀)) c).trans
    rw [mul_assoc, opow_succ]
    refine mul_le_mul_left' (hb (hbl.2 _ ?_) hcb).le _
    rw [div_lt hbo₀, ← opow_succ]
    exact lt_opow_succ_log_self hb₁ _
  · rw [opow_succ]
    exact mul_le_mul_right' (opow_log_le_self b ha) b

/-! #### Exponential principal ordinals -/


theorem principal_opow_omega : Principal (· ^ ·) ω := fun a b ha hb =>
  match a, b, lt_omega.1 ha, lt_omega.1 hb with
  | _, _, ⟨m, rfl⟩, ⟨n, rfl⟩ => by
    simp_rw [← natCast_opow]
    apply nat_lt_omega

theorem opow_omega {a : Ordinal} (a1 : 1 < a) (h : a < ω) : a ^ ω = ω :=
  ((opow_le_of_limit (one_le_iff_ne_zero.1 <| le_of_lt a1) omega_isLimit).2 fun _ hb =>
      (principal_opow_omega h hb).le).antisymm
  (right_le_opow _ a1)

end Ordinal<|MERGE_RESOLUTION|>--- conflicted
+++ resolved
@@ -216,7 +216,6 @@
 /-- The main characterization theorem for additive principal ordinals. -/
 theorem principal_add_iff_zero_or_omega_opow {o : Ordinal} :
     Principal (· + ·) o ↔ o = 0 ∨ o ∈ Set.range (ω ^ · : Ordinal → Ordinal) := by
-<<<<<<< HEAD
   constructor
   · rw [or_iff_not_imp_left]
     intro H ho
@@ -225,25 +224,6 @@
     intro h
     apply hn.not_lt
     clear hn
-=======
-  rcases eq_or_ne o 0 with (rfl | ho)
-  · simp only [principal_zero, Or.inl]
-  · rw [principal_add_iff_add_left_eq_self]
-    simp only [ho, false_or]
-    refine
-      ⟨fun H => ⟨_, ((lt_or_eq_of_le (opow_log_le_self _ ho)).resolve_left fun h => ?_)⟩,
-        fun ⟨b, e⟩ => e.symm ▸ fun a => add_omega_opow⟩
-    have := H _ h
-    have := lt_opow_succ_log_self one_lt_omega o
-    rw [opow_succ, lt_mul_of_limit omega_isLimit] at this
-    rcases this with ⟨a, ao, h'⟩
-    rcases lt_omega.1 ao with ⟨n, rfl⟩
-    clear ao
-    revert h'
-    apply not_lt_of_le
-    suffices e : ω ^ log ω o * n + o = o by
-      simpa only [e] using le_add_right (ω ^ log ω o * ↑n) o
->>>>>>> 9890065b
     induction' n with n IH
     · rwa [Nat.cast_zero, mul_zero, Ordinal.pos_iff_ne_zero]
     · rw [Nat.cast_succ, mul_add, mul_one]
