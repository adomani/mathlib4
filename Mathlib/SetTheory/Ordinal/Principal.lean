--- conflicted
+++ resolved
@@ -11,6 +11,7 @@
 We define principal or indecomposable ordinals, and we prove the standard properties about them.
 
 ## Main definitions and results
+
 * `Principal`: A principal or indecomposable ordinal under some binary operation. We include 0 and
   any other typically excluded edge cases for simplicity.
 * `unbounded_principal`: Principal ordinals are unbounded.
@@ -20,6 +21,7 @@
   multiplicative principal ordinals.
 
 ## TODO
+
 * Prove that exponential principal ordinals are 0, 1, 2, ω, or epsilon numbers, i.e. fixed points
   of `fun x ↦ ω ^ x`.
 -/
@@ -124,7 +126,6 @@
 
 /-! #### Additive principal ordinals -/
 
-
 theorem principal_add_one : Principal (· + ·) 1 :=
   principal_one_iff.2 <| zero_add 0
 
@@ -181,23 +182,22 @@
     rcases exists_lt_add_of_not_principal_add ha with ⟨b, hb, c, hc, rfl⟩
     exact (H b hb c hc).irrefl⟩
 
-<<<<<<< HEAD
 theorem principal_add_iff_add_self_lt {a} : Principal (· + ·) a ↔ ∀ b < a, b + b < a :=
   principal_mono_iff (fun x _ _ h => add_le_add_left h x) (fun x _ _ h => add_le_add_right h x)
 
-theorem principal_add_omega : Principal (· + ·) ω := fun a b ha hb =>
+theorem principal_add_omega0 : Principal (· + ·) ω := fun a b ha hb =>
   match a, b, lt_omega.1 ha, lt_omega.1 hb with
   | _, _, ⟨m, rfl⟩, ⟨n, rfl⟩ => by
     dsimp only; rw [← Nat.cast_add]
     apply nat_lt_omega
 
-theorem add_omega {a : Ordinal} : a < ω → a + ω = ω :=
-  principal_add_omega.add_absorp
-
-theorem add_of_le_omega {a b : Ordinal} : a < ω → ω ≤ b → a + b = b :=
-  principal_add_omega.add_absorp_of_le
-
-theorem principal_add_omega_opow (x : Ordinal) : Principal (· + ·) (ω ^ x) := by
+theorem add_omega0 {a : Ordinal} : a < ω → a + ω = ω :=
+  principal_add_omega0.add_absorp
+
+theorem add_of_le_omega0 {a b : Ordinal} : a < ω → ω ≤ b → a + b = b :=
+  principal_add_omega0.add_absorp_of_le
+
+theorem principal_add_omega0_opow (x : Ordinal) : Principal (· + ·) (ω ^ x) := by
   obtain rfl | ha' := eq_or_ne x 0
   · rw [opow_zero, principal_one_iff, add_zero]
   · rw [principal_add_iff_add_self_lt]
@@ -208,63 +208,18 @@
     apply (omega_opow_mul_nat_lt _ _).le.trans
     rwa [opow_le_opow_iff_right one_lt_omega, succ_le_iff]
 
-theorem add_omega_opow {a b : Ordinal} : a < ω ^ b → a + ω ^ b = ω ^ b :=
-  (principal_add_omega_opow b).add_absorp
-
-theorem add_of_omega_opow_le {a b c : Ordinal} : a < ω ^ b → ω ^ b ≤ c → a + c = c :=
-  (principal_add_omega_opow b).add_absorp_of_le
-
-@[deprecated add_of_omega_opow_le (since := "2024-09-23")]
-alias add_absorp := add_of_omega_opow_le
-=======
-theorem add_omega0 {a : Ordinal} (h : a < ω) : a + ω = ω := by
-  rcases lt_omega0.1 h with ⟨n, rfl⟩
-  clear h; induction' n with n IH
-  · rw [Nat.cast_zero, zero_add]
-  · rwa [Nat.cast_succ, add_assoc, one_add_of_omega0_le (le_refl _)]
-
-@[deprecated (since := "2024-09-30")]
-alias add_omega := add_omega0
-
-theorem principal_add_omega0 : Principal (· + ·) ω :=
-  principal_add_iff_add_left_eq_self.2 fun _ => add_omega0
-
-@[deprecated (since := "2024-09-30")]
-alias principal_add_omega := principal_add_omega0
-
-theorem add_omega0_opow {a b : Ordinal} (h : a < ω ^ b) : a + ω ^ b = ω ^ b := by
-  refine le_antisymm ?_ (le_add_left _ a)
-  induction' b using limitRecOn with b _ b l IH
-  · rw [opow_zero, ← succ_zero, lt_succ_iff, Ordinal.le_zero] at h
-    rw [h, zero_add]
-  · rw [opow_succ] at h
-    rcases (lt_mul_of_limit omega0_isLimit).1 h with ⟨x, xo, ax⟩
-    apply (add_le_add_right ax.le _).trans
-    rw [opow_succ, ← mul_add, add_omega0 xo]
-  · rcases (lt_opow_of_limit omega0_ne_zero l).1 h with ⟨x, xb, ax⟩
-    apply (((add_isNormal a).trans <| opow_isNormal one_lt_omega0).limit_le l).2
-    intro y yb
-    calc a + ω ^ y ≤ a + ω ^ max x y :=
-      add_le_add_left (opow_le_opow_right omega0_pos (le_max_right x y)) _
-    _ ≤ ω ^ max x y :=
-      IH _ (max_lt xb yb) <| ax.trans_le <| opow_le_opow_right omega0_pos <| le_max_left x y
-    _ ≤ ω ^ b :=
-      opow_le_opow_right omega0_pos <| (max_lt xb yb).le
-
-@[deprecated (since := "2024-09-30")]
-alias add_omega_opow := add_omega0_opow
-
-theorem principal_add_omega0_opow (o : Ordinal) : Principal (· + ·) (ω ^ o) :=
-  principal_add_iff_add_left_eq_self.2 fun _ => add_omega0_opow
-
-@[deprecated (since := "2024-09-30")]
-alias principal_add_omega_opow := principal_add_omega0_opow
->>>>>>> 3ce877a1
+theorem add_omega0_opow {a b : Ordinal} : a < ω ^ b → a + ω ^ b = ω ^ b :=
+  (principal_add_omega0_opow b).add_absorp
+
+theorem add_of_omega0_opow_le {a b c : Ordinal} : a < ω ^ b → ω ^ b ≤ c → a + c = c :=
+  (principal_add_omega0_opow b).add_absorp_of_le
+
+@[deprecated add_of_omega0_opow_le (since := "2024-09-23")]
+alias add_absorp := add_of_omega0_opow_le
 
 /-- The main characterization theorem for additive principal ordinals. -/
 theorem principal_add_iff_zero_or_omega0_opow {o : Ordinal} :
     Principal (· + ·) o ↔ o = 0 ∨ o ∈ Set.range (ω ^ · : Ordinal → Ordinal) := by
-<<<<<<< HEAD
   constructor
   · rw [or_iff_not_imp_left]
     intro H ho
@@ -273,31 +228,12 @@
     intro h
     apply hn.not_lt
     clear hn
-=======
-  rcases eq_or_ne o 0 with (rfl | ho)
-  · simp only [principal_zero, Or.inl]
-  · rw [principal_add_iff_add_left_eq_self]
-    simp only [ho, false_or]
-    refine
-      ⟨fun H => ⟨_, ((lt_or_eq_of_le (opow_log_le_self _ ho)).resolve_left fun h => ?_)⟩,
-        fun ⟨b, e⟩ => e.symm ▸ fun a => add_omega0_opow⟩
-    have := H _ h
-    have := lt_opow_succ_log_self one_lt_omega0 o
-    rw [opow_succ, lt_mul_of_limit omega0_isLimit] at this
-    rcases this with ⟨a, ao, h'⟩
-    rcases lt_omega0.1 ao with ⟨n, rfl⟩
-    clear ao
-    revert h'
-    apply not_lt_of_le
-    suffices e : ω ^ log ω o * n + o = o by
-      simpa only [e] using le_add_right (ω ^ log ω o * ↑n) o
->>>>>>> 3ce877a1
     induction' n with n IH
     · rwa [Nat.cast_zero, mul_zero, Ordinal.pos_iff_ne_zero]
     · rw [Nat.cast_succ, mul_add, mul_one]
       exact H IH h
   · rintro (rfl | ⟨a, rfl⟩)
-    exacts [principal_zero, principal_add_omega_opow a]
+    exacts [principal_zero, principal_add_omega0_opow a]
 
 @[deprecated (since := "2024-09-30")]
 alias principal_add_iff_zero_or_omega_opow := principal_add_iff_zero_or_omega0_opow
@@ -312,12 +248,7 @@
   · rw [← opow_mul]
     exact principal_add_omega0_opow _
 
-<<<<<<< HEAD
 alias Principal.opow := opow_principal_add_of_principal_add
-=======
-theorem add_absorp {a b c : Ordinal} (h₁ : a < ω ^ b) (h₂ : ω ^ b ≤ c) : a + c = c := by
-  rw [← Ordinal.add_sub_cancel_of_le h₂, ← add_assoc, add_omega0_opow h₁]
->>>>>>> 3ce877a1
 
 theorem mul_principal_add_is_principal_add (a : Ordinal.{u}) {b : Ordinal.{u}} (hb₁ : b ≠ 1)
     (hb : Principal (· + ·) b) : Principal (· + ·) (a * b) := by
