/-
Copyright (c) 2022 Violeta Hernández Palacios. All rights reserved.
Released under Apache 2.0 license as described in the file LICENSE.
Authors: Violeta Hernández Palacios
-/
import Mathlib.SetTheory.Ordinal.FixedPoint

/-!
# Principal ordinals

We define principal or indecomposable ordinals, and we prove the standard properties about them.

## Main definitions and results

* `Principal`: A principal or indecomposable ordinal under some binary operation. We include 0 and
  any other typically excluded edge cases for simplicity.
* `not_bddAbove_principal`: Principal ordinals (under any operation) are unbounded.
* `principal_add_iff_zero_or_omega0_opow`: The main characterization theorem for additive principal
  ordinals.
* `principal_mul_iff_le_two_or_omega0_opow_opow`: The main characterization theorem for
  multiplicative principal ordinals.

## TODO

* Prove that exponential principal ordinals are 0, 1, 2, ω, or epsilon numbers, i.e. fixed points
  of `fun x ↦ ω ^ x`.
-/

universe u

open Order

namespace Ordinal

variable {a b c o : Ordinal.{u}}

section Arbitrary

variable {op : Ordinal → Ordinal → Ordinal}

/-! ### Principal ordinals -/

/-- An ordinal `o` is said to be principal or indecomposable under an operation when the set of
ordinals less than it is closed under that operation. In standard mathematical usage, this term is
almost exclusively used for additive and multiplicative principal ordinals.

For simplicity, we break usual convention and regard `0` as principal. -/
def Principal (op : Ordinal → Ordinal → Ordinal) (o : Ordinal) : Prop :=
  ∀ ⦃a b⦄, a < o → b < o → op a b < o

theorem principal_swap_iff : Principal (Function.swap op) o ↔ Principal op o := by
  constructor <;> exact fun h a b ha hb => h hb ha

@[deprecated principal_swap_iff (since := "2024-08-18")]
theorem principal_iff_principal_swap : Principal op o ↔ Principal (Function.swap op) o :=
  principal_swap_iff

theorem not_principal_iff : ¬ Principal op o ↔ ∃ a < o, ∃ b < o, o ≤ op a b := by
  simp [Principal]

theorem principal_iff_of_monotone
    (h₁ : ∀ a, Monotone (op a)) (h₂ : ∀ a, Monotone (Function.swap op a)) :
    Principal op o ↔ ∀ a < o, op a a < o := by
  use fun h a ha => h ha ha
  intro H a b ha hb
  obtain hab | hba := le_or_lt a b
  · exact (h₂ b hab).trans_lt <| H b hb
  · exact (h₁ a hba.le).trans_lt <| H a ha

theorem not_principal_iff_of_monotone
    (h₁ : ∀ a, Monotone (op a)) (h₂ : ∀ a, Monotone (Function.swap op a)) :
    ¬ Principal op o ↔ ∃ a < o, o ≤ op a a := by
  simp [principal_iff_of_monotone h₁ h₂]

theorem principal_zero : Principal op 0 := fun a _ h =>
  (Ordinal.not_lt_zero a h).elim

@[simp]
theorem principal_one_iff : Principal op 1 ↔ op 0 0 = 0 := by
  refine ⟨fun h => ?_, fun h a b ha hb => ?_⟩
  · rw [← lt_one_iff_zero]
    exact h zero_lt_one zero_lt_one
  · rwa [lt_one_iff_zero, ha, hb] at *

theorem Principal.iterate_lt (hao : a < o) (ho : Principal op o) (n : ℕ) : (op a)^[n] a < o := by
  induction' n with n hn
  · rwa [Function.iterate_zero]
  · rw [Function.iterate_succ']
    exact ho hao hn

theorem op_eq_self_of_principal (hao : a < o) (H : IsNormal (op a))
    (ho : Principal op o) (ho' : IsLimit o) : op a o = o := by
  apply H.le_apply.antisymm'
  rw [← IsNormal.bsup_eq.{u, u} H ho', bsup_le_iff]
  exact fun b hbo => (ho hao hbo).le

theorem nfp_le_of_principal (hao : a < o) (ho : Principal op o) : nfp (op a) a ≤ o :=
  nfp_le fun n => (ho.iterate_lt hao n).le

end Arbitrary

/-! ### Principal ordinals are unbounded -/

/-- We give an explicit construction for a principal ordinal larger or equal than `o`. -/
private theorem principal_nfp_iSup (op : Ordinal → Ordinal → Ordinal) (o : Ordinal) :
    Principal op (nfp (fun x ↦ ⨆ y : Set.Iio x ×ˢ Set.Iio x, succ (op y.1.1 y.1.2)) o) := by
  intro a b ha hb
  rw [lt_nfp] at *
  obtain ⟨m, ha⟩ := ha
  obtain ⟨n, hb⟩ := hb
  obtain h | h := le_total
    ((fun x ↦ ⨆ y : Set.Iio x ×ˢ Set.Iio x, succ (op y.1.1 y.1.2))^[m] o)
    ((fun x ↦ ⨆ y : Set.Iio x ×ˢ Set.Iio x, succ (op y.1.1 y.1.2))^[n] o)
  · use n + 1
    rw [Function.iterate_succ']
    apply (lt_succ _).trans_le
    exact Ordinal.le_iSup (fun y : Set.Iio _ ×ˢ Set.Iio _ ↦ succ (op y.1.1 y.1.2))
      ⟨_, Set.mk_mem_prod (ha.trans_le h) hb⟩
  · use m + 1
    rw [Function.iterate_succ']
    apply (lt_succ _).trans_le
    exact Ordinal.le_iSup (fun y : Set.Iio _ ×ˢ Set.Iio _ ↦ succ (op y.1.1 y.1.2))
      ⟨_, Set.mk_mem_prod ha (hb.trans_le h)⟩

/-- Principal ordinals under any operation are unbounded. -/
theorem not_bddAbove_principal (op : Ordinal → Ordinal → Ordinal) :
    ¬ BddAbove { o | Principal op o } := by
  rintro ⟨a, ha⟩
  exact ((le_nfp _ _).trans (ha (principal_nfp_iSup op (succ a)))).not_lt (lt_succ a)

set_option linter.deprecated false in
@[deprecated (since := "2024-10-11")]
theorem principal_nfp_blsub₂ (op : Ordinal → Ordinal → Ordinal) (o : Ordinal) :
    Principal op (nfp (fun o' => blsub₂.{u, u, u} o' o' (@fun a _ b _ => op a b)) o) := by
  intro a b ha hb
  rw [lt_nfp] at *
  cases' ha with m hm
  cases' hb with n hn
  cases' le_total
    ((fun o' => blsub₂.{u, u, u} o' o' (@fun a _ b _ => op a b))^[m] o)
    ((fun o' => blsub₂.{u, u, u} o' o' (@fun a _ b _ => op a b))^[n] o) with h h
  · use n + 1
    rw [Function.iterate_succ']
    exact lt_blsub₂ (@fun a _ b _ => op a b) (hm.trans_le h) hn
  · use m + 1
    rw [Function.iterate_succ']
    exact lt_blsub₂ (@fun a _ b _ => op a b) hm (hn.trans_le h)

set_option linter.deprecated false in
@[deprecated (since := "2024-10-11")]
theorem unbounded_principal (op : Ordinal → Ordinal → Ordinal) :
    Set.Unbounded (· < ·) { o | Principal op o } := fun o =>
  ⟨_, principal_nfp_blsub₂ op o, (le_nfp _ o).not_lt⟩

/-! #### Additive principal ordinals -/

theorem principal_add_one : Principal (· + ·) 1 :=
  principal_one_iff.2 <| zero_add 0

theorem principal_add_of_le_one (ho : o ≤ 1) : Principal (· + ·) o := by
  rcases le_one_iff.1 ho with (rfl | rfl)
  · exact principal_zero
  · exact principal_add_one

theorem isLimit_of_principal_add (ho₁ : 1 < o) (ho : Principal (· + ·) o) : o.IsLimit :=
  ⟨ho₁.ne_bot, fun _ ha ↦ ho ha ho₁⟩

@[deprecated (since := "2024-10-16")]
alias principal_add_isLimit := isLimit_of_principal_add

theorem principal_add_iff_add_left_eq_self : Principal (· + ·) o ↔ ∀ a < o, a + o = o := by
  refine ⟨fun ho a hao => ?_, fun h a b hao hbo => ?_⟩
  · cases' lt_or_le 1 o with ho₁ ho₁
    · exact op_eq_self_of_principal hao (isNormal_add_right a) ho (isLimit_of_principal_add ho₁ ho)
    · rcases le_one_iff.1 ho₁ with (rfl | rfl)
      · exact (Ordinal.not_lt_zero a hao).elim
      · rw [lt_one_iff_zero] at hao
        rw [hao, zero_add]
  · rw [← h a hao]
    exact (isNormal_add_right a).strictMono hbo

<<<<<<< HEAD
theorem Principal.add_absorp (ho : Principal (· + ·) o) (ha : a < o) : a + o = o :=
  principal_add_iff_add_left_eq_self.1 ho a ha

theorem Principal.add_absorp_of_le (hb : Principal (· + ·) b) (hab : a < b) (hbc : b ≤ c) :
    a + c = c := by
  rw [← Ordinal.add_sub_cancel_of_le hbc, ← add_assoc, hb.add_absorp hab,
    Ordinal.add_sub_cancel_of_le hbc]

=======
>>>>>>> 041c5882
theorem exists_lt_add_of_not_principal_add (ha : ¬ Principal (· + ·) a) :
    ∃ b < a, ∃ c < a, b + c = a := by
  rw [not_principal_iff] at ha
  rcases ha with ⟨b, hb, c, hc, H⟩
  refine
    ⟨b, hb, _, lt_of_le_of_ne (sub_le_self a b) fun hab => ?_, Ordinal.add_sub_cancel_of_le hb.le⟩
  rw [← sub_le, hab] at H
  exact H.not_lt hc

<<<<<<< HEAD
theorem principal_add_iff_add_lt_ne_self :
    Principal (· + ·) a ↔ ∀ b < a, ∀ c < a, b + c ≠ a :=
=======
theorem principal_add_iff_add_lt_ne_self : Principal (· + ·) a ↔ ∀ b < a, ∀ c < a, b + c ≠ a :=
>>>>>>> 041c5882
  ⟨fun ha _ hb _ hc => (ha hb hc).ne, fun H => by
    by_contra! ha
    rcases exists_lt_add_of_not_principal_add ha with ⟨b, hb, c, hc, rfl⟩
    exact (H b hb c hc).irrefl⟩

theorem add_omega0 (h : a < ω) : a + ω = ω := by
  rcases lt_omega0.1 h with ⟨n, rfl⟩
  clear h; induction' n with n IH
  · rw [Nat.cast_zero, zero_add]
  · rwa [Nat.cast_succ, add_assoc, one_add_of_omega0_le (le_refl _)]

@[deprecated (since := "2024-09-30")]
alias add_omega := add_omega0

@[simp]
theorem natCast_add_omega0 (n : ℕ) : n + ω = ω :=
  add_omega0 (nat_lt_omega0 n)

theorem principal_add_omega0 : Principal (· + ·) ω :=
  principal_add_iff_add_left_eq_self.2 fun _ => add_omega0

@[deprecated (since := "2024-09-30")]
alias principal_add_omega := principal_add_omega0

theorem add_omega0_opow (h : a < ω ^ b) : a + ω ^ b = ω ^ b := by
  refine le_antisymm ?_ (le_add_left _ a)
  induction' b using limitRecOn with b _ b l IH
  · rw [opow_zero, ← succ_zero, lt_succ_iff, Ordinal.le_zero] at h
    rw [h, zero_add]
  · rw [opow_succ] at h
    rcases (lt_mul_of_limit isLimit_omega0).1 h with ⟨x, xo, ax⟩
    apply (add_le_add_right ax.le _).trans
    rw [opow_succ, ← mul_add, add_omega0 xo]
  · rcases (lt_opow_of_limit omega0_ne_zero l).1 h with ⟨x, xb, ax⟩
    apply (((isNormal_add_right a).trans <| isNormal_opow one_lt_omega0).limit_le l).2
    intro y yb
    calc a + ω ^ y ≤ a + ω ^ max x y :=
      add_le_add_left (opow_le_opow_right omega0_pos (le_max_right x y)) _
    _ ≤ ω ^ max x y :=
      IH _ (max_lt xb yb) <| ax.trans_le <| opow_le_opow_right omega0_pos <| le_max_left x y
    _ ≤ ω ^ b :=
      opow_le_opow_right omega0_pos <| (max_lt xb yb).le

@[deprecated (since := "2024-09-30")]
alias add_omega_opow := add_omega0_opow

theorem principal_add_omega0_opow (o : Ordinal) : Principal (· + ·) (ω ^ o) :=
  principal_add_iff_add_left_eq_self.2 fun _ => add_omega0_opow

@[deprecated (since := "2024-09-30")]
alias principal_add_omega_opow := principal_add_omega0_opow

/-- The main characterization theorem for additive principal ordinals. -/
theorem principal_add_iff_zero_or_omega0_opow :
    Principal (· + ·) o ↔ o = 0 ∨ o ∈ Set.range (ω ^ · : Ordinal → Ordinal) := by
  rcases eq_or_ne o 0 with (rfl | ho)
  · simp only [principal_zero, Or.inl]
  · rw [principal_add_iff_add_left_eq_self]
    simp only [ho, false_or]
    refine
      ⟨fun H => ⟨_, ((lt_or_eq_of_le (opow_log_le_self _ ho)).resolve_left fun h => ?_)⟩,
        fun ⟨b, e⟩ => e.symm ▸ fun a => add_omega0_opow⟩
    have := H _ h
    have := lt_opow_succ_log_self one_lt_omega0 o
    rw [opow_succ, lt_mul_of_limit isLimit_omega0] at this
    rcases this with ⟨a, ao, h'⟩
    rcases lt_omega0.1 ao with ⟨n, rfl⟩
    clear ao
    revert h'
    apply not_lt_of_le
    suffices e : ω ^ log ω o * n + o = o by
      simpa only [e] using le_add_right (ω ^ log ω o * ↑n) o
    induction' n with n IH
    · simp [Nat.cast_zero, mul_zero, zero_add]
    · simp only [Nat.cast_succ, mul_add_one, add_assoc, this, IH]

@[deprecated (since := "2024-09-30")]
alias principal_add_iff_zero_or_omega_opow := principal_add_iff_zero_or_omega0_opow

theorem principal_add_opow_of_principal_add {a} (ha : Principal (· + ·) a) (b : Ordinal) :
    Principal (· + ·) (a ^ b) := by
  rcases principal_add_iff_zero_or_omega0_opow.1 ha with (rfl | ⟨c, rfl⟩)
  · rcases eq_or_ne b 0 with (rfl | hb)
    · rw [opow_zero]
      exact principal_add_one
    · rwa [zero_opow hb]
  · rw [← opow_mul]
    exact principal_add_omega0_opow _

@[deprecated (since := "2024-10-16")]
alias opow_principal_add_of_principal_add := principal_add_opow_of_principal_add

theorem add_absorp (h₁ : a < ω ^ b) (h₂ : ω ^ b ≤ c) : a + c = c := by
  rw [← Ordinal.add_sub_cancel_of_le h₂, ← add_assoc, add_omega0_opow h₁]

theorem principal_add_mul_of_principal_add (a : Ordinal.{u}) {b : Ordinal.{u}} (hb₁ : b ≠ 1)
    (hb : Principal (· + ·) b) : Principal (· + ·) (a * b) := by
  rcases eq_zero_or_pos a with (rfl | _)
  · rw [zero_mul]
    exact principal_zero
  · rcases eq_zero_or_pos b with (rfl | hb₁')
    · rw [mul_zero]
      exact principal_zero
    · rw [← succ_le_iff, succ_zero] at hb₁'
      intro c d hc hd
      rw [lt_mul_of_limit (isLimit_of_principal_add (lt_of_le_of_ne hb₁' hb₁.symm) hb)] at *
      rcases hc with ⟨x, hx, hx'⟩
      rcases hd with ⟨y, hy, hy'⟩
      use x + y, hb hx hy
      rw [mul_add]
      exact Left.add_lt_add hx' hy'

@[deprecated (since := "2024-10-16")]
alias mul_principal_add_is_principal_add := principal_add_mul_of_principal_add

/-! #### Multiplicative principal ordinals -/

theorem principal_mul_one : Principal (· * ·) 1 := by
  rw [principal_one_iff]
  exact zero_mul _

theorem principal_mul_two : Principal (· * ·) 2 := by
  intro a b ha hb
  rw [← succ_one, lt_succ_iff] at *
  convert mul_le_mul' ha hb
  exact (mul_one 1).symm

theorem principal_mul_of_le_two (ho : o ≤ 2) : Principal (· * ·) o := by
  rcases lt_or_eq_of_le ho with (ho | rfl)
  · rw [← succ_one, lt_succ_iff] at ho
    rcases lt_or_eq_of_le ho with (ho | rfl)
    · rw [lt_one_iff_zero.1 ho]
      exact principal_zero
    · exact principal_mul_one
  · exact principal_mul_two

theorem principal_add_of_principal_mul (ho : Principal (· * ·) o) (ho₂ : o ≠ 2) :
    Principal (· + ·) o := by
  cases' lt_or_gt_of_ne ho₂ with ho₁ ho₂
  · replace ho₁ : o < succ 1 := by rwa [succ_one]
    rw [lt_succ_iff] at ho₁
    exact principal_add_of_le_one ho₁
  · refine fun a b hao hbo => lt_of_le_of_lt ?_ (ho (max_lt hao hbo) ho₂)
    dsimp only
    rw [← one_add_one_eq_two, mul_add, mul_one]
    exact add_le_add (le_max_left a b) (le_max_right a b)

theorem isLimit_of_principal_mul (ho₂ : 2 < o) (ho : Principal (· * ·) o) : o.IsLimit :=
  isLimit_of_principal_add ((lt_succ 1).trans (succ_one ▸ ho₂))
    (principal_add_of_principal_mul ho (ne_of_gt ho₂))

@[deprecated (since := "2024-10-16")]
alias principal_mul_isLimit := isLimit_of_principal_mul

<<<<<<< HEAD
theorem principal_mul_iff_mul_left_eq :
    Principal (· * ·) o ↔ ∀ a, 0 < a → a < o → a * o = o := by
=======
theorem principal_mul_iff_mul_left_eq : Principal (· * ·) o ↔ ∀ a, 0 < a → a < o → a * o = o := by
>>>>>>> 041c5882
  refine ⟨fun h a ha₀ hao => ?_, fun h a b hao hbo => ?_⟩
  · cases' le_or_gt o 2 with ho ho
    · convert one_mul o
      apply le_antisymm
      · rw [← lt_succ_iff, succ_one]
        exact hao.trans_le ho
      · rwa [← succ_le_iff, succ_zero] at ha₀
    · exact op_eq_self_of_principal hao (isNormal_mul_right ha₀) h (isLimit_of_principal_mul ho h)
  · rcases eq_or_ne a 0 with (rfl | ha)
    · dsimp only; rwa [zero_mul]
    rw [← Ordinal.pos_iff_ne_zero] at ha
    rw [← h a ha hao]
    exact (isNormal_mul_right ha).strictMono hbo

theorem principal_mul_omega0 : Principal (· * ·) ω := fun a b ha hb =>
  match a, b, lt_omega0.1 ha, lt_omega0.1 hb with
  | _, _, ⟨m, rfl⟩, ⟨n, rfl⟩ => by
    dsimp only; rw [← natCast_mul]
    apply nat_lt_omega0

@[deprecated (since := "2024-09-30")]
alias principal_mul_omega := principal_mul_omega0

theorem mul_omega0 (a0 : 0 < a) (ha : a < ω) : a * ω = ω :=
  principal_mul_iff_mul_left_eq.1 principal_mul_omega0 a a0 ha

@[deprecated (since := "2024-09-30")]
alias mul_omega := mul_omega0

theorem mul_lt_omega0_opow (c0 : 0 < c) (ha : a < ω ^ c) (hb : b < ω) : a * b < ω ^ c := by
  rcases zero_or_succ_or_limit c with (rfl | ⟨c, rfl⟩ | l)
  · exact (lt_irrefl _).elim c0
  · rw [opow_succ] at ha
    obtain ⟨n, hn, an⟩ :=
      ((isNormal_mul_right <| opow_pos _ omega0_pos).limit_lt isLimit_omega0).1 ha
    apply (mul_le_mul_right' (le_of_lt an) _).trans_lt
    rw [opow_succ, mul_assoc, mul_lt_mul_iff_left (opow_pos _ omega0_pos)]
    exact principal_mul_omega0 hn hb
  · rcases ((isNormal_opow one_lt_omega0).limit_lt l).1 ha with ⟨x, hx, ax⟩
    refine (mul_le_mul' (le_of_lt ax) (le_of_lt hb)).trans_lt ?_
    rw [← opow_succ, opow_lt_opow_iff_right one_lt_omega0]
    exact l.2 _ hx

@[deprecated (since := "2024-09-30")]
alias mul_lt_omega_opow := mul_lt_omega0_opow

theorem mul_omega0_opow_opow (a0 : 0 < a) (h : a < ω ^ ω ^ b) : a * ω ^ ω ^ b = ω ^ ω ^ b := by
  obtain rfl | b0 := eq_or_ne b 0
  · rw [opow_zero, opow_one] at h ⊢
    exact mul_omega0 a0 h
  · apply le_antisymm
    · obtain ⟨x, xb, ax⟩ :=
        (lt_opow_of_limit omega0_ne_zero (isLimit_opow_left isLimit_omega0 b0)).1 h
      apply (mul_le_mul_right' (le_of_lt ax) _).trans
      rw [← opow_add, add_omega0_opow xb]
    · conv_lhs => rw [← one_mul (ω ^ _)]
      exact mul_le_mul_right' (one_le_iff_pos.2 a0) _

@[deprecated (since := "2024-09-30")]
alias mul_omega_opow_opow := mul_omega0_opow_opow

theorem principal_mul_omega0_opow_opow (o : Ordinal) : Principal (· * ·) (ω ^ ω ^ o) :=
  principal_mul_iff_mul_left_eq.2 fun _ => mul_omega0_opow_opow

@[deprecated (since := "2024-09-30")]
alias principal_mul_omega_opow_opow := principal_mul_omega0_opow_opow

theorem principal_add_of_principal_mul_opow (hb : 1 < b) (ho : Principal (· * ·) (b ^ o)) :
    Principal (· + ·) o := by
  intro x y hx hy
  have := ho ((opow_lt_opow_iff_right hb).2 hx) ((opow_lt_opow_iff_right hb).2 hy)
  dsimp only at *
  rwa [← opow_add, opow_lt_opow_iff_right hb] at this

/-- The main characterization theorem for multiplicative principal ordinals. -/
theorem principal_mul_iff_le_two_or_omega0_opow_opow :
    Principal (· * ·) o ↔ o ≤ 2 ∨ o ∈ Set.range (ω ^ ω ^ · : Ordinal → Ordinal) := by
  refine ⟨fun ho => ?_, ?_⟩
  · rcases le_or_lt o 2 with ho₂ | ho₂
    · exact Or.inl ho₂
    · rcases principal_add_iff_zero_or_omega0_opow.1 (principal_add_of_principal_mul ho ho₂.ne')
        with (rfl | ⟨a, rfl⟩)
      · exact (Ordinal.not_lt_zero 2 ho₂).elim
      · rcases principal_add_iff_zero_or_omega0_opow.1
          (principal_add_of_principal_mul_opow one_lt_omega0 ho) with (rfl | ⟨b, rfl⟩)
        · simp
        · exact Or.inr ⟨b, rfl⟩
  · rintro (ho₂ | ⟨a, rfl⟩)
    · exact principal_mul_of_le_two ho₂
    · exact principal_mul_omega0_opow_opow a

@[deprecated (since := "2024-09-30")]
alias principal_mul_iff_le_two_or_omega_opow_opow := principal_mul_iff_le_two_or_omega0_opow_opow

theorem mul_omega0_dvd (a0 : 0 < a) (ha : a < ω) : ∀ {b}, ω ∣ b → a * b = b
  | _, ⟨b, rfl⟩ => by rw [← mul_assoc, mul_omega0 a0 ha]

@[deprecated (since := "2024-09-30")]
alias mul_omega_dvd := mul_omega0_dvd

theorem mul_eq_opow_log_succ (ha : a ≠ 0) (hb : Principal (· * ·) b) (hb₂ : 2 < b) :
    a * b = b ^ succ (log b a) := by
  apply le_antisymm
  · have hbl := isLimit_of_principal_mul hb₂ hb
    rw [← (isNormal_mul_right (Ordinal.pos_iff_ne_zero.2 ha)).bsup_eq hbl, bsup_le_iff]
    intro c hcb
    have hb₁ : 1 < b := one_lt_two.trans hb₂
    have hbo₀ : b ^ log b a ≠ 0 := Ordinal.pos_iff_ne_zero.1 (opow_pos _ (zero_lt_one.trans hb₁))
    apply (mul_le_mul_right' (le_of_lt (lt_mul_succ_div a hbo₀)) c).trans
    rw [mul_assoc, opow_succ]
    refine mul_le_mul_left' (hb (hbl.2 _ ?_) hcb).le _
    rw [div_lt hbo₀, ← opow_succ]
    exact lt_opow_succ_log_self hb₁ _
  · rw [opow_succ]
    exact mul_le_mul_right' (opow_log_le_self b ha) b

/-! #### Exponential principal ordinals -/

theorem principal_opow_omega0 : Principal (· ^ ·) ω := fun a b ha hb =>
  match a, b, lt_omega0.1 ha, lt_omega0.1 hb with
  | _, _, ⟨m, rfl⟩, ⟨n, rfl⟩ => by
    simp_rw [← natCast_opow]
    apply nat_lt_omega0

@[deprecated (since := "2024-09-30")]
alias principal_opow_omega := principal_opow_omega0

theorem opow_omega0 (a1 : 1 < a) (h : a < ω) : a ^ ω = ω :=
  ((opow_le_of_limit (one_le_iff_ne_zero.1 <| le_of_lt a1) isLimit_omega0).2 fun _ hb =>
      (principal_opow_omega0 h hb).le).antisymm
  (right_le_opow _ a1)

@[deprecated (since := "2024-09-30")]
alias opow_omega := opow_omega0

end Ordinal<|MERGE_RESOLUTION|>--- conflicted
+++ resolved
@@ -179,17 +179,6 @@
   · rw [← h a hao]
     exact (isNormal_add_right a).strictMono hbo
 
-<<<<<<< HEAD
-theorem Principal.add_absorp (ho : Principal (· + ·) o) (ha : a < o) : a + o = o :=
-  principal_add_iff_add_left_eq_self.1 ho a ha
-
-theorem Principal.add_absorp_of_le (hb : Principal (· + ·) b) (hab : a < b) (hbc : b ≤ c) :
-    a + c = c := by
-  rw [← Ordinal.add_sub_cancel_of_le hbc, ← add_assoc, hb.add_absorp hab,
-    Ordinal.add_sub_cancel_of_le hbc]
-
-=======
->>>>>>> 041c5882
 theorem exists_lt_add_of_not_principal_add (ha : ¬ Principal (· + ·) a) :
     ∃ b < a, ∃ c < a, b + c = a := by
   rw [not_principal_iff] at ha
@@ -199,12 +188,7 @@
   rw [← sub_le, hab] at H
   exact H.not_lt hc
 
-<<<<<<< HEAD
-theorem principal_add_iff_add_lt_ne_self :
-    Principal (· + ·) a ↔ ∀ b < a, ∀ c < a, b + c ≠ a :=
-=======
 theorem principal_add_iff_add_lt_ne_self : Principal (· + ·) a ↔ ∀ b < a, ∀ c < a, b + c ≠ a :=
->>>>>>> 041c5882
   ⟨fun ha _ hb _ hc => (ha hb hc).ne, fun H => by
     by_contra! ha
     rcases exists_lt_add_of_not_principal_add ha with ⟨b, hb, c, hc, rfl⟩
@@ -359,12 +343,7 @@
 @[deprecated (since := "2024-10-16")]
 alias principal_mul_isLimit := isLimit_of_principal_mul
 
-<<<<<<< HEAD
-theorem principal_mul_iff_mul_left_eq :
-    Principal (· * ·) o ↔ ∀ a, 0 < a → a < o → a * o = o := by
-=======
 theorem principal_mul_iff_mul_left_eq : Principal (· * ·) o ↔ ∀ a, 0 < a → a < o → a * o = o := by
->>>>>>> 041c5882
   refine ⟨fun h a ha₀ hao => ?_, fun h a b hao hbo => ?_⟩
   · cases' le_or_gt o 2 with ho ho
     · convert one_mul o
