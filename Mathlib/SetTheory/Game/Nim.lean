--- conflicted
+++ resolved
@@ -209,11 +209,7 @@
   rw [(impartial_nim o₂).equiv_iff_add_equiv_zero, nim_add_equiv_zero_iff]
 
 /-- The Grundy value of an impartial game, the ordinal which corresponds to the game of nim that the
-<<<<<<< HEAD
 game is equivalent to. -/
-=======
- game is equivalent to -/
->>>>>>> 72fa4d4c
 noncomputable def grundyValue (G : PGame.{u}) : Ordinal.{u} :=
   Ordinal.mex.{u, u} fun i => grundyValue (G.moveLeft i)
 termination_by G
@@ -222,52 +218,6 @@
     grundyValue G = Ordinal.mex.{u, u} fun i => grundyValue (G.moveLeft i) := by
   rw [grundyValue]
 
-<<<<<<< HEAD
-/-- The **Sprague-Grundy theorem** which states that every impartial game is equivalent to a game of
-nim, namely the game of nim corresponding to the game's Grundy value. -/
-theorem equiv_nim_grundyValue {G : PGame.{u}} (hG : G.Impartial) : G ≈ nim (grundyValue G) := by
-  rw [(impartial_nim _).equiv_iff_add_equiv_zero,
-    ← (hG.add (impartial_nim _)).forall_leftMoves_fuzzy_iff_equiv_zero]
-  intro i
-  apply leftMoves_add_cases i
-  · intro i₁
-    rw [add_moveLeft_inl,
-      ← fuzzy_congr_left (add_congr_left (Equiv.symm (equiv_nim_grundyValue (hG.moveLeft i₁)))),
-      nim_add_fuzzy_zero_iff]
-    intro heq
-    rw [eq_comm, grundyValue_eq_mex_left G] at heq
-    -- Porting note: added universe annotation, argument
-    have h := Ordinal.ne_mex.{u, u} (fun i ↦ grundyValue (moveLeft G i))
-    rw [heq] at h
-    exact (h i₁).irrefl
-  · intro i₂
-    rw [add_moveLeft_inr,
-      ← (hG.add ((impartial_nim _).moveLeft _)).exists_left_move_equiv_iff_fuzzy_zero]
-    revert i₂
-    rw [nim_def]
-    intro i₂
-    have h' :
-      ∃ i : G.LeftMoves,
-        grundyValue (G.moveLeft i) = Ordinal.typein (Quotient.out (grundyValue G)).r i₂ := by
-      revert i₂
-      rw [grundyValue_eq_mex_left]
-      intro i₂
-      have hnotin : _ ∉ _ := fun hin => (Ordinal.typein_lt_self i₂).not_le (csInf_le' hin)
-      simpa using hnotin
-    cases' h' with i hi
-    use toLeftMovesAdd (Sum.inl i)
-    rw [add_moveLeft_inl, moveLeft_mk]
-    apply Equiv.trans (add_congr_left (equiv_nim_grundyValue (hG.moveLeft i)))
-    simpa only [hi] using (impartial_nim (grundyValue (G.moveLeft i))).add_self
-termination_by G
-
-theorem grundyValue_eq_iff_equiv_nim {G : PGame} (hG : G.Impartial) {o : Ordinal} :
-    grundyValue G = o ↔ G ≈ nim o :=
-  ⟨by rintro rfl; exact equiv_nim_grundyValue hG,
-   by intro h; rw [← nim_equiv_iff_eq]; exact Equiv.trans (Equiv.symm (equiv_nim_grundyValue hG)) h⟩
-
-alias ⟨_, grundyValue_eq⟩ := grundyValue_eq_iff_equiv_nim
-=======
 theorem grundyValue_ne_left {G : PGame} (i : G.LeftMoves) :
     grundyValue (G.moveLeft i) ≠ grundyValue G := by
   conv_rhs => rw [grundyValue_eq_mex_left]
@@ -280,27 +230,29 @@
 
 /-- The **Sprague-Grundy theorem** states that every impartial game is equivalent to a game of nim,
 namely the game of nim corresponding to the game's Grundy value -/
-theorem equiv_nim_grundyValue (G : PGame.{u}) [G.Impartial] : G ≈ nim (grundyValue G) := by
+theorem equiv_nim_grundyValue {G : PGame} (h : G.Impartial) : G ≈ nim (grundyValue G) := by
   rw [Impartial.equiv_iff_add_equiv_zero, ← Impartial.forall_leftMoves_fuzzy_iff_equiv_zero]
   intro x
   apply leftMoves_add_cases x <;>
   intro i
   · rw [add_moveLeft_inl,
-      ← fuzzy_congr_left (add_congr_left (Equiv.symm (equiv_nim_grundyValue _))),
+      ← fuzzy_congr_left (add_congr_left (Equiv.symm (equiv_nim_grundyValue (h.moveLeft i)))),
       nim_add_fuzzy_zero_iff]
     exact grundyValue_ne_left i
-  · rw [add_moveLeft_inr, ← Impartial.exists_left_move_equiv_iff_fuzzy_zero]
+  · rw [add_moveLeft_inr,
+      ← (h.add ((impartial_nim _).moveLeft i)).exists_left_move_equiv_iff_fuzzy_zero]
     obtain ⟨j, hj⟩ := exists_grundyValue_left_of_lt <| toLeftMovesNim_symm_lt i
     use toLeftMovesAdd (Sum.inl j)
     rw [add_moveLeft_inl, moveLeft_nim']
-    exact Equiv.trans (add_congr_left (equiv_nim_grundyValue _)) (hj ▸ Impartial.add_self _)
+    exact Equiv.trans
+      (add_congr_left (equiv_nim_grundyValue (h.moveLeft j)))
+      (hj ▸ (impartial_nim _).add_self)
 termination_by G
 
-theorem grundyValue_eq_iff_equiv_nim {G : PGame} [G.Impartial] {o : Ordinal} :
+theorem grundyValue_eq_iff_equiv_nim {G : PGame} (hG : G.Impartial) {o : Ordinal} :
     grundyValue G = o ↔ G ≈ nim o :=
-  ⟨by rintro rfl; exact equiv_nim_grundyValue G,
-   by intro h; rw [← nim_equiv_iff_eq]; exact Equiv.trans (Equiv.symm (equiv_nim_grundyValue G)) h⟩
->>>>>>> 72fa4d4c
+  ⟨by rintro rfl; exact equiv_nim_grundyValue hG,
+   by intro h; rw [← nim_equiv_iff_eq]; exact Equiv.trans (Equiv.symm (equiv_nim_grundyValue hG)) h⟩
 
 @[simp]
 theorem nim_grundyValue (o : Ordinal.{u}) : grundyValue (nim o) = o :=
@@ -310,6 +262,8 @@
     grundyValue G = grundyValue H ↔ G ≈ H :=
   (grundyValue_eq_iff_equiv_nim hG).trans (equiv_congr_left.1 (equiv_nim_grundyValue hH) _).symm
 
+alias ⟨_, grundyValue_eq⟩ := grundyValue_eq_iff_equiv_nim
+
 @[simp]
 theorem grundyValue_zero : grundyValue 0 = 0 :=
   grundyValue_eq impartial_zero (Equiv.symm nim_zero_equiv)
@@ -322,42 +276,27 @@
   grundyValue_eq impartial_star (Equiv.symm nim_one_equiv)
 
 @[simp]
-<<<<<<< HEAD
 theorem grundyValue_neg {G : PGame} (h : G.Impartial) : grundyValue (-G) = grundyValue G := by
   rw [grundyValue_eq_iff_equiv_nim h.neg, neg_equiv_iff, neg_nim, ← grundyValue_eq_iff_equiv_nim h]
 
 theorem grundyValue_eq_mex_right {G : PGame} (h : G.Impartial) :
-    grundyValue G = Ordinal.mex.{u, u} fun i => grundyValue (G.moveRight i) := by
+      grundyValue G = Ordinal.mex.{u, u} fun i => grundyValue (G.moveRight i) := by
   obtain ⟨l, r, L, R⟩ := G
   rw [← grundyValue_neg h, grundyValue_eq_mex_left]
   congr
   ext i
-  exact grundyValue_neg (h.moveRight i)
-=======
-theorem grundyValue_neg (G : PGame) [G.Impartial] : grundyValue (-G) = grundyValue G := by
-  rw [grundyValue_eq_iff_equiv_nim, neg_equiv_iff, neg_nim, ← grundyValue_eq_iff_equiv_nim]
-
-theorem grundyValue_eq_mex_right (G : PGame) [G.Impartial] :
-      grundyValue G = Ordinal.mex.{u, u} fun i => grundyValue (G.moveRight i) := by
-  obtain ⟨l, r, L, R⟩ := G
-  rw [← grundyValue_neg, grundyValue_eq_mex_left]
-  congr
-  ext i
-  exact @grundyValue_neg _ (@Impartial.moveRight_impartial ⟨l, r, L, R⟩ _ _)
-
-theorem grundyValue_ne_right {G : PGame} [G.Impartial] (i : G.RightMoves) :
+  exact grundyValue_neg (h.moveRight _)
+
+theorem grundyValue_ne_right {G : PGame} (h : G.Impartial) (i : G.RightMoves) :
     grundyValue (G.moveRight i) ≠ grundyValue G := by
-  conv_rhs => rw [grundyValue_eq_mex_right]
+  conv_rhs => rw [grundyValue_eq_mex_right h]
   apply ne_mex _ i
 
-theorem exists_grundyValue_right_of_lt {G : PGame} [G.Impartial] {o : Ordinal}
+theorem exists_grundyValue_right_of_lt {G : PGame} (hG : G.Impartial) {o : Ordinal}
     (h : o < grundyValue G) : ∃ i, grundyValue (G.moveRight i) = o := by
-  rw [grundyValue_eq_mex_right] at h
+  rw [grundyValue_eq_mex_right hG] at h
   exact exists_of_lt_mex h
->>>>>>> 72fa4d4c
-
--- Todo: this actually generalizes to all ordinals, by defining `Ordinal.lxor` as the pairwise
--- `Nat.xor` of base `ω` Cantor normal forms.
+
 /-- The Grundy value of the sum of two nim games with natural numbers of piles equals their bitwise
 xor. -/
 @[simp]
