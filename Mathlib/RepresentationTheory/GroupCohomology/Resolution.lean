--- conflicted
+++ resolved
@@ -7,11 +7,8 @@
 import Mathlib.AlgebraicTopology.ExtraDegeneracy
 import Mathlib.CategoryTheory.Abelian.Ext
 import Mathlib.RepresentationTheory.Rep
-<<<<<<< HEAD
-=======
 import Mathlib.RingTheory.TensorProduct.Free
 import Mathlib.CategoryTheory.Functor.ReflectsIso.Balanced
->>>>>>> 4c48a02c
 
 /-!
 # The standard and bar resolutions of `k` as a trivial `k`-linear `G`-representation
@@ -80,143 +77,6 @@
 open Fin (partialProd)
 open scoped TensorProduct
 
-<<<<<<< HEAD
-=======
-open Representation
-
-/-- The `k[G]`-linear isomorphism `k[G] ⊗ₖ k[Gⁿ] ≃ k[Gⁿ⁺¹]`, where the `k[G]`-module structure on
-the lefthand side is `TensorProduct.leftModule`, whilst that of the righthand side comes from
-`Representation.asModule`. Allows us to use `Algebra.TensorProduct.basis` to get a `k[G]`-basis
-of the righthand side. -/
-def ofMulActionBasisAux :
-    MonoidAlgebra k G ⊗[k] ((Fin n → G) →₀ k) ≃ₗ[MonoidAlgebra k G]
-      (ofMulAction k G (Fin (n + 1) → G)).asModule :=
-  haveI e := (Rep.equivalenceModuleMonoidAlgebra.1.mapIso (diagonalSucc k G n).symm).toLinearEquiv
-  { e with
-    map_smul' := fun r x => by
-      rw [RingHom.id_apply, LinearEquiv.toFun_eq_coe, ← LinearEquiv.map_smul e]
-      congr 1
-      /- Porting note (https://github.com/leanprover-community/mathlib4/issues/11039): broken proof was
-      refine' x.induction_on _ (fun x y => _) fun y z hy hz => _
-      · simp only [smul_zero]
-      · simp only [TensorProduct.smul_tmul']
-        show (r * x) ⊗ₜ y = _
-        rw [← ofMulAction_self_smul_eq_mul, smul_tprod_one_asModule]
-      · rw [smul_add, hz, hy, smul_add] -/
-      show _ = Representation.asAlgebraHom (tensorObj (Rep.leftRegular k G)
-        (Rep.trivial k G ((Fin n → G) →₀ k))).ρ r _
-      refine x.induction_on ?_ (fun x y => ?_) fun y z hy hz => ?_
-      · rw [smul_zero, map_zero]
-      · rw [TensorProduct.smul_tmul', smul_eq_mul, ← ofMulAction_self_smul_eq_mul]
-        exact (smul_tprod_one_asModule (Representation.ofMulAction k G G) r x y).symm
-      · rw [smul_add, hz, hy, map_add] }
-
-/-- A `k[G]`-basis of `k[Gⁿ⁺¹]`, coming from the `k[G]`-linear isomorphism
-`k[G] ⊗ₖ k[Gⁿ] ≃ k[Gⁿ⁺¹].` -/
-def ofMulActionBasis :
-    Basis (Fin n → G) (MonoidAlgebra k G) (ofMulAction k G (Fin (n + 1) → G)).asModule :=
-  Basis.map
-    (Algebra.TensorProduct.basis (MonoidAlgebra k G)
-      (Finsupp.basisSingleOne : Basis (Fin n → G) k ((Fin n → G) →₀ k)))
-    (ofMulActionBasisAux k G n)
-
-theorem ofMulAction_free :
-    Module.Free (MonoidAlgebra k G) (ofMulAction k G (Fin (n + 1) → G)).asModule :=
-  Module.Free.of_basis (ofMulActionBasis k G n)
-
-end Basis
-
-end groupCohomology.resolution
-
-namespace Rep
-
-variable (n) [Group G] (A : Rep k G)
-
-open groupCohomology.resolution
-
-/-- Given a `k`-linear `G`-representation `A`, the set of representation morphisms
-`Hom(k[Gⁿ⁺¹], A)` is `k`-linearly isomorphic to the set of functions `Gⁿ → A`. -/
-noncomputable def diagonalHomEquiv :
-    (Rep.diagonal k G (n + 1) ⟶ A) ≃ₗ[k] (Fin n → G) → A :=
-  Linear.homCongr k
-        ((diagonalSuccIsoTensorTrivial k G n).trans
-          ((Representation.ofMulAction k G G).repOfTprodIso 1))
-        (Iso.refl _) ≪≫ₗ
-      (Rep.MonoidalClosed.linearHomEquivComm _ _ _ ≪≫ₗ Rep.leftRegularHomEquiv _) ≪≫ₗ
-    (Finsupp.llift A k k (Fin n → G)).symm
-
-variable {n A}
-
-/-- Given a `k`-linear `G`-representation `A`, `diagonalHomEquiv` is a `k`-linear isomorphism of
-the set of representation morphisms `Hom(k[Gⁿ⁺¹], A)` with `Fun(Gⁿ, A)`. This lemma says that this
-sends a morphism of representations `f : k[Gⁿ⁺¹] ⟶ A` to the function
-`(g₁, ..., gₙ) ↦ f(1, g₁, g₁g₂, ..., g₁g₂...gₙ).` -/
-theorem diagonalHomEquiv_apply (f : Rep.diagonal k G (n + 1) ⟶ A) (x : Fin n → G) :
-    diagonalHomEquiv n A f x = f.hom (Finsupp.single (Fin.partialProd x) 1) := by
-/- Porting note (https://github.com/leanprover-community/mathlib4/issues/11039): broken proof was
-  unfold diagonalHomEquiv
-  simpa only [LinearEquiv.trans_apply, Rep.leftRegularHomEquiv_apply,
-    MonoidalClosed.linearHomEquivComm_hom, Finsupp.llift_symm_apply, TensorProduct.curry_apply,
-    Linear.homCongr_apply, Iso.refl_hom, Iso.trans_inv, Action.comp_hom, ModuleCat.comp_def,
-    LinearMap.comp_apply, Representation.repOfTprodIso_inv_apply,
-    diagonalSucc_inv_single_single (1 : G) x, one_smul, one_mul] -/
-  change f.hom ((diagonalSuccIsoTensorTrivial k G n).inv.hom
-    (Finsupp.single 1 1 ⊗ₜ[k] Finsupp.single x 1)) = _
-  rw [diagonalSuccIsoTensorTrivial_inv_hom_single_single, one_smul, one_mul]
-
-/-- Given a `k`-linear `G`-representation `A`, `diagonalHomEquiv` is a `k`-linear isomorphism of
-the set of representation morphisms `Hom(k[Gⁿ⁺¹], A)` with `Fun(Gⁿ, A)`. This lemma says that the
-inverse map sends a function `f : Gⁿ → A` to the representation morphism sending
-`(g₀, ... gₙ) ↦ ρ(g₀)(f(g₀⁻¹g₁, g₁⁻¹g₂, ..., gₙ₋₁⁻¹gₙ))`, where `ρ` is the representation attached
-to `A`. -/
-theorem diagonalHomEquiv_symm_apply (f : (Fin n → G) → A) (x : Fin (n + 1) → G) :
-    ((diagonalHomEquiv n A).symm f).hom (Finsupp.single x 1) =
-      A.ρ (x 0) (f fun i : Fin n => (x (Fin.castSucc i))⁻¹ * x i.succ) := by
-  unfold diagonalHomEquiv
-/- Porting note (https://github.com/leanprover-community/mathlib4/issues/11039): broken proof was
-  simp only [LinearEquiv.trans_symm, LinearEquiv.symm_symm, LinearEquiv.trans_apply,
-    Rep.leftRegularHomEquiv_symm_apply, Linear.homCongr_symm_apply, Action.comp_hom, Iso.refl_inv,
-    Category.comp_id, Rep.MonoidalClosed.linearHomEquivComm_symm_hom, Iso.trans_hom,
-    ModuleCat.comp_def, LinearMap.comp_apply, Representation.repOfTprodIso_apply,
-    diagonalSucc_hom_single x (1 : k), TensorProduct.uncurry_apply, Rep.leftRegularHom_hom,
-    Finsupp.lift_apply, ihom_obj_ρ_def, Rep.ihom_obj_ρ_apply, Finsupp.sum_single_index, zero_smul,
-    one_smul, Rep.of_ρ, Rep.Action_ρ_eq_ρ, Rep.trivial_def (x 0)⁻¹, Finsupp.llift_apply A k k] -/
-  simp only [LinearEquiv.trans_symm, LinearEquiv.symm_symm, LinearEquiv.trans_apply,
-    leftRegularHomEquiv_symm_apply, Linear.homCongr_symm_apply, Iso.trans_hom, Iso.refl_inv,
-    Category.comp_id, Action.comp_hom, MonoidalClosed.linearHomEquivComm_symm_hom,
-    ModuleCat.hom_comp, LinearMap.comp_apply]
-  rw [diagonalSuccIsoTensorTrivial_hom_hom_single]
-  -- The prototype linter that checks if `erw` could be replaced with `rw` would time out
-  -- if it replaces the next `erw`s with `rw`s. So we focus down on the relevant part.
-  conv_lhs =>
-    erw [TensorProduct.uncurry_apply, Finsupp.lift_apply, Finsupp.sum_single_index]
-    · simp only [one_smul]
-      erw [Representation.linHom_apply]
-      simp only [LinearMap.comp_apply, MonoidHom.one_apply, Module.End.one_apply]
-      erw [Finsupp.llift_apply]
-      rw [Finsupp.lift_apply]
-      erw [Finsupp.sum_single_index]
-      · rw [one_smul]
-      · rw [zero_smul]
-    · rw [zero_smul]
-
-/-- Auxiliary lemma for defining group cohomology, used to show that the isomorphism
-`diagonalHomEquiv` commutes with the differentials in two complexes which compute
-group cohomology. -/
-theorem diagonalHomEquiv_symm_partialProd_succ (f : (Fin n → G) → A) (g : Fin (n + 1) → G)
-    (a : Fin (n + 1)) :
-    ((diagonalHomEquiv n A).symm f).hom (Finsupp.single (Fin.partialProd g ∘ a.succ.succAbove) 1)
-      = f (Fin.contractNth a (· * ·) g) := by
-  simp only [diagonalHomEquiv_symm_apply, Function.comp_apply, Fin.succ_succAbove_zero,
-    Fin.partialProd_zero, map_one, Fin.succ_succAbove_succ, Module.End.one_apply,
-    Fin.partialProd_succ]
-  congr
-  ext
-  rw [← Fin.partialProd_succ, Fin.inv_partialProd_mul_eq_contractNth]
-
-end Rep
-
->>>>>>> 4c48a02c
 variable (G)
 
 /-- The simplicial `G`-set sending `[n]` to `Gⁿ⁺¹` equipped with the diagonal action of `G`. -/
@@ -391,7 +251,6 @@
 `∑ nᵢgᵢ ↦ ∑ nᵢ : k[G¹] → k` at 0. -/
 theorem forget₂ToModuleCatHomotopyEquiv_f_0_eq :
     (forget₂ToModuleCatHomotopyEquiv k G).1.f 0 = (forget₂ (Rep k G) _).map (ε k G) := by
-<<<<<<< HEAD
   refine ModuleCat.hom_ext <| Finsupp.lhom_ext fun (x : Fin 1 → G) r => ?_
   show mapDomain _ _ _ = Finsupp.linearCombination _ _ _
   simp only [HomotopyEquiv.ofIso, Iso.symm_hom, compForgetAugmented, compForgetAugmentedIso,
@@ -401,35 +260,6 @@
 
 theorem d_comp_ε : (standardComplex k G).d 1 0 ≫ ε k G = 0 := by
   ext x : 3
-=======
-  show (HomotopyEquiv.hom _ ≫ HomotopyEquiv.hom _ ≫ HomotopyEquiv.hom _).f 0 = _
-  simp only [HomologicalComplex.comp_f]
-  dsimp
-  convert Category.id_comp (X := (forget₂ToModuleCat k G).X 0) _
-  · dsimp only [HomotopyEquiv.ofIso, compForgetAugmentedIso]
-    simp only [Iso.symm_hom, eqToIso.inv, HomologicalComplex.eqToHom_f, eqToHom_refl]
-  ext : 1
-  trans (linearCombination _ fun _ => (1 : k)).comp ((ModuleCat.free k).map (terminal.from _)).hom
-  · erw [Finsupp.lmapDomain_linearCombination (α := Fin 1 → G) (R := k) (α' := ⊤_ Type u)
-        (v := fun _ => (1 : k)) (v' := fun _ => (1 : k))
-        (terminal.from
-          ((classifyingSpaceUniversalCover G).obj (Opposite.op (SimplexCategory.mk 0))).V)
-        LinearMap.id fun i => rfl,
-      LinearMap.id_comp]
-    rfl
-  · rw [ModuleCat.hom_comp]
-    congr
-    · ext x
-      dsimp +unfoldPartialApp [HomotopyEquiv.ofIso,
-        Finsupp.LinearEquiv.finsuppUnique]
-      rw [@Unique.eq_default _ Types.terminalIso.toEquiv.unique x]
-      simp
-    · exact @Subsingleton.elim _ (@Unique.instSubsingleton _ (Limits.uniqueToTerminal _)) _ _
-
-theorem d_comp_ε : (groupCohomology.resolution k G).d 1 0 ≫ ε k G = 0 := by
-  ext : 1
-  refine ModuleCat.hom_ext <| LinearMap.ext fun x => ?_
->>>>>>> 4c48a02c
   have : (forget₂ToModuleCat k G).d 1 0
       ≫ (forget₂ (Rep k G) (ModuleCat.{u} k)).map (ε k G) = 0 := by
     rw [← forget₂ToModuleCatHomotopyEquiv_f_0_eq,
@@ -470,7 +300,6 @@
 variable [Group G]
 
 /-- The standard projective resolution of `k` as a trivial `k`-linear `G`-representation. -/
-<<<<<<< HEAD
 def standardResolution : ProjectiveResolution (Rep.trivial k G k) where
   π := εToSingle₀ k G
 
@@ -485,14 +314,6 @@
 namespace barComplex
 
 open Rep Finsupp
-=======
-def groupCohomology.projectiveResolution : ProjectiveResolution (Rep.trivial k G k) where
-  complex := resolution k G
-  π := εToSingle₀ k G
-
-instance : EnoughProjectives (Rep k G) :=
-  Rep.equivalenceModuleMonoidAlgebra.enoughProjectives_iff.2 ModuleCat.enoughProjectives
->>>>>>> 4c48a02c
 
 variable (n)
 
