--- conflicted
+++ resolved
@@ -110,12 +110,7 @@
 @[simps ρ]
 def of {V : Type u} [AddCommGroup V] [Module k V] [FiniteDimensional k V]
     (ρ : Representation k G V) : FDRep k G :=
-<<<<<<< HEAD
   ⟨FGModuleCat.of k V, (ModuleCat.endMulEquiv _).symm.toMonoidHom.comp ρ⟩
-=======
-  ⟨FGModuleCat.of k V, MonCat.ofHom ρ ≫ MonCat.ofHom
-    (ModuleCat.endRingEquiv (ModuleCat.of k V)).symm.toMonoidHom⟩
->>>>>>> 96a5ba5c
 
 instance : HasForget₂ (FDRep k G) (Rep k G) where
   forget₂ := (forget₂ (FGModuleCat k) (ModuleCat k)).mapAction G
