/-
Copyright (c) 2020 Kim Morrison. All rights reserved.
Released under Apache 2.0 license as described in the file LICENSE.
Authors: Kim Morrison
-/
import Mathlib.Algebra.Category.ModuleCat.Adjunctions
import Mathlib.Algebra.Category.ModuleCat.Limits
import Mathlib.Algebra.Category.ModuleCat.Colimits
import Mathlib.Algebra.Category.ModuleCat.Monoidal.Symmetric
import Mathlib.CategoryTheory.Elementwise
import Mathlib.CategoryTheory.Action.Monoidal
import Mathlib.RepresentationTheory.Basic

/-!
# `Rep k G` is the category of `k`-linear representations of `G`.

If `V : Rep k G`, there is a coercion that allows you to treat `V` as a type,
and this type comes equipped with a `Module k V` instance.
Also `V.ρ` gives the homomorphism `G →* (V →ₗ[k] V)`.

Conversely, given a homomorphism `ρ : G →* (V →ₗ[k] V)`,
you can construct the bundled representation as `Rep.of ρ`.

We construct the categorical equivalence `Rep k G ≌ ModuleCat (MonoidAlgebra k G)`.
We verify that `Rep k G` is a `k`-linear abelian symmetric monoidal category with all (co)limits.
-/

suppress_compilation

universe u

open CategoryTheory

open CategoryTheory.Limits

/-- The category of `k`-linear representations of a monoid `G`. -/
abbrev Rep (k G : Type u) [Ring k] [Monoid G] :=
  Action (ModuleCat.{u} k) G

instance (k G : Type u) [CommRing k] [Monoid G] : Linear k (Rep k G) := by infer_instance

namespace Rep

variable {k G : Type u} [CommRing k]

section

variable [Monoid G]

instance : CoeSort (Rep k G) (Type u) :=
  ⟨fun V => V.V⟩

instance (V : Rep k G) : AddCommGroup V := by
  change AddCommGroup ((forget₂ (Rep k G) (ModuleCat k)).obj V); infer_instance

instance (V : Rep k G) : Module k V := by
  change Module k ((forget₂ (Rep k G) (ModuleCat k)).obj V)
  infer_instance

/-- Specialize the existing `Action.ρ`, changing the type to `Representation k G V`.
-/
def ρ (V : Rep k G) : Representation k G V :=
-- Porting note: was `V.ρ`
  (ModuleCat.endRingEquiv V.V).toMonoidHom.comp (Action.ρ V)

/-- Lift an unbundled representation to `Rep`. -/
<<<<<<< HEAD
def of {V : Type u} [AddCommGroup V] [Module k V] (ρ : G →* V →ₗ[k] V) : Rep k G :=
  ⟨ModuleCat.of k V, ((ModuleCat.endRingEquiv _).symm.toMonoidHom.comp ρ) ⟩
=======
abbrev of {V : Type u} [AddCommGroup V] [Module k V] (ρ : G →* V →ₗ[k] V) : Rep k G :=
  ⟨ModuleCat.of k V, MonCat.ofHom ((ModuleCat.endRingEquiv _).symm.toMonoidHom.comp ρ) ⟩
>>>>>>> 6ad6b20a

theorem coe_of {V : Type u} [AddCommGroup V] [Module k V] (ρ : G →* V →ₗ[k] V) :
    (of ρ : Type u) = V :=
  rfl

@[simp]
theorem of_ρ {V : Type u} [AddCommGroup V] [Module k V] (ρ : G →* V →ₗ[k] V) : (of ρ).ρ = ρ :=
  rfl

theorem Action_ρ_eq_ρ {A : Rep k G} :
    Action.ρ A = (ModuleCat.endRingEquiv _).symm.toMonoidHom.comp A.ρ :=
  rfl

@[simp]
lemma ρ_hom {X : Rep k G} (g : G) : (Action.ρ X g).hom = X.ρ g := rfl

@[simp]
lemma ofHom_ρ {X : Rep k G} (g : G) : ModuleCat.ofHom (X.ρ g) = Action.ρ X g := rfl

@[simp]
theorem ρ_inv_self_apply {G : Type u} [Group G] (A : Rep k G) (g : G) (x : A) :
    A.ρ g⁻¹ (A.ρ g x) = x :=
  show (A.ρ g⁻¹ * A.ρ g) x = x by rw [← map_mul, inv_mul_cancel, map_one, LinearMap.one_apply]

@[simp]
theorem ρ_self_inv_apply {G : Type u} [Group G] {A : Rep k G} (g : G) (x : A) :
    A.ρ g (A.ρ g⁻¹ x) = x :=
  show (A.ρ g * A.ρ g⁻¹) x = x by rw [← map_mul, mul_inv_cancel, map_one, LinearMap.one_apply]

theorem hom_comm_apply {A B : Rep k G} (f : A ⟶ B) (g : G) (x : A) :
    f.hom (A.ρ g x) = B.ρ g (f.hom x) :=
  LinearMap.ext_iff.1 (ModuleCat.hom_ext_iff.mp (f.comm g)) x

variable (k G)

/-- The trivial `k`-linear `G`-representation on a `k`-module `V.` -/
def trivial (V : Type u) [AddCommGroup V] [Module k V] : Rep k G :=
  Rep.of (@Representation.trivial k G V _ _ _ _)

variable {k G}

theorem trivial_def {V : Type u} [AddCommGroup V] [Module k V] (g : G) (v : V) :
    (trivial k G V).ρ g v = v :=
  rfl

/-- A predicate for representations that fix every element. -/
abbrev IsTrivial (A : Rep k G) := A.ρ.IsTrivial

instance {V : Type u} [AddCommGroup V] [Module k V] :
    IsTrivial (Rep.trivial k G V) where

instance {V : Type u} [AddCommGroup V] [Module k V] (ρ : Representation k G V) [ρ.IsTrivial] :
    IsTrivial (Rep.of ρ) where

-- Porting note: the two following instances were found automatically in mathlib3
noncomputable instance : PreservesLimits (forget₂ (Rep k G) (ModuleCat.{u} k)) :=
  Action.preservesLimits_forget.{u} _ _

noncomputable instance : PreservesColimits (forget₂ (Rep k G) (ModuleCat.{u} k)) :=
  Action.preservesColimits_forget.{u} _ _

/- Porting note: linter complains `simp` unfolds some types in the LHS, so
have removed `@[simp]`. -/
theorem MonoidalCategory.braiding_hom_apply {A B : Rep k G} (x : A) (y : B) :
    Action.Hom.hom (β_ A B).hom (TensorProduct.tmul k x y) = TensorProduct.tmul k y x :=
  rfl

/- Porting note: linter complains `simp` unfolds some types in the LHS, so
have removed `@[simp]`. -/
theorem MonoidalCategory.braiding_inv_apply {A B : Rep k G} (x : A) (y : B) :
    Action.Hom.hom (β_ A B).inv (TensorProduct.tmul k y x) = TensorProduct.tmul k x y :=
  rfl

section Linearization

variable (k G)

/-- The monoidal functor sending a type `H` with a `G`-action to the induced `k`-linear
`G`-representation on `k[H].` -/
noncomputable def linearization : (Action (Type u) G) ⥤ (Rep k G) :=
  (ModuleCat.free k).mapAction G

instance : (linearization k G).Monoidal := by
  dsimp only [linearization]
  infer_instance

variable {k G}

@[simp]
theorem linearization_obj_ρ (X : Action (Type u) G) (g : G) (x : X.V →₀ k) :
    ((linearization k G).obj X).ρ g x = Finsupp.lmapDomain k k (X.ρ g) x :=
  rfl

theorem linearization_of (X : Action (Type u) G) (g : G) (x : X.V) :
    ((linearization k G).obj X).ρ g (Finsupp.single x (1 : k))
      = Finsupp.single (X.ρ g x) (1 : k) := by
  rw [linearization_obj_ρ, Finsupp.lmapDomain_apply, Finsupp.mapDomain_single]

-- Porting note (https://github.com/leanprover-community/mathlib4/issues/11041): helps fixing `linearizationTrivialIso` since change in behaviour of `ext`.
theorem linearization_single (X : Action (Type u) G) (g : G) (x : X.V) (r : k) :
    ((linearization k G).obj X).ρ g (Finsupp.single x r) = Finsupp.single (X.ρ g x) r := by
  rw [linearization_obj_ρ, Finsupp.lmapDomain_apply, Finsupp.mapDomain_single]

variable {X Y : Action (Type u) G} (f : X ⟶ Y)

@[simp]
theorem linearization_map_hom : ((linearization k G).map f).hom =
    ModuleCat.ofHom (Finsupp.lmapDomain k k f.hom) :=
  rfl

theorem linearization_map_hom_single (x : X.V) (r : k) :
    ((linearization k G).map f).hom (Finsupp.single x r) = Finsupp.single (f.hom x) r :=
  Finsupp.mapDomain_single

open Functor.LaxMonoidal Functor.OplaxMonoidal Functor.Monoidal

@[simp]
theorem linearization_μ_hom (X Y : Action (Type u) G) :
    (μ (linearization k G) X Y).hom =
      ModuleCat.ofHom (finsuppTensorFinsupp' k X.V Y.V).toLinearMap :=
  rfl

@[simp]
theorem linearization_δ_hom (X Y : Action (Type u) G) :
    (δ (linearization k G) X Y).hom =
      ModuleCat.ofHom (finsuppTensorFinsupp' k X.V Y.V).symm.toLinearMap :=
  rfl

@[simp]
theorem linearization_ε_hom : (ε (linearization k G)).hom =
    ModuleCat.ofHom (Finsupp.lsingle PUnit.unit) :=
  rfl

theorem linearization_η_hom_apply (r : k) :
    (η (linearization k G)).hom (Finsupp.single PUnit.unit r) = r :=
  (εIso (linearization k G)).hom_inv_id_apply r

variable (k G)

/-- The linearization of a type `X` on which `G` acts trivially is the trivial `G`-representation
on `k[X]`. -/
@[simps!]
noncomputable def linearizationTrivialIso (X : Type u) :
    (linearization k G).obj (Action.mk X 1) ≅ trivial k G (X →₀ k) :=
  Action.mkIso (Iso.refl _) fun _ => ModuleCat.hom_ext <| Finsupp.lhom_ext' fun _ => LinearMap.ext
    fun _ => linearization_single ..

/-- Given a `G`-action on `H`, this is `k[H]` bundled with the natural representation
`G →* End(k[H])` as a term of type `Rep k G`. -/
noncomputable abbrev ofMulAction (H : Type u) [MulAction G H] : Rep k G :=
  of <| Representation.ofMulAction k G H

/-- The `k`-linear `G`-representation on `k[G]`, induced by left multiplication. -/
noncomputable def leftRegular : Rep k G :=
  ofMulAction k G G

/-- The `k`-linear `G`-representation on `k[Gⁿ]`, induced by left multiplication. -/
noncomputable def diagonal (n : ℕ) : Rep k G :=
  ofMulAction k G (Fin n → G)

/-- The linearization of a type `H` with a `G`-action is definitionally isomorphic to the
`k`-linear `G`-representation on `k[H]` induced by the `G`-action on `H`. -/
noncomputable def linearizationOfMulActionIso (H : Type u) [MulAction G H] :
    (linearization k G).obj (Action.ofMulAction G H) ≅ ofMulAction k G H :=
  Iso.refl _

section

variable (k G A : Type u) [CommRing k] [Monoid G] [AddCommGroup A]
  [Module k A] [DistribMulAction G A] [SMulCommClass G k A]

/-- Turns a `k`-module `A` with a compatible `DistribMulAction` of a monoid `G` into a
`k`-linear `G`-representation on `A`. -/
def ofDistribMulAction : Rep k G := Rep.of (Representation.ofDistribMulAction k G A)

@[simp] theorem ofDistribMulAction_ρ_apply_apply (g : G) (a : A) :
    (ofDistribMulAction k G A).ρ g a = g • a := rfl

/-- Given an `R`-algebra `S`, the `ℤ`-linear representation associated to the natural action of
`S ≃ₐ[R] S` on `S`. -/
@[simp] def ofAlgebraAut (R S : Type) [CommRing R] [CommRing S] [Algebra R S] :
    Rep ℤ (S ≃ₐ[R] S) := ofDistribMulAction ℤ (S ≃ₐ[R] S) S

end
section
variable (M G : Type) [Monoid M] [CommGroup G] [MulDistribMulAction M G]

/-- Turns a `CommGroup` `G` with a `MulDistribMulAction` of a monoid `M` into a
`ℤ`-linear `M`-representation on `Additive G`. -/
def ofMulDistribMulAction : Rep ℤ M := Rep.of (Representation.ofMulDistribMulAction M G)

@[simp] theorem ofMulDistribMulAction_ρ_apply_apply (g : M) (a : Additive G) :
    (ofMulDistribMulAction M G).ρ g a = Additive.ofMul (g • a.toMul) := rfl

/-- Given an `R`-algebra `S`, the `ℤ`-linear representation associated to the natural action of
`S ≃ₐ[R] S` on `Sˣ`. -/
@[simp] def ofAlgebraAutOnUnits (R S : Type) [CommRing R] [CommRing S] [Algebra R S] :
    Rep ℤ (S ≃ₐ[R] S) := Rep.ofMulDistribMulAction (S ≃ₐ[R] S) Sˣ

end

variable {k G}

/-- Given an element `x : A`, there is a natural morphism of representations `k[G] ⟶ A` sending
`g ↦ A.ρ(g)(x).` -/
@[simps]
noncomputable def leftRegularHom (A : Rep k G) (x : A) : Rep.ofMulAction k G G ⟶ A where
  hom := ModuleCat.ofHom <| Finsupp.lift _ _ _ fun g => A.ρ g x
  comm g := by
    ext : 1
    refine Finsupp.lhom_ext' fun y => LinearMap.ext_ring ?_
/- Porting note: rest of broken proof was
    simpa only [LinearMap.comp_apply, ModuleCat.comp_def, Finsupp.lsingle_apply, Finsupp.lift_apply,
      Action_ρ_eq_ρ, of_ρ_apply, Representation.ofMulAction_single, Finsupp.sum_single_index,
      zero_smul, one_smul, smul_eq_mul, A.ρ.map_mul] -/
    simp only [LinearMap.comp_apply, ModuleCat.hom_comp, Finsupp.lsingle_apply]
    erw [Finsupp.lift_apply, Finsupp.lift_apply, Representation.ofMulAction_single (G := G)]
    simp only [Finsupp.sum_single_index, zero_smul, one_smul, smul_eq_mul, A.ρ.map_mul, of_ρ]
    rfl

theorem leftRegularHom_apply {A : Rep k G} (x : A) :
    (leftRegularHom A x).hom (Finsupp.single 1 1) = x := by
  -- This used to be `rw`, but we need `erw` after https://github.com/leanprover/lean4/pull/2644
  erw [leftRegularHom_hom, Finsupp.lift_apply, Finsupp.sum_single_index, one_smul,
    A.ρ.map_one, LinearMap.one_apply]
  rw [zero_smul]

/-- Given a `k`-linear `G`-representation `A`, there is a `k`-linear isomorphism between
representation morphisms `Hom(k[G], A)` and `A`. -/
@[simps]
noncomputable def leftRegularHomEquiv (A : Rep k G) : (Rep.ofMulAction k G G ⟶ A) ≃ₗ[k] A where
  toFun f := f.hom (Finsupp.single 1 1)
  map_add' _ _ := rfl
  map_smul' _ _ := rfl
  invFun x := leftRegularHom A x
  left_inv f := by
    refine Action.Hom.ext (ModuleCat.hom_ext (Finsupp.lhom_ext' fun x : G => LinearMap.ext_ring ?_))
    have :
      f.hom ((ofMulAction k G G).ρ x (Finsupp.single (1 : G) (1 : k))) =
        A.ρ x (f.hom (Finsupp.single (1 : G) (1 : k))) :=
      LinearMap.ext_iff.1 (ModuleCat.hom_ext_iff.mp (f.comm x)) (Finsupp.single 1 1)
    simp only [leftRegularHom_hom, LinearMap.comp_apply, Finsupp.lsingle_apply,
      Finsupp.lift_apply, ← this, coe_of, of_ρ, Representation.ofMulAction_single x (1 : G) (1 : k),
      smul_eq_mul, mul_one, zero_smul, Finsupp.sum_single_index, one_smul,
      ConcreteCategory.hom_ofHom]
  right_inv x := leftRegularHom_apply x

theorem leftRegularHomEquiv_symm_single {A : Rep k G} (x : A) (g : G) :
    ((leftRegularHomEquiv A).symm x).hom (Finsupp.single g 1) = A.ρ g x := by
  -- This used to be `rw`, but we need `erw` after https://github.com/leanprover/lean4/pull/2644
  erw [leftRegularHomEquiv_symm_apply, leftRegularHom_hom, Finsupp.lift_apply,
    Finsupp.sum_single_index, one_smul]
  rw [zero_smul]

end Linearization

end

section MonoidalClosed
open MonoidalCategory Action

variable [Group G] (A B C : Rep k G)

/-- Given a `k`-linear `G`-representation `(A, ρ₁)`, this is the 'internal Hom' functor sending
`(B, ρ₂)` to the representation `Homₖ(A, B)` that maps `g : G` and `f : A →ₗ[k] B` to
`(ρ₂ g) ∘ₗ f ∘ₗ (ρ₁ g⁻¹)`. -/
@[simps]
protected def ihom (A : Rep k G) : Rep k G ⥤ Rep k G where
  obj B := Rep.of (Representation.linHom A.ρ B.ρ)
  map := fun {X} {Y} f =>
    { hom := ModuleCat.ofHom (LinearMap.llcomp k _ _ _ f.hom.hom)
      comm := fun g => ModuleCat.hom_ext <| LinearMap.ext fun x => LinearMap.ext fun y => by
        show f.hom (X.ρ g _) = _
        simp only [hom_comm_apply]; rfl }
  map_id := fun _ => by ext; rfl
  map_comp := fun _ _ => by ext; rfl

@[simp] theorem ihom_obj_ρ_apply {A B : Rep k G} (g : G) (x : A →ₗ[k] B) :
  -- Hint to put this lemma into `simp`-normal form.
  DFunLike.coe (F := (Representation k G (↑A.V →ₗ[k] ↑B.V)))
    ((Rep.ihom A).obj B).ρ g x = B.ρ g ∘ₗ x ∘ₗ A.ρ g⁻¹ :=
  rfl

/-- Given a `k`-linear `G`-representation `A`, this is the Hom-set bijection in the adjunction
`A ⊗ - ⊣ ihom(A, -)`. It sends `f : A ⊗ B ⟶ C` to a `Rep k G` morphism defined by currying the
`k`-linear map underlying `f`, giving a map `A →ₗ[k] B →ₗ[k] C`, then flipping the arguments. -/
def homEquiv (A B C : Rep k G) : (A ⊗ B ⟶ C) ≃ (B ⟶ (Rep.ihom A).obj C) where
  toFun f :=
    { hom := ModuleCat.ofHom <| (TensorProduct.curry f.hom.hom).flip
      comm := fun g => by
        ext x : 2
        refine LinearMap.ext fun y => ?_
        change f.hom (_ ⊗ₜ[k] _) = C.ρ g (f.hom (_ ⊗ₜ[k] _))
        rw [← hom_comm_apply]
        change _ = f.hom ((A.ρ g * A.ρ g⁻¹) y ⊗ₜ[k] _)
        simp only [← map_mul, mul_inv_cancel, map_one]
        rfl }
  invFun f :=
    { hom := ModuleCat.ofHom <| TensorProduct.uncurry k _ _ _ f.hom.hom.flip
      comm := fun g => ModuleCat.hom_ext <| TensorProduct.ext' fun x y => by
          /- Porting note: rest of broken proof was
        dsimp only [MonoidalCategory.tensorLeft_obj, ModuleCat.comp_def, LinearMap.comp_apply,
          tensor_ρ, ModuleCat.MonoidalCategory.hom_apply, TensorProduct.map_tmul]
        simp only [TensorProduct.uncurry_apply f.hom.flip, LinearMap.flip_apply, Action_ρ_eq_ρ,
          hom_comm_apply f g y, Rep.ihom_obj_ρ_apply, LinearMap.comp_apply, ρ_inv_self_apply] -/
        change TensorProduct.uncurry k _ _ _ f.hom.hom.flip (A.ρ g x ⊗ₜ[k] B.ρ g y) =
          C.ρ g (TensorProduct.uncurry k _ _ _ f.hom.hom.flip (x ⊗ₜ[k] y))
        -- The next 3 tactics used to be `rw` before https://github.com/leanprover/lean4/pull/2644
        erw [TensorProduct.uncurry_apply, LinearMap.flip_apply, hom_comm_apply,
          Rep.ihom_obj_ρ_apply,
          LinearMap.comp_apply, LinearMap.comp_apply] --, ρ_inv_self_apply (A := C)]
        dsimp
        rw [ρ_inv_self_apply]
        rfl }
  left_inv _ := Action.Hom.ext (ModuleCat.hom_ext (TensorProduct.ext' fun _ _ => rfl))
  right_inv f := by ext; rfl

variable {A B C}

/-- Porting note: if we generate this with `@[simps]` the linter complains some types in the LHS
simplify. -/
theorem homEquiv_apply_hom (f : A ⊗ B ⟶ C) :
    (homEquiv A B C f).hom = ModuleCat.ofHom (TensorProduct.curry f.hom.hom).flip := rfl

/-- Porting note: if we generate this with `@[simps]` the linter complains some types in the LHS
simplify. -/
theorem homEquiv_symm_apply_hom (f : B ⟶ (Rep.ihom A).obj C) :
    ((homEquiv A B C).symm f).hom =
      ModuleCat.ofHom (TensorProduct.uncurry k A B C f.hom.hom.flip) := rfl

instance : MonoidalClosed (Rep k G) where
  closed A :=
    { rightAdj := Rep.ihom A
      adj := Adjunction.mkOfHomEquiv (
      { homEquiv := Rep.homEquiv A
        homEquiv_naturality_left_symm := fun _ _ => Action.Hom.ext
          (ModuleCat.hom_ext (TensorProduct.ext' fun _ _ => rfl))
        homEquiv_naturality_right := fun _ _ => Action.Hom.ext (ModuleCat.hom_ext (LinearMap.ext
          fun _ => LinearMap.ext fun _ => rfl)) })}

@[simp]
theorem ihom_obj_ρ_def (A B : Rep k G) : ((ihom A).obj B).ρ = ((Rep.ihom A).obj B).ρ :=
  rfl

@[simp]
theorem homEquiv_def (A B C : Rep k G) : (ihom.adjunction A).homEquiv B C = Rep.homEquiv A B C :=
  congrFun (congrFun (Adjunction.mkOfHomEquiv_homEquiv _) _) _

@[simp]
theorem ihom_ev_app_hom (A B : Rep k G) :
    Action.Hom.hom ((ihom.ev A).app B) = ModuleCat.ofHom
      (TensorProduct.uncurry k A (A →ₗ[k] B) B LinearMap.id.flip) := by
  ext; rfl

@[simp] theorem ihom_coev_app_hom (A B : Rep k G) :
    Action.Hom.hom ((ihom.coev A).app B) = ModuleCat.ofHom (TensorProduct.mk k _ _).flip :=
  ModuleCat.hom_ext <| LinearMap.ext fun _ => LinearMap.ext fun _ => rfl

variable (A B C)

/-- There is a `k`-linear isomorphism between the sets of representation morphisms`Hom(A ⊗ B, C)`
and `Hom(B, Homₖ(A, C))`. -/
def MonoidalClosed.linearHomEquiv : (A ⊗ B ⟶ C) ≃ₗ[k] B ⟶ A ⟶[Rep k G] C :=
  { (ihom.adjunction A).homEquiv _ _ with
    map_add' := fun _ _ => rfl
    map_smul' := fun _ _ => rfl }

/-- There is a `k`-linear isomorphism between the sets of representation morphisms`Hom(A ⊗ B, C)`
and `Hom(A, Homₖ(B, C))`. -/
def MonoidalClosed.linearHomEquivComm : (A ⊗ B ⟶ C) ≃ₗ[k] A ⟶ B ⟶[Rep k G] C :=
  Linear.homCongr k (β_ A B) (Iso.refl _) ≪≫ₗ MonoidalClosed.linearHomEquiv _ _ _

variable {A B C}

-- `simpNF` times out
@[simp, nolint simpNF]
theorem MonoidalClosed.linearHomEquiv_hom (f : A ⊗ B ⟶ C) :
    (MonoidalClosed.linearHomEquiv A B C f).hom =
      ModuleCat.ofHom (TensorProduct.curry f.hom.hom).flip :=
  rfl

-- `simpNF` times out
@[simp, nolint simpNF]
theorem MonoidalClosed.linearHomEquivComm_hom (f : A ⊗ B ⟶ C) :
    (MonoidalClosed.linearHomEquivComm A B C f).hom =
      ModuleCat.ofHom (TensorProduct.curry f.hom.hom) :=
  rfl

theorem MonoidalClosed.linearHomEquiv_symm_hom (f : B ⟶ A ⟶[Rep k G] C) :
    ((MonoidalClosed.linearHomEquiv A B C).symm f).hom =
      ModuleCat.ofHom (TensorProduct.uncurry k A B C f.hom.hom.flip) := by
  simp [linearHomEquiv]
  rfl

theorem MonoidalClosed.linearHomEquivComm_symm_hom (f : A ⟶ B ⟶[Rep k G] C) :
    ((MonoidalClosed.linearHomEquivComm A B C).symm f).hom =
      ModuleCat.ofHom (TensorProduct.uncurry k A B C f.hom.hom) :=
  ModuleCat.hom_ext <| TensorProduct.ext' fun _ _ => rfl

end MonoidalClosed

end Rep

namespace Representation
open MonoidalCategory
variable {k G : Type u} [CommRing k] [Monoid G] {V W : Type u} [AddCommGroup V] [AddCommGroup W]
  [Module k V] [Module k W] (ρ : Representation k G V) (τ : Representation k G W)

/-- Tautological isomorphism to help Lean in typechecking. -/
def repOfTprodIso : Rep.of (ρ.tprod τ) ≅ Rep.of ρ ⊗ Rep.of τ :=
  Iso.refl _

theorem repOfTprodIso_apply (x : TensorProduct k V W) : (repOfTprodIso ρ τ).hom.hom x = x :=
  rfl

theorem repOfTprodIso_inv_apply (x : TensorProduct k V W) : (repOfTprodIso ρ τ).inv.hom x = x :=
  rfl

end Representation

/-!
# The categorical equivalence `Rep k G ≌ Module.{u} (MonoidAlgebra k G)`.
-/


namespace Rep

variable {k G : Type u} [CommRing k] [Monoid G]

-- Verify that the symmetric monoidal structure is available.
example : SymmetricCategory (Rep k G) := by infer_instance

example : MonoidalPreadditive (Rep k G) := by infer_instance

example : MonoidalLinear k (Rep k G) := by infer_instance

noncomputable section

/-- Auxiliary lemma for `toModuleMonoidAlgebra`. -/
theorem to_Module_monoidAlgebra_map_aux {k G : Type*} [CommRing k] [Monoid G] (V W : Type*)
    [AddCommGroup V] [AddCommGroup W] [Module k V] [Module k W] (ρ : G →* V →ₗ[k] V)
    (σ : G →* W →ₗ[k] W) (f : V →ₗ[k] W) (w : ∀ g : G, f.comp (ρ g) = (σ g).comp f)
    (r : MonoidAlgebra k G) (x : V) :
    f ((((MonoidAlgebra.lift k G (V →ₗ[k] V)) ρ) r) x) =
      (((MonoidAlgebra.lift k G (W →ₗ[k] W)) σ) r) (f x) := by
  apply MonoidAlgebra.induction_on r
  · intro g
    simp only [one_smul, MonoidAlgebra.lift_single, MonoidAlgebra.of_apply]
    exact LinearMap.congr_fun (w g) x
  · intro g h gw hw; simp only [map_add, add_left_inj, LinearMap.add_apply, hw, gw]
  · intro r g w
    simp only [map_smul, w, RingHom.id_apply, LinearMap.smul_apply, LinearMap.map_smulₛₗ]

/-- Auxiliary definition for `toModuleMonoidAlgebra`. -/
def toModuleMonoidAlgebraMap {V W : Rep k G} (f : V ⟶ W) :
    ModuleCat.of (MonoidAlgebra k G) V.ρ.asModule ⟶ ModuleCat.of (MonoidAlgebra k G) W.ρ.asModule :=
  ModuleCat.ofHom
    { f.hom.hom with
      map_smul' := fun r x => to_Module_monoidAlgebra_map_aux V.V W.V V.ρ W.ρ f.hom.hom
        (fun g => ModuleCat.hom_ext_iff.mp (f.comm g)) r x }

/-- Functorially convert a representation of `G` into a module over `MonoidAlgebra k G`. -/
def toModuleMonoidAlgebra : Rep k G ⥤ ModuleCat.{u} (MonoidAlgebra k G) where
  obj V := ModuleCat.of _ V.ρ.asModule
  map f := toModuleMonoidAlgebraMap f

/-- Functorially convert a module over `MonoidAlgebra k G` into a representation of `G`. -/
def ofModuleMonoidAlgebra : ModuleCat.{u} (MonoidAlgebra k G) ⥤ Rep k G where
  obj M := Rep.of (Representation.ofModule M)
  map f :=
    { hom := ModuleCat.ofHom
        { f.hom with
          map_smul' := fun r x => f.hom.map_smul (algebraMap k _ r) x }
      comm := fun g => by ext; apply f.hom.map_smul }

theorem ofModuleMonoidAlgebra_obj_coe (M : ModuleCat.{u} (MonoidAlgebra k G)) :
    (ofModuleMonoidAlgebra.obj M : Type u) = RestrictScalars k (MonoidAlgebra k G) M :=
  rfl

theorem ofModuleMonoidAlgebra_obj_ρ (M : ModuleCat.{u} (MonoidAlgebra k G)) :
    (ofModuleMonoidAlgebra.obj M).ρ = Representation.ofModule M :=
  rfl

/-- Auxiliary definition for `equivalenceModuleMonoidAlgebra`. -/
def counitIsoAddEquiv {M : ModuleCat.{u} (MonoidAlgebra k G)} :
    (ofModuleMonoidAlgebra ⋙ toModuleMonoidAlgebra).obj M ≃+ M := by
  dsimp [ofModuleMonoidAlgebra, toModuleMonoidAlgebra]
  exact (Representation.ofModule M).asModuleEquiv.trans
    (RestrictScalars.addEquiv k (MonoidAlgebra k G) _)

/-- Auxiliary definition for `equivalenceModuleMonoidAlgebra`. -/
def unitIsoAddEquiv {V : Rep k G} : V ≃+ (toModuleMonoidAlgebra ⋙ ofModuleMonoidAlgebra).obj V := by
  dsimp [ofModuleMonoidAlgebra, toModuleMonoidAlgebra]
  refine V.ρ.asModuleEquiv.symm.trans ?_
  exact (RestrictScalars.addEquiv _ _ _).symm

/-- Auxiliary definition for `equivalenceModuleMonoidAlgebra`. -/
def counitIso (M : ModuleCat.{u} (MonoidAlgebra k G)) :
    (ofModuleMonoidAlgebra ⋙ toModuleMonoidAlgebra).obj M ≅ M :=
  LinearEquiv.toModuleIso
    { counitIsoAddEquiv with
      map_smul' := fun r x => by
        dsimp [counitIsoAddEquiv]
        erw [@Representation.ofModule_asAlgebraHom_apply_apply k G _ _ _ _ (_)]
        exact AddEquiv.symm_apply_apply _ _}

theorem unit_iso_comm (V : Rep k G) (g : G) (x : V) :
    unitIsoAddEquiv ((V.ρ g).toFun x) = ((ofModuleMonoidAlgebra.obj
      (toModuleMonoidAlgebra.obj V)).ρ g).toFun (unitIsoAddEquiv x) := by
  dsimp [unitIsoAddEquiv, ofModuleMonoidAlgebra, toModuleMonoidAlgebra]
  simp only [AddEquiv.apply_eq_iff_eq, AddEquiv.apply_symm_apply,
    Representation.asModuleEquiv_symm_map_rho, Representation.ofModule_asModule_act]

/-- Auxiliary definition for `equivalenceModuleMonoidAlgebra`. -/
def unitIso (V : Rep k G) : V ≅ (toModuleMonoidAlgebra ⋙ ofModuleMonoidAlgebra).obj V :=
  Action.mkIso
    (LinearEquiv.toModuleIso
      { unitIsoAddEquiv with
        map_smul' := fun r x => by
          dsimp [unitIsoAddEquiv]
/- Porting note: rest of broken proof was
          simp only [Representation.asModuleEquiv_symm_map_smul,
            RestrictScalars.addEquiv_symm_map_algebraMap_smul] -/
          -- This used to be `rw`, but we need `erw` after https://github.com/leanprover/lean4/pull/2644
          erw [AddEquiv.trans_apply,
            Representation.asModuleEquiv_symm_map_smul]
          rfl })
    fun g => by ext; apply unit_iso_comm

/-- The categorical equivalence `Rep k G ≌ ModuleCat (MonoidAlgebra k G)`. -/
def equivalenceModuleMonoidAlgebra : Rep k G ≌ ModuleCat.{u} (MonoidAlgebra k G) where
  functor := toModuleMonoidAlgebra
  inverse := ofModuleMonoidAlgebra
  unitIso := NatIso.ofComponents (fun V => unitIso V) (by aesop_cat)
  counitIso := NatIso.ofComponents (fun M => counitIso M) (by aesop_cat)

-- TODO Verify that the equivalence with `ModuleCat (MonoidAlgebra k G)` is a monoidal functor.
end

end Rep<|MERGE_RESOLUTION|>--- conflicted
+++ resolved
@@ -64,13 +64,8 @@
   (ModuleCat.endRingEquiv V.V).toMonoidHom.comp (Action.ρ V)
 
 /-- Lift an unbundled representation to `Rep`. -/
-<<<<<<< HEAD
-def of {V : Type u} [AddCommGroup V] [Module k V] (ρ : G →* V →ₗ[k] V) : Rep k G :=
-  ⟨ModuleCat.of k V, ((ModuleCat.endRingEquiv _).symm.toMonoidHom.comp ρ) ⟩
-=======
 abbrev of {V : Type u} [AddCommGroup V] [Module k V] (ρ : G →* V →ₗ[k] V) : Rep k G :=
-  ⟨ModuleCat.of k V, MonCat.ofHom ((ModuleCat.endRingEquiv _).symm.toMonoidHom.comp ρ) ⟩
->>>>>>> 6ad6b20a
+  ⟨ModuleCat.of k V, (ModuleCat.endRingEquiv _).symm.toMonoidHom.comp ρ⟩
 
 theorem coe_of {V : Type u} [AddCommGroup V] [Module k V] (ρ : G →* V →ₗ[k] V) :
     (of ρ : Type u) = V :=
