--- conflicted
+++ resolved
@@ -436,13 +436,8 @@
 theorem compl_mul {P : ℙᴸ[M](X)} {Q : M} : ↑Pᶜ * Q = Q - ↑P * Q := by
   rw [coe_compl, sub_mul, one_mul]
 
-<<<<<<< HEAD
 theorem mul_compl_self {P : ℙᴸ[M](X)} : (↑P : M) * ↑Pᶜ = 0 := by
-  rw [coe_compl, mul_sub, mul_one, P.prop.proj.eq, sub_self]
-=======
-theorem mul_compl_self {P : { P : M // IsLprojection X P }} : (↑P : M) * ↑Pᶜ = 0 := by
   rw [coe_compl, P.prop.proj.mul_one_sub_self]
->>>>>>> 73658685
 
 theorem compl_mul_self {P : ℙᴸ[M](X)} : ↑Pᶜ * (↑P : M) = 0 := by
   rw [coe_compl, sub_mul, one_mul, P.prop.proj.eq, sub_self]
