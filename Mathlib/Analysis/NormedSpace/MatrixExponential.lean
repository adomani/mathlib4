/-
Copyright (c) 2022 Eric Wieser. All rights reserved.
Released under Apache 2.0 license as described in the file LICENSE.
Authors: Eric Wieser
-/
import Mathlib.Analysis.NormedSpace.Exponential
import Mathlib.Analysis.Matrix
import Mathlib.LinearAlgebra.Matrix.ZPow
import Mathlib.LinearAlgebra.Matrix.Hermitian
import Mathlib.LinearAlgebra.Matrix.Symmetric
import Mathlib.Topology.UniformSpace.Matrix

#align_import analysis.normed_space.matrix_exponential from "leanprover-community/mathlib"@"1e3201306d4d9eb1fd54c60d7c4510ad5126f6f9"

/-!
# Lemmas about the matrix exponential

In this file, we provide results about `exp` on `Matrix`s over a topological or normed algebra.
Note that generic results over all topological spaces such as `exp_zero` can be used on matrices
without issue, so are not repeated here. The topological results specific to matrices are:

* `Matrix.exp_transpose`
* `Matrix.exp_conjTranspose`
* `Matrix.exp_diagonal`
* `Matrix.exp_blockDiagonal`
* `Matrix.exp_blockDiagonal'`

Lemmas like `exp_add_of_commute` require a canonical norm on the type; while there are multiple
sensible choices for the norm of a `Matrix` (`Matrix.normedAddCommGroup`,
`Matrix.frobeniusNormedAddCommGroup`, `Matrix.linftyOpNormedAddCommGroup`), none of them
are canonical. In an application where a particular norm is chosen using
`local attribute [instance]`, then the usual lemmas about `exp` are fine. When choosing a norm is
undesirable, the results in this file can be used.

In this file, we copy across the lemmas about `exp`, but hide the requirement for a norm inside the
proof.

* `Matrix.exp_add_of_commute`
* `Matrix.exp_sum_of_commute`
* `Matrix.exp_nsmul`
* `Matrix.isUnit_exp`
* `Matrix.exp_units_conj`
* `Matrix.exp_units_conj'`

Additionally, we prove some results about `matrix.has_inv` and `matrix.div_inv_monoid`, as the
results for general rings are instead stated about `Ring.inverse`:

* `Matrix.exp_neg`
* `Matrix.exp_zsmul`
* `Matrix.exp_conj`
* `Matrix.exp_conj'`

## TODO

* Show that `Matrix.det (exp A) = exp (Matrix.trace A)`

## References

* https://en.wikipedia.org/wiki/Matrix_exponential
-/


open scoped Matrix BigOperators

variable (𝕂 : Type*) {m n p : Type*} {n' : m → Type*} {𝔸 : Type*}

namespace Matrix

section Topological

section Ring

variable [Fintype m] [DecidableEq m] [Fintype n] [DecidableEq n] [∀ i, Fintype (n' i)]
  [∀ i, DecidableEq (n' i)] [Ring 𝔸] [TopologicalSpace 𝔸] [TopologicalRing 𝔸]
  [Algebra ℚ 𝔸] [T2Space 𝔸]

theorem exp_diagonal (v : m → 𝔸) : exp (diagonal v) = diagonal (exp v) := by
  simp_rw [exp_eq_tsum, diagonal_pow, ← diagonal_smul, ← diagonal_tsum]
#align matrix.exp_diagonal Matrix.exp_diagonal

theorem exp_blockDiagonal (v : m → Matrix n n 𝔸) :
    exp (blockDiagonal v) = blockDiagonal (exp v) := by
  simp_rw [exp_eq_tsum, ← blockDiagonal_pow, ← blockDiagonal_smul, ← blockDiagonal_tsum]
#align matrix.exp_block_diagonal Matrix.exp_blockDiagonal

theorem exp_blockDiagonal' (v : ∀ i, Matrix (n' i) (n' i) 𝔸) :
    exp (blockDiagonal' v) = blockDiagonal' (exp v) := by
  simp_rw [exp_eq_tsum, ← blockDiagonal'_pow, ← blockDiagonal'_smul, ← blockDiagonal'_tsum]
#align matrix.exp_block_diagonal' Matrix.exp_blockDiagonal'

theorem exp_conjTranspose [StarRing 𝔸] [ContinuousStar 𝔸] (A : Matrix m m 𝔸) :
    exp Aᴴ = (exp A)ᴴ :=
  (star_exp A).symm
#align matrix.exp_conj_transpose Matrix.exp_conjTranspose

theorem IsHermitian.exp [StarRing 𝔸] [ContinuousStar 𝔸] {A : Matrix m m 𝔸} (h : A.IsHermitian) :
    (exp A).IsHermitian :=
  (exp_conjTranspose _).symm.trans <| congr_arg _ h
#align matrix.is_hermitian.exp Matrix.IsHermitian.exp

end Ring

section CommRing

variable [Fintype m] [DecidableEq m] [CommRing 𝔸] [TopologicalSpace 𝔸] [TopologicalRing 𝔸]
  [Algebra ℚ 𝔸] [T2Space 𝔸]

theorem exp_transpose (A : Matrix m m 𝔸) : exp Aᵀ = (exp A)ᵀ := by
  simp_rw [exp_eq_tsum, transpose_tsum, transpose_smul, transpose_pow]
#align matrix.exp_transpose Matrix.exp_transpose

theorem IsSymm.exp {A : Matrix m m 𝔸} (h : A.IsSymm) : (exp A).IsSymm :=
  (exp_transpose _).symm.trans <| congr_arg _ h
#align matrix.is_symm.exp Matrix.IsSymm.exp

end CommRing

end Topological

section Normed

variable [IsROrC 𝕂] [Fintype m] [DecidableEq m] [Fintype n] [DecidableEq n] [∀ i, Fintype (n' i)]
  [∀ i, DecidableEq (n' i)] [NormedRing 𝔸] [Algebra ℚ 𝔸] [NormedAlgebra 𝕂 𝔸] [CompleteSpace 𝔸]

nonrec theorem exp_add_of_commute (A B : Matrix m m 𝔸) (h : Commute A B) :
<<<<<<< HEAD
    exp (A + B) = exp A ⬝ exp B := by
=======
    exp 𝕂 (A + B) = exp 𝕂 A * exp 𝕂 B := by
>>>>>>> bac379fd
  letI : SeminormedRing (Matrix m m 𝔸) := Matrix.linftyOpSemiNormedRing
  letI : NormedRing (Matrix m m 𝔸) := Matrix.linftyOpNormedRing
  letI : NormedAlgebra 𝕂 (Matrix m m 𝔸) := Matrix.linftyOpNormedAlgebra
  exact exp_add_of_commute 𝕂 h
#align matrix.exp_add_of_commute Matrix.exp_add_of_commute

nonrec theorem exp_sum_of_commute {ι} (s : Finset ι) (f : ι → Matrix m m 𝔸)
    (h : (s : Set ι).Pairwise fun i j => Commute (f i) (f j)) :
    exp (∑ i in s, f i) =
      s.noncommProd (fun i => exp (f i)) fun i hi j hj _ => (h.of_refl hi hj).exp := by
  letI : SeminormedRing (Matrix m m 𝔸) := Matrix.linftyOpSemiNormedRing
  letI : NormedRing (Matrix m m 𝔸) := Matrix.linftyOpNormedRing
  letI : NormedAlgebra 𝕂 (Matrix m m 𝔸) := Matrix.linftyOpNormedAlgebra
  exact exp_sum_of_commute 𝕂 s f h
#align matrix.exp_sum_of_commute Matrix.exp_sum_of_commute

nonrec theorem exp_nsmul (n : ℕ) (A : Matrix m m 𝔸) : exp (n • A) = exp A ^ n := by
  letI : SeminormedRing (Matrix m m 𝔸) := Matrix.linftyOpSemiNormedRing
  letI : NormedRing (Matrix m m 𝔸) := Matrix.linftyOpNormedRing
  letI : NormedAlgebra 𝕂 (Matrix m m 𝔸) := Matrix.linftyOpNormedAlgebra
  exact exp_nsmul 𝕂 n A
#align matrix.exp_nsmul Matrix.exp_nsmul

nonrec theorem isUnit_exp (A : Matrix m m 𝔸) : IsUnit (exp A) := by
  letI : SeminormedRing (Matrix m m 𝔸) := Matrix.linftyOpSemiNormedRing
  letI : NormedRing (Matrix m m 𝔸) := Matrix.linftyOpNormedRing
  letI : NormedAlgebra 𝕂 (Matrix m m 𝔸) := Matrix.linftyOpNormedAlgebra
  exact isUnit_exp 𝕂 A
#align matrix.is_unit_exp Matrix.isUnit_exp

-- TODO(mathlib4#6607): fix elaboration so `val` isn't needed
nonrec theorem exp_units_conj (U : (Matrix m m 𝔸)ˣ) (A : Matrix m m 𝔸) :
<<<<<<< HEAD
    exp (↑U ⬝ A ⬝ ↑U⁻¹ : Matrix m m 𝔸) = ↑U ⬝ exp A ⬝ ↑U⁻¹ := by
=======
    exp 𝕂 (U.val * A * (U⁻¹).val) = U.val * exp 𝕂 A * (U⁻¹).val := by
>>>>>>> bac379fd
  letI : SeminormedRing (Matrix m m 𝔸) := Matrix.linftyOpSemiNormedRing
  letI : NormedRing (Matrix m m 𝔸) := Matrix.linftyOpNormedRing
  letI : NormedAlgebra 𝕂 (Matrix m m 𝔸) := Matrix.linftyOpNormedAlgebra
  exact exp_units_conj 𝕂 U A
#align matrix.exp_units_conj Matrix.exp_units_conj

-- TODO(mathlib4#6607): fix elaboration so `val` isn't needed
theorem exp_units_conj' (U : (Matrix m m 𝔸)ˣ) (A : Matrix m m 𝔸) :
<<<<<<< HEAD
    exp (↑U⁻¹ ⬝ A ⬝ U : Matrix m m 𝔸) = ↑U⁻¹ ⬝ exp A ⬝ U :=
=======
    exp 𝕂 ((U⁻¹).val * A * U.val) = (U⁻¹).val * exp 𝕂 A * U.val :=
>>>>>>> bac379fd
  exp_units_conj 𝕂 U⁻¹ A
#align matrix.exp_units_conj' Matrix.exp_units_conj'

end Normed

section NormedComm

variable [IsROrC 𝕂] [Fintype m] [DecidableEq m] [Fintype n] [DecidableEq n] [∀ i, Fintype (n' i)]
  [∀ i, DecidableEq (n' i)] [NormedCommRing 𝔸] [Algebra ℚ 𝔸] [NormedAlgebra 𝕂 𝔸] [CompleteSpace 𝔸]

theorem exp_neg (A : Matrix m m 𝔸) : exp (-A) = (exp A)⁻¹ := by
  rw [nonsing_inv_eq_ring_inverse]
  letI : SeminormedRing (Matrix m m 𝔸) := Matrix.linftyOpSemiNormedRing
  letI : NormedRing (Matrix m m 𝔸) := Matrix.linftyOpNormedRing
  letI : NormedAlgebra 𝕂 (Matrix m m 𝔸) := Matrix.linftyOpNormedAlgebra
  exact (Ring.inverse_exp 𝕂 A).symm
#align matrix.exp_neg Matrix.exp_neg

theorem exp_zsmul (z : ℤ) (A : Matrix m m 𝔸) : exp (z • A) = exp A ^ z := by
  obtain ⟨n, rfl | rfl⟩ := z.eq_nat_or_neg
  · rw [zpow_ofNat, coe_nat_zsmul, exp_nsmul 𝕂]
  · have : IsUnit (exp A).det := (Matrix.isUnit_iff_isUnit_det _).mp (isUnit_exp 𝕂 _)
    rw [Matrix.zpow_neg this, zpow_ofNat, neg_smul, exp_neg 𝕂, coe_nat_zsmul, exp_nsmul 𝕂]
#align matrix.exp_zsmul Matrix.exp_zsmul

theorem exp_conj (U : Matrix m m 𝔸) (A : Matrix m m 𝔸) (hy : IsUnit U) :
<<<<<<< HEAD
    exp (U ⬝ A ⬝ U⁻¹) = U ⬝ exp A ⬝ U⁻¹ :=
=======
    exp 𝕂 (U * A * U⁻¹) = U * exp 𝕂 A * U⁻¹ :=
>>>>>>> bac379fd
  let ⟨u, hu⟩ := hy
  hu ▸ by simpa only [Matrix.coe_units_inv] using exp_units_conj 𝕂 u A
#align matrix.exp_conj Matrix.exp_conj

theorem exp_conj' (U : Matrix m m 𝔸) (A : Matrix m m 𝔸) (hy : IsUnit U) :
<<<<<<< HEAD
    exp (U⁻¹ ⬝ A ⬝ U) = U⁻¹ ⬝ exp A ⬝ U :=
=======
    exp 𝕂 (U⁻¹ * A * U) = U⁻¹ * exp 𝕂 A * U :=
>>>>>>> bac379fd
  let ⟨u, hu⟩ := hy
  hu ▸ by simpa only [Matrix.coe_units_inv] using exp_units_conj' 𝕂 u A
#align matrix.exp_conj' Matrix.exp_conj'

end NormedComm

end Matrix<|MERGE_RESOLUTION|>--- conflicted
+++ resolved
@@ -123,11 +123,7 @@
   [∀ i, DecidableEq (n' i)] [NormedRing 𝔸] [Algebra ℚ 𝔸] [NormedAlgebra 𝕂 𝔸] [CompleteSpace 𝔸]
 
 nonrec theorem exp_add_of_commute (A B : Matrix m m 𝔸) (h : Commute A B) :
-<<<<<<< HEAD
-    exp (A + B) = exp A ⬝ exp B := by
-=======
-    exp 𝕂 (A + B) = exp 𝕂 A * exp 𝕂 B := by
->>>>>>> bac379fd
+    exp (A + B) = exp A * exp B := by
   letI : SeminormedRing (Matrix m m 𝔸) := Matrix.linftyOpSemiNormedRing
   letI : NormedRing (Matrix m m 𝔸) := Matrix.linftyOpNormedRing
   letI : NormedAlgebra 𝕂 (Matrix m m 𝔸) := Matrix.linftyOpNormedAlgebra
@@ -160,11 +156,7 @@
 
 -- TODO(mathlib4#6607): fix elaboration so `val` isn't needed
 nonrec theorem exp_units_conj (U : (Matrix m m 𝔸)ˣ) (A : Matrix m m 𝔸) :
-<<<<<<< HEAD
-    exp (↑U ⬝ A ⬝ ↑U⁻¹ : Matrix m m 𝔸) = ↑U ⬝ exp A ⬝ ↑U⁻¹ := by
-=======
-    exp 𝕂 (U.val * A * (U⁻¹).val) = U.val * exp 𝕂 A * (U⁻¹).val := by
->>>>>>> bac379fd
+    exp (U.val * A * (U⁻¹).val) = U.val * exp A * (U⁻¹).val := by
   letI : SeminormedRing (Matrix m m 𝔸) := Matrix.linftyOpSemiNormedRing
   letI : NormedRing (Matrix m m 𝔸) := Matrix.linftyOpNormedRing
   letI : NormedAlgebra 𝕂 (Matrix m m 𝔸) := Matrix.linftyOpNormedAlgebra
@@ -173,11 +165,7 @@
 
 -- TODO(mathlib4#6607): fix elaboration so `val` isn't needed
 theorem exp_units_conj' (U : (Matrix m m 𝔸)ˣ) (A : Matrix m m 𝔸) :
-<<<<<<< HEAD
-    exp (↑U⁻¹ ⬝ A ⬝ U : Matrix m m 𝔸) = ↑U⁻¹ ⬝ exp A ⬝ U :=
-=======
-    exp 𝕂 ((U⁻¹).val * A * U.val) = (U⁻¹).val * exp 𝕂 A * U.val :=
->>>>>>> bac379fd
+    exp ((U⁻¹).val * A * U.val) = (U⁻¹).val * exp A * U.val :=
   exp_units_conj 𝕂 U⁻¹ A
 #align matrix.exp_units_conj' Matrix.exp_units_conj'
 
@@ -204,21 +192,13 @@
 #align matrix.exp_zsmul Matrix.exp_zsmul
 
 theorem exp_conj (U : Matrix m m 𝔸) (A : Matrix m m 𝔸) (hy : IsUnit U) :
-<<<<<<< HEAD
-    exp (U ⬝ A ⬝ U⁻¹) = U ⬝ exp A ⬝ U⁻¹ :=
-=======
-    exp 𝕂 (U * A * U⁻¹) = U * exp 𝕂 A * U⁻¹ :=
->>>>>>> bac379fd
+    exp (U * A * U⁻¹) = U * exp A * U⁻¹ :=
   let ⟨u, hu⟩ := hy
   hu ▸ by simpa only [Matrix.coe_units_inv] using exp_units_conj 𝕂 u A
 #align matrix.exp_conj Matrix.exp_conj
 
 theorem exp_conj' (U : Matrix m m 𝔸) (A : Matrix m m 𝔸) (hy : IsUnit U) :
-<<<<<<< HEAD
-    exp (U⁻¹ ⬝ A ⬝ U) = U⁻¹ ⬝ exp A ⬝ U :=
-=======
-    exp 𝕂 (U⁻¹ * A * U) = U⁻¹ * exp 𝕂 A * U :=
->>>>>>> bac379fd
+    exp (U⁻¹ * A * U) = U⁻¹ * exp A * U :=
   let ⟨u, hu⟩ := hy
   hu ▸ by simpa only [Matrix.coe_units_inv] using exp_units_conj' 𝕂 u A
 #align matrix.exp_conj' Matrix.exp_conj'
