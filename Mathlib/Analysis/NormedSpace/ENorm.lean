--- conflicted
+++ resolved
@@ -63,14 +63,9 @@
 @[ext]
 theorem ext {e₁ e₂ : ENorm 𝕜 V} (h : ∀ x, e₁ x = e₂ x) : e₁ = e₂ :=
   coeFn_injective <| funext h
-<<<<<<< HEAD
-#align enorm.ext ENorm.ext
-#align enorm.ext_iff ENorm.ext_iff
-=======
 
 theorem ext_iff {e₁ e₂ : ENorm 𝕜 V} : e₁ = e₂ ↔ ∀ x, e₁ x = e₂ x :=
   ⟨fun h _ => h ▸ rfl, ext⟩
->>>>>>> 2fc87a94
 
 @[simp, norm_cast]
 theorem coe_inj {e₁ e₂ : ENorm 𝕜 V} : (e₁ : V → ℝ≥0∞) = e₂ ↔ e₁ = e₂ :=
