--- conflicted
+++ resolved
@@ -23,15 +23,9 @@
 
 open TrivSqZeroExt
 
-<<<<<<< HEAD
 variable {R : Type*} [CommRing R] [Algebra ℚ R]
 
-variable [UniformSpace R] [TopologicalRing R] [CompleteSpace R] [T2Space R]
-=======
-variable (𝕜 : Type*) {R : Type*}
-variable [Field 𝕜] [CharZero 𝕜] [CommRing R] [Algebra 𝕜 R]
 variable [UniformSpace R] [TopologicalRing R] [T2Space R]
->>>>>>> 20c73142
 
 @[simp]
 theorem exp_eps : exp (eps : DualNumber R) = 1 + eps :=
