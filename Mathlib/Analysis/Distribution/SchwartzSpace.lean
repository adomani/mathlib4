--- conflicted
+++ resolved
@@ -135,11 +135,7 @@
   refine ⟨d, Filter.Eventually.filter_mono Filter.cocompact_le_cofinite ?_⟩
   refine (Filter.eventually_cofinite_ne 0).mono fun x hx => ?_
   rw [Real.norm_of_nonneg (zpow_nonneg (norm_nonneg _) _), zpow_neg, ← div_eq_mul_inv, le_div_iff₀']
-<<<<<<< HEAD
-  exacts [hd' x, zpow_pos_of_pos (norm_pos_iff.mpr hx) _]
-=======
   exacts [hd' x, zpow_pos (norm_pos_iff.mpr hx) _]
->>>>>>> d0df76bd
 
 theorem isBigO_cocompact_rpow [ProperSpace E] (s : ℝ) :
     f =O[cocompact E] fun x => ‖x‖ ^ s := by
