--- conflicted
+++ resolved
@@ -496,11 +496,6 @@
   rw [hxn, mul_one, Pi.nnnorm_def, Finset.sup_le_iff] at hN
   replace hN := hN i (Finset.mem_univ _)
   dsimp [mulVec, dotProduct] at hN
-<<<<<<< HEAD
-  simp_rw [x, mul_unitOf, ← map_sum, nnnorm_algebraMap, ← NNReal.coe_sum, NNReal.nnnorm_eq,
-=======
-  simp_rw [mul_unitOf, ← map_sum, nnnorm_algebraMap, ← NNReal.coe_sum, NNReal.nnnorm_eq,
->>>>>>> 09600f3b
     nnnorm_one, mul_one] at hN
   exact hN
 
