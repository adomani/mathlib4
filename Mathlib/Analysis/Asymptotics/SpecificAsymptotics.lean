--- conflicted
+++ resolved
@@ -3,15 +3,10 @@
 Released under Apache 2.0 license as described in the file LICENSE.
 Authors: Anatole Dedecker
 -/
-<<<<<<< HEAD
-import Mathlib.Analysis.Normed.Order.Basic
-import Mathlib.Analysis.Asymptotics.Asymptotics
-import Mathlib.Analysis.Normed.Module.Basic
-import Mathlib.NumberTheory.ArithmeticFunction
-=======
+
 import Mathlib.Analysis.Asymptotics.AsymptoticEquivalent
 import Mathlib.Analysis.SpecificLimits.Basic
->>>>>>> f48bc9d3
+import Mathlib.NumberTheory.ArithmeticFunction
 
 /-!
 # A collection of specific asymptotic results
@@ -150,7 +145,22 @@
 
 end Real
 
-<<<<<<< HEAD
+section NormedLinearOrderedField
+
+variable {R : Type*} [NormedLinearOrderedField R] [OrderTopology R] [FloorRing R]
+
+theorem Asymptotics.isEquivalent_nat_floor :
+    (fun (x : R) ↦ ↑⌊x⌋₊) ~[atTop] (fun x ↦ x) := by
+  refine isEquivalent_of_tendsto_one ?_ tendsto_nat_floor_div_atTop
+  filter_upwards with x hx using by rw [hx, Nat.floor_zero, Nat.cast_eq_zero]
+
+theorem Asymptotics.isEquivalent_nat_ceil :
+    (fun (x : R) ↦ ↑⌈x⌉₊) ~[atTop] (fun x ↦ x) := by
+  refine isEquivalent_of_tendsto_one ?_ tendsto_nat_ceil_div_atTop
+  filter_upwards with x hx using by rw [hx, Nat.ceil_zero, Nat.cast_eq_zero]
+
+end NormedLinearOrderedField
+
 section ArithmeticFunction
 
 open ArithmeticFunction
@@ -176,21 +186,4 @@
       exact Nat.card_divisors_le_self n
   _ = n ^ (k + 1) := by ring
 
-end ArithmeticFunction
-=======
-section NormedLinearOrderedField
-
-variable {R : Type*} [NormedLinearOrderedField R] [OrderTopology R] [FloorRing R]
-
-theorem Asymptotics.isEquivalent_nat_floor :
-    (fun (x : R) ↦ ↑⌊x⌋₊) ~[atTop] (fun x ↦ x) := by
-  refine isEquivalent_of_tendsto_one ?_ tendsto_nat_floor_div_atTop
-  filter_upwards with x hx using by rw [hx, Nat.floor_zero, Nat.cast_eq_zero]
-
-theorem Asymptotics.isEquivalent_nat_ceil :
-    (fun (x : R) ↦ ↑⌈x⌉₊) ~[atTop] (fun x ↦ x) := by
-  refine isEquivalent_of_tendsto_one ?_ tendsto_nat_ceil_div_atTop
-  filter_upwards with x hx using by rw [hx, Nat.ceil_zero, Nat.cast_eq_zero]
-
-end NormedLinearOrderedField
->>>>>>> f48bc9d3
+end ArithmeticFunction