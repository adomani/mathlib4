/-
Copyright (c) 2022 Moritz Doll. All rights reserved.
Released under Apache 2.0 license as described in the file LICENSE.
Authors: Moritz Doll, Kalle Kytölä
-/
import Mathlib.Analysis.Normed.Field.Basic
import Mathlib.LinearAlgebra.SesquilinearForm
import Mathlib.Topology.Algebra.Module.WeakDual

#align_import analysis.locally_convex.polar from "leanprover-community/mathlib"@"bcfa726826abd57587355b4b5b7e78ad6527b7e4"

/-!
# Polar set

In this file we define the polar set. There are different notions of the polar, we will define the
*absolute polar*. The advantage over the real polar is that we can define the absolute polar for
any bilinear form `B : E →ₗ[𝕜] F →ₗ[𝕜] 𝕜`, where `𝕜` is a normed commutative ring and
`E` and `F` are modules over `𝕜`.

## Main definitions

* `LinearMap.polar`: The polar of a bilinear form `B : E →ₗ[𝕜] F →ₗ[𝕜] 𝕜`.

## Main statements

* `LinearMap.polar_eq_iInter`: The polar as an intersection.
* `LinearMap.subset_bipolar`: The polar is a subset of the bipolar.
* `LinearMap.polar_weak_closed`: The polar is closed in the weak topology induced by `B.flip`.

## References

* [H. H. Schaefer, *Topological Vector Spaces*][schaefer1966]

## Tags

polar
-/


variable {𝕜 E F : Type*}

open Topology

namespace LinearMap

section NormedRing

variable [NormedCommRing 𝕜] [AddCommMonoid E] [AddCommMonoid F]
variable [Module 𝕜 E] [Module 𝕜 F]


variable (B : E →ₗ[𝕜] F →ₗ[𝕜] 𝕜)

/-- The (absolute) polar of `s : Set E` is given by the set of all `y : F` such that `‖B x y‖ ≤ 1`
for all `x ∈ s`. -/
def polar (s : Set E) : Set F :=
  { y : F | ∀ x ∈ s, ‖B x y‖ ≤ 1 }
#align linear_map.polar LinearMap.polar

theorem polar_mem_iff (s : Set E) (y : F) : y ∈ B.polar s ↔ ∀ x ∈ s, ‖B x y‖ ≤ 1 :=
  Iff.rfl
#align linear_map.polar_mem_iff LinearMap.polar_mem_iff

theorem polar_mem (s : Set E) (y : F) (hy : y ∈ B.polar s) : ∀ x ∈ s, ‖B x y‖ ≤ 1 :=
  hy
#align linear_map.polar_mem LinearMap.polar_mem

@[simp]
theorem zero_mem_polar (s : Set E) : (0 : F) ∈ B.polar s := fun _ _ => by
  simp only [map_zero, norm_zero, zero_le_one]
#align linear_map.zero_mem_polar LinearMap.zero_mem_polar

theorem polar_eq_iInter {s : Set E} : B.polar s = ⋂ x ∈ s, { y : F | ‖B x y‖ ≤ 1 } := by
  ext
  simp only [polar_mem_iff, Set.mem_iInter, Set.mem_setOf_eq]
#align linear_map.polar_eq_Inter LinearMap.polar_eq_iInter

/-- The map `B.polar : Set E → Set F` forms an order-reversing Galois connection with
`B.flip.polar : Set F → Set E`. We use `OrderDual.toDual` and `OrderDual.ofDual` to express
that `polar` is order-reversing. -/
theorem polar_gc :
    GaloisConnection (OrderDual.toDual ∘ B.polar) (B.flip.polar ∘ OrderDual.ofDual) := fun _ _ =>
  ⟨fun h _ hx _ hy => h hy _ hx, fun h _ hx _ hy => h hy _ hx⟩
#align linear_map.polar_gc LinearMap.polar_gc

@[simp]
theorem polar_iUnion {ι} {s : ι → Set E} : B.polar (⋃ i, s i) = ⋂ i, B.polar (s i) :=
  B.polar_gc.l_iSup
#align linear_map.polar_Union LinearMap.polar_iUnion

@[simp]
theorem polar_union {s t : Set E} : B.polar (s ∪ t) = B.polar s ∩ B.polar t :=
  B.polar_gc.l_sup
#align linear_map.polar_union LinearMap.polar_union

theorem polar_antitone : Antitone (B.polar : Set E → Set F) :=
  B.polar_gc.monotone_l
#align linear_map.polar_antitone LinearMap.polar_antitone

@[simp]
theorem polar_empty : B.polar ∅ = Set.univ :=
  B.polar_gc.l_bot
#align linear_map.polar_empty LinearMap.polar_empty

@[simp]
theorem polar_zero : B.polar ({0} : Set E) = Set.univ := by
  refine Set.eq_univ_iff_forall.mpr fun y x hx => ?_
  rw [Set.mem_singleton_iff.mp hx, map_zero, LinearMap.zero_apply, norm_zero]
  exact zero_le_one
#align linear_map.polar_zero LinearMap.polar_zero

theorem subset_bipolar (s : Set E) : s ⊆ B.flip.polar (B.polar s) := fun x hx y hy => by
  rw [B.flip_apply]
  exact hy x hx
#align linear_map.subset_bipolar LinearMap.subset_bipolar

@[simp]
theorem tripolar_eq_polar (s : Set E) : B.polar (B.flip.polar (B.polar s)) = B.polar s :=
  (B.polar_antitone (B.subset_bipolar s)).antisymm (subset_bipolar B.flip (B.polar s))
#align linear_map.tripolar_eq_polar LinearMap.tripolar_eq_polar

/-- The polar set is closed in the weak topology induced by `B.flip`. -/
theorem polar_weak_closed (s : Set E) : IsClosed[WeakBilin.instTopologicalSpace B.flip]
    (B.polar s) := by
  rw [polar_eq_iInter]
  refine isClosed_iInter fun x => isClosed_iInter fun _ => ?_
  exact isClosed_le (WeakBilin.eval_continuous B.flip x).norm continuous_const
#align linear_map.polar_weak_closed LinearMap.polar_weak_closed

end NormedRing

section NontriviallyNormedField

variable [NontriviallyNormedField 𝕜] [AddCommMonoid E] [AddCommMonoid F]
variable [Module 𝕜 E] [Module 𝕜 F]


variable (B : E →ₗ[𝕜] F →ₗ[𝕜] 𝕜)

theorem polar_univ (h : SeparatingRight B) : B.polar Set.univ = {(0 : F)} := by
  rw [Set.eq_singleton_iff_unique_mem]
  refine ⟨by simp only [zero_mem_polar], fun y hy => h _ fun x => ?_⟩
  refine norm_le_zero_iff.mp (le_of_forall_le_of_dense fun ε hε => ?_)
  rcases NormedField.exists_norm_lt 𝕜 hε with ⟨c, hc, hcε⟩
  calc
    ‖B x y‖ = ‖c‖ * ‖B (c⁻¹ • x) y‖ := by
      rw [B.map_smul, LinearMap.smul_apply, Algebra.id.smul_eq_mul, norm_mul, norm_inv,
        mul_inv_cancel_left₀ hc.ne']
    _ ≤ ε * 1 := by gcongr; exact hy _ trivial
    _ = ε := mul_one _
#align linear_map.polar_univ LinearMap.polar_univ

theorem polar_subMulAction {S : Type*} [SetLike S E] [SMulMemClass S 𝕜 E] (m : S) :
    B.polar m = { y | ∀ x ∈ m, B x y = 0 } := by
<<<<<<< HEAD
  apply le_antisymm
  · intro y hy
    rw [Set.mem_setOf_eq]
    by_contra! hc
    obtain ⟨x, hx⟩ := hc
    obtain ⟨r,hr⟩ := (NormedField.exists_lt_norm 𝕜 ‖(B x) y‖⁻¹ )
    let he := hy _ (SMulMemClass.smul_mem r hx.1)
    simp only [LinearMapClass.map_smul, smul_apply, smul_eq_mul, norm_mul, norm_inv] at he
    apply (lt_self_iff_false (1 : ℝ)).mp
    conv_lhs => rw [←  inv_mul_cancel (norm_ne_zero_iff.mpr hx.2)]
    exact lt_of_le_of_lt' he (mul_lt_mul_of_pos_right hr (norm_pos_iff.mpr hx.2))
  · intro _ h x hx
    rw [h x hx, norm_zero]
    exact zero_le_one

/-- The polar of a set closed under scalar multiplication as a submodule -/
def polarSubmodule {S : Type*} [SetLike S E] [SMulMemClass S 𝕜 E] (m : S) : Submodule 𝕜 F :=
  ⟨⟨⟨B.polar m, by
    intro _ _ ha hb
    rw [polar_subMulAction, Set.mem_setOf_eq] at *
    intro _ hx
    rw [map_add, (ha _ hx), (hb _ hx), add_zero]⟩, zero_mem_polar B ↑m ⟩, fun _ y hy => by
    simp only
    simp only at hy
    rw [polar_subMulAction, Set.mem_setOf_eq] at *
    intro _ hx
    rw [CompatibleSMul.map_smul (B _) _ y, (hy _ hx), smul_zero]⟩
=======
  ext y
  constructor
  · intro hy x hx
    obtain ⟨r, hr⟩ := NormedField.exists_lt_norm 𝕜 ‖B x y‖⁻¹
    contrapose! hr
    rw [← one_div, le_div_iff (norm_pos_iff.2 hr)]
    simpa using  hy _ (SMulMemClass.smul_mem r hx)
  · intro h x hx
    simp [h x hx]

/-- The polar of a set closed under scalar multiplication as a submodule -/
def polarSubmodule {S : Type*} [SetLike S E] [SMulMemClass S 𝕜 E] (m : S) : Submodule 𝕜 F :=
  .copy (⨅ x ∈ m, LinearMap.ker (B x)) (B.polar m) <| by ext; simp [polar_subMulAction]
>>>>>>> f1a20a0c

end NontriviallyNormedField

end LinearMap<|MERGE_RESOLUTION|>--- conflicted
+++ resolved
@@ -152,35 +152,6 @@
 
 theorem polar_subMulAction {S : Type*} [SetLike S E] [SMulMemClass S 𝕜 E] (m : S) :
     B.polar m = { y | ∀ x ∈ m, B x y = 0 } := by
-<<<<<<< HEAD
-  apply le_antisymm
-  · intro y hy
-    rw [Set.mem_setOf_eq]
-    by_contra! hc
-    obtain ⟨x, hx⟩ := hc
-    obtain ⟨r,hr⟩ := (NormedField.exists_lt_norm 𝕜 ‖(B x) y‖⁻¹ )
-    let he := hy _ (SMulMemClass.smul_mem r hx.1)
-    simp only [LinearMapClass.map_smul, smul_apply, smul_eq_mul, norm_mul, norm_inv] at he
-    apply (lt_self_iff_false (1 : ℝ)).mp
-    conv_lhs => rw [←  inv_mul_cancel (norm_ne_zero_iff.mpr hx.2)]
-    exact lt_of_le_of_lt' he (mul_lt_mul_of_pos_right hr (norm_pos_iff.mpr hx.2))
-  · intro _ h x hx
-    rw [h x hx, norm_zero]
-    exact zero_le_one
-
-/-- The polar of a set closed under scalar multiplication as a submodule -/
-def polarSubmodule {S : Type*} [SetLike S E] [SMulMemClass S 𝕜 E] (m : S) : Submodule 𝕜 F :=
-  ⟨⟨⟨B.polar m, by
-    intro _ _ ha hb
-    rw [polar_subMulAction, Set.mem_setOf_eq] at *
-    intro _ hx
-    rw [map_add, (ha _ hx), (hb _ hx), add_zero]⟩, zero_mem_polar B ↑m ⟩, fun _ y hy => by
-    simp only
-    simp only at hy
-    rw [polar_subMulAction, Set.mem_setOf_eq] at *
-    intro _ hx
-    rw [CompatibleSMul.map_smul (B _) _ y, (hy _ hx), smul_zero]⟩
-=======
   ext y
   constructor
   · intro hy x hx
@@ -194,7 +165,6 @@
 /-- The polar of a set closed under scalar multiplication as a submodule -/
 def polarSubmodule {S : Type*} [SetLike S E] [SMulMemClass S 𝕜 E] (m : S) : Submodule 𝕜 F :=
   .copy (⨅ x ∈ m, LinearMap.ker (B x)) (B.polar m) <| by ext; simp [polar_subMulAction]
->>>>>>> f1a20a0c
 
 end NontriviallyNormedField
 
