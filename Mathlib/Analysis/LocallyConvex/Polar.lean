/-
Copyright (c) 2022 Moritz Doll. All rights reserved.
Released under Apache 2.0 license as described in the file LICENSE.
Authors: Moritz Doll, Kalle Kytölä
-/
import Mathlib.Analysis.Normed.Module.Basic
import Mathlib.LinearAlgebra.SesquilinearForm
import Mathlib.Topology.Algebra.Module.WeakBilin

/-!
# Polar set

In this file we define the polar set. There are different notions of the polar, we will define the
*absolute polar*. The advantage over the real polar is that we can define the absolute polar for
any bilinear form `B : E →ₗ[𝕜] F →ₗ[𝕜] 𝕜`, where `𝕜` is a normed commutative ring and
`E` and `F` are modules over `𝕜`.

## Main definitions

* `LinearMap.polar`: The polar of a bilinear form `B : E →ₗ[𝕜] F →ₗ[𝕜] 𝕜`.

## Main statements

* `LinearMap.polar_eq_iInter`: The polar as an intersection.
* `LinearMap.subset_bipolar`: The polar is a subset of the bipolar.
* `LinearMap.polar_weak_closed`: The polar is closed in the weak topology induced by `B.flip`.

## References

* [H. H. Schaefer, *Topological Vector Spaces*][schaefer1966]

## Tags

polar
-/

variable {𝕜 E F : Type*}

open Topology

namespace LinearMap

section NormedRing

variable [NormedCommRing 𝕜] [AddCommMonoid E] [AddCommMonoid F]
variable [Module 𝕜 E] [Module 𝕜 F]


variable (B : E →ₗ[𝕜] F →ₗ[𝕜] 𝕜)

/-- The (absolute) polar of `s : Set E` is given by the set of all `y : F` such that `‖B x y‖ ≤ 1`
for all `x ∈ s`. -/
def polar (s : Set E) : Set F :=
  { y : F | ∀ x ∈ s, ‖B x y‖ ≤ 1 }

theorem polar_mem_iff (s : Set E) (y : F) : y ∈ B.polar s ↔ ∀ x ∈ s, ‖B x y‖ ≤ 1 :=
  Iff.rfl

theorem polar_mem (s : Set E) (y : F) (hy : y ∈ B.polar s) : ∀ x ∈ s, ‖B x y‖ ≤ 1 :=
  hy

theorem polar_eq_biInter_preimage (s : Set E) :
    B.polar s = ⋂ x ∈ s, ((B x) ⁻¹' Metric.closedBall (0 : 𝕜) 1) := by aesop

theorem polar_isClosed (s : Set E) : IsClosed (X := WeakBilin B.flip) (B.polar s) := by
  rw [polar_eq_biInter_preimage]
  exact isClosed_biInter
<<<<<<< HEAD
    (fun _ _ => IsClosed.preimage (WeakBilin.eval_continuous B.flip _) Metric.isClosed_closedBall)
=======
    fun _ _ ↦ Metric.isClosed_closedBall.preimage (WeakBilin.eval_continuous B.flip _)
>>>>>>> fb85dc4d

@[simp]
theorem zero_mem_polar (s : Set E) : (0 : F) ∈ B.polar s := fun _ _ => by
  simp only [map_zero, norm_zero, zero_le_one]

theorem polar_nonempty (s : Set E) : Set.Nonempty (B.polar s) := by
  use 0
  exact zero_mem_polar B s

theorem polar_eq_iInter {s : Set E} : B.polar s = ⋂ x ∈ s, { y : F | ‖B x y‖ ≤ 1 } := by
  ext
  simp only [polar_mem_iff, Set.mem_iInter, Set.mem_setOf_eq]

/-- The map `B.polar : Set E → Set F` forms an order-reversing Galois connection with
`B.flip.polar : Set F → Set E`. We use `OrderDual.toDual` and `OrderDual.ofDual` to express
that `polar` is order-reversing. -/
theorem polar_gc :
    GaloisConnection (OrderDual.toDual ∘ B.polar) (B.flip.polar ∘ OrderDual.ofDual) := fun _ _ =>
  ⟨fun h _ hx _ hy => h hy _ hx, fun h _ hx _ hy => h hy _ hx⟩

@[simp]
theorem polar_iUnion {ι} {s : ι → Set E} : B.polar (⋃ i, s i) = ⋂ i, B.polar (s i) :=
  B.polar_gc.l_iSup

@[simp]
theorem polar_union {s t : Set E} : B.polar (s ∪ t) = B.polar s ∩ B.polar t :=
  B.polar_gc.l_sup

theorem polar_antitone : Antitone (B.polar : Set E → Set F) :=
  B.polar_gc.monotone_l

@[simp]
theorem polar_empty : B.polar ∅ = Set.univ :=
  B.polar_gc.l_bot

@[simp]
theorem polar_singleton {a : E} : B.polar {a} = { y | ‖B a y‖ ≤ 1 } := le_antisymm
  (fun _ hy => hy _ rfl)
  (fun y hy => (polar_mem_iff _ _ _).mp (fun _ hb => by rw [Set.mem_singleton_iff.mp hb]; exact hy))

theorem mem_polar_singleton {x : E} (y : F) : y ∈ B.polar {x} ↔ ‖B x y‖ ≤ 1 := by
  simp only [polar_singleton, Set.mem_setOf_eq]

theorem polar_zero : B.polar ({0} : Set E) = Set.univ := by
  simp only [polar_singleton, map_zero, zero_apply, norm_zero, zero_le_one, Set.setOf_true]

theorem subset_bipolar (s : Set E) : s ⊆ B.flip.polar (B.polar s) := fun x hx y hy => by
  rw [B.flip_apply]
  exact hy x hx

@[simp]
theorem tripolar_eq_polar (s : Set E) : B.polar (B.flip.polar (B.polar s)) = B.polar s :=
  (B.polar_antitone (B.subset_bipolar s)).antisymm (subset_bipolar B.flip (B.polar s))

/-- The polar set is closed in the weak topology induced by `B.flip`. -/
theorem polar_weak_closed (s : Set E) : IsClosed[WeakBilin.instTopologicalSpace B.flip]
    (B.polar s) := by
  rw [polar_eq_iInter]
  refine isClosed_iInter fun x => isClosed_iInter fun _ => ?_
  exact isClosed_le (WeakBilin.eval_continuous B.flip x).norm continuous_const

theorem sInter_polar_finite_subset_eq_polar (s : Set E) :
    ⋂₀ (B.polar '' { F | F.Finite ∧ F ⊆ s }) = B.polar s := by
  ext x
  simp only [Set.sInter_image, Set.mem_setOf_eq, Set.mem_iInter, and_imp]
  refine ⟨fun hx a ha ↦ ?_, fun hx F _ hF₂ => polar_antitone _ hF₂ hx⟩
  simpa [mem_polar_singleton] using hx _ (Set.finite_singleton a) (Set.singleton_subset_iff.mpr ha)

end NormedRing

section NontriviallyNormedField

variable [NontriviallyNormedField 𝕜] [AddCommMonoid E] [AddCommMonoid F]
variable [Module 𝕜 E] [Module 𝕜 F]


variable (B : E →ₗ[𝕜] F →ₗ[𝕜] 𝕜)

theorem polar_univ (h : SeparatingRight B) : B.polar Set.univ = {(0 : F)} := by
  rw [Set.eq_singleton_iff_unique_mem]
  refine ⟨by simp only [zero_mem_polar], fun y hy => h _ fun x => ?_⟩
  refine norm_le_zero_iff.mp (le_of_forall_gt_imp_ge_of_dense fun ε hε => ?_)
  rcases NormedField.exists_norm_lt 𝕜 hε with ⟨c, hc, hcε⟩
  calc
    ‖B x y‖ = ‖c‖ * ‖B (c⁻¹ • x) y‖ := by
      rw [B.map_smul, LinearMap.smul_apply, Algebra.id.smul_eq_mul, norm_mul, norm_inv,
        mul_inv_cancel_left₀ hc.ne']
    _ ≤ ε * 1 := by gcongr; exact hy _ trivial
    _ = ε := mul_one _

theorem polar_subMulAction {S : Type*} [SetLike S E] [SMulMemClass S 𝕜 E] (m : S) :
    B.polar m = { y | ∀ x ∈ m, B x y = 0 } := by
  ext y
  constructor
  · intro hy x hx
    obtain ⟨r, hr⟩ := NormedField.exists_lt_norm 𝕜 ‖B x y‖⁻¹
    contrapose! hr
    rw [← one_div, le_div_iff₀ (norm_pos_iff.2 hr)]
    simpa using hy _ (SMulMemClass.smul_mem r hx)
  · intro h x hx
    simp [h x hx]

/-- The polar of a set closed under scalar multiplication as a submodule -/
def polarSubmodule {S : Type*} [SetLike S E] [SMulMemClass S 𝕜 E] (m : S) : Submodule 𝕜 F :=
  .copy (⨅ x ∈ m, LinearMap.ker (B x)) (B.polar m) <| by ext; simp [polar_subMulAction]

end NontriviallyNormedField

end LinearMap<|MERGE_RESOLUTION|>--- conflicted
+++ resolved
@@ -65,11 +65,7 @@
 theorem polar_isClosed (s : Set E) : IsClosed (X := WeakBilin B.flip) (B.polar s) := by
   rw [polar_eq_biInter_preimage]
   exact isClosed_biInter
-<<<<<<< HEAD
-    (fun _ _ => IsClosed.preimage (WeakBilin.eval_continuous B.flip _) Metric.isClosed_closedBall)
-=======
     fun _ _ ↦ Metric.isClosed_closedBall.preimage (WeakBilin.eval_continuous B.flip _)
->>>>>>> fb85dc4d
 
 @[simp]
 theorem zero_mem_polar (s : Set E) : (0 : F) ∈ B.polar s := fun _ _ => by
