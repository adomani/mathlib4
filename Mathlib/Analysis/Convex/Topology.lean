/-
Copyright (c) 2020 Yury Kudryashov. All rights reserved.
Released under Apache 2.0 license as described in the file LICENSE.
Authors: Alexander Bentkamp, Yury Kudryashov
-/
import Mathlib.Analysis.Convex.Combination
import Mathlib.Analysis.Convex.Strict
import Mathlib.Topology.Algebra.Affine
import Mathlib.Topology.Algebra.Module.Basic
import Mathlib.Topology.MetricSpace.ProperSpace.Real
import Mathlib.Topology.UnitInterval

/-!
# Topological properties of convex sets

We prove the following facts:

* `Convex.interior` : interior of a convex set is convex;
* `Convex.closure` : closure of a convex set is convex;
* `closedConvexHull_closure_eq_closedConvexHull` : the closed convex hull of the closure of a set is
  equal to the closed convex hull of the set;
* `Set.Finite.isCompact_convexHull` : convex hull of a finite set is compact;
* `Set.Finite.isClosed_convexHull` : convex hull of a finite set is closed.
-/

assert_not_exists Norm

open Metric Bornology Set Pointwise Convex

variable {ι 𝕜 E : Type*}

namespace Real
variable {s : Set ℝ} {r ε : ℝ}

lemma closedBall_eq_segment (hε : 0 ≤ ε) : closedBall r ε = segment ℝ (r - ε) (r + ε) := by
  rw [closedBall_eq_Icc, segment_eq_Icc ((sub_le_self _ hε).trans <| le_add_of_nonneg_right hε)]

lemma ball_eq_openSegment (hε : 0 < ε) : ball r ε = openSegment ℝ (r - ε) (r + ε) := by
  rw [ball_eq_Ioo, openSegment_eq_Ioo ((sub_lt_self _ hε).trans <| lt_add_of_pos_right _ hε)]

theorem convex_iff_isPreconnected : Convex ℝ s ↔ IsPreconnected s :=
  convex_iff_ordConnected.trans isPreconnected_iff_ordConnected.symm

end Real

alias ⟨_, IsPreconnected.convex⟩ := Real.convex_iff_isPreconnected

/-! ### Standard simplex -/


section stdSimplex

variable [Fintype ι]

/-- Every vector in `stdSimplex 𝕜 ι` has `max`-norm at most `1`. -/
theorem stdSimplex_subset_closedBall : stdSimplex ℝ ι ⊆ Metric.closedBall 0 1 := fun f hf ↦ by
  rw [Metric.mem_closedBall, dist_pi_le_iff zero_le_one]
  intro x
  rw [Pi.zero_apply, Real.dist_0_eq_abs, abs_of_nonneg <| hf.1 x]
  exact (mem_Icc_of_mem_stdSimplex hf x).2

variable (ι)

/-- `stdSimplex ℝ ι` is bounded. -/
theorem bounded_stdSimplex : IsBounded (stdSimplex ℝ ι) :=
  (Metric.isBounded_iff_subset_closedBall 0).2 ⟨1, stdSimplex_subset_closedBall⟩

/-- `stdSimplex ℝ ι` is closed. -/
theorem isClosed_stdSimplex : IsClosed (stdSimplex ℝ ι) :=
  (stdSimplex_eq_inter ℝ ι).symm ▸
    IsClosed.inter (isClosed_iInter fun i => isClosed_le continuous_const (continuous_apply i))
      (isClosed_eq (continuous_finset_sum _ fun x _ => continuous_apply x) continuous_const)

/-- `stdSimplex ℝ ι` is compact. -/
theorem isCompact_stdSimplex : IsCompact (stdSimplex ℝ ι) :=
  Metric.isCompact_iff_isClosed_bounded.2 ⟨isClosed_stdSimplex ι, bounded_stdSimplex ι⟩

instance stdSimplex.instCompactSpace_coe : CompactSpace ↥(stdSimplex ℝ ι) :=
  isCompact_iff_compactSpace.mp <| isCompact_stdSimplex _

/-- The standard one-dimensional simplex in `ℝ² = Fin 2 → ℝ`
is homeomorphic to the unit interval. -/
@[simps! -fullyApplied]
def stdSimplexHomeomorphUnitInterval : stdSimplex ℝ (Fin 2) ≃ₜ unitInterval where
  toEquiv := stdSimplexEquivIcc ℝ
  continuous_toFun := .subtype_mk ((continuous_apply 0).comp continuous_subtype_val) _
  continuous_invFun := by
    apply Continuous.subtype_mk
    exact (continuous_pi <| Fin.forall_fin_two.2
      ⟨continuous_subtype_val, continuous_const.sub continuous_subtype_val⟩)

end stdSimplex

/-! ### Topological vector spaces -/
section TopologicalSpace

variable [Ring 𝕜] [LinearOrder 𝕜] [IsStrictOrderedRing 𝕜] [DenselyOrdered 𝕜]
  [TopologicalSpace 𝕜] [OrderTopology 𝕜]
  [AddCommGroup E] [TopologicalSpace E] [ContinuousAdd E] [Module 𝕜 E] [ContinuousSMul 𝕜 E]
  {x y : E}

theorem segment_subset_closure_openSegment : [x -[𝕜] y] ⊆ closure (openSegment 𝕜 x y) := by
  rw [segment_eq_image, openSegment_eq_image, ← closure_Ioo (zero_ne_one' 𝕜)]
  exact image_closure_subset_closure_image (by fun_prop)

end TopologicalSpace

section PseudoMetricSpace

variable [Ring 𝕜] [LinearOrder 𝕜] [IsStrictOrderedRing 𝕜] [DenselyOrdered 𝕜]
  [PseudoMetricSpace 𝕜] [OrderTopology 𝕜]
  [ProperSpace 𝕜] [CompactIccSpace 𝕜] [AddCommGroup E] [TopologicalSpace E] [T2Space E]
  [ContinuousAdd E] [Module 𝕜 E] [ContinuousSMul 𝕜 E]

@[simp]
theorem closure_openSegment (x y : E) : closure (openSegment 𝕜 x y) = [x -[𝕜] y] := by
  rw [segment_eq_image, openSegment_eq_image, ← closure_Ioo (zero_ne_one' 𝕜)]
  exact (image_closure_of_isCompact (isBounded_Ioo _ _).isCompact_closure <|
    Continuous.continuousOn <| by fun_prop).symm

end PseudoMetricSpace

section ContinuousConstSMul

variable [Field 𝕜] [LinearOrder 𝕜]
  [AddCommGroup E] [Module 𝕜 E] [TopologicalSpace E]
  [IsTopologicalAddGroup E] [ContinuousConstSMul 𝕜 E]

/-- If `s` is a convex set, then `a • interior s + b • closure s ⊆ interior s` for all `0 < a`,
`0 ≤ b`, `a + b = 1`. See also `Convex.combo_interior_self_subset_interior` for a weaker version. -/
theorem Convex.combo_interior_closure_subset_interior {s : Set E} (hs : Convex 𝕜 s) {a b : 𝕜}
    (ha : 0 < a) (hb : 0 ≤ b) (hab : a + b = 1) : a • interior s + b • closure s ⊆ interior s :=
  interior_smul₀ ha.ne' s ▸
    calc
      interior (a • s) + b • closure s ⊆ interior (a • s) + closure (b • s) :=
        add_subset_add Subset.rfl (smul_closure_subset b s)
      _ = interior (a • s) + b • s := by rw [isOpen_interior.add_closure (b • s)]
      _ ⊆ interior (a • s + b • s) := subset_interior_add_left
      _ ⊆ interior s := interior_mono <| hs.set_combo_subset ha.le hb hab

/-- If `s` is a convex set, then `a • interior s + b • s ⊆ interior s` for all `0 < a`, `0 ≤ b`,
`a + b = 1`. See also `Convex.combo_interior_closure_subset_interior` for a stronger version. -/
theorem Convex.combo_interior_self_subset_interior {s : Set E} (hs : Convex 𝕜 s) {a b : 𝕜}
    (ha : 0 < a) (hb : 0 ≤ b) (hab : a + b = 1) : a • interior s + b • s ⊆ interior s :=
  calc
    a • interior s + b • s ⊆ a • interior s + b • closure s :=
      add_subset_add Subset.rfl <| image_subset _ subset_closure
    _ ⊆ interior s := hs.combo_interior_closure_subset_interior ha hb hab

/-- If `s` is a convex set, then `a • closure s + b • interior s ⊆ interior s` for all `0 ≤ a`,
`0 < b`, `a + b = 1`. See also `Convex.combo_self_interior_subset_interior` for a weaker version. -/
theorem Convex.combo_closure_interior_subset_interior {s : Set E} (hs : Convex 𝕜 s) {a b : 𝕜}
    (ha : 0 ≤ a) (hb : 0 < b) (hab : a + b = 1) : a • closure s + b • interior s ⊆ interior s := by
  rw [add_comm]
  exact hs.combo_interior_closure_subset_interior hb ha (add_comm a b ▸ hab)

/-- If `s` is a convex set, then `a • s + b • interior s ⊆ interior s` for all `0 ≤ a`, `0 < b`,
`a + b = 1`. See also `Convex.combo_closure_interior_subset_interior` for a stronger version. -/
theorem Convex.combo_self_interior_subset_interior {s : Set E} (hs : Convex 𝕜 s) {a b : 𝕜}
    (ha : 0 ≤ a) (hb : 0 < b) (hab : a + b = 1) : a • s + b • interior s ⊆ interior s := by
  rw [add_comm]
  exact hs.combo_interior_self_subset_interior hb ha (add_comm a b ▸ hab)

theorem Convex.combo_interior_closure_mem_interior {s : Set E} (hs : Convex 𝕜 s) {x y : E}
    (hx : x ∈ interior s) (hy : y ∈ closure s) {a b : 𝕜} (ha : 0 < a) (hb : 0 ≤ b)
    (hab : a + b = 1) : a • x + b • y ∈ interior s :=
  hs.combo_interior_closure_subset_interior ha hb hab <|
    add_mem_add (smul_mem_smul_set hx) (smul_mem_smul_set hy)

theorem Convex.combo_interior_self_mem_interior {s : Set E} (hs : Convex 𝕜 s) {x y : E}
    (hx : x ∈ interior s) (hy : y ∈ s) {a b : 𝕜} (ha : 0 < a) (hb : 0 ≤ b) (hab : a + b = 1) :
    a • x + b • y ∈ interior s :=
  hs.combo_interior_closure_mem_interior hx (subset_closure hy) ha hb hab

theorem Convex.combo_closure_interior_mem_interior {s : Set E} (hs : Convex 𝕜 s) {x y : E}
    (hx : x ∈ closure s) (hy : y ∈ interior s) {a b : 𝕜} (ha : 0 ≤ a) (hb : 0 < b)
    (hab : a + b = 1) : a • x + b • y ∈ interior s :=
  hs.combo_closure_interior_subset_interior ha hb hab <|
    add_mem_add (smul_mem_smul_set hx) (smul_mem_smul_set hy)

theorem Convex.combo_self_interior_mem_interior {s : Set E} (hs : Convex 𝕜 s) {x y : E} (hx : x ∈ s)
    (hy : y ∈ interior s) {a b : 𝕜} (ha : 0 ≤ a) (hb : 0 < b) (hab : a + b = 1) :
    a • x + b • y ∈ interior s :=
  hs.combo_closure_interior_mem_interior (subset_closure hx) hy ha hb hab

theorem Convex.openSegment_interior_closure_subset_interior {s : Set E} (hs : Convex 𝕜 s) {x y : E}
    (hx : x ∈ interior s) (hy : y ∈ closure s) : openSegment 𝕜 x y ⊆ interior s := by
  rintro _ ⟨a, b, ha, hb, hab, rfl⟩
  exact hs.combo_interior_closure_mem_interior hx hy ha hb.le hab

theorem Convex.openSegment_interior_self_subset_interior {s : Set E} (hs : Convex 𝕜 s) {x y : E}
    (hx : x ∈ interior s) (hy : y ∈ s) : openSegment 𝕜 x y ⊆ interior s :=
  hs.openSegment_interior_closure_subset_interior hx (subset_closure hy)

theorem Convex.openSegment_closure_interior_subset_interior {s : Set E} (hs : Convex 𝕜 s) {x y : E}
    (hx : x ∈ closure s) (hy : y ∈ interior s) : openSegment 𝕜 x y ⊆ interior s := by
  rintro _ ⟨a, b, ha, hb, hab, rfl⟩
  exact hs.combo_closure_interior_mem_interior hx hy ha.le hb hab

theorem Convex.openSegment_self_interior_subset_interior {s : Set E} (hs : Convex 𝕜 s) {x y : E}
    (hx : x ∈ s) (hy : y ∈ interior s) : openSegment 𝕜 x y ⊆ interior s :=
  hs.openSegment_closure_interior_subset_interior (subset_closure hx) hy

section

variable [AddRightMono 𝕜]

/-- If `x ∈ closure s` and `y ∈ interior s`, then the segment `(x, y]` is included in `interior s`.
-/
theorem Convex.add_smul_sub_mem_interior' {s : Set E} (hs : Convex 𝕜 s) {x y : E}
    (hx : x ∈ closure s) (hy : y ∈ interior s) {t : 𝕜} (ht : t ∈ Ioc (0 : 𝕜) 1) :
    x + t • (y - x) ∈ interior s := by
  simpa only [sub_smul, smul_sub, one_smul, add_sub, add_comm] using
    hs.combo_interior_closure_mem_interior hy hx ht.1 (sub_nonneg.mpr ht.2)
      (add_sub_cancel _ _)

/-- If `x ∈ s` and `y ∈ interior s`, then the segment `(x, y]` is included in `interior s`. -/
theorem Convex.add_smul_sub_mem_interior {s : Set E} (hs : Convex 𝕜 s) {x y : E} (hx : x ∈ s)
    (hy : y ∈ interior s) {t : 𝕜} (ht : t ∈ Ioc (0 : 𝕜) 1) : x + t • (y - x) ∈ interior s :=
  hs.add_smul_sub_mem_interior' (subset_closure hx) hy ht

/-- If `x ∈ closure s` and `x + y ∈ interior s`, then `x + t y ∈ interior s` for `t ∈ (0, 1]`. -/
theorem Convex.add_smul_mem_interior' {s : Set E} (hs : Convex 𝕜 s) {x y : E} (hx : x ∈ closure s)
    (hy : x + y ∈ interior s) {t : 𝕜} (ht : t ∈ Ioc (0 : 𝕜) 1) : x + t • y ∈ interior s := by
  simpa only [add_sub_cancel_left] using hs.add_smul_sub_mem_interior' hx hy ht

/-- If `x ∈ s` and `x + y ∈ interior s`, then `x + t y ∈ interior s` for `t ∈ (0, 1]`. -/
theorem Convex.add_smul_mem_interior {s : Set E} (hs : Convex 𝕜 s) {x y : E} (hx : x ∈ s)
    (hy : x + y ∈ interior s) {t : 𝕜} (ht : t ∈ Ioc (0 : 𝕜) 1) : x + t • y ∈ interior s :=
  hs.add_smul_mem_interior' (subset_closure hx) hy ht

end

/-- In a topological vector space, the interior of a convex set is convex. -/
protected theorem Convex.interior [ZeroLEOneClass 𝕜] {s : Set E} (hs : Convex 𝕜 s) :
    Convex 𝕜 (interior s) :=
  convex_iff_openSegment_subset.mpr fun _ hx _ hy =>
    hs.openSegment_closure_interior_subset_interior (interior_subset_closure hx) hy

/-- In a topological vector space, the closure of a convex set is convex. -/
protected theorem Convex.closure {s : Set E} (hs : Convex 𝕜 s) : Convex 𝕜 (closure s) :=
  fun x hx y hy a b ha hb hab =>
  let f : E → E → E := fun x' y' => a • x' + b • y'
  have hf : Continuous (Function.uncurry f) :=
    (continuous_fst.const_smul _).add (continuous_snd.const_smul _)
  show f x y ∈ closure s from map_mem_closure₂ hf hx hy fun _ hx' _ hy' => hs hx' hy' ha hb hab

open AffineMap

variable [IsStrictOrderedRing 𝕜]

/-- A convex set `s` is strictly convex provided that for any two distinct points of
`s \ interior s`, the line passing through these points has nonempty intersection with
`interior s`. -/
protected theorem Convex.strictConvex' {s : Set E} (hs : Convex 𝕜 s)
    (h : (s \ interior s).Pairwise fun x y => ∃ c : 𝕜, lineMap x y c ∈ interior s) :
    StrictConvex 𝕜 s := by
  refine strictConvex_iff_openSegment_subset.2 ?_
  intro x hx y hy hne
  by_cases hx' : x ∈ interior s
  · exact hs.openSegment_interior_self_subset_interior hx' hy
  by_cases hy' : y ∈ interior s
  · exact hs.openSegment_self_interior_subset_interior hx hy'
  rcases h ⟨hx, hx'⟩ ⟨hy, hy'⟩ hne with ⟨c, hc⟩
  refine (openSegment_subset_union x y ⟨c, rfl⟩).trans
    (insert_subset_iff.2 ⟨hc, union_subset ?_ ?_⟩)
  exacts [hs.openSegment_self_interior_subset_interior hx hc,
    hs.openSegment_interior_self_subset_interior hc hy]

/-- A convex set `s` is strictly convex provided that for any two distinct points `x`, `y` of
`s \ interior s`, the segment with endpoints `x`, `y` has nonempty intersection with
`interior s`. -/
protected theorem Convex.strictConvex {s : Set E} (hs : Convex 𝕜 s)
    (h : (s \ interior s).Pairwise fun x y => ([x -[𝕜] y] \ frontier s).Nonempty) :
    StrictConvex 𝕜 s := by
  refine hs.strictConvex' <| h.imp_on fun x hx y hy _ => ?_
  simp only [segment_eq_image_lineMap, ← self_diff_frontier]
  rintro ⟨_, ⟨⟨c, hc, rfl⟩, hcs⟩⟩
  refine ⟨c, hs.segment_subset hx.1 hy.1 ?_, hcs⟩
  exact (segment_eq_image_lineMap 𝕜 x y).symm ▸ mem_image_of_mem _ hc

end ContinuousConstSMul

section ContinuousSMul

variable [Field 𝕜] [LinearOrder 𝕜] [IsStrictOrderedRing 𝕜]
  [AddCommGroup E] [Module 𝕜 E] [TopologicalSpace E]
  [IsTopologicalAddGroup E] [TopologicalSpace 𝕜] [OrderTopology 𝕜] [ContinuousSMul 𝕜 E]

theorem Convex.closure_interior_eq_closure_of_nonempty_interior {s : Set E} (hs : Convex 𝕜 s)
    (hs' : (interior s).Nonempty) : closure (interior s) = closure s :=
  subset_antisymm (closure_mono interior_subset)
    fun _ h ↦ closure_mono (hs.openSegment_interior_closure_subset_interior hs'.choose_spec h)
      (segment_subset_closure_openSegment (right_mem_segment ..))

theorem Convex.interior_closure_eq_interior_of_nonempty_interior {s : Set E} (hs : Convex 𝕜 s)
    (hs' : (interior s).Nonempty) : interior (closure s) = interior s := by
  refine subset_antisymm ?_ (interior_mono subset_closure)
  intro y hy
  rcases hs' with ⟨x, hx⟩
  have h := AffineMap.lineMap_apply_one (k := 𝕜) x y
  obtain ⟨t, ht1, ht⟩ := AffineMap.lineMap_continuous.tendsto' _ _ h |>.eventually_mem
    (mem_interior_iff_mem_nhds.1 hy) |>.exists_gt
  apply hs.openSegment_interior_closure_subset_interior hx ht
  nth_rw 1 [← AffineMap.lineMap_apply_zero (k := 𝕜) x y, ← image_openSegment]
  exact ⟨1, Ioo_subset_openSegment ⟨zero_lt_one, ht1⟩, h⟩

end ContinuousSMul

section TopologicalSpace

variable [Semiring 𝕜] [PartialOrder 𝕜]
  [AddCommGroup E] [Module 𝕜 E] [TopologicalSpace E]

theorem convex_closed_sInter {S : Set (Set E)} (h : ∀ s ∈ S, Convex 𝕜 s ∧ IsClosed s) :
    Convex 𝕜 (⋂₀ S) ∧ IsClosed (⋂₀ S) :=
  ⟨fun _ hx => starConvex_sInter fun _ hs => (h _ hs).1 <| hx _ hs,
    isClosed_sInter fun _ hs => (h _ hs).2⟩

variable (𝕜) in
/-- The convex closed hull of a set `s` is the minimal convex closed set that includes `s`. -/
@[simps! isClosed]
def closedConvexHull : ClosureOperator (Set E) := .ofCompletePred (fun s => Convex 𝕜 s ∧ IsClosed s)
  fun _ ↦ convex_closed_sInter

theorem convex_closedConvexHull {s : Set E} :
    Convex 𝕜 (closedConvexHull 𝕜 s) := ((closedConvexHull 𝕜).isClosed_closure s).1

theorem isClosed_closedConvexHull {s : Set E} :
    IsClosed (closedConvexHull 𝕜 s) := ((closedConvexHull 𝕜).isClosed_closure s).2

theorem subset_closedConvexHull {s : Set E} : s ⊆ closedConvexHull 𝕜 s :=
  (closedConvexHull 𝕜).le_closure s

theorem closure_subset_closedConvexHull {s : Set E} : closure s ⊆ closedConvexHull 𝕜 s :=
  closure_minimal subset_closedConvexHull isClosed_closedConvexHull

theorem closedConvexHull_min {s t : Set E} (hst : s ⊆ t) (h_conv : Convex 𝕜 t)
    (h_closed : IsClosed t) : closedConvexHull 𝕜 s ⊆ t :=
  (closedConvexHull 𝕜).closure_min hst ⟨h_conv, h_closed⟩

theorem convexHull_subset_closedConvexHull {s : Set E} :
    (convexHull 𝕜) s ⊆ (closedConvexHull 𝕜) s :=
  convexHull_min subset_closedConvexHull convex_closedConvexHull

@[simp]
theorem closedConvexHull_closure_eq_closedConvexHull {s : Set E} :
    closedConvexHull 𝕜 (closure s) = closedConvexHull 𝕜 s :=
  subset_antisymm (by
    simpa using ((closedConvexHull 𝕜).monotone (closure_subset_closedConvexHull (𝕜 := 𝕜) (E := E))))
    ((closedConvexHull 𝕜).monotone subset_closure)

end TopologicalSpace

section ContinuousConstSMul

variable [Field 𝕜] [LinearOrder 𝕜]
  [AddCommGroup E] [Module 𝕜 E] [TopologicalSpace E]
  [IsTopologicalAddGroup E] [ContinuousConstSMul 𝕜 E]

theorem closedConvexHull_eq_closure_convexHull {s : Set E} :
    closedConvexHull 𝕜 s = closure (convexHull 𝕜 s) := subset_antisymm
  (closedConvexHull_min (subset_trans (subset_convexHull 𝕜 s) subset_closure)
    (Convex.closure (convex_convexHull 𝕜 s)) isClosed_closure)
  (closure_minimal convexHull_subset_closedConvexHull isClosed_closedConvexHull)

end ContinuousConstSMul

section ContinuousSMul

variable [AddCommGroup E] [Module ℝ E] [TopologicalSpace E] [IsTopologicalAddGroup E]
  [ContinuousSMul ℝ E]

/-- Convex hull of a finite set is compact. -/
theorem Set.Finite.isCompact_convexHull {s : Set E} (hs : s.Finite) :
    IsCompact (convexHull ℝ s) := by
  rw [hs.convexHull_eq_image]
  apply (@isCompact_stdSimplex _ hs.fintype).image
  haveI := hs.fintype
  apply LinearMap.continuous_on_pi

/-- Convex hull of a finite set is closed. -/
theorem Set.Finite.isClosed_convexHull [T2Space E] {s : Set E} (hs : s.Finite) :
    IsClosed (convexHull ℝ s) :=
  hs.isCompact_convexHull.isClosed

open AffineMap

/-- If we dilate the interior of a convex set about a point in its interior by a scale `t > 1`,
the result includes the closure of the original set.

TODO Generalise this from convex sets to sets that are balanced / star-shaped about `x`. -/
theorem Convex.closure_subset_image_homothety_interior_of_one_lt {s : Set E} (hs : Convex ℝ s)
    {x : E} (hx : x ∈ interior s) (t : ℝ) (ht : 1 < t) :
    closure s ⊆ homothety x t '' interior s := by
  intro y hy
  have hne : t ≠ 0 := (one_pos.trans ht).ne'
  refine
    ⟨homothety x t⁻¹ y, hs.openSegment_interior_closure_subset_interior hx hy ?_,
      (AffineEquiv.homothetyUnitsMulHom x (Units.mk0 t hne)).apply_symm_apply y⟩
  rw [openSegment_eq_image_lineMap, ← inv_one, ← inv_Ioi₀ (zero_lt_one' ℝ), ← image_inv_eq_inv,
    image_image, homothety_eq_lineMap]
  exact mem_image_of_mem _ ht

/-- If we dilate a convex set about a point in its interior by a scale `t > 1`, the interior of
the result includes the closure of the original set.

TODO Generalise this from convex sets to sets that are balanced / star-shaped about `x`. -/
theorem Convex.closure_subset_interior_image_homothety_of_one_lt {s : Set E} (hs : Convex ℝ s)
    {x : E} (hx : x ∈ interior s) (t : ℝ) (ht : 1 < t) :
    closure s ⊆ interior (homothety x t '' s) :=
  (hs.closure_subset_image_homothety_interior_of_one_lt hx t ht).trans <|
    (homothety_isOpenMap x t (one_pos.trans ht).ne').image_interior_subset _

/-- If we dilate a convex set about a point in its interior by a scale `t > 1`, the interior of
the result includes the closure of the original set.

TODO Generalise this from convex sets to sets that are balanced / star-shaped about `x`. -/
theorem Convex.subset_interior_image_homothety_of_one_lt {s : Set E} (hs : Convex ℝ s) {x : E}
    (hx : x ∈ interior s) (t : ℝ) (ht : 1 < t) : s ⊆ interior (homothety x t '' s) :=
  subset_closure.trans <| hs.closure_subset_interior_image_homothety_of_one_lt hx t ht

end ContinuousSMul

section LinearOrderedField

variable {𝕜 : Type*} [Field 𝕜] [LinearOrder 𝕜] [IsStrictOrderedRing 𝕜]
  [TopologicalSpace 𝕜] [OrderTopology 𝕜]

theorem Convex.nontrivial_iff_nonempty_interior {s : Set 𝕜} (hs : Convex 𝕜 s) :
    s.Nontrivial ↔ (interior s).Nonempty := by
  constructor
<<<<<<< HEAD
  · rcases hpc.1 with ⟨a, ha⟩
    exact ⟨a, mt (Submodule.eq_zero_of_coe_mem_of_disjoint hpq.disjoint) ha⟩
  · intro x hx y hy
    have : π hpq x ≠ 0 ∧ π hpq y ≠ 0 := by
      constructor <;> intro h <;> rw [Submodule.linearProjOfIsCompl_apply_eq_zero_iff hpq] at h <;>
        [exact hx h; exact hy h]
    rcases hpc.2 (π hpq x) this.1 (π hpq y) this.2 with ⟨γ₁, hγ₁⟩
    let γ₂ := PathConnectedSpace.somePath (π hpq.symm x) (π hpq.symm y)
    let γ₁' : Path (_ : E) _ := γ₁.map continuous_subtype_val
    let γ₂' : Path (_ : E) _ := γ₂.map continuous_subtype_val
    refine ⟨(γ₁'.add γ₂').cast (Submodule.linear_proj_add_linearProjOfIsCompl_eq_self hpq x).symm
      (Submodule.linear_proj_add_linearProjOfIsCompl_eq_self hpq y).symm, fun t ↦ ?_⟩
    rw [Path.cast_coe, Path.add_apply]
    change γ₁ t + (γ₂ t : E) ∉ q
    rw [← Submodule.linearProjOfIsCompl_apply_eq_zero_iff hpq, LinearMap.map_add,
      Submodule.linearProjOfIsCompl_apply_right, add_zero,
      Submodule.linearProjOfIsCompl_apply_eq_zero_iff]
    exact mt (Submodule.eq_zero_of_coe_mem_of_disjoint hpq.disjoint) (hγ₁ t)

end ComplementsConnected

section LinearOrderedField

variable {𝕜 : Type*} [LinearOrderedField 𝕜] [TopologicalSpace 𝕜] [OrderTopology 𝕜]

open scoped Topology

open Filter

theorem Convex.nontrivial_iff_nonempty_interior {s : Set 𝕜} (hs : Convex 𝕜 s) :
    s.Nontrivial ↔ (interior s).Nonempty := by
  constructor
=======
>>>>>>> be3f47ae
  · rintro ⟨x, hx, y, hy, h⟩
    have hs' := Nonempty.mono <| interior_mono <| hs.segment_subset hx hy
    rw [segment_eq_Icc', interior_Icc, nonempty_Ioo, inf_lt_sup] at hs'
    exact hs' h
  · rintro ⟨x, hx⟩
    rcases eq_singleton_or_nontrivial (interior_subset hx) with rfl | h
    · rw [interior_singleton] at hx
      exact hx.elim
    · exact h

<<<<<<< HEAD
lemma nhdsWithin_diff_singleton_of_subsingleton {a : 𝕜} {s : Set 𝕜} (hs : s.Subsingleton) :
    𝓝[s \ {a}] a = ⊥ := by
  by_cases has : a ∈ closure s
  swap; · simp [diff_singleton_eq_self (not_mem_subset subset_closure has),
    not_mem_closure_iff_nhdsWithin_eq_bot.1 has, has]
  rcases Nonempty.of_closure ⟨a, has⟩ with ⟨a', ha'⟩
  have h : s = {a'} := (subsingleton_iff_singleton ha').mp hs
  subst h
  simp only [finite_singleton, Finite.isClosed, IsClosed.closure_eq, mem_singleton_iff] at has
  simp [has]

lemma eventually_nhdsNE_of_closure {p : 𝕜 → Prop} {s : Set 𝕜} (a : 𝕜)
    (h : s.Nontrivial → a ∈ closure s → ∀ᶠ x in 𝓝[s \ {a}] a, p x) :
    ∀ᶠ x in 𝓝[s \ {a}] a, p x := by
  by_cases has : a ∈ closure s
  swap; · simp [diff_singleton_eq_self (not_mem_subset subset_closure has),
    not_mem_closure_iff_nhdsWithin_eq_bot.1 has, has]
  cases subsingleton_or_nontrivial s with
  | inl hs =>
    simp only [subsingleton_coe] at hs
    simp [nhdsWithin_diff_singleton_of_subsingleton hs]
  | inr hs =>
    simp only [nontrivial_coe_sort] at hs
    exact h hs has

lemma tendsto_nhdsNE_of_closure {s : Set 𝕜} (a : 𝕜) {f : 𝕜 → ℝ} {l : Filter ℝ}
    (h : s.Nontrivial → a ∈ closure s → Tendsto f (𝓝[s \ {a}] a) l) :
    Tendsto f (𝓝[s \ {a}] a) l := by
  rw [tendsto_iff_eventually] at h ⊢
  exact fun _ hp ↦ eventually_nhdsNE_of_closure a fun hs_nontrivial has ↦ h hs_nontrivial has hp

lemma Convex.Ioo_subset_of_mem_closure {s : Set 𝕜} (hs : Convex 𝕜 s) {a b : 𝕜}
    (has : a ∈ closure s) (hbs : b ∈ closure s) :
    Ioo a b ⊆ s := by
  cases subsingleton_or_nontrivial s with
  | inl hs_sub =>
    simp only [subsingleton_coe] at hs_sub
    simp [hs_sub.closure has hbs]
  | inr h' =>
    simp only [nontrivial_coe_sort] at h'
    calc Ioo a b
    _ = interior (Ioo a b) := interior_Ioo.symm
    _ ⊆ interior (openSegment 𝕜 a b) := interior_mono <| Ioo_subset_openSegment
    _ ⊆ interior (closure s) := interior_mono <| hs.closure.openSegment_subset has hbs
    _ = interior s := hs.interior_closure_eq_interior_of_nonempty_interior <|
      hs.nontrivial_iff_nonempty_interior.1 h'
    _ ⊆ s := interior_subset

lemma Convex.nhdsWithin_inter_Iio_eq_nhdsLT {s : Set 𝕜} (hs : Convex 𝕜 s) {a : 𝕜}
    (has : a ∈ closure s) (h' : (s ∩ Iio a).Nonempty) :
    𝓝[s ∩ Iio a] a = 𝓝[<] a := by
  obtain ⟨b, hbs, hba⟩ := h'
  refine nhdsWithin_inter_of_mem (mem_nhdsLT_iff_exists_Ioo_subset.2 ⟨b, hba, ?_⟩)
  exact hs.Ioo_subset_of_mem_closure (subset_closure hbs) has

lemma Convex.nhdsWithin_inter_Ioi_eq_nhdsGT {s : Set 𝕜} (hs : Convex 𝕜 s) {a : 𝕜}
    (has : a ∈ closure s) (h' : (s ∩ Ioi a).Nonempty) :
    𝓝[s ∩ Ioi a] a = 𝓝[>] a := by
  obtain ⟨b, hbs, hba⟩ := h'
  refine nhdsWithin_inter_of_mem (mem_nhdsGT_iff_exists_Ioo_subset.2 ⟨b, hba, ?_⟩)
  exact hs.Ioo_subset_of_mem_closure has (subset_closure hbs)

lemma Convex.nhdsWithin_diff_eq_nhdsNE {s : Set 𝕜} (hs : Convex 𝕜 s) {a : 𝕜}
    (has : a ∈ closure s) (h_Iio : (s ∩ Iio a).Nonempty) (h_Ioi : (s ∩ Ioi a).Nonempty) :
    𝓝[s \ {a}] a = 𝓝[≠] a := by
  rw [diff_eq, ← Iio_union_Ioi, inter_union_distrib_left, nhdsWithin_union, nhdsWithin_union]
  simp [hs.nhdsWithin_inter_Ioi_eq_nhdsGT has h_Ioi, hs.nhdsWithin_inter_Iio_eq_nhdsLT has h_Iio]

lemma Convex.nhdsWithin_diff_eq_nhdsLT {s : Set 𝕜} (hs : Convex 𝕜 s) {a : 𝕜}
    (has : a ∈ closure s) (h_Iio : (s ∩ Iio a).Nonempty) (h_Ioi : s ∩ Ioi a = ∅) :
    𝓝[s \ {a}] a = 𝓝[<] a := by
  rw [diff_eq, ← Iio_union_Ioi, inter_union_distrib_left, nhdsWithin_union]
  simp [h_Ioi, hs.nhdsWithin_inter_Iio_eq_nhdsLT has h_Iio]

lemma Convex.nhdsWithin_diff_eq_nhdsGT {s : Set 𝕜} (hs : Convex 𝕜 s) {a : 𝕜}
    (has : a ∈ closure s) (h_Iio : s ∩ Iio a = ∅) (h_Ioi : (s ∩ Ioi a).Nonempty) :
    𝓝[s \ {a}] a = 𝓝[>] a := by
  rw [diff_eq, ← Iio_union_Ioi, inter_union_distrib_left, nhdsWithin_union]
  simp [h_Iio, hs.nhdsWithin_inter_Ioi_eq_nhdsGT has h_Ioi]

theorem Convex.diff_singleton_eventually_mem_nhds {s : Set 𝕜} (hs : Convex 𝕜 s) (a : 𝕜) :
    ∀ᶠ x in 𝓝[s \ {a}] a, s \ {a} ∈ 𝓝 x := by
  refine eventually_nhdsNE_of_closure a fun h has ↦ ?_
  conv in 𝓝[s \ {a}] a => rw [diff_eq, ← Iio_union_Ioi, inter_union_distrib_left]
  rw [nhdsWithin_union, eventually_sup]
  constructor
  · rcases eq_empty_or_nonempty (s ∩ Iio a) with hs' | ⟨b, hbs, hba⟩
    · simp [hs']
    have : Ioo b a ⊆ s := hs.Ioo_subset_of_mem_closure (subset_closure hbs) has
    apply eventually_of_mem (U := Ioo b a) ?_ fun x hx ↦ ?_
    · exact mem_nhdsWithin.2 ⟨Ioi b, isOpen_Ioi, hba, fun _ ⟨h₁, _, h₂⟩ ↦ ⟨h₁, h₂⟩⟩
    · exact mem_nhds_iff.2 ⟨Ioo b a, subset_diff_singleton this right_not_mem_Ioo, isOpen_Ioo, hx⟩
  · rcases eq_empty_or_nonempty (s ∩ Ioi a) with hs' | ⟨b, hbs, hab⟩
    · simp [hs']
    have : Ioo a b ⊆ s := hs.Ioo_subset_of_mem_closure has (subset_closure hbs)
    apply eventually_of_mem (U := Ioo a b) ?_ fun x hx ↦ ?_
    · exact mem_nhdsWithin.2 ⟨Iio b, isOpen_Iio, hab, fun _ ⟨h₁, _, h₂⟩ ↦ ⟨h₂, h₁⟩⟩
    · exact mem_nhds_iff.2 ⟨Ioo a b, subset_diff_singleton this left_not_mem_Ioo, isOpen_Ioo, hx⟩

=======
>>>>>>> be3f47ae
end LinearOrderedField<|MERGE_RESOLUTION|>--- conflicted
+++ resolved
@@ -430,41 +430,6 @@
 theorem Convex.nontrivial_iff_nonempty_interior {s : Set 𝕜} (hs : Convex 𝕜 s) :
     s.Nontrivial ↔ (interior s).Nonempty := by
   constructor
-<<<<<<< HEAD
-  · rcases hpc.1 with ⟨a, ha⟩
-    exact ⟨a, mt (Submodule.eq_zero_of_coe_mem_of_disjoint hpq.disjoint) ha⟩
-  · intro x hx y hy
-    have : π hpq x ≠ 0 ∧ π hpq y ≠ 0 := by
-      constructor <;> intro h <;> rw [Submodule.linearProjOfIsCompl_apply_eq_zero_iff hpq] at h <;>
-        [exact hx h; exact hy h]
-    rcases hpc.2 (π hpq x) this.1 (π hpq y) this.2 with ⟨γ₁, hγ₁⟩
-    let γ₂ := PathConnectedSpace.somePath (π hpq.symm x) (π hpq.symm y)
-    let γ₁' : Path (_ : E) _ := γ₁.map continuous_subtype_val
-    let γ₂' : Path (_ : E) _ := γ₂.map continuous_subtype_val
-    refine ⟨(γ₁'.add γ₂').cast (Submodule.linear_proj_add_linearProjOfIsCompl_eq_self hpq x).symm
-      (Submodule.linear_proj_add_linearProjOfIsCompl_eq_self hpq y).symm, fun t ↦ ?_⟩
-    rw [Path.cast_coe, Path.add_apply]
-    change γ₁ t + (γ₂ t : E) ∉ q
-    rw [← Submodule.linearProjOfIsCompl_apply_eq_zero_iff hpq, LinearMap.map_add,
-      Submodule.linearProjOfIsCompl_apply_right, add_zero,
-      Submodule.linearProjOfIsCompl_apply_eq_zero_iff]
-    exact mt (Submodule.eq_zero_of_coe_mem_of_disjoint hpq.disjoint) (hγ₁ t)
-
-end ComplementsConnected
-
-section LinearOrderedField
-
-variable {𝕜 : Type*} [LinearOrderedField 𝕜] [TopologicalSpace 𝕜] [OrderTopology 𝕜]
-
-open scoped Topology
-
-open Filter
-
-theorem Convex.nontrivial_iff_nonempty_interior {s : Set 𝕜} (hs : Convex 𝕜 s) :
-    s.Nontrivial ↔ (interior s).Nonempty := by
-  constructor
-=======
->>>>>>> be3f47ae
   · rintro ⟨x, hx, y, hy, h⟩
     have hs' := Nonempty.mono <| interior_mono <| hs.segment_subset hx hy
     rw [segment_eq_Icc', interior_Icc, nonempty_Ioo, inf_lt_sup] at hs'
@@ -475,7 +440,29 @@
       exact hx.elim
     · exact h
 
-<<<<<<< HEAD
+end ComplementsConnected
+
+section LinearOrderedField
+
+variable {𝕜 : Type*} [LinearOrderedField 𝕜] [TopologicalSpace 𝕜] [OrderTopology 𝕜]
+
+open scoped Topology
+
+open Filter
+
+theorem Convex.nontrivial_iff_nonempty_interior {s : Set 𝕜} (hs : Convex 𝕜 s) :
+    s.Nontrivial ↔ (interior s).Nonempty := by
+  constructor
+  · rintro ⟨x, hx, y, hy, h⟩
+    have hs' := Nonempty.mono <| interior_mono <| hs.segment_subset hx hy
+    rw [segment_eq_Icc', interior_Icc, nonempty_Ioo, inf_lt_sup] at hs'
+    exact hs' h
+  · rintro ⟨x, hx⟩
+    rcases eq_singleton_or_nontrivial (interior_subset hx) with rfl | h
+    · rw [interior_singleton] at hx
+      exact hx.elim
+    · exact h
+
 lemma nhdsWithin_diff_singleton_of_subsingleton {a : 𝕜} {s : Set 𝕜} (hs : s.Subsingleton) :
     𝓝[s \ {a}] a = ⊥ := by
   by_cases has : a ∈ closure s
@@ -575,6 +562,4 @@
     · exact mem_nhdsWithin.2 ⟨Iio b, isOpen_Iio, hab, fun _ ⟨h₁, _, h₂⟩ ↦ ⟨h₂, h₁⟩⟩
     · exact mem_nhds_iff.2 ⟨Ioo a b, subset_diff_singleton this left_not_mem_Ioo, isOpen_Ioo, hx⟩
 
-=======
->>>>>>> be3f47ae
 end LinearOrderedField