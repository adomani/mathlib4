--- conflicted
+++ resolved
@@ -795,9 +795,6 @@
 
 end MeanValue
 
-<<<<<<< HEAD
-end
-=======
 end
 
 section Semilinear
@@ -824,5 +821,4 @@
     DifferentiableAt 𝕜 (L ∘ f ∘ R) z := by
   simpa using (hf.hasFDerivAt.comp_semilinear L R).differentiableAt
 
-end Semilinear
->>>>>>> 84297b2b
+end Semilinear