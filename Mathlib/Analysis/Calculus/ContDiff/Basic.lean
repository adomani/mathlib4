/-
Copyright (c) 2019 Sébastien Gouëzel. All rights reserved.
Released under Apache 2.0 license as described in the file LICENSE.
Authors: Sébastien Gouëzel, Floris van Doorn
-/
import Mathlib.Analysis.Calculus.ContDiff.Defs
import Mathlib.Analysis.Calculus.ContDiff.FaaDiBruno
import Mathlib.Analysis.Calculus.FDeriv.Add
import Mathlib.Analysis.Calculus.FDeriv.Mul

/-!
# Higher differentiability of composition

We prove that the composition of `C^n` functions is `C^n`.
We also expand the API around `C^n` functions.

## Main results

* `ContDiff.comp` states that the composition of two `C^n` functions is `C^n`.

Similar results are given for `C^n` functions on domains.

## Notations

We use the notation `E [×n]→L[𝕜] F` for the space of continuous multilinear maps on `E^n` with
values in `F`. This is the space in which the `n`-th derivative of a function from `E` to `F` lives.

In this file, we denote `(⊤ : ℕ∞) : WithTop ℕ∞` with `∞` and `⊤ : WithTop ℕ∞` with `ω`.

## Tags

derivative, differentiability, higher derivative, `C^n`, multilinear, Taylor series, formal series
-/

noncomputable section

open scoped NNReal Nat ContDiff

universe u uE uF uG

attribute [local instance 1001]
  NormedAddCommGroup.toAddCommGroup AddCommGroup.toAddCommMonoid

open Set Fin Filter Function

open scoped Topology

variable {𝕜 : Type*} [NontriviallyNormedField 𝕜]
  {E : Type uE} [NormedAddCommGroup E] [NormedSpace 𝕜 E] {F : Type uF}
  [NormedAddCommGroup F] [NormedSpace 𝕜 F] {G : Type uG} [NormedAddCommGroup G] [NormedSpace 𝕜 G]
  {X : Type*} [NormedAddCommGroup X] [NormedSpace 𝕜 X] {s t : Set E} {f : E → F}
  {g : F → G} {x x₀ : E} {b : E × F → G} {m n : WithTop ℕ∞} {p : E → FormalMultilinearSeries 𝕜 E F}

/-! ### Constants -/
section constants

theorem iteratedFDerivWithin_succ_const (n : ℕ) (c : F) :
    iteratedFDerivWithin 𝕜 (n + 1) (fun _ : E ↦ c) s = 0 := by
  induction n  with
  | zero =>
    ext1
    simp [iteratedFDerivWithin_succ_eq_comp_left, iteratedFDerivWithin_zero_eq_comp, comp_def]
  | succ n IH =>
    rw [iteratedFDerivWithin_succ_eq_comp_left, IH]
    simp only [Pi.zero_def, comp_def, fderivWithin_fun_const, map_zero]

@[simp]
theorem iteratedFDerivWithin_zero_fun {i : ℕ} :
    iteratedFDerivWithin 𝕜 i (fun _ : E ↦ (0 : F)) s = 0 := by
  cases i with
  | zero => ext; simp
  | succ i => apply iteratedFDerivWithin_succ_const

@[simp]
theorem iteratedFDeriv_zero_fun {n : ℕ} : (iteratedFDeriv 𝕜 n fun _ : E ↦ (0 : F)) = 0 :=
  funext fun x ↦ by simp only [← iteratedFDerivWithin_univ, iteratedFDerivWithin_zero_fun]

theorem contDiff_zero_fun : ContDiff 𝕜 n fun _ : E => (0 : F) :=
  analyticOnNhd_const.contDiff

/-- Constants are `C^∞`. -/
@[fun_prop]
theorem contDiff_const {c : F} : ContDiff 𝕜 n fun _ : E => c :=
  analyticOnNhd_const.contDiff

@[fun_prop]
theorem contDiffOn_const {c : F} {s : Set E} : ContDiffOn 𝕜 n (fun _ : E => c) s :=
  contDiff_const.contDiffOn

@[fun_prop]
theorem contDiffAt_const {c : F} : ContDiffAt 𝕜 n (fun _ : E => c) x :=
  contDiff_const.contDiffAt

@[fun_prop]
theorem contDiffWithinAt_const {c : F} : ContDiffWithinAt 𝕜 n (fun _ : E => c) s x :=
  contDiffAt_const.contDiffWithinAt

@[nontriviality]
theorem contDiff_of_subsingleton [Subsingleton F] : ContDiff 𝕜 n f := by
  rw [Subsingleton.elim f fun _ => 0]; exact contDiff_const

@[nontriviality]
theorem contDiffAt_of_subsingleton [Subsingleton F] : ContDiffAt 𝕜 n f x := by
  rw [Subsingleton.elim f fun _ => 0]; exact contDiffAt_const

@[nontriviality]
theorem contDiffWithinAt_of_subsingleton [Subsingleton F] : ContDiffWithinAt 𝕜 n f s x := by
  rw [Subsingleton.elim f fun _ => 0]; exact contDiffWithinAt_const

@[nontriviality]
theorem contDiffOn_of_subsingleton [Subsingleton F] : ContDiffOn 𝕜 n f s := by
  rw [Subsingleton.elim f fun _ => 0]; exact contDiffOn_const

theorem iteratedFDerivWithin_const_of_ne {n : ℕ} (hn : n ≠ 0) (c : F) (s : Set E) :
    iteratedFDerivWithin 𝕜 n (fun _ : E ↦ c) s = 0 := by
  cases n with
  | zero => contradiction
  | succ n => exact iteratedFDerivWithin_succ_const n c

theorem iteratedFDeriv_const_of_ne {n : ℕ} (hn : n ≠ 0) (c : F) :
    (iteratedFDeriv 𝕜 n fun _ : E ↦ c) = 0 := by
  simp only [← iteratedFDerivWithin_univ, iteratedFDerivWithin_const_of_ne hn]

theorem iteratedFDeriv_succ_const (n : ℕ) (c : F) :
    (iteratedFDeriv 𝕜 (n + 1) fun _ : E ↦ c) = 0 :=
  iteratedFDeriv_const_of_ne (by simp) _

theorem contDiffWithinAt_singleton : ContDiffWithinAt 𝕜 n f {x} x :=
  (contDiffWithinAt_const (c := f x)).congr (by simp) rfl

end constants

/-! ### Smoothness of linear functions -/
section linear

/-- Unbundled bounded linear functions are `C^n`. -/
theorem IsBoundedLinearMap.contDiff (hf : IsBoundedLinearMap 𝕜 f) : ContDiff 𝕜 n f :=
  (ContinuousLinearMap.analyticOnNhd hf.toContinuousLinearMap univ).contDiff

@[fun_prop]
theorem ContinuousLinearMap.contDiff (f : E →L[𝕜] F) : ContDiff 𝕜 n f :=
  f.isBoundedLinearMap.contDiff

@[fun_prop]
theorem ContinuousLinearEquiv.contDiff (f : E ≃L[𝕜] F) : ContDiff 𝕜 n f :=
  (f : E →L[𝕜] F).contDiff

@[fun_prop]
theorem LinearIsometry.contDiff (f : E →ₗᵢ[𝕜] F) : ContDiff 𝕜 n f :=
  f.toContinuousLinearMap.contDiff

@[fun_prop]
theorem LinearIsometryEquiv.contDiff (f : E ≃ₗᵢ[𝕜] F) : ContDiff 𝕜 n f :=
  (f : E →L[𝕜] F).contDiff

/-- The identity is `C^n`. -/
theorem contDiff_id : ContDiff 𝕜 n (id : E → E) :=
  IsBoundedLinearMap.id.contDiff

@[fun_prop]
theorem contDiff_fun_id : ContDiff 𝕜 n (fun x : E => x) :=
  IsBoundedLinearMap.id.contDiff

theorem contDiffWithinAt_id {s x} : ContDiffWithinAt 𝕜 n (id : E → E) s x :=
  contDiff_id.contDiffWithinAt

@[fun_prop]
theorem contDiffWithinAt_fun_id {s x} : ContDiffWithinAt 𝕜 n (fun x : E => x) s x :=
  contDiff_id.contDiffWithinAt

theorem contDiffAt_id {x} : ContDiffAt 𝕜 n (id : E → E) x :=
  contDiff_id.contDiffAt

@[fun_prop]
theorem contDiffAt_fun_id {x} : ContDiffAt 𝕜 n (fun x : E => x) x :=
  contDiff_id.contDiffAt

theorem contDiffOn_id {s} : ContDiffOn 𝕜 n (id : E → E) s :=
  contDiff_id.contDiffOn

@[fun_prop]
theorem contDiffOn_fun_id {s} : ContDiffOn 𝕜 n (fun x : E => x) s :=
  contDiff_id.contDiffOn

/-- Bilinear functions are `C^n`. -/
theorem IsBoundedBilinearMap.contDiff (hb : IsBoundedBilinearMap 𝕜 b) : ContDiff 𝕜 n b :=
  (hb.toContinuousLinearMap.analyticOnNhd_bilinear _).contDiff

/-- If `f` admits a Taylor series `p` in a set `s`, and `g` is linear, then `g ∘ f` admits a Taylor
series whose `k`-th term is given by `g ∘ (p k)`. -/
theorem HasFTaylorSeriesUpToOn.continuousLinearMap_comp {n : WithTop ℕ∞} (g : F →L[𝕜] G)
    (hf : HasFTaylorSeriesUpToOn n f p s) :
    HasFTaylorSeriesUpToOn n (g ∘ f) (fun x k => g.compContinuousMultilinearMap (p x k)) s where
  zero_eq x hx := congr_arg g (hf.zero_eq x hx)
  fderivWithin m hm x hx := (ContinuousLinearMap.compContinuousMultilinearMapL 𝕜
    (fun _ : Fin m => E) F G g).hasFDerivAt.comp_hasFDerivWithinAt x (hf.fderivWithin m hm x hx)
  cont m hm := (ContinuousLinearMap.compContinuousMultilinearMapL 𝕜
    (fun _ : Fin m => E) F G g).continuous.comp_continuousOn (hf.cont m hm)

/-- Composition by continuous linear maps on the left preserves `C^n` functions in a domain
at a point. -/
theorem ContDiffWithinAt.continuousLinearMap_comp (g : F →L[𝕜] G)
    (hf : ContDiffWithinAt 𝕜 n f s x) : ContDiffWithinAt 𝕜 n (g ∘ f) s x := by
  match n with
  | ω =>
    obtain ⟨u, hu, p, hp, h'p⟩ := hf
    refine ⟨u, hu, _, hp.continuousLinearMap_comp g, fun i ↦ ?_⟩
    change AnalyticOn 𝕜
      (fun x ↦ (ContinuousLinearMap.compContinuousMultilinearMapL 𝕜
      (fun _ : Fin i ↦ E) F G g) (p x i)) u
    apply AnalyticOnNhd.comp_analyticOn _ (h'p i) (Set.mapsTo_univ _ _)
    exact ContinuousLinearMap.analyticOnNhd _ _
  | (n : ℕ∞) =>
    intro m hm
    rcases hf m hm with ⟨u, hu, p, hp⟩
    exact ⟨u, hu, _, hp.continuousLinearMap_comp g⟩

/-- Composition by continuous linear maps on the left preserves `C^n` functions in a domain
at a point. -/
theorem ContDiffAt.continuousLinearMap_comp (g : F →L[𝕜] G) (hf : ContDiffAt 𝕜 n f x) :
    ContDiffAt 𝕜 n (g ∘ f) x :=
  ContDiffWithinAt.continuousLinearMap_comp g hf

/-- Composition by continuous linear maps on the left preserves `C^n` functions on domains. -/
theorem ContDiffOn.continuousLinearMap_comp (g : F →L[𝕜] G) (hf : ContDiffOn 𝕜 n f s) :
    ContDiffOn 𝕜 n (g ∘ f) s := fun x hx => (hf x hx).continuousLinearMap_comp g

/-- Composition by continuous linear maps on the left preserves `C^n` functions. -/
theorem ContDiff.continuousLinearMap_comp {f : E → F} (g : F →L[𝕜] G) (hf : ContDiff 𝕜 n f) :
    ContDiff 𝕜 n fun x => g (f x) :=
  contDiffOn_univ.1 <| ContDiffOn.continuousLinearMap_comp _ (contDiffOn_univ.2 hf)

/-- The iterated derivative within a set of the composition with a linear map on the left is
obtained by applying the linear map to the iterated derivative. -/
theorem ContinuousLinearMap.iteratedFDerivWithin_comp_left {f : E → F} (g : F →L[𝕜] G)
    (hf : ContDiffWithinAt 𝕜 n f s x) (hs : UniqueDiffOn 𝕜 s) (hx : x ∈ s) {i : ℕ} (hi : i ≤ n) :
    iteratedFDerivWithin 𝕜 i (g ∘ f) s x =
      g.compContinuousMultilinearMap (iteratedFDerivWithin 𝕜 i f s x) := by
  rcases hf.contDiffOn' hi (by simp) with ⟨U, hU, hxU, hfU⟩
  rw [← iteratedFDerivWithin_inter_open hU hxU, ← iteratedFDerivWithin_inter_open (f := f) hU hxU]
  rw [insert_eq_of_mem hx] at hfU
  exact .symm <| (hfU.ftaylorSeriesWithin (hs.inter hU)).continuousLinearMap_comp g
    |>.eq_iteratedFDerivWithin_of_uniqueDiffOn le_rfl (hs.inter hU) ⟨hx, hxU⟩

/-- The iterated derivative of the composition with a linear map on the left is
obtained by applying the linear map to the iterated derivative. -/
theorem ContinuousLinearMap.iteratedFDeriv_comp_left {f : E → F} (g : F →L[𝕜] G)
    (hf : ContDiffAt 𝕜 n f x) {i : ℕ} (hi : i ≤ n) :
    iteratedFDeriv 𝕜 i (g ∘ f) x = g.compContinuousMultilinearMap (iteratedFDeriv 𝕜 i f x) := by
  simp only [← iteratedFDerivWithin_univ]
  exact g.iteratedFDerivWithin_comp_left hf.contDiffWithinAt uniqueDiffOn_univ (mem_univ x) hi

/-- The iterated derivative within a set of the composition with a linear equiv on the left is
obtained by applying the linear equiv to the iterated derivative. This is true without
differentiability assumptions. -/
theorem ContinuousLinearEquiv.iteratedFDerivWithin_comp_left (g : F ≃L[𝕜] G) (f : E → F)
    (hs : UniqueDiffOn 𝕜 s) (hx : x ∈ s) (i : ℕ) :
    iteratedFDerivWithin 𝕜 i (g ∘ f) s x =
      (g : F →L[𝕜] G).compContinuousMultilinearMap (iteratedFDerivWithin 𝕜 i f s x) := by
  induction' i with i IH generalizing x
  · ext1 m
    simp only [iteratedFDerivWithin_zero_apply, comp_apply,
      ContinuousLinearMap.compContinuousMultilinearMap_coe, coe_coe]
  · ext1 m
    rw [iteratedFDerivWithin_succ_apply_left]
    have Z : fderivWithin 𝕜 (iteratedFDerivWithin 𝕜 i (g ∘ f) s) s x =
        fderivWithin 𝕜 (g.continuousMultilinearMapCongrRight (fun _ : Fin i => E) ∘
          iteratedFDerivWithin 𝕜 i f s) s x :=
      fderivWithin_congr' (@IH) hx
    simp_rw [Z]
    rw [(g.continuousMultilinearMapCongrRight fun _ : Fin i => E).comp_fderivWithin (hs x hx)]
    simp only [ContinuousLinearMap.coe_comp', ContinuousLinearEquiv.coe_coe, comp_apply,
      ContinuousLinearEquiv.continuousMultilinearMapCongrRight_apply,
      ContinuousLinearMap.compContinuousMultilinearMap_coe, EmbeddingLike.apply_eq_iff_eq]
    rw [iteratedFDerivWithin_succ_apply_left]

/-- Iterated derivatives commute with left composition by continuous linear equivalences. -/
theorem ContinuousLinearEquiv.iteratedFDeriv_comp_left {f : E → F} {x : E} (g : F ≃L[𝕜] G) {i : ℕ} :
    iteratedFDeriv 𝕜 i (g ∘ f) x =
      g.toContinuousLinearMap.compContinuousMultilinearMap (iteratedFDeriv 𝕜 i f x) := by
  simp only [← iteratedFDerivWithin_univ]
  apply g.iteratedFDerivWithin_comp_left f uniqueDiffOn_univ trivial

/-- Composition with a linear isometry on the left preserves the norm of the iterated
derivative within a set. -/
theorem LinearIsometry.norm_iteratedFDerivWithin_comp_left {f : E → F} (g : F →ₗᵢ[𝕜] G)
    (hf : ContDiffWithinAt 𝕜 n f s x) (hs : UniqueDiffOn 𝕜 s) (hx : x ∈ s) {i : ℕ} (hi : i ≤ n) :
    ‖iteratedFDerivWithin 𝕜 i (g ∘ f) s x‖ = ‖iteratedFDerivWithin 𝕜 i f s x‖ := by
  have :
    iteratedFDerivWithin 𝕜 i (g ∘ f) s x =
      g.toContinuousLinearMap.compContinuousMultilinearMap (iteratedFDerivWithin 𝕜 i f s x) :=
    g.toContinuousLinearMap.iteratedFDerivWithin_comp_left hf hs hx hi
  rw [this]
  apply LinearIsometry.norm_compContinuousMultilinearMap

/-- Composition with a linear isometry on the left preserves the norm of the iterated
derivative. -/
theorem LinearIsometry.norm_iteratedFDeriv_comp_left {f : E → F} (g : F →ₗᵢ[𝕜] G)
    (hf : ContDiffAt 𝕜 n f x) {i : ℕ} (hi : i ≤ n) :
    ‖iteratedFDeriv 𝕜 i (g ∘ f) x‖ = ‖iteratedFDeriv 𝕜 i f x‖ := by
  simp only [← iteratedFDerivWithin_univ]
  exact g.norm_iteratedFDerivWithin_comp_left hf.contDiffWithinAt uniqueDiffOn_univ (mem_univ x) hi

/-- Composition with a linear isometry equiv on the left preserves the norm of the iterated
derivative within a set. -/
theorem LinearIsometryEquiv.norm_iteratedFDerivWithin_comp_left (g : F ≃ₗᵢ[𝕜] G) (f : E → F)
    (hs : UniqueDiffOn 𝕜 s) (hx : x ∈ s) (i : ℕ) :
    ‖iteratedFDerivWithin 𝕜 i (g ∘ f) s x‖ = ‖iteratedFDerivWithin 𝕜 i f s x‖ := by
  have :
    iteratedFDerivWithin 𝕜 i (g ∘ f) s x =
      (g : F →L[𝕜] G).compContinuousMultilinearMap (iteratedFDerivWithin 𝕜 i f s x) :=
    g.toContinuousLinearEquiv.iteratedFDerivWithin_comp_left f hs hx i
  rw [this]
  apply LinearIsometry.norm_compContinuousMultilinearMap g.toLinearIsometry

/-- Composition with a linear isometry equiv on the left preserves the norm of the iterated
derivative. -/
theorem LinearIsometryEquiv.norm_iteratedFDeriv_comp_left (g : F ≃ₗᵢ[𝕜] G) (f : E → F) (x : E)
    (i : ℕ) : ‖iteratedFDeriv 𝕜 i (g ∘ f) x‖ = ‖iteratedFDeriv 𝕜 i f x‖ := by
  rw [← iteratedFDerivWithin_univ, ← iteratedFDerivWithin_univ]
  apply g.norm_iteratedFDerivWithin_comp_left f uniqueDiffOn_univ (mem_univ x) i

/-- Composition by continuous linear equivs on the left respects higher differentiability at a
point in a domain. -/
theorem ContinuousLinearEquiv.comp_contDiffWithinAt_iff (e : F ≃L[𝕜] G) :
    ContDiffWithinAt 𝕜 n (e ∘ f) s x ↔ ContDiffWithinAt 𝕜 n f s x :=
  ⟨fun H => by
    simpa only [Function.comp_def, e.symm.coe_coe, e.symm_apply_apply] using
      H.continuousLinearMap_comp (e.symm : G →L[𝕜] F),
    fun H => H.continuousLinearMap_comp (e : F →L[𝕜] G)⟩

/-- Composition by continuous linear equivs on the left respects higher differentiability at a
point. -/
theorem ContinuousLinearEquiv.comp_contDiffAt_iff (e : F ≃L[𝕜] G) :
    ContDiffAt 𝕜 n (e ∘ f) x ↔ ContDiffAt 𝕜 n f x := by
  simp only [← contDiffWithinAt_univ, e.comp_contDiffWithinAt_iff]

/-- Composition by continuous linear equivs on the left respects higher differentiability on
domains. -/
theorem ContinuousLinearEquiv.comp_contDiffOn_iff (e : F ≃L[𝕜] G) :
    ContDiffOn 𝕜 n (e ∘ f) s ↔ ContDiffOn 𝕜 n f s := by
  simp [ContDiffOn, e.comp_contDiffWithinAt_iff]

/-- Composition by continuous linear equivs on the left respects higher differentiability. -/
theorem ContinuousLinearEquiv.comp_contDiff_iff (e : F ≃L[𝕜] G) :
    ContDiff 𝕜 n (e ∘ f) ↔ ContDiff 𝕜 n f := by
  simp only [← contDiffOn_univ, e.comp_contDiffOn_iff]

/-- If `f` admits a Taylor series `p` in a set `s`, and `g` is linear, then `f ∘ g` admits a Taylor
series in `g ⁻¹' s`, whose `k`-th term is given by `p k (g v₁, ..., g vₖ)` . -/
theorem HasFTaylorSeriesUpToOn.compContinuousLinearMap
    (hf : HasFTaylorSeriesUpToOn n f p s) (g : G →L[𝕜] E) :
    HasFTaylorSeriesUpToOn n (f ∘ g) (fun x k => (p (g x) k).compContinuousLinearMap fun _ => g)
      (g ⁻¹' s) := by
  let A : ∀ m : ℕ, (E[×m]→L[𝕜] F) → G[×m]→L[𝕜] F := fun m h => h.compContinuousLinearMap fun _ => g
  have hA : ∀ m, IsBoundedLinearMap 𝕜 (A m) := fun m =>
    isBoundedLinearMap_continuousMultilinearMap_comp_linear g
  constructor
  · intro x hx
    simp only [(hf.zero_eq (g x) hx).symm, Function.comp_apply]
    change (p (g x) 0 fun _ : Fin 0 => g 0) = p (g x) 0 0
    rw [ContinuousLinearMap.map_zero]
    rfl
  · intro m hm x hx
    convert (hA m).hasFDerivAt.comp_hasFDerivWithinAt x
        ((hf.fderivWithin m hm (g x) hx).comp x g.hasFDerivWithinAt (Subset.refl _))
    ext y v
    change p (g x) (Nat.succ m) (g ∘ cons y v) = p (g x) m.succ (cons (g y) (g ∘ v))
    rw [comp_cons]
  · intro m hm
    exact (hA m).continuous.comp_continuousOn <| (hf.cont m hm).comp g.continuous.continuousOn <|
      Subset.refl _

/-- Composition by continuous linear maps on the right preserves `C^n` functions at a point on
a domain. -/
theorem ContDiffWithinAt.comp_continuousLinearMap {x : G} (g : G →L[𝕜] E)
    (hf : ContDiffWithinAt 𝕜 n f s (g x)) : ContDiffWithinAt 𝕜 n (f ∘ g) (g ⁻¹' s) x := by
  match n with
  | ω =>
    obtain ⟨u, hu, p, hp, h'p⟩ := hf
    refine ⟨g ⁻¹' u, ?_, _, hp.compContinuousLinearMap g, ?_⟩
    · refine g.continuous.continuousWithinAt.tendsto_nhdsWithin ?_ hu
      exact (mapsTo_singleton.2 <| mem_singleton _).union_union (mapsTo_preimage _ _)
    · intro i
      change AnalyticOn 𝕜 (fun x ↦
        ContinuousMultilinearMap.compContinuousLinearMapL (fun _ ↦ g) (p (g x) i)) (⇑g ⁻¹' u)
      apply AnalyticOn.comp _ _ (Set.mapsTo_univ _ _)
      · exact ContinuousLinearEquiv.analyticOn _ _
      · exact (h'p i).comp (g.analyticOn _) (mapsTo_preimage _ _)
  | (n : ℕ∞) =>
    intro m hm
    rcases hf m hm with ⟨u, hu, p, hp⟩
    refine ⟨g ⁻¹' u, ?_, _, hp.compContinuousLinearMap g⟩
    refine g.continuous.continuousWithinAt.tendsto_nhdsWithin ?_ hu
    exact (mapsTo_singleton.2 <| mem_singleton _).union_union (mapsTo_preimage _ _)

/-- Composition by continuous linear maps on the right preserves `C^n` functions on domains. -/
theorem ContDiffOn.comp_continuousLinearMap (hf : ContDiffOn 𝕜 n f s) (g : G →L[𝕜] E) :
    ContDiffOn 𝕜 n (f ∘ g) (g ⁻¹' s) := fun x hx => (hf (g x) hx).comp_continuousLinearMap g

/-- Composition by continuous linear maps on the right preserves `C^n` functions. -/
theorem ContDiff.comp_continuousLinearMap {f : E → F} {g : G →L[𝕜] E} (hf : ContDiff 𝕜 n f) :
    ContDiff 𝕜 n (f ∘ g) :=
  contDiffOn_univ.1 <| ContDiffOn.comp_continuousLinearMap (contDiffOn_univ.2 hf) _

/-- The iterated derivative within a set of the composition with a linear map on the right is
obtained by composing the iterated derivative with the linear map. -/
theorem ContinuousLinearMap.iteratedFDerivWithin_comp_right {f : E → F} (g : G →L[𝕜] E)
    (hf : ContDiffOn 𝕜 n f s) (hs : UniqueDiffOn 𝕜 s) (h's : UniqueDiffOn 𝕜 (g ⁻¹' s)) {x : G}
    (hx : g x ∈ s) {i : ℕ} (hi : i ≤ n) :
    iteratedFDerivWithin 𝕜 i (f ∘ g) (g ⁻¹' s) x =
      (iteratedFDerivWithin 𝕜 i f s (g x)).compContinuousLinearMap fun _ => g :=
  ((((hf.of_le hi).ftaylorSeriesWithin hs).compContinuousLinearMap
    g).eq_iteratedFDerivWithin_of_uniqueDiffOn le_rfl h's hx).symm

/-- The iterated derivative within a set of the composition with a linear equiv on the right is
obtained by composing the iterated derivative with the linear equiv. -/
theorem ContinuousLinearEquiv.iteratedFDerivWithin_comp_right (g : G ≃L[𝕜] E) (f : E → F)
    (hs : UniqueDiffOn 𝕜 s) {x : G} (hx : g x ∈ s) (i : ℕ) :
    iteratedFDerivWithin 𝕜 i (f ∘ g) (g ⁻¹' s) x =
      (iteratedFDerivWithin 𝕜 i f s (g x)).compContinuousLinearMap fun _ => g := by
  induction' i with i IH generalizing x
  · ext1
    simp only [iteratedFDerivWithin_zero_apply, comp_apply,
     ContinuousMultilinearMap.compContinuousLinearMap_apply]
  · ext1 m
    simp only [ContinuousMultilinearMap.compContinuousLinearMap_apply,
      ContinuousLinearEquiv.coe_coe, iteratedFDerivWithin_succ_apply_left]
    have : fderivWithin 𝕜 (iteratedFDerivWithin 𝕜 i (f ∘ g) (g ⁻¹' s)) (g ⁻¹' s) x =
        fderivWithin 𝕜
          (ContinuousLinearEquiv.continuousMultilinearMapCongrLeft _ (fun _x : Fin i => g) ∘
            (iteratedFDerivWithin 𝕜 i f s ∘ g)) (g ⁻¹' s) x :=
      fderivWithin_congr' (@IH) hx
    rw [this, ContinuousLinearEquiv.comp_fderivWithin _ (g.uniqueDiffOn_preimage_iff.2 hs x hx)]
    simp only [ContinuousLinearMap.coe_comp', ContinuousLinearEquiv.coe_coe, comp_apply,
      ContinuousLinearEquiv.continuousMultilinearMapCongrLeft_apply,
      ContinuousMultilinearMap.compContinuousLinearMap_apply]
    rw [ContinuousLinearEquiv.comp_right_fderivWithin _ (g.uniqueDiffOn_preimage_iff.2 hs x hx),
      ContinuousLinearMap.coe_comp', coe_coe, comp_apply, tail_def, tail_def]

/-- The iterated derivative of the composition with a linear map on the right is
obtained by composing the iterated derivative with the linear map. -/
theorem ContinuousLinearMap.iteratedFDeriv_comp_right (g : G →L[𝕜] E) {f : E → F}
    (hf : ContDiff 𝕜 n f) (x : G) {i : ℕ} (hi : i ≤ n) :
    iteratedFDeriv 𝕜 i (f ∘ g) x =
      (iteratedFDeriv 𝕜 i f (g x)).compContinuousLinearMap fun _ => g := by
  simp only [← iteratedFDerivWithin_univ]
  exact g.iteratedFDerivWithin_comp_right hf.contDiffOn uniqueDiffOn_univ uniqueDiffOn_univ
      (mem_univ _) hi

/-- Composition with a linear isometry on the right preserves the norm of the iterated derivative
within a set. -/
theorem LinearIsometryEquiv.norm_iteratedFDerivWithin_comp_right (g : G ≃ₗᵢ[𝕜] E) (f : E → F)
    (hs : UniqueDiffOn 𝕜 s) {x : G} (hx : g x ∈ s) (i : ℕ) :
    ‖iteratedFDerivWithin 𝕜 i (f ∘ g) (g ⁻¹' s) x‖ = ‖iteratedFDerivWithin 𝕜 i f s (g x)‖ := by
  have : iteratedFDerivWithin 𝕜 i (f ∘ g) (g ⁻¹' s) x =
      (iteratedFDerivWithin 𝕜 i f s (g x)).compContinuousLinearMap fun _ => g :=
    g.toContinuousLinearEquiv.iteratedFDerivWithin_comp_right f hs hx i
  rw [this, ContinuousMultilinearMap.norm_compContinuous_linearIsometryEquiv]

/-- Composition with a linear isometry on the right preserves the norm of the iterated derivative
within a set. -/
theorem LinearIsometryEquiv.norm_iteratedFDeriv_comp_right (g : G ≃ₗᵢ[𝕜] E) (f : E → F) (x : G)
    (i : ℕ) : ‖iteratedFDeriv 𝕜 i (f ∘ g) x‖ = ‖iteratedFDeriv 𝕜 i f (g x)‖ := by
  simp only [← iteratedFDerivWithin_univ]
  apply g.norm_iteratedFDerivWithin_comp_right f uniqueDiffOn_univ (mem_univ (g x)) i

/-- Composition by continuous linear equivs on the right respects higher differentiability at a
point in a domain. -/
theorem ContinuousLinearEquiv.contDiffWithinAt_comp_iff (e : G ≃L[𝕜] E) :
    ContDiffWithinAt 𝕜 n (f ∘ e) (e ⁻¹' s) (e.symm x) ↔ ContDiffWithinAt 𝕜 n f s x := by
  constructor
  · intro H
    simpa [← preimage_comp, Function.comp_def] using H.comp_continuousLinearMap (e.symm : E →L[𝕜] G)
  · intro H
    rw [← e.apply_symm_apply x, ← e.coe_coe] at H
    exact H.comp_continuousLinearMap _

/-- Composition by continuous linear equivs on the right respects higher differentiability at a
point. -/
theorem ContinuousLinearEquiv.contDiffAt_comp_iff (e : G ≃L[𝕜] E) :
    ContDiffAt 𝕜 n (f ∘ e) (e.symm x) ↔ ContDiffAt 𝕜 n f x := by
  rw [← contDiffWithinAt_univ, ← contDiffWithinAt_univ, ← preimage_univ]
  exact e.contDiffWithinAt_comp_iff

/-- Composition by continuous linear equivs on the right respects higher differentiability on
domains. -/
theorem ContinuousLinearEquiv.contDiffOn_comp_iff (e : G ≃L[𝕜] E) :
    ContDiffOn 𝕜 n (f ∘ e) (e ⁻¹' s) ↔ ContDiffOn 𝕜 n f s :=
  ⟨fun H => by simpa [Function.comp_def] using H.comp_continuousLinearMap (e.symm : E →L[𝕜] G),
    fun H => H.comp_continuousLinearMap (e : G →L[𝕜] E)⟩

/-- Composition by continuous linear equivs on the right respects higher differentiability. -/
theorem ContinuousLinearEquiv.contDiff_comp_iff (e : G ≃L[𝕜] E) :
    ContDiff 𝕜 n (f ∘ e) ↔ ContDiff 𝕜 n f := by
  rw [← contDiffOn_univ, ← contDiffOn_univ, ← preimage_univ]
  exact e.contDiffOn_comp_iff

end linear

/-! ### The Cartesian product of two C^n functions is C^n. -/
section prod

/-- If two functions `f` and `g` admit Taylor series `p` and `q` in a set `s`, then the cartesian
product of `f` and `g` admits the cartesian product of `p` and `q` as a Taylor series. -/
theorem HasFTaylorSeriesUpToOn.prodMk {n : WithTop ℕ∞}
    (hf : HasFTaylorSeriesUpToOn n f p s) {g : E → G}
    {q : E → FormalMultilinearSeries 𝕜 E G} (hg : HasFTaylorSeriesUpToOn n g q s) :
    HasFTaylorSeriesUpToOn n (fun y => (f y, g y)) (fun y k => (p y k).prod (q y k)) s := by
  set L := fun m => ContinuousMultilinearMap.prodL 𝕜 (fun _ : Fin m => E) F G
  constructor
  · intro x hx; rw [← hf.zero_eq x hx, ← hg.zero_eq x hx]; rfl
  · intro m hm x hx
    convert (L m).hasFDerivAt.comp_hasFDerivWithinAt x
        ((hf.fderivWithin m hm x hx).prodMk (hg.fderivWithin m hm x hx))
  · intro m hm
    exact (L m).continuous.comp_continuousOn ((hf.cont m hm).prodMk (hg.cont m hm))

@[deprecated (since := "2025-03-09")]
alias HasFTaylorSeriesUpToOn.prod := HasFTaylorSeriesUpToOn.prodMk

/-- The cartesian product of `C^n` functions at a point in a domain is `C^n`. -/
@[fun_prop]
theorem ContDiffWithinAt.prodMk {s : Set E} {f : E → F} {g : E → G}
    (hf : ContDiffWithinAt 𝕜 n f s x) (hg : ContDiffWithinAt 𝕜 n g s x) :
    ContDiffWithinAt 𝕜 n (fun x : E => (f x, g x)) s x := by
  match n with
  | ω =>
    obtain ⟨u, hu, p, hp, h'p⟩ := hf
    obtain ⟨v, hv, q, hq, h'q⟩ := hg
    refine ⟨u ∩ v, Filter.inter_mem hu hv, _,
      (hp.mono inter_subset_left).prodMk (hq.mono inter_subset_right), fun i ↦ ?_⟩
    change AnalyticOn 𝕜 (fun x ↦ ContinuousMultilinearMap.prodL _ _ _ _ (p x i, q x i)) (u ∩ v)
    apply (LinearIsometryEquiv.analyticOnNhd _ _).comp_analyticOn _ (Set.mapsTo_univ _ _)
    exact ((h'p i).mono inter_subset_left).prod ((h'q i).mono inter_subset_right)
  | (n : ℕ∞) =>
    intro m hm
    rcases hf m hm with ⟨u, hu, p, hp⟩
    rcases hg m hm with ⟨v, hv, q, hq⟩
    exact ⟨u ∩ v, Filter.inter_mem hu hv, _,
      (hp.mono inter_subset_left).prodMk (hq.mono inter_subset_right)⟩

@[deprecated (since := "2025-03-09")]
alias ContDiffWithinAt.prod := ContDiffWithinAt.prodMk

/-- The cartesian product of `C^n` functions on domains is `C^n`. -/
@[fun_prop]
theorem ContDiffOn.prodMk {s : Set E} {f : E → F} {g : E → G} (hf : ContDiffOn 𝕜 n f s)
    (hg : ContDiffOn 𝕜 n g s) : ContDiffOn 𝕜 n (fun x : E => (f x, g x)) s := fun x hx =>
  (hf x hx).prodMk (hg x hx)

@[deprecated (since := "2025-03-09")]
alias ContDiffOn.prod := ContDiffOn.prodMk

/-- The cartesian product of `C^n` functions at a point is `C^n`. -/
@[fun_prop]
theorem ContDiffAt.prodMk {f : E → F} {g : E → G} (hf : ContDiffAt 𝕜 n f x)
    (hg : ContDiffAt 𝕜 n g x) : ContDiffAt 𝕜 n (fun x : E => (f x, g x)) x :=
  contDiffWithinAt_univ.1 <| hf.contDiffWithinAt.prodMk hg.contDiffWithinAt

@[deprecated (since := "2025-03-09")]
alias ContDiffAt.prod := ContDiffAt.prodMk

/-- The cartesian product of `C^n` functions is `C^n`. -/
@[fun_prop]
theorem ContDiff.prodMk {f : E → F} {g : E → G} (hf : ContDiff 𝕜 n f) (hg : ContDiff 𝕜 n g) :
    ContDiff 𝕜 n fun x : E => (f x, g x) :=
  contDiffOn_univ.1 <| hf.contDiffOn.prodMk hg.contDiffOn

@[deprecated (since := "2025-03-09")]
alias ContDiff.prod := ContDiff.prodMk

end prod

/-! ### Being `C^k` on a union of open sets can be tested on each set -/
section contDiffOn_union

/-- If a function is `C^k` on two open sets, it is also `C^n` on their union. -/
lemma ContDiffOn.union_of_isOpen (hf : ContDiffOn 𝕜 n f s) (hf' : ContDiffOn 𝕜 n f t)
    (hs : IsOpen s) (ht : IsOpen t) :
    ContDiffOn 𝕜 n f (s ∪ t) := by
  rintro x (hx | hx)
  · exact (hf x hx).contDiffAt (hs.mem_nhds hx) |>.contDiffWithinAt
  · exact (hf' x hx).contDiffAt (ht.mem_nhds hx) |>.contDiffWithinAt

/-- A function is `C^k` on two open sets iff it is `C^k` on their union. -/
lemma contDiffOn_union_iff_of_isOpen (hs : IsOpen s) (ht : IsOpen t) :
    ContDiffOn 𝕜 n f (s ∪ t) ↔ ContDiffOn 𝕜 n f s ∧ ContDiffOn 𝕜 n f t :=
  ⟨fun h ↦ ⟨h.mono subset_union_left, h.mono subset_union_right⟩,
   fun ⟨hfs, hft⟩ ↦ ContDiffOn.union_of_isOpen hfs hft hs ht⟩

lemma contDiff_of_contDiffOn_union_of_isOpen (hf : ContDiffOn 𝕜 n f s)
    (hf' : ContDiffOn 𝕜 n f t) (hst : s ∪ t = univ) (hs : IsOpen s) (ht : IsOpen t) :
    ContDiff 𝕜 n f := by
  rw [← contDiffOn_univ, ← hst]
  exact hf.union_of_isOpen hf' hs ht

/-- If a function is `C^k` on open sets `s i`, it is `C^k` on their union -/
lemma ContDiffOn.iUnion_of_isOpen {ι : Type*} {s : ι → Set E}
    (hf : ∀ i : ι, ContDiffOn 𝕜 n f (s i)) (hs : ∀ i, IsOpen (s i)) :
    ContDiffOn 𝕜 n f (⋃ i, s i) := by
  rintro x ⟨si, ⟨i, rfl⟩, hxsi⟩
  exact (hf i).contDiffAt ((hs i).mem_nhds hxsi) |>.contDiffWithinAt

/-- A function is `C^k` on a union of open sets `s i` iff it is `C^k` on each `s i`. -/
lemma contDiffOn_iUnion_iff_of_isOpen {ι : Type*} {s : ι → Set E}
    (hs : ∀ i, IsOpen (s i)) :
    ContDiffOn 𝕜 n f (⋃ i, s i) ↔ ∀ i : ι, ContDiffOn 𝕜 n f (s i) :=
  ⟨fun h i ↦ h.mono <| subset_iUnion_of_subset i fun _ a ↦ a,
   fun h ↦ ContDiffOn.iUnion_of_isOpen h hs⟩

lemma contDiff_of_contDiffOn_iUnion_of_isOpen {ι : Type*} {s : ι → Set E}
    (hf : ∀ i : ι, ContDiffOn 𝕜 n f (s i)) (hs : ∀ i, IsOpen (s i)) (hs' : ⋃ i, s i = univ) :
    ContDiff 𝕜 n f := by
  rw [← contDiffOn_univ, ← hs']
  exact ContDiffOn.iUnion_of_isOpen hf hs

end contDiffOn_union

section comp

/-!
### Composition of `C^n` functions

We show that the composition of `C^n` functions is `C^n`. One way to do this would be to
use the following simple inductive proof. Assume it is done for `n`.
Then, to check it for `n + 1`, one needs to check that the derivative of `g ∘ f` is `C^n`, i.e.,
that `Dg(f x) ⬝ Df(x)` is `C^n`. The term `Dg (f x)` is the composition of two `C^n` functions, so
it is `C^n` by the inductive assumption. The term `Df(x)` is also `C^n`. Then, the matrix
multiplication is the application of a bilinear map (which is `C^∞`, and therefore `C^n`) to
`x ↦ (Dg(f x), Df x)`. As the composition of two `C^n` maps, it is again `C^n`, and we are done.

There are two difficulties in this proof.

The first one is that it is an induction over all Banach
spaces. In Lean, this is only possible if they belong to a fixed universe. One could formalize this
by first proving the statement in this case, and then extending the result to general universes
by embedding all the spaces we consider in a common universe through `ULift`.

The second one is that it does not work cleanly for analytic maps: for this case, we need to
exhibit a whole sequence of derivatives which are all analytic, not just finitely many of them, so
an induction is never enough at a finite step.

Both these difficulties can be overcome with some cost. However, we choose a different path: we
write down an explicit formula for the `n`-th derivative of `g ∘ f` in terms of derivatives of
`g` and `f` (this is the formula of Faa-Di Bruno) and use this formula to get a suitable Taylor
expansion for `g ∘ f`. Writing down the formula of Faa-Di Bruno is not easy as the formula is quite
intricate, but it is also useful for other purposes and once available it makes the proof here
essentially trivial.
-/

/-- The composition of `C^n` functions at points in domains is `C^n`. -/
theorem ContDiffWithinAt.comp {s : Set E} {t : Set F} {g : F → G} {f : E → F} (x : E)
    (hg : ContDiffWithinAt 𝕜 n g t (f x)) (hf : ContDiffWithinAt 𝕜 n f s x) (st : MapsTo f s t) :
    ContDiffWithinAt 𝕜 n (g ∘ f) s x := by
  match n with
  | ω =>
    have h'f : ContDiffWithinAt 𝕜 ω f s x := hf
    obtain ⟨u, hu, p, hp, h'p⟩ := h'f
    obtain ⟨v, hv, q, hq, h'q⟩ := hg
    let w := insert x s ∩ (u ∩ f ⁻¹' v)
    have wv : w ⊆ f ⁻¹' v := fun y hy => hy.2.2
    have wu : w ⊆ u := fun y hy => hy.2.1
    refine ⟨w, ?_, fun y ↦ (q (f y)).taylorComp (p y), hq.comp (hp.mono wu) wv, ?_⟩
    · apply inter_mem self_mem_nhdsWithin (inter_mem hu ?_)
      apply (continuousWithinAt_insert_self.2 hf.continuousWithinAt).preimage_mem_nhdsWithin'
      apply nhdsWithin_mono _ _ hv
      simp only [image_insert_eq]
      apply insert_subset_insert
      exact image_subset_iff.mpr st
    · have : AnalyticOn 𝕜 f w := by
        have : AnalyticOn 𝕜 (fun y ↦ (continuousMultilinearCurryFin0 𝕜 E F).symm (f y)) w :=
          ((h'p 0).mono wu).congr  fun y hy ↦ (hp.zero_eq' (wu hy)).symm
        have : AnalyticOn 𝕜 (fun y ↦ (continuousMultilinearCurryFin0 𝕜 E F)
            ((continuousMultilinearCurryFin0 𝕜 E F).symm (f y))) w :=
          AnalyticOnNhd.comp_analyticOn (LinearIsometryEquiv.analyticOnNhd _ _ ) this
          (mapsTo_univ _ _)
        simpa using this
      exact analyticOn_taylorComp h'q (fun n ↦ (h'p n).mono wu) this wv
  | (n : ℕ∞) =>
    intro m hm
    rcases hf m hm with ⟨u, hu, p, hp⟩
    rcases hg m hm with ⟨v, hv, q, hq⟩
    let w := insert x s ∩ (u ∩ f ⁻¹' v)
    have wv : w ⊆ f ⁻¹' v := fun y hy => hy.2.2
    have wu : w ⊆ u := fun y hy => hy.2.1
    refine ⟨w, ?_, fun y ↦ (q (f y)).taylorComp (p y), hq.comp (hp.mono wu) wv⟩
    apply inter_mem self_mem_nhdsWithin (inter_mem hu ?_)
    apply (continuousWithinAt_insert_self.2 hf.continuousWithinAt).preimage_mem_nhdsWithin'
    apply nhdsWithin_mono _ _ hv
    simp only [image_insert_eq]
    apply insert_subset_insert
    exact image_subset_iff.mpr st

/-- The composition of `C^n` functions on domains is `C^n`. -/
theorem ContDiffOn.comp {s : Set E} {t : Set F} {g : F → G} {f : E → F} (hg : ContDiffOn 𝕜 n g t)
    (hf : ContDiffOn 𝕜 n f s) (st : MapsTo f s t) : ContDiffOn 𝕜 n (g ∘ f) s :=
  fun x hx ↦ ContDiffWithinAt.comp x (hg (f x) (st hx)) (hf x hx) st

/-- The composition of `C^n` functions on domains is `C^n`. -/
theorem ContDiffOn.comp_inter
    {s : Set E} {t : Set F} {g : F → G} {f : E → F} (hg : ContDiffOn 𝕜 n g t)
    (hf : ContDiffOn 𝕜 n f s) : ContDiffOn 𝕜 n (g ∘ f) (s ∩ f ⁻¹' t) :=
  hg.comp (hf.mono inter_subset_left) inter_subset_right

@[deprecated (since := "2024-10-30")] alias ContDiffOn.comp' := ContDiffOn.comp_inter

/-- The composition of a `C^n` function on a domain with a `C^n` function is `C^n`. -/
theorem ContDiff.comp_contDiffOn {s : Set E} {g : F → G} {f : E → F} (hg : ContDiff 𝕜 n g)
    (hf : ContDiffOn 𝕜 n f s) : ContDiffOn 𝕜 n (g ∘ f) s :=
  (contDiffOn_univ.2 hg).comp hf (mapsTo_univ _ _)

@[fun_prop]
theorem ContDiff.fun_comp_contDiffOn {s : Set E} {g : F → G} {f : E → F} (hg : ContDiff 𝕜 n g)
    (hf : ContDiffOn 𝕜 n f s) : ContDiffOn 𝕜 n (fun x => g (f x)) s :=
  (contDiffOn_univ.2 hg).comp hf (mapsTo_univ _ _)

theorem ContDiffOn.comp_contDiff {s : Set F} {g : F → G} {f : E → F} (hg : ContDiffOn 𝕜 n g s)
    (hf : ContDiff 𝕜 n f) (hs : ∀ x, f x ∈ s) : ContDiff 𝕜 n (g ∘ f) := by
  rw [← contDiffOn_univ] at *
  exact hg.comp hf fun x _ => hs x

theorem ContDiffOn.image_comp_contDiff {s : Set E} {g : F → G} {f : E → F}
    (hg : ContDiffOn 𝕜 n g (f '' s)) (hf : ContDiff 𝕜 n f) : ContDiffOn 𝕜 n (g ∘ f) s :=
  hg.comp hf.contDiffOn (s.mapsTo_image f)

/-- The composition of `C^n` functions is `C^n`. -/
theorem ContDiff.comp {g : F → G} {f : E → F} (hg : ContDiff 𝕜 n g) (hf : ContDiff 𝕜 n f) :
    ContDiff 𝕜 n (g ∘ f) :=
  contDiffOn_univ.1 <| ContDiffOn.comp (contDiffOn_univ.2 hg) (contDiffOn_univ.2 hf) (subset_univ _)

@[fun_prop]
theorem ContDiff.fun_comp {g : F → G} {f : E → F} (hg : ContDiff 𝕜 n g) (hf : ContDiff 𝕜 n f) :
    ContDiff 𝕜 n (fun x => g (f x)) := hg.comp hf

/-- The composition of `C^n` functions at points in domains is `C^n`. -/
theorem ContDiffWithinAt.comp_of_eq {s : Set E} {t : Set F} {g : F → G} {f : E → F} {y : F} (x : E)
    (hg : ContDiffWithinAt 𝕜 n g t y) (hf : ContDiffWithinAt 𝕜 n f s x) (st : MapsTo f s t)
    (hy : f x = y) :
    ContDiffWithinAt 𝕜 n (g ∘ f) s x := by
  subst hy; exact hg.comp x hf st

/-- The composition of `C^n` functions at points in domains is `C^n`,
  with a weaker condition on `s` and `t`. -/
theorem ContDiffWithinAt.comp_of_mem_nhdsWithin_image
    {s : Set E} {t : Set F} {g : F → G} {f : E → F} (x : E)
    (hg : ContDiffWithinAt 𝕜 n g t (f x)) (hf : ContDiffWithinAt 𝕜 n f s x)
    (hs : t ∈ 𝓝[f '' s] f x) : ContDiffWithinAt 𝕜 n (g ∘ f) s x :=
  (hg.mono_of_mem_nhdsWithin hs).comp x hf (subset_preimage_image f s)

/-- The composition of `C^n` functions at points in domains is `C^n`,
  with a weaker condition on `s` and `t`. -/
theorem ContDiffWithinAt.comp_of_mem_nhdsWithin_image_of_eq
    {s : Set E} {t : Set F} {g : F → G} {f : E → F} {y : F} (x : E)
    (hg : ContDiffWithinAt 𝕜 n g t y) (hf : ContDiffWithinAt 𝕜 n f s x)
    (hs : t ∈ 𝓝[f '' s] f x) (hy : f x = y) : ContDiffWithinAt 𝕜 n (g ∘ f) s x := by
  subst hy; exact hg.comp_of_mem_nhdsWithin_image x hf hs

/-- The composition of `C^n` functions at points in domains is `C^n`. -/
theorem ContDiffWithinAt.comp_inter {s : Set E} {t : Set F} {g : F → G} {f : E → F} (x : E)
    (hg : ContDiffWithinAt 𝕜 n g t (f x)) (hf : ContDiffWithinAt 𝕜 n f s x) :
    ContDiffWithinAt 𝕜 n (g ∘ f) (s ∩ f ⁻¹' t) x :=
  hg.comp x (hf.mono inter_subset_left) inter_subset_right

/-- The composition of `C^n` functions at points in domains is `C^n`. -/
theorem ContDiffWithinAt.comp_inter_of_eq {s : Set E} {t : Set F} {g : F → G} {f : E → F} {y : F}
    (x : E) (hg : ContDiffWithinAt 𝕜 n g t y) (hf : ContDiffWithinAt 𝕜 n f s x) (hy : f x = y) :
    ContDiffWithinAt 𝕜 n (g ∘ f) (s ∩ f ⁻¹' t) x := by
  subst hy; exact hg.comp_inter x hf

/-- The composition of `C^n` functions at points in domains is `C^n`,
  with a weaker condition on `s` and `t`. -/
theorem ContDiffWithinAt.comp_of_preimage_mem_nhdsWithin
    {s : Set E} {t : Set F} {g : F → G} {f : E → F} (x : E)
    (hg : ContDiffWithinAt 𝕜 n g t (f x)) (hf : ContDiffWithinAt 𝕜 n f s x)
    (hs : f ⁻¹' t ∈ 𝓝[s] x) : ContDiffWithinAt 𝕜 n (g ∘ f) s x :=
  (hg.comp_inter x hf).mono_of_mem_nhdsWithin (inter_mem self_mem_nhdsWithin hs)

/-- The composition of `C^n` functions at points in domains is `C^n`,
  with a weaker condition on `s` and `t`. -/
theorem ContDiffWithinAt.comp_of_preimage_mem_nhdsWithin_of_eq
    {s : Set E} {t : Set F} {g : F → G} {f : E → F} {y : F} (x : E)
    (hg : ContDiffWithinAt 𝕜 n g t y) (hf : ContDiffWithinAt 𝕜 n f s x)
    (hs : f ⁻¹' t ∈ 𝓝[s] x) (hy : f x = y) : ContDiffWithinAt 𝕜 n (g ∘ f) s x := by
  subst hy; exact hg.comp_of_preimage_mem_nhdsWithin x hf hs

theorem ContDiffAt.comp_contDiffWithinAt (x : E) (hg : ContDiffAt 𝕜 n g (f x))
    (hf : ContDiffWithinAt 𝕜 n f s x) : ContDiffWithinAt 𝕜 n (g ∘ f) s x :=
  hg.comp x hf (mapsTo_univ _ _)

theorem ContDiffAt.comp_contDiffWithinAt_of_eq {y : F} (x : E) (hg : ContDiffAt 𝕜 n g y)
    (hf : ContDiffWithinAt 𝕜 n f s x) (hy : f x = y) : ContDiffWithinAt 𝕜 n (g ∘ f) s x := by
  subst hy; exact hg.comp_contDiffWithinAt x hf

/-- The composition of `C^n` functions at points is `C^n`. -/
nonrec theorem ContDiffAt.comp (x : E) (hg : ContDiffAt 𝕜 n g (f x)) (hf : ContDiffAt 𝕜 n f x) :
    ContDiffAt 𝕜 n (g ∘ f) x :=
  hg.comp x hf (mapsTo_univ _ _)

@[fun_prop]
theorem ContDiffAt.fun_comp (x : E) (hg : ContDiffAt 𝕜 n g (f x)) (hf : ContDiffAt 𝕜 n f x) :
    ContDiffAt 𝕜 n (fun x => g (f x)) x := hg.comp x hf

theorem ContDiff.comp_contDiffWithinAt {g : F → G} {f : E → F} (h : ContDiff 𝕜 n g)
    (hf : ContDiffWithinAt 𝕜 n f t x) : ContDiffWithinAt 𝕜 n (g ∘ f) t x :=
  haveI : ContDiffWithinAt 𝕜 n g univ (f x) := h.contDiffAt.contDiffWithinAt
  this.comp x hf (subset_univ _)

theorem ContDiff.comp_contDiffAt {g : F → G} {f : E → F} (x : E) (hg : ContDiff 𝕜 n g)
    (hf : ContDiffAt 𝕜 n f x) : ContDiffAt 𝕜 n (g ∘ f) x :=
  hg.comp_contDiffWithinAt hf

theorem iteratedFDerivWithin_comp_of_eventually_mem {t : Set F}
    (hg : ContDiffWithinAt 𝕜 n g t (f x)) (hf : ContDiffWithinAt 𝕜 n f s x)
    (ht : UniqueDiffOn 𝕜 t) (hs : UniqueDiffOn 𝕜 s) (hxs : x ∈ s) (hst : ∀ᶠ y in 𝓝[s] x, f y ∈ t)
    {i : ℕ} (hi : i ≤ n) :
    iteratedFDerivWithin 𝕜 i (g ∘ f) s x =
      (ftaylorSeriesWithin 𝕜 g t (f x)).taylorComp (ftaylorSeriesWithin 𝕜 f s x) i := by
  obtain ⟨u, hxu, huo, hfu, hgu⟩ : ∃ u, x ∈ u ∧ IsOpen u ∧
      HasFTaylorSeriesUpToOn i f (ftaylorSeriesWithin 𝕜 f s) (s ∩ u) ∧
      HasFTaylorSeriesUpToOn i g (ftaylorSeriesWithin 𝕜 g t) (f '' (s ∩ u)) := by
    have hxt : f x ∈ t := hst.self_of_nhdsWithin hxs
    have hf_tendsto : Tendsto f (𝓝[s] x) (𝓝[t] (f x)) :=
      tendsto_nhdsWithin_iff.mpr ⟨hf.continuousWithinAt, hst⟩
    have H₁ : ∀ᶠ u in (𝓝[s] x).smallSets,
        HasFTaylorSeriesUpToOn i f (ftaylorSeriesWithin 𝕜 f s) u :=
      hf.eventually_hasFTaylorSeriesUpToOn hs hxs hi
    have H₂ : ∀ᶠ u in (𝓝[s] x).smallSets,
        HasFTaylorSeriesUpToOn i g (ftaylorSeriesWithin 𝕜 g t) (f '' u) :=
      hf_tendsto.image_smallSets.eventually (hg.eventually_hasFTaylorSeriesUpToOn ht hxt hi)
    rcases (nhdsWithin_basis_open _ _).smallSets.eventually_iff.mp (H₁.and H₂)
      with ⟨u, ⟨hxu, huo⟩, hu⟩
    exact ⟨u, hxu, huo, hu (by simp [inter_comm])⟩
  exact .symm <| (hgu.comp hfu (mapsTo_image _ _)).eq_iteratedFDerivWithin_of_uniqueDiffOn le_rfl
    (hs.inter huo) ⟨hxs, hxu⟩ |>.trans <| iteratedFDerivWithin_inter_open huo hxu

theorem iteratedFDerivWithin_comp {t : Set F} (hg : ContDiffWithinAt 𝕜 n g t (f x))
    (hf : ContDiffWithinAt 𝕜 n f s x) (ht : UniqueDiffOn 𝕜 t) (hs : UniqueDiffOn 𝕜 s)
    (hx : x ∈ s) (hst : MapsTo f s t) {i : ℕ} (hi : i ≤ n) :
    iteratedFDerivWithin 𝕜 i (g ∘ f) s x =
      (ftaylorSeriesWithin 𝕜 g t (f x)).taylorComp (ftaylorSeriesWithin 𝕜 f s x) i :=
  iteratedFDerivWithin_comp_of_eventually_mem hg hf ht hs hx (eventually_mem_nhdsWithin.mono hst) hi

theorem iteratedFDeriv_comp (hg : ContDiffAt 𝕜 n g (f x)) (hf : ContDiffAt 𝕜 n f x)
    {i : ℕ} (hi : i ≤ n) :
    iteratedFDeriv 𝕜 i (g ∘ f) x =
      (ftaylorSeries 𝕜 g (f x)).taylorComp (ftaylorSeries 𝕜 f x) i := by
  simp only [← iteratedFDerivWithin_univ, ← ftaylorSeriesWithin_univ]
  exact iteratedFDerivWithin_comp hg.contDiffWithinAt hf.contDiffWithinAt
    uniqueDiffOn_univ uniqueDiffOn_univ (mem_univ _) (mapsTo_univ _ _) hi

end comp

/-!
### Smoothness of projections
-/

/-- The first projection in a product is `C^∞`. -/
@[fun_prop]
theorem contDiff_fst : ContDiff 𝕜 n (Prod.fst : E × F → E) :=
  IsBoundedLinearMap.contDiff IsBoundedLinearMap.fst

/-- Postcomposing `f` with `Prod.fst` is `C^n` -/
@[fun_prop]
theorem ContDiff.fst {f : E → F × G} (hf : ContDiff 𝕜 n f) : ContDiff 𝕜 n fun x => (f x).1 :=
  contDiff_fst.comp hf

/-- Precomposing `f` with `Prod.fst` is `C^n` -/
theorem ContDiff.fst' {f : E → G} (hf : ContDiff 𝕜 n f) : ContDiff 𝕜 n fun x : E × F => f x.1 :=
  hf.comp contDiff_fst

/-- The first projection on a domain in a product is `C^∞`. -/
@[fun_prop]
theorem contDiffOn_fst {s : Set (E × F)} : ContDiffOn 𝕜 n (Prod.fst : E × F → E) s :=
  ContDiff.contDiffOn contDiff_fst

@[fun_prop]
theorem ContDiffOn.fst {f : E → F × G} {s : Set E} (hf : ContDiffOn 𝕜 n f s) :
    ContDiffOn 𝕜 n (fun x => (f x).1) s :=
  contDiff_fst.comp_contDiffOn hf

/-- The first projection at a point in a product is `C^∞`. -/
@[fun_prop]
theorem contDiffAt_fst {p : E × F} : ContDiffAt 𝕜 n (Prod.fst : E × F → E) p :=
  contDiff_fst.contDiffAt

/-- Postcomposing `f` with `Prod.fst` is `C^n` at `(x, y)` -/
@[fun_prop]
theorem ContDiffAt.fst {f : E → F × G} {x : E} (hf : ContDiffAt 𝕜 n f x) :
    ContDiffAt 𝕜 n (fun x => (f x).1) x :=
  contDiffAt_fst.comp x hf

/-- Precomposing `f` with `Prod.fst` is `C^n` at `(x, y)` -/
theorem ContDiffAt.fst' {f : E → G} {x : E} {y : F} (hf : ContDiffAt 𝕜 n f x) :
    ContDiffAt 𝕜 n (fun x : E × F => f x.1) (x, y) :=
  ContDiffAt.comp (x, y) hf contDiffAt_fst

/-- Precomposing `f` with `Prod.fst` is `C^n` at `x : E × F` -/
theorem ContDiffAt.fst'' {f : E → G} {x : E × F} (hf : ContDiffAt 𝕜 n f x.1) :
    ContDiffAt 𝕜 n (fun x : E × F => f x.1) x :=
  hf.comp x contDiffAt_fst

/-- The first projection within a domain at a point in a product is `C^∞`. -/
@[fun_prop]
theorem contDiffWithinAt_fst {s : Set (E × F)} {p : E × F} :
    ContDiffWithinAt 𝕜 n (Prod.fst : E × F → E) s p :=
  contDiff_fst.contDiffWithinAt

/-- The second projection in a product is `C^∞`. -/
@[fun_prop]
theorem contDiff_snd : ContDiff 𝕜 n (Prod.snd : E × F → F) :=
  IsBoundedLinearMap.contDiff IsBoundedLinearMap.snd

/-- Postcomposing `f` with `Prod.snd` is `C^n` -/
@[fun_prop]
theorem ContDiff.snd {f : E → F × G} (hf : ContDiff 𝕜 n f) : ContDiff 𝕜 n fun x => (f x).2 :=
  contDiff_snd.comp hf

/-- Precomposing `f` with `Prod.snd` is `C^n` -/
theorem ContDiff.snd' {f : F → G} (hf : ContDiff 𝕜 n f) : ContDiff 𝕜 n fun x : E × F => f x.2 :=
  hf.comp contDiff_snd

/-- The second projection on a domain in a product is `C^∞`. -/
@[fun_prop]
theorem contDiffOn_snd {s : Set (E × F)} : ContDiffOn 𝕜 n (Prod.snd : E × F → F) s :=
  ContDiff.contDiffOn contDiff_snd

@[fun_prop]
theorem ContDiffOn.snd {f : E → F × G} {s : Set E} (hf : ContDiffOn 𝕜 n f s) :
    ContDiffOn 𝕜 n (fun x => (f x).2) s :=
  contDiff_snd.comp_contDiffOn hf

/-- The second projection at a point in a product is `C^∞`. -/
@[fun_prop]
theorem contDiffAt_snd {p : E × F} : ContDiffAt 𝕜 n (Prod.snd : E × F → F) p :=
  contDiff_snd.contDiffAt

/-- Postcomposing `f` with `Prod.snd` is `C^n` at `x` -/
@[fun_prop]
theorem ContDiffAt.snd {f : E → F × G} {x : E} (hf : ContDiffAt 𝕜 n f x) :
    ContDiffAt 𝕜 n (fun x => (f x).2) x :=
  contDiffAt_snd.comp x hf

/-- Precomposing `f` with `Prod.snd` is `C^n` at `(x, y)` -/
theorem ContDiffAt.snd' {f : F → G} {x : E} {y : F} (hf : ContDiffAt 𝕜 n f y) :
    ContDiffAt 𝕜 n (fun x : E × F => f x.2) (x, y) :=
  ContDiffAt.comp (x, y) hf contDiffAt_snd

/-- Precomposing `f` with `Prod.snd` is `C^n` at `x : E × F` -/
theorem ContDiffAt.snd'' {f : F → G} {x : E × F} (hf : ContDiffAt 𝕜 n f x.2) :
    ContDiffAt 𝕜 n (fun x : E × F => f x.2) x :=
  hf.comp x contDiffAt_snd

/-- The second projection within a domain at a point in a product is `C^∞`. -/
@[fun_prop]
theorem contDiffWithinAt_snd {s : Set (E × F)} {p : E × F} :
    ContDiffWithinAt 𝕜 n (Prod.snd : E × F → F) s p :=
  contDiff_snd.contDiffWithinAt

section NAry

variable {E₁ E₂ E₃ : Type*}
variable [NormedAddCommGroup E₁] [NormedAddCommGroup E₂] [NormedAddCommGroup E₃]
  [NormedSpace 𝕜 E₁] [NormedSpace 𝕜 E₂] [NormedSpace 𝕜 E₃]

theorem ContDiff.comp₂ {g : E₁ × E₂ → G} {f₁ : F → E₁} {f₂ : F → E₂} (hg : ContDiff 𝕜 n g)
    (hf₁ : ContDiff 𝕜 n f₁) (hf₂ : ContDiff 𝕜 n f₂) : ContDiff 𝕜 n fun x => g (f₁ x, f₂ x) :=
  hg.comp <| hf₁.prodMk hf₂

theorem ContDiffAt.comp₂ {g : E₁ × E₂ → G} {f₁ : F → E₁} {f₂ : F → E₂} {x : F}
    (hg : ContDiffAt 𝕜 n g (f₁ x, f₂ x))
    (hf₁ : ContDiffAt 𝕜 n f₁ x) (hf₂ : ContDiffAt 𝕜 n f₂ x) :
    ContDiffAt 𝕜 n (fun x => g (f₁ x, f₂ x)) x :=
  hg.comp x (hf₁.prodMk hf₂)

theorem ContDiffAt.comp₂_contDiffWithinAt {g : E₁ × E₂ → G} {f₁ : F → E₁} {f₂ : F → E₂}
    {s : Set F} {x : F} (hg : ContDiffAt 𝕜 n g (f₁ x, f₂ x))
    (hf₁ : ContDiffWithinAt 𝕜 n f₁ s x) (hf₂ : ContDiffWithinAt 𝕜 n f₂ s x) :
    ContDiffWithinAt 𝕜 n (fun x => g (f₁ x, f₂ x)) s x :=
  hg.comp_contDiffWithinAt x (hf₁.prodMk hf₂)

@[deprecated (since := "2024-10-30")]
alias ContDiffAt.comp_contDiffWithinAt₂ := ContDiffAt.comp₂_contDiffWithinAt

theorem ContDiff.comp₂_contDiffAt {g : E₁ × E₂ → G} {f₁ : F → E₁} {f₂ : F → E₂} {x : F}
    (hg : ContDiff 𝕜 n g) (hf₁ : ContDiffAt 𝕜 n f₁ x) (hf₂ : ContDiffAt 𝕜 n f₂ x) :
    ContDiffAt 𝕜 n (fun x => g (f₁ x, f₂ x)) x :=
  hg.contDiffAt.comp₂ hf₁ hf₂

@[deprecated (since := "2024-10-30")]
alias ContDiff.comp_contDiffAt₂ := ContDiff.comp₂_contDiffAt

theorem ContDiff.comp₂_contDiffWithinAt {g : E₁ × E₂ → G} {f₁ : F → E₁} {f₂ : F → E₂}
    {s : Set F} {x : F} (hg : ContDiff 𝕜 n g)
    (hf₁ : ContDiffWithinAt 𝕜 n f₁ s x) (hf₂ : ContDiffWithinAt 𝕜 n f₂ s x) :
    ContDiffWithinAt 𝕜 n (fun x => g (f₁ x, f₂ x)) s x :=
  hg.contDiffAt.comp_contDiffWithinAt x (hf₁.prodMk hf₂)

@[deprecated (since := "2024-10-30")]
alias ContDiff.comp_contDiffWithinAt₂ := ContDiff.comp₂_contDiffWithinAt

theorem ContDiff.comp₂_contDiffOn {g : E₁ × E₂ → G} {f₁ : F → E₁} {f₂ : F → E₂} {s : Set F}
    (hg : ContDiff 𝕜 n g) (hf₁ : ContDiffOn 𝕜 n f₁ s) (hf₂ : ContDiffOn 𝕜 n f₂ s) :
    ContDiffOn 𝕜 n (fun x => g (f₁ x, f₂ x)) s :=
  hg.comp_contDiffOn <| hf₁.prodMk hf₂

@[deprecated (since := "2024-10-30")]
alias ContDiff.comp_contDiffOn₂ := ContDiff.comp₂_contDiffOn

theorem ContDiff.comp₃ {g : E₁ × E₂ × E₃ → G} {f₁ : F → E₁} {f₂ : F → E₂} {f₃ : F → E₃}
    (hg : ContDiff 𝕜 n g) (hf₁ : ContDiff 𝕜 n f₁) (hf₂ : ContDiff 𝕜 n f₂) (hf₃ : ContDiff 𝕜 n f₃) :
    ContDiff 𝕜 n fun x => g (f₁ x, f₂ x, f₃ x) :=
  hg.comp₂ hf₁ <| hf₂.prodMk hf₃

theorem ContDiff.comp₃_contDiffOn {g : E₁ × E₂ × E₃ → G} {f₁ : F → E₁} {f₂ : F → E₂} {f₃ : F → E₃}
    {s : Set F} (hg : ContDiff 𝕜 n g) (hf₁ : ContDiffOn 𝕜 n f₁ s) (hf₂ : ContDiffOn 𝕜 n f₂ s)
    (hf₃ : ContDiffOn 𝕜 n f₃ s) : ContDiffOn 𝕜 n (fun x => g (f₁ x, f₂ x, f₃ x)) s :=
  hg.comp₂_contDiffOn hf₁ <| hf₂.prodMk hf₃

@[deprecated (since := "2024-10-30")]
alias ContDiff.comp_contDiffOn₃ := ContDiff.comp₃_contDiffOn

end NAry

section SpecificBilinearMaps

@[fun_prop]
theorem ContDiff.clm_comp {g : X → F →L[𝕜] G} {f : X → E →L[𝕜] F} (hg : ContDiff 𝕜 n g)
    (hf : ContDiff 𝕜 n f) : ContDiff 𝕜 n fun x => (g x).comp (f x) :=
  isBoundedBilinearMap_comp.contDiff.comp₂ (g := fun p => p.1.comp p.2) hg hf

@[fun_prop]
theorem ContDiffOn.clm_comp {g : X → F →L[𝕜] G} {f : X → E →L[𝕜] F} {s : Set X}
    (hg : ContDiffOn 𝕜 n g s) (hf : ContDiffOn 𝕜 n f s) :
    ContDiffOn 𝕜 n (fun x => (g x).comp (f x)) s :=
  (isBoundedBilinearMap_comp (E := E) (F := F) (G := G)).contDiff.comp₂_contDiffOn hg hf

@[fun_prop]
theorem ContDiffAt.clm_comp {g : X → F →L[𝕜] G} {f : X → E →L[𝕜] F} {x : X}
    (hg : ContDiffAt 𝕜 n g x) (hf : ContDiffAt 𝕜 n f x) :
    ContDiffAt 𝕜 n (fun x => (g x).comp (f x)) x :=
  (isBoundedBilinearMap_comp (E := E) (G := G)).contDiff.comp₂_contDiffAt hg hf

@[fun_prop]
theorem ContDiffWithinAt.clm_comp {g : X → F →L[𝕜] G} {f : X → E →L[𝕜] F} {s : Set X} {x : X}
    (hg : ContDiffWithinAt 𝕜 n g s x) (hf : ContDiffWithinAt 𝕜 n f s x) :
    ContDiffWithinAt 𝕜 n (fun x => (g x).comp (f x)) s x :=
  (isBoundedBilinearMap_comp (E := E) (G := G)).contDiff.comp₂_contDiffWithinAt hg hf

@[fun_prop]
theorem ContDiff.clm_apply {f : E → F →L[𝕜] G} {g : E → F} (hf : ContDiff 𝕜 n f)
    (hg : ContDiff 𝕜 n g) : ContDiff 𝕜 n fun x => (f x) (g x) :=
  isBoundedBilinearMap_apply.contDiff.comp₂ hf hg

@[fun_prop]
theorem ContDiffOn.clm_apply {f : E → F →L[𝕜] G} {g : E → F} (hf : ContDiffOn 𝕜 n f s)
    (hg : ContDiffOn 𝕜 n g s) : ContDiffOn 𝕜 n (fun x => (f x) (g x)) s :=
  isBoundedBilinearMap_apply.contDiff.comp₂_contDiffOn hf hg

@[fun_prop]
theorem ContDiffAt.clm_apply {f : E → F →L[𝕜] G} {g : E → F} (hf : ContDiffAt 𝕜 n f x)
    (hg : ContDiffAt 𝕜 n g x) : ContDiffAt 𝕜 n (fun x => (f x) (g x)) x :=
  isBoundedBilinearMap_apply.contDiff.comp₂_contDiffAt hf hg

@[fun_prop]
theorem ContDiffWithinAt.clm_apply {f : E → F →L[𝕜] G} {g : E → F}
    (hf : ContDiffWithinAt 𝕜 n f s x) (hg : ContDiffWithinAt 𝕜 n g s x) :
    ContDiffWithinAt 𝕜 n (fun x => (f x) (g x)) s x :=
  isBoundedBilinearMap_apply.contDiff.comp₂_contDiffWithinAt hf hg

@[fun_prop]
theorem ContDiff.smulRight {f : E → F →L[𝕜] 𝕜} {g : E → G} (hf : ContDiff 𝕜 n f)
    (hg : ContDiff 𝕜 n g) : ContDiff 𝕜 n fun x => (f x).smulRight (g x) :=
  isBoundedBilinearMap_smulRight.contDiff.comp₂ (g := fun p => p.1.smulRight p.2) hf hg

@[fun_prop]
theorem ContDiffOn.smulRight {f : E → F →L[𝕜] 𝕜} {g : E → G} (hf : ContDiffOn 𝕜 n f s)
    (hg : ContDiffOn 𝕜 n g s) : ContDiffOn 𝕜 n (fun x => (f x).smulRight (g x)) s :=
  (isBoundedBilinearMap_smulRight (E := F)).contDiff.comp₂_contDiffOn hf hg

@[fun_prop]
theorem ContDiffAt.smulRight {f : E → F →L[𝕜] 𝕜} {g : E → G} (hf : ContDiffAt 𝕜 n f x)
    (hg : ContDiffAt 𝕜 n g x) : ContDiffAt 𝕜 n (fun x => (f x).smulRight (g x)) x :=
  (isBoundedBilinearMap_smulRight (E := F)).contDiff.comp₂_contDiffAt hf hg

@[fun_prop]
theorem ContDiffWithinAt.smulRight {f : E → F →L[𝕜] 𝕜} {g : E → G}
    (hf : ContDiffWithinAt 𝕜 n f s x) (hg : ContDiffWithinAt 𝕜 n g s x) :
    ContDiffWithinAt 𝕜 n (fun x => (f x).smulRight (g x)) s x :=
  (isBoundedBilinearMap_smulRight (E := F)).contDiff.comp₂_contDiffWithinAt hf hg

end SpecificBilinearMaps

section ClmApplyConst

/-- Application of a `ContinuousLinearMap` to a constant commutes with `iteratedFDerivWithin`. -/
theorem iteratedFDerivWithin_clm_apply_const_apply
    {s : Set E} (hs : UniqueDiffOn 𝕜 s) {c : E → F →L[𝕜] G}
    (hc : ContDiffOn 𝕜 n c s) {i : ℕ} (hi : i ≤ n) {x : E} (hx : x ∈ s) {u : F} {m : Fin i → E} :
    (iteratedFDerivWithin 𝕜 i (fun y ↦ (c y) u) s x) m = (iteratedFDerivWithin 𝕜 i c s x) m u := by
  induction i generalizing x with
  | zero => simp
  | succ i ih =>
    replace hi : (i : WithTop ℕ∞) < n := lt_of_lt_of_le (by norm_cast; simp) hi
    have h_deriv_apply : DifferentiableOn 𝕜 (iteratedFDerivWithin 𝕜 i (fun y ↦ (c y) u) s) s :=
      (hc.clm_apply contDiffOn_const).differentiableOn_iteratedFDerivWithin hi hs
    have h_deriv : DifferentiableOn 𝕜 (iteratedFDerivWithin 𝕜 i c s) s :=
      hc.differentiableOn_iteratedFDerivWithin hi hs
    simp only [iteratedFDerivWithin_succ_apply_left]
    rw [← fderivWithin_continuousMultilinear_apply_const_apply (hs x hx) (h_deriv_apply x hx)]
    rw [fderivWithin_congr' (fun x hx ↦ ih hi.le hx) hx]
    rw [fderivWithin_clm_apply (hs x hx) (h_deriv.continuousMultilinear_apply_const _ x hx)
      (differentiableWithinAt_const u)]
    rw [fderivWithin_const_apply]
    simp only [ContinuousLinearMap.flip_apply, ContinuousLinearMap.comp_zero, zero_add]
    rw [fderivWithin_continuousMultilinear_apply_const_apply (hs x hx) (h_deriv x hx)]

/-- Application of a `ContinuousLinearMap` to a constant commutes with `iteratedFDeriv`. -/
theorem iteratedFDeriv_clm_apply_const_apply
    {c : E → F →L[𝕜] G} (hc : ContDiff 𝕜 n c)
    {i : ℕ} (hi : i ≤ n) {x : E} {u : F} {m : Fin i → E} :
    (iteratedFDeriv 𝕜 i (fun y ↦ (c y) u) x) m = (iteratedFDeriv 𝕜 i c x) m u := by
  simp only [← iteratedFDerivWithin_univ]
  exact iteratedFDerivWithin_clm_apply_const_apply uniqueDiffOn_univ hc.contDiffOn hi (mem_univ _)

end ClmApplyConst

/-- The natural equivalence `(E × F) × G ≃ E × (F × G)` is smooth.

Warning: if you think you need this lemma, it is likely that you can simplify your proof by
reformulating the lemma that you're applying next using the tips in
Note [continuity lemma statement]
-/
theorem contDiff_prodAssoc {n : WithTop ℕ∞} : ContDiff 𝕜 n <| Equiv.prodAssoc E F G :=
  (LinearIsometryEquiv.prodAssoc 𝕜 E F G).contDiff

/-- The natural equivalence `E × (F × G) ≃ (E × F) × G` is smooth.

Warning: see remarks attached to `contDiff_prodAssoc`
-/
theorem contDiff_prodAssoc_symm {n : WithTop ℕ∞} : ContDiff 𝕜 n <| (Equiv.prodAssoc E F G).symm :=
  (LinearIsometryEquiv.prodAssoc 𝕜 E F G).symm.contDiff

/-! ### Bundled derivatives are smooth -/
section bundled

/-- One direction of `contDiffWithinAt_succ_iff_hasFDerivWithinAt`, but where all derivatives are
taken within the same set. Version for partial derivatives / functions with parameters. If `f x` is
<<<<<<< HEAD
a `C^n + 1` family of functions and `g x` is a `C^n` family of points, then the derivative of `f x` at
`g x` depends in a `C^n` way on `x`. We give a general version of this fact relative to sets which
may not have unique derivatives, in the following form.  If `f : E × F → G` is `C^n + 1` at
`(x₀, g(x₀))` in `(s ∪ {x₀}) × t ⊆ E × F` and `g : E → F` is `C^n` at `x₀` within some set `s ⊆ E`,
then there is a function `f' : E → F →L[𝕜] G` that is `C^n` at `x₀` within `s` such that for all `x`
sufficiently close to `x₀` within `s ∪ {x₀}` the function `y ↦ f x y` has derivative `f' x` at `g x`
within `t ⊆ F`.  For convenience, we return an explicit set of `x`'s where this holds that is a
subset of `s ∪ {x₀}`.  We need one additional condition, namely that `t` is a neighborhood of
`g(x₀)` within `g '' s`. -/
=======
a `C^{n + 1}` family of functions and `g x` is a `C^n` family of points, then the derivative of
`f x` at `g x` depends in a `C^n` way on `x`. We give a general version of this fact relative to
sets which may not have unique derivatives, in the following form.  If `f : E × F → G` is
`C^{n + 1}` at `(x₀, g(x₀))` in `(s ∪ {x₀}) × t ⊆ E × F` and `g : E → F` is `C^n` at `x₀` within
some set `s ⊆ E`, then there is a function `f' : E → F →L[𝕜] G` that is `C^n` at `x₀` within `s`
such that for all `x` sufficiently close to `x₀` within `s ∪ {x₀}` the function `y ↦ f x y` has
derivative `f' x` at `g x` within `t ⊆ F`.  For convenience, we return an explicit set of `x`'s
where this holds that is a subset of `s ∪ {x₀}`.  We need one additional condition, namely that
`t` is a neighborhood of `g(x₀)` within `g '' s`. -/
>>>>>>> ecd03599
theorem ContDiffWithinAt.hasFDerivWithinAt_nhds {f : E → F → G} {g : E → F} {t : Set F} (hn : n ≠ ∞)
    {x₀ : E} (hf : ContDiffWithinAt 𝕜 (n + 1) (uncurry f) (insert x₀ s ×ˢ t) (x₀, g x₀))
    (hg : ContDiffWithinAt 𝕜 n g s x₀) (hgt : t ∈ 𝓝[g '' s] g x₀) :
    ∃ v ∈ 𝓝[insert x₀ s] x₀, v ⊆ insert x₀ s ∧ ∃ f' : E → F →L[𝕜] G,
      (∀ x ∈ v, HasFDerivWithinAt (f x) (f' x) t (g x)) ∧
        ContDiffWithinAt 𝕜 n (fun x => f' x) s x₀ := by
  have hst : insert x₀ s ×ˢ t ∈ 𝓝[(fun x => (x, g x)) '' s] (x₀, g x₀) := by
    refine nhdsWithin_mono _ ?_ (nhdsWithin_prod self_mem_nhdsWithin hgt)
    simp_rw [image_subset_iff, mk_preimage_prod, preimage_id', subset_inter_iff, subset_insert,
      true_and, subset_preimage_image]
  obtain ⟨v, hv, hvs, f_an, f', hvf', hf'⟩ :=
    (contDiffWithinAt_succ_iff_hasFDerivWithinAt' hn).mp hf
  refine
    ⟨(fun z => (z, g z)) ⁻¹' v ∩ insert x₀ s, ?_, inter_subset_right, fun z =>
      (f' (z, g z)).comp (ContinuousLinearMap.inr 𝕜 E F), ?_, ?_⟩
  · refine inter_mem ?_ self_mem_nhdsWithin
    have := mem_of_mem_nhdsWithin (mem_insert _ _) hv
    refine mem_nhdsWithin_insert.mpr ⟨this, ?_⟩
    refine (continuousWithinAt_id.prodMk hg.continuousWithinAt).preimage_mem_nhdsWithin' ?_
    rw [← nhdsWithin_le_iff] at hst hv ⊢
    exact (hst.trans <| nhdsWithin_mono _ <| subset_insert _ _).trans hv
  · intro z hz
    have := hvf' (z, g z) hz.1
    refine this.comp _ (hasFDerivAt_prodMk_right _ _).hasFDerivWithinAt ?_
    exact mapsTo'.mpr (image_prodMk_subset_prod_right hz.2)
  · exact (hf'.continuousLinearMap_comp <| (ContinuousLinearMap.compL 𝕜 F (E × F) G).flip
      (ContinuousLinearMap.inr 𝕜 E F)).comp_of_mem_nhdsWithin_image x₀
      (contDiffWithinAt_id.prodMk hg) hst

/-- The most general lemma stating that `x ↦ fderivWithin 𝕜 (f x) t (g x)` is `C^n`
at a point within a set.
To show that `x ↦ D_yf(x,y)g(x)` (taken within `t`) is `C^m` at `x₀` within `s`, we require that
* `f` is `C^n` at `(x₀, g(x₀))` within `(s ∪ {x₀}) × t` for `n ≥ m+1`.
* `g` is `C^m` at `x₀` within `s`;
* Derivatives are unique at `g(x)` within `t` for `x` sufficiently close to `x₀` within `s ∪ {x₀}`;
* `t` is a neighborhood of `g(x₀)` within `g '' s`; -/
theorem ContDiffWithinAt.fderivWithin'' {f : E → F → G} {g : E → F} {t : Set F}
    (hf : ContDiffWithinAt 𝕜 n (Function.uncurry f) (insert x₀ s ×ˢ t) (x₀, g x₀))
    (hg : ContDiffWithinAt 𝕜 m g s x₀)
    (ht : ∀ᶠ x in 𝓝[insert x₀ s] x₀, UniqueDiffWithinAt 𝕜 t (g x)) (hmn : m + 1 ≤ n)
    (hgt : t ∈ 𝓝[g '' s] g x₀) :
    ContDiffWithinAt 𝕜 m (fun x => fderivWithin 𝕜 (f x) t (g x)) s x₀ := by
  have : ∀ k : ℕ, k ≤ m → ContDiffWithinAt 𝕜 k (fun x => fderivWithin 𝕜 (f x) t (g x)) s x₀ := by
    intro k hkm
    obtain ⟨v, hv, -, f', hvf', hf'⟩ :=
      (hf.of_le <| (add_le_add_right hkm 1).trans hmn).hasFDerivWithinAt_nhds (by simp)
        (hg.of_le hkm) hgt
    refine hf'.congr_of_eventuallyEq_insert ?_
    filter_upwards [hv, ht]
    exact fun y hy h2y => (hvf' y hy).fderivWithin h2y
  match m with
  | ω =>
    obtain rfl : n = ω := by simpa using hmn
    obtain ⟨v, hv, -, f', hvf', hf'⟩ := hf.hasFDerivWithinAt_nhds (by simp) hg hgt
    refine hf'.congr_of_eventuallyEq_insert ?_
    filter_upwards [hv, ht]
    exact fun y hy h2y => (hvf' y hy).fderivWithin h2y
  | ∞ =>
    rw [contDiffWithinAt_infty]
    exact fun k ↦ this k (by exact_mod_cast le_top)
  | (m : ℕ) => exact this _ le_rfl

/-- A special case of `ContDiffWithinAt.fderivWithin''` where we require that `s ⊆ g⁻¹(t)`. -/
theorem ContDiffWithinAt.fderivWithin' {f : E → F → G} {g : E → F} {t : Set F}
    (hf : ContDiffWithinAt 𝕜 n (Function.uncurry f) (insert x₀ s ×ˢ t) (x₀, g x₀))
    (hg : ContDiffWithinAt 𝕜 m g s x₀)
    (ht : ∀ᶠ x in 𝓝[insert x₀ s] x₀, UniqueDiffWithinAt 𝕜 t (g x)) (hmn : m + 1 ≤ n)
    (hst : s ⊆ g ⁻¹' t) : ContDiffWithinAt 𝕜 m (fun x => fderivWithin 𝕜 (f x) t (g x)) s x₀ :=
  hf.fderivWithin'' hg ht hmn <| mem_of_superset self_mem_nhdsWithin <| image_subset_iff.mpr hst

/-- A special case of `ContDiffWithinAt.fderivWithin'` where we require that `x₀ ∈ s` and there
are unique derivatives everywhere within `t`. -/
protected theorem ContDiffWithinAt.fderivWithin {f : E → F → G} {g : E → F} {t : Set F}
    (hf : ContDiffWithinAt 𝕜 n (Function.uncurry f) (s ×ˢ t) (x₀, g x₀))
    (hg : ContDiffWithinAt 𝕜 m g s x₀) (ht : UniqueDiffOn 𝕜 t) (hmn : m + 1 ≤ n) (hx₀ : x₀ ∈ s)
    (hst : s ⊆ g ⁻¹' t) : ContDiffWithinAt 𝕜 m (fun x => fderivWithin 𝕜 (f x) t (g x)) s x₀ := by
  rw [← insert_eq_self.mpr hx₀] at hf
  refine hf.fderivWithin' hg ?_ hmn hst
  rw [insert_eq_self.mpr hx₀]
  exact eventually_of_mem self_mem_nhdsWithin fun x hx => ht _ (hst hx)

/-- `x ↦ fderivWithin 𝕜 (f x) t (g x) (k x)` is smooth at a point within a set. -/
theorem ContDiffWithinAt.fderivWithin_apply {f : E → F → G} {g k : E → F} {t : Set F}
    (hf : ContDiffWithinAt 𝕜 n (Function.uncurry f) (s ×ˢ t) (x₀, g x₀))
    (hg : ContDiffWithinAt 𝕜 m g s x₀) (hk : ContDiffWithinAt 𝕜 m k s x₀) (ht : UniqueDiffOn 𝕜 t)
    (hmn : m + 1 ≤ n) (hx₀ : x₀ ∈ s) (hst : s ⊆ g ⁻¹' t) :
    ContDiffWithinAt 𝕜 m (fun x => fderivWithin 𝕜 (f x) t (g x) (k x)) s x₀ :=
  (contDiff_fst.clm_apply contDiff_snd).contDiffAt.comp_contDiffWithinAt x₀
    ((hf.fderivWithin hg ht hmn hx₀ hst).prodMk hk)

/-- `fderivWithin 𝕜 f s` is smooth at `x₀` within `s`. -/
theorem ContDiffWithinAt.fderivWithin_right (hf : ContDiffWithinAt 𝕜 n f s x₀)
    (hs : UniqueDiffOn 𝕜 s) (hmn : m + 1 ≤ n) (hx₀s : x₀ ∈ s) :
    ContDiffWithinAt 𝕜 m (fderivWithin 𝕜 f s) s x₀ :=
  ContDiffWithinAt.fderivWithin
    (ContDiffWithinAt.comp (x₀, x₀) hf contDiffWithinAt_snd <| prod_subset_preimage_snd s s)
    contDiffWithinAt_id hs hmn hx₀s (by rw [preimage_id'])

/-- `x ↦ fderivWithin 𝕜 f s x (k x)` is smooth at `x₀` within `s`. -/
theorem ContDiffWithinAt.fderivWithin_right_apply
    {f : F → G} {k : F → F} {s : Set F} {x₀ : F}
    (hf : ContDiffWithinAt 𝕜 n f s x₀) (hk : ContDiffWithinAt 𝕜 m k s x₀)
    (hs : UniqueDiffOn 𝕜 s) (hmn : m + 1 ≤ n) (hx₀s : x₀ ∈ s) :
    ContDiffWithinAt 𝕜 m (fun x => fderivWithin 𝕜 f s x (k x)) s x₀ :=
  ContDiffWithinAt.fderivWithin_apply
    (ContDiffWithinAt.comp (x₀, x₀) hf contDiffWithinAt_snd <| prod_subset_preimage_snd s s)
    contDiffWithinAt_id hk hs hmn hx₀s (by rw [preimage_id'])

-- TODO: can we make a version of `ContDiffWithinAt.fderivWithin` for iterated derivatives?
theorem ContDiffWithinAt.iteratedFDerivWithin_right {i : ℕ} (hf : ContDiffWithinAt 𝕜 n f s x₀)
    (hs : UniqueDiffOn 𝕜 s) (hmn : m + i ≤ n) (hx₀s : x₀ ∈ s) :
    ContDiffWithinAt 𝕜 m (iteratedFDerivWithin 𝕜 i f s) s x₀ := by
  induction' i with i hi generalizing m
  · simp only [CharP.cast_eq_zero, add_zero] at hmn
    exact (hf.of_le hmn).continuousLinearMap_comp
      ((continuousMultilinearCurryFin0 𝕜 E F).symm : _ →L[𝕜] E [×0]→L[𝕜] F)
  · rw [Nat.cast_succ, add_comm _ 1, ← add_assoc] at hmn
    exact ((hi hmn).fderivWithin_right hs le_rfl hx₀s).continuousLinearMap_comp
      ((continuousMultilinearCurryLeftEquiv 𝕜 (fun _ : Fin (i+1) ↦ E) F).symm :
        _ →L[𝕜] E [×(i+1)]→L[𝕜] F)

@[deprecated (since := "2025-01-15")]
alias ContDiffWithinAt.iteratedFderivWithin_right := ContDiffWithinAt.iteratedFDerivWithin_right

/-- `x ↦ fderiv 𝕜 (f x) (g x)` is smooth at `x₀`. -/
protected theorem ContDiffAt.fderiv {f : E → F → G} {g : E → F}
    (hf : ContDiffAt 𝕜 n (Function.uncurry f) (x₀, g x₀)) (hg : ContDiffAt 𝕜 m g x₀)
    (hmn : m + 1 ≤ n) : ContDiffAt 𝕜 m (fun x => fderiv 𝕜 (f x) (g x)) x₀ := by
  simp_rw [← fderivWithin_univ]
  refine (ContDiffWithinAt.fderivWithin hf.contDiffWithinAt hg.contDiffWithinAt uniqueDiffOn_univ
    hmn (mem_univ x₀) ?_).contDiffAt univ_mem
  rw [preimage_univ]

@[fun_prop]
protected theorem ContDiffAt.fderiv_succ {f : E → F → G} {g : E → F}
    (hf : ContDiffAt 𝕜 (m + 1) (Function.uncurry f) (x₀, g x₀)) (hg : ContDiffAt 𝕜 m g x₀) :
    ContDiffAt 𝕜 m (fun x => fderiv 𝕜 (f x) (g x)) x₀ :=
  ContDiffAt.fderiv hf hg (le_refl _)

/-- `fderiv 𝕜 f` is smooth at `x₀`. -/
theorem ContDiffAt.fderiv_right (hf : ContDiffAt 𝕜 n f x₀) (hmn : m + 1 ≤ n) :
    ContDiffAt 𝕜 m (fderiv 𝕜 f) x₀ :=
  ContDiffAt.fderiv (ContDiffAt.comp (x₀, x₀) hf contDiffAt_snd) contDiffAt_id hmn

theorem ContDiffAt.fderiv_right_succ (hf : ContDiffAt 𝕜 (n + 1) f x₀) :
    ContDiffAt 𝕜 n (fderiv 𝕜 f) x₀ :=
  ContDiffAt.fderiv (ContDiffAt.comp (x₀, x₀) hf contDiffAt_snd) contDiffAt_id (le_refl (n + 1))

theorem ContDiffAt.iteratedFDeriv_right {i : ℕ} (hf : ContDiffAt 𝕜 n f x₀)
    (hmn : m + i ≤ n) : ContDiffAt 𝕜 m (iteratedFDeriv 𝕜 i f) x₀ := by
  rw [← iteratedFDerivWithin_univ, ← contDiffWithinAt_univ] at *
  exact hf.iteratedFDerivWithin_right uniqueDiffOn_univ hmn trivial

/-- `x ↦ fderiv 𝕜 (f x) (g x)` is smooth. -/
protected theorem ContDiff.fderiv {f : E → F → G} {g : E → F}
    (hf : ContDiff 𝕜 m <| Function.uncurry f) (hg : ContDiff 𝕜 n g) (hnm : n + 1 ≤ m) :
    ContDiff 𝕜 n fun x => fderiv 𝕜 (f x) (g x) :=
  contDiff_iff_contDiffAt.mpr fun _ => hf.contDiffAt.fderiv hg.contDiffAt hnm

@[fun_prop]
protected theorem ContDiff.fderiv_succ {f : E → F → G} {g : E → F}
    (hf : ContDiff 𝕜 (n + 1) <| Function.uncurry f) (hg : ContDiff 𝕜 n g) :
    ContDiff 𝕜 n fun x => fderiv 𝕜 (f x) (g x) :=
  contDiff_iff_contDiffAt.mpr fun _ => hf.contDiffAt.fderiv hg.contDiffAt (le_refl (n + 1))

/-- `fderiv 𝕜 f` is smooth. -/
theorem ContDiff.fderiv_right (hf : ContDiff 𝕜 n f) (hmn : m + 1 ≤ n) :
    ContDiff 𝕜 m (fderiv 𝕜 f) :=
  contDiff_iff_contDiffAt.mpr fun _x => hf.contDiffAt.fderiv_right hmn

theorem ContDiff.iteratedFDeriv_right {i : ℕ} (hf : ContDiff 𝕜 n f)
    (hmn : m + i ≤ n) : ContDiff 𝕜 m (iteratedFDeriv 𝕜 i f) :=
  contDiff_iff_contDiffAt.mpr fun _x => hf.contDiffAt.iteratedFDeriv_right hmn

@[fun_prop]
theorem ContDiff.iteratedFDeriv_right' {i : ℕ} (hf : ContDiff 𝕜 (m + i) f) :
    ContDiff 𝕜 m (iteratedFDeriv 𝕜 i f) :=
  contDiff_iff_contDiffAt.mpr fun _x => hf.contDiffAt.iteratedFDeriv_right (le_refl _)

/-- `x ↦ fderiv 𝕜 (f x) (g x)` is continuous. -/
theorem Continuous.fderiv {f : E → F → G} {g : E → F}
    (hf : ContDiff 𝕜 n <| Function.uncurry f) (hg : Continuous g) (hn : 1 ≤ n) :
    Continuous fun x => fderiv 𝕜 (f x) (g x) :=
  (hf.fderiv (contDiff_zero.mpr hg) hn).continuous

@[fun_prop]
theorem Continuous.fderiv_one {f : E → F → G} {g : E → F}
    (hf : ContDiff 𝕜 1 <| Function.uncurry f) (hg : Continuous g) :
    Continuous fun x => _root_.fderiv 𝕜 (f x) (g x) :=
  (hf.fderiv (contDiff_zero.mpr hg) (le_refl 1)).continuous

@[fun_prop]
protected theorem Differentiable.fderiv_two {f : E → F → G} {g : E → F}
    (hf : ContDiff 𝕜 2 <| Function.uncurry f) (hg : ContDiff 𝕜 1 g) :
    Differentiable 𝕜 fun x => fderiv 𝕜 (f x) (g x) :=
  ContDiff.differentiable
    (contDiff_iff_contDiffAt.mpr fun _ => hf.contDiffAt.fderiv hg.contDiffAt (le_refl 2))
    (le_refl 1)

/-- `x ↦ fderiv 𝕜 (f x) (g x) (k x)` is smooth. -/
theorem ContDiff.fderiv_apply {f : E → F → G} {g k : E → F}
    (hf : ContDiff 𝕜 m <| Function.uncurry f) (hg : ContDiff 𝕜 n g) (hk : ContDiff 𝕜 n k)
    (hnm : n + 1 ≤ m) : ContDiff 𝕜 n fun x => fderiv 𝕜 (f x) (g x) (k x) :=
  (hf.fderiv hg hnm).clm_apply hk

/-- The bundled derivative of a `C^{n + 1}` function is `C^n`. -/
theorem contDiffOn_fderivWithin_apply {s : Set E} {f : E → F} (hf : ContDiffOn 𝕜 n f s)
    (hs : UniqueDiffOn 𝕜 s) (hmn : m + 1 ≤ n) :
    ContDiffOn 𝕜 m (fun p : E × E => (fderivWithin 𝕜 f s p.1 : E →L[𝕜] F) p.2) (s ×ˢ univ) :=
  ((hf.fderivWithin hs hmn).comp contDiffOn_fst (prod_subset_preimage_fst _ _)).clm_apply
    contDiffOn_snd

/-- If a function is at least `C^1`, its bundled derivative (mapping `(x, v)` to `Df(x) v`) is
continuous. -/
theorem ContDiffOn.continuousOn_fderivWithin_apply (hf : ContDiffOn 𝕜 n f s) (hs : UniqueDiffOn 𝕜 s)
    (hn : 1 ≤ n) :
    ContinuousOn (fun p : E × E => (fderivWithin 𝕜 f s p.1 : E → F) p.2) (s ×ˢ univ) :=
  (contDiffOn_fderivWithin_apply (m := 0) hf hs hn).continuousOn

/-- The bundled derivative of a `C^{n + 1}` function is `C^n`. -/
theorem ContDiff.contDiff_fderiv_apply {f : E → F} (hf : ContDiff 𝕜 n f) (hmn : m + 1 ≤ n) :
    ContDiff 𝕜 m fun p : E × E => (fderiv 𝕜 f p.1 : E →L[𝕜] F) p.2 := by
  rw [← contDiffOn_univ] at hf ⊢
  rw [← fderivWithin_univ, ← univ_prod_univ]
  exact contDiffOn_fderivWithin_apply hf uniqueDiffOn_univ hmn

end bundled

section deriv

/-!
### One dimension

All results up to now have been expressed in terms of the general Fréchet derivative `fderiv`. For
maps defined on the field, the one-dimensional derivative `deriv` is often easier to use. In this
paragraph, we reformulate some higher smoothness results in terms of `deriv`.
-/


variable {f₂ : 𝕜 → F} {s₂ : Set 𝕜}

open ContinuousLinearMap (smulRight)

/-- A function is `C^(n + 1)` on a domain with unique derivatives if and only if it is
differentiable there, and its derivative (formulated with `derivWithin`) is `C^n`. -/
theorem contDiffOn_succ_iff_derivWithin (hs : UniqueDiffOn 𝕜 s₂) :
    ContDiffOn 𝕜 (n + 1) f₂ s₂ ↔
      DifferentiableOn 𝕜 f₂ s₂ ∧ (n = ω → AnalyticOn 𝕜 f₂ s₂) ∧
        ContDiffOn 𝕜 n (derivWithin f₂ s₂) s₂ := by
  rw [contDiffOn_succ_iff_fderivWithin hs, and_congr_right_iff]
  intro _
  constructor
  · rintro ⟨h', h⟩
    refine ⟨h', ?_⟩
    have : derivWithin f₂ s₂ = (fun u : 𝕜 →L[𝕜] F => u 1) ∘ fderivWithin 𝕜 f₂ s₂ := by
      ext x; rfl
    simp_rw [this]
    apply ContDiff.comp_contDiffOn _ h
    exact (isBoundedBilinearMap_apply.isBoundedLinearMap_left _).contDiff
  · rintro ⟨h', h⟩
    refine ⟨h', ?_⟩
    have : fderivWithin 𝕜 f₂ s₂ = smulRight (1 : 𝕜 →L[𝕜] 𝕜) ∘ derivWithin f₂ s₂ := by
      ext x; simp [derivWithin]
    simp only [this]
    apply ContDiff.comp_contDiffOn _ h
    have : IsBoundedBilinearMap 𝕜 fun _ : (𝕜 →L[𝕜] 𝕜) × F => _ := isBoundedBilinearMap_smulRight
    exact (this.isBoundedLinearMap_right _).contDiff

theorem contDiffOn_infty_iff_derivWithin (hs : UniqueDiffOn 𝕜 s₂) :
    ContDiffOn 𝕜 ∞ f₂ s₂ ↔ DifferentiableOn 𝕜 f₂ s₂ ∧ ContDiffOn 𝕜 ∞ (derivWithin f₂ s₂) s₂ := by
  rw [show ∞ = ∞ + 1 by rfl, contDiffOn_succ_iff_derivWithin hs]
  simp

@[deprecated (since := "2024-11-27")]
alias contDiffOn_top_iff_derivWithin := contDiffOn_infty_iff_derivWithin

/-- A function is `C^(n + 1)` on an open domain if and only if it is
differentiable there, and its derivative (formulated with `deriv`) is `C^n`. -/
theorem contDiffOn_succ_iff_deriv_of_isOpen (hs : IsOpen s₂) :
    ContDiffOn 𝕜 (n + 1) f₂ s₂ ↔
      DifferentiableOn 𝕜 f₂ s₂ ∧ (n = ω → AnalyticOn 𝕜 f₂ s₂) ∧
        ContDiffOn 𝕜 n (deriv f₂) s₂ := by
  rw [contDiffOn_succ_iff_derivWithin hs.uniqueDiffOn]
  exact Iff.rfl.and (Iff.rfl.and (contDiffOn_congr fun _ => derivWithin_of_isOpen hs))

theorem contDiffOn_infty_iff_deriv_of_isOpen (hs : IsOpen s₂) :
    ContDiffOn 𝕜 ∞ f₂ s₂ ↔ DifferentiableOn 𝕜 f₂ s₂ ∧ ContDiffOn 𝕜 ∞ (deriv f₂) s₂ := by
  rw [show ∞ = ∞ + 1 by rfl, contDiffOn_succ_iff_deriv_of_isOpen hs]
  simp

@[deprecated (since := "2024-11-27")]
alias contDiffOn_top_iff_deriv_of_isOpen := contDiffOn_infty_iff_deriv_of_isOpen

protected theorem ContDiffOn.derivWithin (hf : ContDiffOn 𝕜 n f₂ s₂) (hs : UniqueDiffOn 𝕜 s₂)
    (hmn : m + 1 ≤ n) : ContDiffOn 𝕜 m (derivWithin f₂ s₂) s₂ :=
  ((contDiffOn_succ_iff_derivWithin hs).1 (hf.of_le hmn)).2.2

theorem ContDiffOn.deriv_of_isOpen (hf : ContDiffOn 𝕜 n f₂ s₂) (hs : IsOpen s₂) (hmn : m + 1 ≤ n) :
    ContDiffOn 𝕜 m (deriv f₂) s₂ :=
  (hf.derivWithin hs.uniqueDiffOn hmn).congr fun _ hx => (derivWithin_of_isOpen hs hx).symm

theorem ContDiffOn.continuousOn_derivWithin (h : ContDiffOn 𝕜 n f₂ s₂) (hs : UniqueDiffOn 𝕜 s₂)
    (hn : 1 ≤ n) : ContinuousOn (derivWithin f₂ s₂) s₂ := by
  rw [show (1 : WithTop ℕ∞) = 0 + 1 from rfl] at hn
  exact ((contDiffOn_succ_iff_derivWithin hs).1 (h.of_le hn)).2.2.continuousOn

theorem ContDiffOn.continuousOn_deriv_of_isOpen (h : ContDiffOn 𝕜 n f₂ s₂) (hs : IsOpen s₂)
    (hn : 1 ≤ n) : ContinuousOn (deriv f₂) s₂ := by
  rw [show (1 : WithTop ℕ∞) = 0 + 1 from rfl] at hn
  exact ((contDiffOn_succ_iff_deriv_of_isOpen hs).1 (h.of_le hn)).2.2.continuousOn

/-- A function is `C^(n + 1)` if and only if it is differentiable,
  and its derivative (formulated in terms of `deriv`) is `C^n`. -/
theorem contDiff_succ_iff_deriv :
    ContDiff 𝕜 (n + 1) f₂ ↔ Differentiable 𝕜 f₂ ∧ (n = ω → AnalyticOn 𝕜 f₂ univ) ∧
      ContDiff 𝕜 n (deriv f₂) := by
  simp only [← contDiffOn_univ, contDiffOn_succ_iff_deriv_of_isOpen, isOpen_univ,
    differentiableOn_univ]

theorem contDiff_one_iff_deriv :
    ContDiff 𝕜 1 f₂ ↔ Differentiable 𝕜 f₂ ∧ Continuous (deriv f₂) := by
  rw [show (1 : WithTop ℕ∞) = 0 + 1 from rfl, contDiff_succ_iff_deriv]
  simp

theorem contDiff_infty_iff_deriv :
    ContDiff 𝕜 ∞ f₂ ↔ Differentiable 𝕜 f₂ ∧ ContDiff 𝕜 ∞ (deriv f₂) := by
  rw [show (∞ : WithTop ℕ∞) = ∞ + 1 from rfl, contDiff_succ_iff_deriv]
  simp

@[deprecated (since := "2024-11-27")] alias contDiff_top_iff_deriv := contDiff_infty_iff_deriv

theorem ContDiff.continuous_deriv (h : ContDiff 𝕜 n f₂) (hn : 1 ≤ n) : Continuous (deriv f₂) := by
  rw [show (1 : WithTop ℕ∞) = 0 + 1 from rfl] at hn
  exact (contDiff_succ_iff_deriv.mp (h.of_le hn)).2.2.continuous

@[fun_prop]
theorem ContDiff.continuous_deriv_one (h : ContDiff 𝕜 1 f₂) : Continuous (deriv f₂) :=
  ContDiff.continuous_deriv h (le_refl 1)

@[fun_prop]
theorem ContDiff.differentiable_deriv_two (h : ContDiff 𝕜 2 f₂) : Differentiable 𝕜 (deriv f₂) := by
  unfold deriv; fun_prop

@[fun_prop]
theorem ContDiff.deriv' (h : ContDiff 𝕜 (n + 1) f₂) : ContDiff 𝕜 n (deriv f₂) := by
  unfold deriv; fun_prop

@[fun_prop]
theorem ContDiff.iterate_deriv :
    ∀ (n : ℕ) {f₂ : 𝕜 → F}, ContDiff 𝕜 ∞ f₂ → ContDiff 𝕜 ∞ (deriv^[n] f₂)
  | 0,     _, hf => hf
  | n + 1, _, hf => ContDiff.iterate_deriv n (contDiff_infty_iff_deriv.mp hf).2

@[fun_prop]
theorem ContDiff.iterate_deriv' (n : ℕ) :
    ∀ (k : ℕ) {f₂ : 𝕜 → F}, ContDiff 𝕜 (n + k : ℕ) f₂ → ContDiff 𝕜 n (deriv^[k] f₂)
  | 0,     _, hf => hf
  | k + 1, _, hf => ContDiff.iterate_deriv' _ k (contDiff_succ_iff_deriv.mp hf).2.2

end deriv

set_option linter.style.longFile 1700<|MERGE_RESOLUTION|>--- conflicted
+++ resolved
@@ -1146,17 +1146,6 @@
 
 /-- One direction of `contDiffWithinAt_succ_iff_hasFDerivWithinAt`, but where all derivatives are
 taken within the same set. Version for partial derivatives / functions with parameters. If `f x` is
-<<<<<<< HEAD
-a `C^n + 1` family of functions and `g x` is a `C^n` family of points, then the derivative of `f x` at
-`g x` depends in a `C^n` way on `x`. We give a general version of this fact relative to sets which
-may not have unique derivatives, in the following form.  If `f : E × F → G` is `C^n + 1` at
-`(x₀, g(x₀))` in `(s ∪ {x₀}) × t ⊆ E × F` and `g : E → F` is `C^n` at `x₀` within some set `s ⊆ E`,
-then there is a function `f' : E → F →L[𝕜] G` that is `C^n` at `x₀` within `s` such that for all `x`
-sufficiently close to `x₀` within `s ∪ {x₀}` the function `y ↦ f x y` has derivative `f' x` at `g x`
-within `t ⊆ F`.  For convenience, we return an explicit set of `x`'s where this holds that is a
-subset of `s ∪ {x₀}`.  We need one additional condition, namely that `t` is a neighborhood of
-`g(x₀)` within `g '' s`. -/
-=======
 a `C^{n + 1}` family of functions and `g x` is a `C^n` family of points, then the derivative of
 `f x` at `g x` depends in a `C^n` way on `x`. We give a general version of this fact relative to
 sets which may not have unique derivatives, in the following form.  If `f : E × F → G` is
@@ -1166,7 +1155,6 @@
 derivative `f' x` at `g x` within `t ⊆ F`.  For convenience, we return an explicit set of `x`'s
 where this holds that is a subset of `s ∪ {x₀}`.  We need one additional condition, namely that
 `t` is a neighborhood of `g(x₀)` within `g '' s`. -/
->>>>>>> ecd03599
 theorem ContDiffWithinAt.hasFDerivWithinAt_nhds {f : E → F → G} {g : E → F} {t : Set F} (hn : n ≠ ∞)
     {x₀ : E} (hf : ContDiffWithinAt 𝕜 (n + 1) (uncurry f) (insert x₀ s ×ˢ t) (x₀, g x₀))
     (hg : ContDiffWithinAt 𝕜 n g s x₀) (hgt : t ∈ 𝓝[g '' s] g x₀) :
