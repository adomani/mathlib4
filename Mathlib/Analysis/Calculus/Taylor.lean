--- conflicted
+++ resolved
@@ -313,13 +313,8 @@
 We assume that `f` is `n + 1`-times continuously differentiable in the closed set `Icc x₀ x` and
 `n + 1`-times differentiable on the open set `Ioo x₀ x`. Then there exists an `x' ∈ Ioo x₀ x` such
 that $$f(x) - (P_n f)(x₀, x) = \frac{f^{(n + 1)}(x') (x - x₀)^{n + 1}}{(n + 1)!},$$
-<<<<<<< HEAD
-where $P_n f$ denotes the Taylor polynomial of degree $n$ and $f^{(n + 1)}$ is the $n + 1$-th iterated
-derivative. -/
-=======
 where $P_n f$ denotes the Taylor polynomial of degree $n$ and $f^{(n + 1)}$ is the $n + 1$-th
 iterated derivative. -/
->>>>>>> ecd03599
 theorem taylor_mean_remainder_lagrange {f : ℝ → ℝ} {x x₀ : ℝ} {n : ℕ} (hx : x₀ < x)
     (hf : ContDiffOn ℝ n f (Icc x₀ x))
     (hf' : DifferentiableOn ℝ (iteratedDerivWithin n f (Icc x₀ x)) (Ioo x₀ x)) :
@@ -347,13 +342,8 @@
 We assume that `f` is `n + 1`-times continuously differentiable on the closed set `Icc x₀ x` and
 `n + 1`-times differentiable on the open set `Ioo x₀ x`. Then there exists an `x' ∈ Ioo x₀ x` such
 that $$f(x) - (P_n f)(x₀, x) = \frac{f^{(n + 1)}(x') (x - x')^n (x-x₀)}{n!},$$
-<<<<<<< HEAD
-where $P_n f$ denotes the Taylor polynomial of degree $n$ and $f^{(n + 1)}$ is the $n + 1$-th iterated
-derivative. -/
-=======
 where $P_n f$ denotes the Taylor polynomial of degree $n$ and $f^{(n + 1)}$ is the $n + 1$-th
 iterated derivative. -/
->>>>>>> ecd03599
 theorem taylor_mean_remainder_cauchy {f : ℝ → ℝ} {x x₀ : ℝ} {n : ℕ} (hx : x₀ < x)
     (hf : ContDiffOn ℝ n f (Icc x₀ x))
     (hf' : DifferentiableOn ℝ (iteratedDerivWithin n f (Icc x₀ x)) (Ioo x₀ x)) :
