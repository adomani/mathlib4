/-
Copyright (c) 2023 David Loeffler. All rights reserved.
Released under Apache 2.0 license as described in the file LICENSE.
Authors: David Loeffler
-/
import Mathlib.Analysis.Convolution
import Mathlib.Analysis.SpecialFunctions.Complex.LogBounds
import Mathlib.Analysis.SpecialFunctions.Trigonometric.EulerSineProd
import Mathlib.Analysis.SpecialFunctions.Gamma.BohrMollerup
import Mathlib.Analysis.Analytic.IsolatedZeros
import Mathlib.Analysis.Complex.CauchyIntegral

/-!
# The Beta function, and further properties of the Gamma function

In this file we define the Beta integral, relate Beta and Gamma functions, and prove some
refined properties of the Gamma function using these relations.

## Results on the Beta function

* `Complex.betaIntegral`: the Beta function `Β(u, v)`, where `u`, `v` are complex with positive
  real part.
* `Complex.Gamma_mul_Gamma_eq_betaIntegral`: the formula
  `Gamma u * Gamma v = Gamma (u + v) * betaIntegral u v`.

## Results on the Gamma function

* `Complex.Gamma_ne_zero`: for all `s : ℂ` with `s ∉ {-n : n ∈ ℕ}` we have `Γ s ≠ 0`.
* `Complex.GammaSeq_tendsto_Gamma`: for all `s`, the limit as `n → ∞` of the sequence
  `n ↦ n ^ s * n! / (s * (s + 1) * ... * (s + n))` is `Γ(s)`.
* `Complex.Gamma_mul_Gamma_one_sub`: Euler's reflection formula
  `Gamma s * Gamma (1 - s) = π / sin π s`.
* `Complex.differentiable_one_div_Gamma`: the function `1 / Γ(s)` is differentiable everywhere.
* `Complex.Gamma_mul_Gamma_add_half`: Legendre's duplication formula
  `Gamma s * Gamma (s + 1 / 2) = Gamma (2 * s) * 2 ^ (1 - 2 * s) * √π`.
* `Real.Gamma_ne_zero`, `Real.GammaSeq_tendsto_Gamma`,
  `Real.Gamma_mul_Gamma_one_sub`, `Real.Gamma_mul_Gamma_add_half`: real versions of the above.
-/


noncomputable section


open Filter intervalIntegral Set Real MeasureTheory

open scoped Nat Topology Real

section BetaIntegral

/-! ## The Beta function -/


namespace Complex

/-- The Beta function `Β (u, v)`, defined as `∫ x:ℝ in 0..1, x ^ (u - 1) * (1 - x) ^ (v - 1)`. -/
noncomputable def betaIntegral (u v : ℂ) : ℂ :=
  ∫ x : ℝ in (0)..1, (x : ℂ) ^ (u - 1) * (1 - (x : ℂ)) ^ (v - 1)

/-- Auxiliary lemma for `betaIntegral_convergent`, showing convergence at the left endpoint. -/
theorem betaIntegral_convergent_left {u : ℂ} (hu : 0 < re u) (v : ℂ) :
    IntervalIntegrable (fun x =>
      (x : ℂ) ^ (u - 1) * (1 - (x : ℂ)) ^ (v - 1) : ℝ → ℂ) volume 0 (1 / 2) := by
  apply IntervalIntegrable.mul_continuousOn
  · refine intervalIntegral.intervalIntegrable_cpow' ?_
    rwa [sub_re, one_re, ← zero_sub, sub_lt_sub_iff_right]
  · apply continuousOn_of_forall_continuousAt
    intro x hx
    rw [uIcc_of_le (by positivity : (0 : ℝ) ≤ 1 / 2)] at hx
    apply ContinuousAt.cpow
    · exact (continuous_const.sub continuous_ofReal).continuousAt
    · exact continuousAt_const
    · norm_cast
      exact ofReal_mem_slitPlane.2 <| by linarith only [hx.2]

/-- The Beta integral is convergent for all `u, v` of positive real part. -/
theorem betaIntegral_convergent {u v : ℂ} (hu : 0 < re u) (hv : 0 < re v) :
    IntervalIntegrable (fun x =>
      (x : ℂ) ^ (u - 1) * (1 - (x : ℂ)) ^ (v - 1) : ℝ → ℂ) volume 0 1 := by
  refine (betaIntegral_convergent_left hu v).trans ?_
  rw [IntervalIntegrable.iff_comp_neg]
  convert ((betaIntegral_convergent_left hv u).comp_add_right 1).symm using 1
  · ext1 x
    conv_lhs => rw [mul_comm]
    congr 2 <;> · push_cast; ring
  · norm_num
  · norm_num

theorem betaIntegral_symm (u v : ℂ) : betaIntegral v u = betaIntegral u v := by
  rw [betaIntegral, betaIntegral]
  have := intervalIntegral.integral_comp_mul_add (a := 0) (b := 1) (c := -1)
    (fun x : ℝ => (x : ℂ) ^ (u - 1) * (1 - (x : ℂ)) ^ (v - 1)) neg_one_lt_zero.ne 1
  rw [inv_neg, inv_one, neg_one_smul, ← intervalIntegral.integral_symm] at this
  simp? at this says
    simp only [neg_mul, one_mul, ofReal_add, ofReal_neg, ofReal_one, sub_add_cancel_right, neg_neg,
      mul_one, neg_add_cancel, mul_zero, zero_add] at this
  conv_lhs at this => arg 1; intro x; rw [add_comm, ← sub_eq_add_neg, mul_comm]
  exact this

theorem betaIntegral_eval_one_right {u : ℂ} (hu : 0 < re u) : betaIntegral u 1 = 1 / u := by
  simp_rw [betaIntegral, sub_self, cpow_zero, mul_one]
  rw [integral_cpow (Or.inl _)]
  · rw [ofReal_zero, ofReal_one, one_cpow, zero_cpow, sub_zero, sub_add_cancel]
    rw [sub_add_cancel]
    contrapose! hu; rw [hu, zero_re]
  · rwa [sub_re, one_re, ← sub_pos, sub_neg_eq_add, sub_add_cancel]

theorem betaIntegral_scaled (s t : ℂ) {a : ℝ} (ha : 0 < a) :
    ∫ x in (0)..a, (x : ℂ) ^ (s - 1) * ((a : ℂ) - x) ^ (t - 1) =
    (a : ℂ) ^ (s + t - 1) * betaIntegral s t := by
  have ha' : (a : ℂ) ≠ 0 := ofReal_ne_zero.mpr ha.ne'
  rw [betaIntegral]
  have A : (a : ℂ) ^ (s + t - 1) = a * ((a : ℂ) ^ (s - 1) * (a : ℂ) ^ (t - 1)) := by
    rw [(by abel : s + t - 1 = 1 + (s - 1) + (t - 1)), cpow_add _ _ ha', cpow_add 1 _ ha', cpow_one,
      mul_assoc]
  rw [A, mul_assoc, ← intervalIntegral.integral_const_mul, ← real_smul, ← zero_div a, ←
    div_self ha.ne', ← intervalIntegral.integral_comp_div _ ha.ne', zero_div]
  simp_rw [intervalIntegral.integral_of_le ha.le]
  refine setIntegral_congr_fun measurableSet_Ioc fun x hx => ?_
  rw [mul_mul_mul_comm]
  congr 1
  · rw [← mul_cpow_ofReal_nonneg ha.le (div_pos hx.1 ha).le, ofReal_div, mul_div_cancel₀ _ ha']
  · rw [(by norm_cast : (1 : ℂ) - ↑(x / a) = ↑(1 - x / a)), ←
      mul_cpow_ofReal_nonneg ha.le (sub_nonneg.mpr <| (div_le_one ha).mpr hx.2)]
    push_cast
    rw [mul_sub, mul_one, mul_div_cancel₀ _ ha']

/-- Relation between Beta integral and Gamma function. -/
theorem Gamma_mul_Gamma_eq_betaIntegral {s t : ℂ} (hs : 0 < re s) (ht : 0 < re t) :
    Gamma s * Gamma t = Gamma (s + t) * betaIntegral s t := by
  -- Note that we haven't proved (yet) that the Gamma function has no zeroes, so we can't formulate
  -- this as a formula for the Beta function.
  have conv_int := integral_posConvolution
    (GammaIntegral_convergent hs) (GammaIntegral_convergent ht) (ContinuousLinearMap.mul ℝ ℂ)
  simp_rw [ContinuousLinearMap.mul_apply'] at conv_int
  have hst : 0 < re (s + t) := by rw [add_re]; exact add_pos hs ht
  rw [Gamma_eq_integral hs, Gamma_eq_integral ht, Gamma_eq_integral hst, GammaIntegral,
    GammaIntegral, GammaIntegral, ← conv_int, ← MeasureTheory.integral_mul_const (betaIntegral _ _)]
  refine setIntegral_congr_fun measurableSet_Ioi fun x hx => ?_
  rw [mul_assoc, ← betaIntegral_scaled s t hx, ← intervalIntegral.integral_const_mul]
  congr 1 with y : 1
  push_cast
  suffices Complex.exp (-x) = Complex.exp (-y) * Complex.exp (-(x - y)) by rw [this]; ring
  rw [← Complex.exp_add]; congr 1; abel

/-- Recurrence formula for the Beta function. -/
theorem betaIntegral_recurrence {u v : ℂ} (hu : 0 < re u) (hv : 0 < re v) :
    u * betaIntegral u (v + 1) = v * betaIntegral (u + 1) v := by
  -- NB: If we knew `Gamma (u + v + 1) ≠ 0` this would be an easy consequence of
  -- `Gamma_mul_Gamma_eq_betaIntegral`; but we don't know that yet. We will prove it later, but
  -- this lemma is needed in the proof. So we give a (somewhat laborious) direct argument.
  let F : ℝ → ℂ := fun x => (x : ℂ) ^ u * (1 - (x : ℂ)) ^ v
  have hu' : 0 < re (u + 1) := by rw [add_re, one_re]; positivity
  have hv' : 0 < re (v + 1) := by rw [add_re, one_re]; positivity
  have hc : ContinuousOn F (Icc 0 1) := by
    refine (continuousOn_of_forall_continuousAt fun x hx => ?_).mul
        (continuousOn_of_forall_continuousAt fun x hx => ?_)
    · refine (continuousAt_cpow_const_of_re_pos (Or.inl ?_) hu).comp continuous_ofReal.continuousAt
      rw [ofReal_re]; exact hx.1
    · refine (continuousAt_cpow_const_of_re_pos (Or.inl ?_) hv).comp
        (continuous_const.sub continuous_ofReal).continuousAt
      rw [sub_re, one_re, ofReal_re, sub_nonneg]
      exact hx.2
  have hder : ∀ x : ℝ, x ∈ Ioo (0 : ℝ) 1 →
      HasDerivAt F (u * ((x : ℂ) ^ (u - 1) * (1 - (x : ℂ)) ^ v) -
        v * ((x : ℂ) ^ u * (1 - (x : ℂ)) ^ (v - 1))) x := by
    intro x hx
    have U : HasDerivAt (fun y : ℂ => y ^ u) (u * (x : ℂ) ^ (u - 1)) ↑x := by
      have := @HasDerivAt.cpow_const _ _ _ u (hasDerivAt_id (x : ℂ)) (Or.inl ?_)
      · simp only [id_eq, mul_one] at this
        exact this
      · rw [id_eq, ofReal_re]; exact hx.1
    have V : HasDerivAt (fun y : ℂ => (1 - y) ^ v) (-v * (1 - (x : ℂ)) ^ (v - 1)) ↑x := by
      have A := @HasDerivAt.cpow_const _ _ _ v (hasDerivAt_id (1 - (x : ℂ))) (Or.inl ?_)
      swap; · rw [id, sub_re, one_re, ofReal_re, sub_pos]; exact hx.2
      simp_rw [id] at A
      have B : HasDerivAt (fun y : ℂ => 1 - y) (-1) ↑x := by
        apply HasDerivAt.const_sub; apply hasDerivAt_id
      convert HasDerivAt.comp (↑x) A B using 1
      ring
    convert (U.mul V).comp_ofReal using 1
    ring
  have h_int := ((betaIntegral_convergent hu hv').const_mul u).sub
    ((betaIntegral_convergent hu' hv).const_mul v)
  rw [add_sub_cancel_right, add_sub_cancel_right] at h_int
  have int_ev := intervalIntegral.integral_eq_sub_of_hasDerivAt_of_le zero_le_one hc hder h_int
  have hF0 : F 0 = 0 := by
    simp only [F, mul_eq_zero, ofReal_zero, cpow_eq_zero_iff, eq_self_iff_true, Ne,
      true_and, sub_zero, one_cpow, one_ne_zero, or_false]
    contrapose! hu; rw [hu, zero_re]
  have hF1 : F 1 = 0 := by
    simp only [F, mul_eq_zero, ofReal_one, one_cpow, one_ne_zero, sub_self, cpow_eq_zero_iff,
      eq_self_iff_true, Ne, true_and, false_or]
    contrapose! hv; rw [hv, zero_re]
  rw [hF0, hF1, sub_zero, intervalIntegral.integral_sub, intervalIntegral.integral_const_mul,
    intervalIntegral.integral_const_mul] at int_ev
  · rw [betaIntegral, betaIntegral, ← sub_eq_zero]
    convert int_ev <;> ring
  · apply IntervalIntegrable.const_mul
    convert betaIntegral_convergent hu hv'; ring
  · apply IntervalIntegrable.const_mul
    convert betaIntegral_convergent hu' hv; ring

/-- Explicit formula for the Beta function when second argument is a positive integer. -/
theorem betaIntegral_eval_nat_add_one_right {u : ℂ} (hu : 0 < re u) (n : ℕ) :
    betaIntegral u (n + 1) = n ! / ∏ j ∈ Finset.range (n + 1), (u + j) := by
  induction' n with n IH generalizing u
  · rw [Nat.cast_zero, zero_add, betaIntegral_eval_one_right hu, Nat.factorial_zero, Nat.cast_one]
    simp
  · have := betaIntegral_recurrence hu (?_ : 0 < re n.succ)
    swap; · rw [← ofReal_natCast, ofReal_re]; positivity
    rw [mul_comm u _, ← eq_div_iff] at this
    swap; · contrapose! hu; rw [hu, zero_re]
    rw [this, Finset.prod_range_succ', Nat.cast_succ, IH]
    swap; · rw [add_re, one_re]; positivity
    rw [Nat.factorial_succ, Nat.cast_mul, Nat.cast_add, Nat.cast_one, Nat.cast_zero, add_zero, ←
      mul_div_assoc, ← div_div]
    congr 3 with j : 1
    push_cast; abel

end Complex

end BetaIntegral

section LimitFormula

/-! ## The Euler limit formula -/


namespace Complex

/-- The sequence with `n`-th term `n ^ s * n! / (s * (s + 1) * ... * (s + n))`, for complex `s`.
We will show that this tends to `Γ(s)` as `n → ∞`. -/
noncomputable def GammaSeq (s : ℂ) (n : ℕ) :=
  (n : ℂ) ^ s * n ! / ∏ j ∈ Finset.range (n + 1), (s + j)

theorem GammaSeq_eq_betaIntegral_of_re_pos {s : ℂ} (hs : 0 < re s) (n : ℕ) :
    GammaSeq s n = (n : ℂ) ^ s * betaIntegral s (n + 1) := by
  rw [GammaSeq, betaIntegral_eval_nat_add_one_right hs n, ← mul_div_assoc]

theorem GammaSeq_add_one_left (s : ℂ) {n : ℕ} (hn : n ≠ 0) :
    GammaSeq (s + 1) n / s = n / (n + 1 + s) * GammaSeq s n := by
  conv_lhs => rw [GammaSeq, Finset.prod_range_succ, div_div]
  conv_rhs =>
    rw [GammaSeq, Finset.prod_range_succ', Nat.cast_zero, add_zero, div_mul_div_comm, ← mul_assoc,
      ← mul_assoc, mul_comm _ (Finset.prod _ _)]
  congr 3
  · rw [cpow_add _ _ (Nat.cast_ne_zero.mpr hn), cpow_one, mul_comm]
  · refine Finset.prod_congr (by rfl) fun x _ => ?_
    push_cast; ring
  · abel

theorem GammaSeq_eq_approx_Gamma_integral {s : ℂ} (hs : 0 < re s) {n : ℕ} (hn : n ≠ 0) :
    GammaSeq s n = ∫ x : ℝ in (0)..n, ↑((1 - x / n) ^ n) * (x : ℂ) ^ (s - 1) := by
  have : ∀ x : ℝ, x = x / n * n := by intro x; rw [div_mul_cancel₀]; exact Nat.cast_ne_zero.mpr hn
  conv_rhs => enter [1, x, 2, 1]; rw [this x]
  rw [GammaSeq_eq_betaIntegral_of_re_pos hs]
  have := intervalIntegral.integral_comp_div (a := 0) (b := n)
    (fun x => ↑((1 - x) ^ n) * ↑(x * ↑n) ^ (s - 1) : ℝ → ℂ) (Nat.cast_ne_zero.mpr hn)
  dsimp only at this
  rw [betaIntegral, this, real_smul, zero_div, div_self, add_sub_cancel_right,
    ← intervalIntegral.integral_const_mul, ← intervalIntegral.integral_const_mul]
  swap; · exact Nat.cast_ne_zero.mpr hn
  simp_rw [intervalIntegral.integral_of_le zero_le_one]
  refine setIntegral_congr_fun measurableSet_Ioc fun x hx => ?_
  push_cast
  have hn' : (n : ℂ) ≠ 0 := Nat.cast_ne_zero.mpr hn
  have A : (n : ℂ) ^ s = (n : ℂ) ^ (s - 1) * n := by
    conv_lhs => rw [(by ring : s = s - 1 + 1), cpow_add _ _ hn']
    simp
  have B : ((x : ℂ) * ↑n) ^ (s - 1) = (x : ℂ) ^ (s - 1) * (n : ℂ) ^ (s - 1) := by
    rw [← ofReal_natCast,
      mul_cpow_ofReal_nonneg hx.1.le (Nat.cast_pos.mpr (Nat.pos_of_ne_zero hn)).le]
  rw [A, B, cpow_natCast]; ring

/-- The main technical lemma for `GammaSeq_tendsto_Gamma`, expressing the integral defining the
Gamma function for `0 < re s` as the limit of a sequence of integrals over finite intervals. -/
theorem approx_Gamma_integral_tendsto_Gamma_integral {s : ℂ} (hs : 0 < re s) :
    Tendsto (fun n : ℕ => ∫ x : ℝ in (0)..n, ((1 - x / n) ^ n : ℝ) * (x : ℂ) ^ (s - 1)) atTop
      (𝓝 <| Gamma s) := by
  rw [Gamma_eq_integral hs]
  -- We apply dominated convergence to the following function, which we will show is uniformly
  -- bounded above by the Gamma integrand `exp (-x) * x ^ (re s - 1)`.
  let f : ℕ → ℝ → ℂ := fun n =>
    indicator (Ioc 0 (n : ℝ)) fun x : ℝ => ((1 - x / n) ^ n : ℝ) * (x : ℂ) ^ (s - 1)
  -- integrability of f
  have f_ible : ∀ n : ℕ, Integrable (f n) (volume.restrict (Ioi 0)) := by
    intro n
    rw [integrable_indicator_iff (measurableSet_Ioc : MeasurableSet (Ioc (_ : ℝ) _)), IntegrableOn,
      Measure.restrict_restrict_of_subset Ioc_subset_Ioi_self, ← IntegrableOn, ←
      intervalIntegrable_iff_integrableOn_Ioc_of_le (by positivity : (0 : ℝ) ≤ n)]
    apply IntervalIntegrable.continuousOn_mul
    · refine intervalIntegral.intervalIntegrable_cpow' ?_
      rwa [sub_re, one_re, ← zero_sub, sub_lt_sub_iff_right]
    · apply Continuous.continuousOn
      continuity
  -- pointwise limit of f
  have f_tends : ∀ x : ℝ, x ∈ Ioi (0 : ℝ) →
      Tendsto (fun n : ℕ => f n x) atTop (𝓝 <| ↑(Real.exp (-x)) * (x : ℂ) ^ (s - 1)) := by
    intro x hx
    apply Tendsto.congr'
    · show ∀ᶠ n : ℕ in atTop, ↑((1 - x / n) ^ n) * (x : ℂ) ^ (s - 1) = f n x
      filter_upwards [eventually_ge_atTop ⌈x⌉₊] with n hn
      rw [Nat.ceil_le] at hn
      dsimp only [f]
      rw [indicator_of_mem]
      exact ⟨hx, hn⟩
    · simp_rw [mul_comm]
      refine (Tendsto.comp (continuous_ofReal.tendsto _) ?_).const_mul _
      convert Real.tendsto_one_add_div_pow_exp (-x) using 1
      ext1 n
      rw [neg_div, ← sub_eq_add_neg]
  -- let `convert` identify the remaining goals
  convert tendsto_integral_of_dominated_convergence _ (fun n => (f_ible n).1)
    (Real.GammaIntegral_convergent hs) _
    ((ae_restrict_iff' measurableSet_Ioi).mpr (ae_of_all _ f_tends)) using 1
  -- limit of f is the integrand we want
  · ext1 n
    rw [MeasureTheory.integral_indicator (measurableSet_Ioc : MeasurableSet (Ioc (_ : ℝ) _)),
      intervalIntegral.integral_of_le (by positivity : 0 ≤ (n : ℝ)),
      Measure.restrict_restrict_of_subset Ioc_subset_Ioi_self]
  -- f is uniformly bounded by the Gamma integrand
  · intro n
    rw [ae_restrict_iff' measurableSet_Ioi]
    filter_upwards with x hx
    dsimp only [f]
<<<<<<< HEAD
    rcases lt_or_ge (n : ℝ) x with (hxn | hxn)
    · rw [indicator_of_not_mem (not_mem_Ioc_of_gt hxn), norm_zero,
=======
    rcases lt_or_le (n : ℝ) x with (hxn | hxn)
    · rw [indicator_of_notMem (notMem_Ioc_of_gt hxn), norm_zero,
>>>>>>> a57981a4
        mul_nonneg_iff_right_nonneg_of_pos (exp_pos _)]
      exact rpow_nonneg (le_of_lt hx) _
    · rw [indicator_of_mem (mem_Ioc.mpr ⟨mem_Ioi.mp hx, hxn⟩), norm_mul, Complex.norm_of_nonneg
          (pow_nonneg (sub_nonneg.mpr <| div_le_one_of_le₀ hxn <| by positivity) _),
          norm_cpow_eq_rpow_re_of_pos hx, sub_re, one_re, mul_le_mul_right (rpow_pos_of_pos hx _)]
      exact one_sub_div_pow_le_exp_neg hxn

/-- Euler's limit formula for the complex Gamma function. -/
theorem GammaSeq_tendsto_Gamma (s : ℂ) : Tendsto (GammaSeq s) atTop (𝓝 <| Gamma s) := by
  suffices ∀ m : ℕ, -↑m < re s → Tendsto (GammaSeq s) atTop (𝓝 <| GammaAux m s) by
    rw [Gamma]
    apply this
    rw [neg_lt]
    rcases lt_or_ge 0 (re s) with (hs | hs)
    · exact (neg_neg_of_pos hs).trans_le (Nat.cast_nonneg _)
    · refine (Nat.lt_floor_add_one _).trans_le ?_
      rw [sub_eq_neg_add, Nat.floor_add_one (neg_nonneg.mpr hs), Nat.cast_add_one]
  intro m
  induction' m with m IH generalizing s
  · -- Base case: `0 < re s`, so Gamma is given by the integral formula
    intro hs
    rw [Nat.cast_zero, neg_zero] at hs
    rw [← Gamma_eq_GammaAux]
    · refine Tendsto.congr' ?_ (approx_Gamma_integral_tendsto_Gamma_integral hs)
      refine (eventually_ne_atTop 0).mp (Eventually.of_forall fun n hn => ?_)
      exact (GammaSeq_eq_approx_Gamma_integral hs hn).symm
    · rwa [Nat.cast_zero, neg_lt_zero]
  · -- Induction step: use recurrence formulae in `s` for Gamma and GammaSeq
    intro hs
    rw [Nat.cast_succ, neg_add, ← sub_eq_add_neg, sub_lt_iff_lt_add, ← one_re, ← add_re] at hs
    rw [GammaAux]
    have := @Tendsto.congr' _ _ _ ?_ _ _
      ((eventually_ne_atTop 0).mp (Eventually.of_forall fun n hn => ?_)) ((IH _ hs).div_const s)
    pick_goal 3; · exact GammaSeq_add_one_left s hn -- doesn't work if inlined?
    conv at this => arg 1; intro n; rw [mul_comm]
    rwa [← mul_one (GammaAux m (s + 1) / s), tendsto_mul_iff_of_ne_zero _ (one_ne_zero' ℂ)] at this
    simp_rw [add_assoc]
    exact tendsto_natCast_div_add_atTop (1 + s)

end Complex

end LimitFormula

section GammaReflection

/-! ## The reflection formula -/


namespace Complex

theorem GammaSeq_mul (z : ℂ) {n : ℕ} (hn : n ≠ 0) :
    GammaSeq z n * GammaSeq (1 - z) n =
      n / (n + ↑1 - z) * (↑1 / (z * ∏ j ∈ Finset.range n, (↑1 - z ^ 2 / ((j : ℂ) + 1) ^ 2))) := by
  -- also true for n = 0 but we don't need it
  have aux : ∀ a b c d : ℂ, a * b * (c * d) = a * c * (b * d) := by intros; ring
  rw [GammaSeq, GammaSeq, div_mul_div_comm, aux, ← pow_two]
  have : (n : ℂ) ^ z * (n : ℂ) ^ (1 - z) = n := by
    rw [← cpow_add _ _ (Nat.cast_ne_zero.mpr hn), add_sub_cancel, cpow_one]
  rw [this, Finset.prod_range_succ', Finset.prod_range_succ, aux, ← Finset.prod_mul_distrib,
    Nat.cast_zero, add_zero, add_comm (1 - z) n, ← add_sub_assoc]
  have : ∀ j : ℕ, (z + ↑(j + 1)) * (↑1 - z + ↑j) =
      ((j + 1) ^ 2 :) * (↑1 - z ^ 2 / ((j : ℂ) + 1) ^ 2) := by
    intro j
    push_cast
    have : (j : ℂ) + 1 ≠ 0 := by rw [← Nat.cast_succ, Nat.cast_ne_zero]; exact Nat.succ_ne_zero j
    field_simp; ring
  simp_rw [this]
  rw [Finset.prod_mul_distrib, ← Nat.cast_prod, Finset.prod_pow,
    Finset.prod_range_add_one_eq_factorial, Nat.cast_pow,
    (by intros; ring : ∀ a b c d : ℂ, a * b * (c * d) = a * (d * (b * c))), ← div_div,
    mul_div_cancel_right₀, ← div_div, mul_comm z _, mul_one_div]
  exact pow_ne_zero 2 (Nat.cast_ne_zero.mpr <| Nat.factorial_ne_zero n)

/-- Euler's reflection formula for the complex Gamma function. -/
theorem Gamma_mul_Gamma_one_sub (z : ℂ) : Gamma z * Gamma (1 - z) = π / sin (π * z) := by
  have pi_ne : (π : ℂ) ≠ 0 := Complex.ofReal_ne_zero.mpr pi_ne_zero
  by_cases hs : sin (↑π * z) = 0
  · -- first deal with silly case z = integer
    rw [hs, div_zero]
    rw [← neg_eq_zero, ← Complex.sin_neg, ← mul_neg, Complex.sin_eq_zero_iff, mul_comm] at hs
    obtain ⟨k, hk⟩ := hs
    rw [mul_eq_mul_right_iff, eq_false (ofReal_ne_zero.mpr pi_pos.ne'), or_false,
      neg_eq_iff_eq_neg] at hk
    rw [hk]
    cases k
    · rw [Int.ofNat_eq_coe, Int.cast_natCast, Complex.Gamma_neg_nat_eq_zero, zero_mul]
    · rw [Int.cast_negSucc, neg_neg, Nat.cast_add, Nat.cast_one, add_comm, sub_add_cancel_left,
        Complex.Gamma_neg_nat_eq_zero, mul_zero]
  refine tendsto_nhds_unique ((GammaSeq_tendsto_Gamma z).mul (GammaSeq_tendsto_Gamma <| 1 - z)) ?_
  have : ↑π / sin (↑π * z) = 1 * (π / sin (π * z)) := by rw [one_mul]
  convert Tendsto.congr' ((eventually_ne_atTop 0).mp (Eventually.of_forall fun n hn =>
    (GammaSeq_mul z hn).symm)) (Tendsto.mul _ _)
  · convert tendsto_natCast_div_add_atTop (1 - z) using 1; ext1 n; rw [add_sub_assoc]
  · have : ↑π / sin (↑π * z) = 1 / (sin (π * z) / π) := by field_simp
    convert tendsto_const_nhds.div _ (div_ne_zero hs pi_ne)
    rw [← tendsto_mul_iff_of_ne_zero tendsto_const_nhds pi_ne, div_mul_cancel₀ _ pi_ne]
    convert tendsto_euler_sin_prod z using 1
    ext1 n; rw [mul_comm, ← mul_assoc]

/-- The Gamma function does not vanish on `ℂ` (except at non-positive integers, where the function
is mathematically undefined and we set it to `0` by convention). -/
theorem Gamma_ne_zero {s : ℂ} (hs : ∀ m : ℕ, s ≠ -m) : Gamma s ≠ 0 := by
  by_cases h_im : s.im = 0
  · have : s = ↑s.re := by
      conv_lhs => rw [← Complex.re_add_im s]
      rw [h_im, ofReal_zero, zero_mul, add_zero]
    rw [this, Gamma_ofReal, ofReal_ne_zero]
    refine Real.Gamma_ne_zero fun n => ?_
    specialize hs n
    contrapose! hs
    rwa [this, ← ofReal_natCast, ← ofReal_neg, ofReal_inj]
  · have : sin (↑π * s) ≠ 0 := by
      rw [Complex.sin_ne_zero_iff]
      intro k
      apply_fun im
      rw [im_ofReal_mul, ← ofReal_intCast, ← ofReal_mul, ofReal_im]
      exact mul_ne_zero Real.pi_pos.ne' h_im
    have A := div_ne_zero (ofReal_ne_zero.mpr Real.pi_pos.ne') this
    rw [← Complex.Gamma_mul_Gamma_one_sub s, mul_ne_zero_iff] at A
    exact A.1

theorem Gamma_eq_zero_iff (s : ℂ) : Gamma s = 0 ↔ ∃ m : ℕ, s = -m := by
  constructor
  · contrapose!; exact Gamma_ne_zero
  · rintro ⟨m, rfl⟩; exact Gamma_neg_nat_eq_zero m

/-- A weaker, but easier-to-apply, version of `Complex.Gamma_ne_zero`. -/
theorem Gamma_ne_zero_of_re_pos {s : ℂ} (hs : 0 < re s) : Gamma s ≠ 0 := by
  refine Gamma_ne_zero fun m => ?_
  contrapose! hs
  simpa only [hs, neg_re, ← ofReal_natCast, ofReal_re, neg_nonpos] using Nat.cast_nonneg _

end Complex

namespace Real

/-- The sequence with `n`-th term `n ^ s * n! / (s * (s + 1) * ... * (s + n))`, for real `s`. We
will show that this tends to `Γ(s)` as `n → ∞`. -/
noncomputable def GammaSeq (s : ℝ) (n : ℕ) :=
  (n : ℝ) ^ s * n ! / ∏ j ∈ Finset.range (n + 1), (s + j)

/-- Euler's limit formula for the real Gamma function. -/
theorem GammaSeq_tendsto_Gamma (s : ℝ) : Tendsto (GammaSeq s) atTop (𝓝 <| Gamma s) := by
  suffices Tendsto ((↑) ∘ GammaSeq s : ℕ → ℂ) atTop (𝓝 <| Complex.Gamma s) by
    exact (Complex.continuous_re.tendsto (Complex.Gamma ↑s)).comp this
  convert Complex.GammaSeq_tendsto_Gamma s
  ext1 n
  dsimp only [GammaSeq, Function.comp_apply, Complex.GammaSeq]
  push_cast
  rw [Complex.ofReal_cpow n.cast_nonneg, Complex.ofReal_natCast]

/-- Euler's reflection formula for the real Gamma function. -/
theorem Gamma_mul_Gamma_one_sub (s : ℝ) : Gamma s * Gamma (1 - s) = π / sin (π * s) := by
  simp_rw [← Complex.ofReal_inj, Complex.ofReal_div, Complex.ofReal_sin, Complex.ofReal_mul, ←
    Complex.Gamma_ofReal, Complex.ofReal_sub, Complex.ofReal_one]
  exact Complex.Gamma_mul_Gamma_one_sub s

end Real

end GammaReflection

section InvGamma

open scoped Real

namespace Complex

/-! ## The reciprocal Gamma function

We show that the reciprocal Gamma function `1 / Γ(s)` is entire. These lemmas show that (in this
case at least) mathlib's conventions for division by zero do actually give a mathematically useful
answer! (These results are useful in the theory of zeta and L-functions.) -/


/-- A reformulation of the Gamma recurrence relation which is true for `s = 0` as well. -/
theorem one_div_Gamma_eq_self_mul_one_div_Gamma_add_one (s : ℂ) :
    (Gamma s)⁻¹ = s * (Gamma (s + 1))⁻¹ := by
  rcases ne_or_eq s 0 with (h | rfl)
  · rw [Gamma_add_one s h, mul_inv, mul_inv_cancel_left₀ h]
  · rw [zero_add, Gamma_zero, inv_zero, zero_mul]

/-- The reciprocal of the Gamma function is differentiable everywhere
(including the points where Gamma itself is not). -/
theorem differentiable_one_div_Gamma : Differentiable ℂ fun s : ℂ => (Gamma s)⁻¹ := fun s ↦ by
  rcases exists_nat_gt (-s.re) with ⟨n, hs⟩
  induction n generalizing s with
  | zero =>
    rw [Nat.cast_zero, neg_lt_zero] at hs
    suffices ∀ m : ℕ, s ≠ -↑m from (differentiableAt_Gamma _ this).inv (Gamma_ne_zero this)
    rintro m rfl
    apply hs.not_le
    simp
  | succ n ihn =>
    rw [funext one_div_Gamma_eq_self_mul_one_div_Gamma_add_one]
    specialize ihn (s + 1) (by rwa [add_re, one_re, neg_add', sub_lt_iff_lt_add, ← Nat.cast_succ])
    exact differentiableAt_id.mul (ihn.comp s (f := fun s => s + 1) <|
      differentiableAt_id.add_const (1 : ℂ))

end Complex

end InvGamma

section Doubling

/-!
## The doubling formula for Gamma

We prove the doubling formula for arbitrary real or complex arguments, by analytic continuation from
the positive real case. (Knowing that `Γ⁻¹` is analytic everywhere makes this much simpler, since we
do not have to do any special-case handling for the poles of `Γ`.)
-/


namespace Complex

theorem Gamma_mul_Gamma_add_half (s : ℂ) :
    Gamma s * Gamma (s + 1 / 2) = Gamma (2 * s) * (2 : ℂ) ^ (1 - 2 * s) * ↑(√π) := by
  suffices (fun z => (Gamma z)⁻¹ * (Gamma (z + 1 / 2))⁻¹) = fun z =>
      (Gamma (2 * z))⁻¹ * (2 : ℂ) ^ (2 * z - 1) / ↑(√π) by
    convert congr_arg Inv.inv (congr_fun this s) using 1
    · rw [mul_inv, inv_inv, inv_inv]
    · rw [div_eq_mul_inv, mul_inv, mul_inv, inv_inv, inv_inv, ← cpow_neg, neg_sub]
  have h1 : AnalyticOnNhd ℂ (fun z : ℂ => (Gamma z)⁻¹ * (Gamma (z + 1 / 2))⁻¹) univ := by
    refine DifferentiableOn.analyticOnNhd ?_ isOpen_univ
    refine (differentiable_one_div_Gamma.mul ?_).differentiableOn
    exact differentiable_one_div_Gamma.comp (differentiable_id.add (differentiable_const _))
  have h2 : AnalyticOnNhd ℂ
      (fun z => (Gamma (2 * z))⁻¹ * (2 : ℂ) ^ (2 * z - 1) / ↑(√π)) univ := by
    refine DifferentiableOn.analyticOnNhd ?_ isOpen_univ
    refine (Differentiable.mul ?_ (differentiable_const _)).differentiableOn
    apply Differentiable.mul
    · exact differentiable_one_div_Gamma.comp (differentiable_id'.const_mul _)
    · refine fun t => DifferentiableAt.const_cpow ?_ (Or.inl two_ne_zero)
      exact DifferentiableAt.sub_const (differentiableAt_id.const_mul _) _
  have h3 : Tendsto ((↑) : ℝ → ℂ) (𝓝[≠] 1) (𝓝[≠] 1) := by
    rw [tendsto_nhdsWithin_iff]; constructor
    · exact tendsto_nhdsWithin_of_tendsto_nhds continuous_ofReal.continuousAt
    · exact eventually_nhdsWithin_iff.mpr (Eventually.of_forall fun t ht => ofReal_ne_one.mpr ht)
  refine AnalyticOnNhd.eq_of_frequently_eq h1 h2 (h3.frequently ?_)
  refine ((Eventually.filter_mono nhdsWithin_le_nhds) ?_).frequently
  refine (eventually_gt_nhds zero_lt_one).mp (Eventually.of_forall fun t ht => ?_)
  rw [← mul_inv, Gamma_ofReal, (by norm_num : (t : ℂ) + 1 / 2 = ↑(t + 1 / 2)), Gamma_ofReal, ←
    ofReal_mul, Gamma_mul_Gamma_add_half_of_pos ht, ofReal_mul, ofReal_mul, ← Gamma_ofReal,
    mul_inv, mul_inv, (by norm_num : 2 * (t : ℂ) = ↑(2 * t)), Gamma_ofReal,
    ofReal_cpow zero_le_two, show (2 : ℝ) = (2 : ℂ) by norm_cast, ← cpow_neg, ofReal_sub,
    ofReal_one, neg_sub, ← div_eq_mul_inv]

end Complex

namespace Real

open Complex

theorem Gamma_mul_Gamma_add_half (s : ℝ) :
    Gamma s * Gamma (s + 1 / 2) = Gamma (2 * s) * (2 : ℝ) ^ (1 - 2 * s) * √π := by
  rw [← ofReal_inj]
  simpa only [← Gamma_ofReal, ofReal_cpow zero_le_two, ofReal_mul, ofReal_add, ofReal_div,
    ofReal_sub] using Complex.Gamma_mul_Gamma_add_half ↑s

end Real

end Doubling<|MERGE_RESOLUTION|>--- conflicted
+++ resolved
@@ -323,13 +323,8 @@
     rw [ae_restrict_iff' measurableSet_Ioi]
     filter_upwards with x hx
     dsimp only [f]
-<<<<<<< HEAD
     rcases lt_or_ge (n : ℝ) x with (hxn | hxn)
-    · rw [indicator_of_not_mem (not_mem_Ioc_of_gt hxn), norm_zero,
-=======
-    rcases lt_or_le (n : ℝ) x with (hxn | hxn)
     · rw [indicator_of_notMem (notMem_Ioc_of_gt hxn), norm_zero,
->>>>>>> a57981a4
         mul_nonneg_iff_right_nonneg_of_pos (exp_pos _)]
       exact rpow_nonneg (le_of_lt hx) _
     · rw [indicator_of_mem (mem_Ioc.mpr ⟨mem_Ioi.mp hx, hxn⟩), norm_mul, Complex.norm_of_nonneg
