/-
Copyright (c) 2023 Eric Wieser. All rights reserved.
Released under Apache 2.0 license as described in the file LICENSE.
Authors: Eric Wieser
-/
import Mathlib.Analysis.Normed.Algebra.Exponential
import Mathlib.Analysis.Normed.Lp.ProdLp
import Mathlib.Topology.Instances.TrivSqZeroExt

/-!
# Results on `TrivSqZeroExt R M` related to the norm

This file contains results about `NormedSpace.exp` for `TrivSqZeroExt`.

It also contains a definition of the $ℓ^1$ norm,
which defines $\|r + m\| \coloneqq \|r\| + \|m\|$.
This is not a particularly canonical choice of definition,
but it is sufficient to provide a `NormedAlgebra` instance,
and thus enables `NormedSpace.exp_add_of_commute` to be used on `TrivSqZeroExt`.
If the non-canonicity becomes problematic in future,
we could keep the collection of instances behind an `open scoped`.

## Main results

* `TrivSqZeroExt.fst_exp`
* `TrivSqZeroExt.snd_exp`
* `TrivSqZeroExt.exp_inl`
* `TrivSqZeroExt.exp_inr`
* The $ℓ^1$ norm on `TrivSqZeroExt`:
  * `TrivSqZeroExt.instL1SeminormedAddCommGroup`
  * `TrivSqZeroExt.instL1SeminormedRing`
  * `TrivSqZeroExt.instL1SeminormedCommRing`
  * `TrivSqZeroExt.instL1BoundedSMul`
  * `TrivSqZeroExt.instL1NormedAddCommGroup`
  * `TrivSqZeroExt.instL1NormedRing`
  * `TrivSqZeroExt.instL1NormedCommRing`
  * `TrivSqZeroExt.instL1NormedSpace`
  * `TrivSqZeroExt.instL1NormedAlgebra`

## TODO

* Generalize more of these results to non-commutative `R`. In principle, under sufficient conditions
  we should expect
  `(exp x).snd = ∫ t in 0..1, exp 𝕜 (t • x.fst) • op (exp 𝕜 ((1 - t) • x.fst)) • x.snd`
  ([Physics.SE](https://physics.stackexchange.com/a/41671/185147), and
  https://link.springer.com/chapter/10.1007/978-3-540-44953-9_2).

-/


variable (𝕜 : Type*) {S R M : Type*}

local notation "tsze" => TrivSqZeroExt

open NormedSpace -- For `NormedSpace.exp`.

namespace TrivSqZeroExt

section Topology

section not_charZero
variable [Field 𝕜] [Ring R] [AddCommGroup M]
  [Algebra 𝕜 R] [Module 𝕜 M] [Module R M] [Module Rᵐᵒᵖ M]
  [SMulCommClass R Rᵐᵒᵖ M] [IsScalarTower 𝕜 R M] [IsScalarTower 𝕜 Rᵐᵒᵖ M]
  [TopologicalSpace R] [TopologicalSpace M]
  [TopologicalRing R] [TopologicalAddGroup M] [ContinuousSMul R M] [ContinuousSMul Rᵐᵒᵖ M]

@[simp] theorem fst_expSeries (x : tsze R M) (n : ℕ) :
    fst (expSeries 𝕜 (tsze R M) n fun _ => x) = expSeries 𝕜 R n fun _ => x.fst := by
  simp [expSeries_apply_eq]

end not_charZero

section Ring
variable [Field 𝕜] [CharZero 𝕜] [Ring R] [AddCommGroup M]
  [Algebra 𝕜 R] [Module 𝕜 M] [Module R M] [Module Rᵐᵒᵖ M]
  [SMulCommClass R Rᵐᵒᵖ M] [IsScalarTower 𝕜 R M] [IsScalarTower 𝕜 Rᵐᵒᵖ M]
  [TopologicalSpace R] [TopologicalSpace M]
  [TopologicalRing R] [TopologicalAddGroup M] [ContinuousSMul R M] [ContinuousSMul Rᵐᵒᵖ M]

theorem snd_expSeries_of_smul_comm
    (x : tsze R M) (hx : MulOpposite.op x.fst • x.snd = x.fst • x.snd) (n : ℕ) :
    snd (expSeries 𝕜 (tsze R M) (n + 1) fun _ => x) = (expSeries 𝕜 R n fun _ => x.fst) • x.snd := by
  simp_rw [expSeries_apply_eq, snd_smul, snd_pow_of_smul_comm _ _ hx,
    ← Nat.cast_smul_eq_nsmul 𝕜 (n + 1), smul_smul, smul_assoc, Nat.factorial_succ, Nat.pred_succ,
    Nat.cast_mul, mul_inv_rev,
    inv_mul_cancel_right₀ ((Nat.cast_ne_zero (R := 𝕜)).mpr <| Nat.succ_ne_zero n)]

/-- If `NormedSpace.exp R x.fst` converges to `e`
then `(NormedSpace.exp R x).snd` converges to `e • x.snd`. -/
theorem hasSum_snd_expSeries_of_smul_comm (x : tsze R M)
    (hx : MulOpposite.op x.fst • x.snd = x.fst • x.snd) {e : R}
    (h : HasSum (fun n => expSeries 𝕜 R n fun _ => x.fst) e) :
    HasSum (fun n => snd (expSeries 𝕜 (tsze R M) n fun _ => x)) (e • x.snd) := by
  rw [← hasSum_nat_add_iff' 1]
  simp_rw [snd_expSeries_of_smul_comm _ _ hx]
  simp_rw [expSeries_apply_eq] at *
  rw [Finset.range_one, Finset.sum_singleton, Nat.factorial_zero, Nat.cast_one, pow_zero,
    inv_one, one_smul, snd_one, sub_zero]
  exact h.smul_const _

/-- If `NormedSpace.exp R x.fst` converges to `e`
then `NormedSpace.exp R x` converges to `inl e + inr (e • x.snd)`. -/
theorem hasSum_expSeries_of_smul_comm
    (x : tsze R M) (hx : MulOpposite.op x.fst • x.snd = x.fst • x.snd)
    {e : R} (h : HasSum (fun n => expSeries 𝕜 R n fun _ => x.fst) e) :
    HasSum (fun n => expSeries 𝕜 (tsze R M) n fun _ => x) (inl e + inr (e • x.snd)) := by
  have : HasSum (fun n => fst (expSeries 𝕜 (tsze R M) n fun _ => x)) e := by
    simpa [fst_expSeries] using h
  simpa only [inl_fst_add_inr_snd_eq] using
    (hasSum_inl _ <| this).add (hasSum_inr _ <| hasSum_snd_expSeries_of_smul_comm 𝕜 x hx h)

variable [Algebra ℚ R] [Module ℚ M]
variable [T2Space R] [T2Space M]

theorem exp_def_of_smul_comm (x : tsze R M) (hx : MulOpposite.op x.fst • x.snd = x.fst • x.snd) :
    exp x = inl (exp x.fst) + inr (exp x.fst • x.snd) := by
  simp_rw [exp, FormalMultilinearSeries.sum]
<<<<<<< HEAD
  by_cases h : Summable (fun (n : ℕ) => (expSeries ℚ R n) fun x_1 ↦ fst x)
  · refine (hasSum_expSeries_of_smul_comm ℚ x hx ?_).tsum_eq
=======
  by_cases h : Summable (fun (n : ℕ) => (expSeries 𝕜 R n) fun _ ↦ fst x)
  · refine (hasSum_expSeries_of_smul_comm 𝕜 x hx ?_).tsum_eq
>>>>>>> d7317655
    exact h.hasSum
  · rw [tsum_eq_zero_of_not_summable h, zero_smul, inr_zero, inl_zero, zero_add,
      tsum_eq_zero_of_not_summable]
    simp_rw [← fst_expSeries] at h
    refine mt ?_ h
    exact (Summable.map · (TrivSqZeroExt.fstHom ℚ R M).toLinearMap continuous_fst)

@[simp]
theorem exp_inl (x : R) : exp (inl x : tsze R M) = inl (exp x) := by
  rw [exp_def_of_smul_comm, snd_inl, fst_inl, smul_zero, inr_zero, add_zero]
  rw [snd_inl, fst_inl, smul_zero, smul_zero]

@[simp]
theorem exp_inr (m : M) : exp (inr m : tsze R M) = 1 + inr m := by
  rw [exp_def_of_smul_comm, snd_inr, fst_inr, exp_zero, one_smul, inl_one]
  rw [snd_inr, fst_inr, MulOpposite.op_zero, zero_smul, zero_smul]

end Ring

section CommRing
variable [CommRing R] [AddCommGroup M] [Algebra ℚ R] [Module ℚ M] [Module R M] [Module Rᵐᵒᵖ M]
  [IsCentralScalar R M]
  [TopologicalSpace R] [TopologicalSpace M]
  [TopologicalRing R] [TopologicalAddGroup M] [ContinuousSMul R M] [ContinuousSMul Rᵐᵒᵖ M]

variable [Algebra ℚ R] [Module ℚ M]
variable [T2Space R] [T2Space M]

theorem exp_def (x : tsze R M) : exp x = inl (exp x.fst) + inr (exp x.fst • x.snd) :=
  exp_def_of_smul_comm x (op_smul_eq_smul _ _)

@[simp]
theorem fst_exp (x : tsze R M) : fst (exp x) = exp x.fst := by
  rw [exp_def, fst_add, fst_inl, fst_inr, add_zero]

@[simp]
theorem snd_exp (x : tsze R M) : snd (exp x) = exp x.fst • x.snd := by
  rw [exp_def, snd_add, snd_inl, snd_inr, zero_add]

/-- Polar form of trivial-square-zero extension. -/
theorem eq_smul_exp_of_invertible (x : tsze R M) [Invertible x.fst] :
    x = x.fst • exp (⅟ x.fst • inr x.snd) := by
  rw [← inr_smul, exp_inr, smul_add, ← inl_one, ← inl_smul, ← inr_smul, smul_eq_mul, mul_one,
    smul_smul, mul_invOf_self, one_smul, inl_fst_add_inr_snd_eq]

end CommRing

section Field
variable [Field R] [AddCommGroup M]
  [Algebra ℚ R] [Module ℚ M] [Module R M] [Module Rᵐᵒᵖ M]
  [IsCentralScalar R M]
  [TopologicalSpace R] [TopologicalSpace M]
  [TopologicalRing R] [TopologicalAddGroup M] [ContinuousSMul R M] [ContinuousSMul Rᵐᵒᵖ M]

variable [T2Space R] [T2Space M]

/-- More convenient version of `TrivSqZeroExt.eq_smul_exp_of_invertible` for when `R` is a
field. -/
theorem eq_smul_exp_of_ne_zero (x : tsze R M) (hx : x.fst ≠ 0) :
    x = x.fst • exp (x.fst⁻¹ • inr x.snd) :=
  letI : Invertible x.fst := invertibleOfNonzero hx
  eq_smul_exp_of_invertible _

end Field

end Topology

/-!
### The $ℓ^1$ norm on the trivial square zero extension
-/

noncomputable section Seminormed

section Ring
variable [SeminormedCommRing S] [SeminormedRing R] [SeminormedAddCommGroup M]
variable [Algebra S R] [Module S M]
variable [BoundedSMul S R] [BoundedSMul S M]

instance instL1SeminormedAddCommGroup : SeminormedAddCommGroup (tsze R M) :=
  inferInstanceAs <| SeminormedAddCommGroup (WithLp 1 <| R × M)

example :
    (TrivSqZeroExt.instUniformSpace : UniformSpace (tsze R M)) =
    PseudoMetricSpace.toUniformSpace := rfl

theorem norm_def (x : tsze R M) : ‖x‖ = ‖fst x‖ + ‖snd x‖ := by
  rw [WithLp.prod_norm_eq_add (by norm_num)]
  simp only [ENNReal.one_toReal, Real.rpow_one, div_one]
  rfl

theorem nnnorm_def (x : tsze R M) : ‖x‖₊ = ‖fst x‖₊ + ‖snd x‖₊ := by
  ext; simp [norm_def]

@[simp] theorem norm_inl (r : R) : ‖(inl r : tsze R M)‖ = ‖r‖ := by simp [norm_def]
@[simp] theorem norm_inr (m : M) : ‖(inr m : tsze R M)‖ = ‖m‖ := by simp [norm_def]

@[simp] theorem nnnorm_inl (r : R) : ‖(inl r : tsze R M)‖₊ = ‖r‖₊ := by simp [nnnorm_def]
@[simp] theorem nnnorm_inr (m : M) : ‖(inr m : tsze R M)‖₊ = ‖m‖₊ := by simp [nnnorm_def]

variable [Module R M] [BoundedSMul R M] [Module Rᵐᵒᵖ M] [BoundedSMul Rᵐᵒᵖ M]
  [SMulCommClass R Rᵐᵒᵖ M]

instance instL1SeminormedRing : SeminormedRing (tsze R M) where
  norm_mul
  | ⟨r₁, m₁⟩, ⟨r₂, m₂⟩ => by
    dsimp
    rw [norm_def, norm_def, norm_def, add_mul, mul_add, mul_add, snd_mul, fst_mul]
    dsimp [fst, snd]
    rw [add_assoc]
    gcongr
    · exact norm_mul_le _ _
    refine (norm_add_le _ _).trans ?_
    gcongr
    · exact norm_smul_le _ _
    refine (_root_.norm_smul_le _ _).trans ?_
    rw [mul_comm, MulOpposite.norm_op]
    exact le_add_of_nonneg_right <| by positivity
  __ : SeminormedAddCommGroup (tsze R M) := inferInstance
  __ : Ring (tsze R M) := inferInstance

instance instL1BoundedSMul : BoundedSMul S (tsze R M) :=
  inferInstanceAs <| BoundedSMul S (WithLp 1 <| R × M)

instance [NormOneClass R] : NormOneClass (tsze R M) where
  norm_one := by rw [norm_def, fst_one, snd_one, norm_zero, norm_one, add_zero]


end Ring

section CommRing

variable [SeminormedCommRing R] [SeminormedAddCommGroup M]
variable [Module R M] [Module Rᵐᵒᵖ M] [IsCentralScalar R M]
variable [BoundedSMul R M]

instance instL1SeminormedCommRing : SeminormedCommRing (tsze R M) where
  __ : CommRing (tsze R M) := inferInstance
  __ : SeminormedRing (tsze R M) := inferInstance

end CommRing

end Seminormed

noncomputable section Normed

section Ring

variable [NormedRing R] [NormedAddCommGroup M] [Module R M] [Module Rᵐᵒᵖ M]
variable [BoundedSMul R M] [BoundedSMul Rᵐᵒᵖ M] [SMulCommClass R Rᵐᵒᵖ M]

instance instL1NormedAddCommGroup : NormedAddCommGroup (tsze R M) :=
  inferInstanceAs <| NormedAddCommGroup (WithLp 1 <| R × M)

instance instL1NormedRing : NormedRing (tsze R M) where
  __ : NormedAddCommGroup (tsze R M) := inferInstance
  __ : SeminormedRing (tsze R M) := inferInstance

end Ring

section CommRing

variable [NormedCommRing R] [NormedAddCommGroup M]
variable [Module R M] [Module Rᵐᵒᵖ M] [IsCentralScalar R M]
variable [BoundedSMul R M]

instance instL1NormedCommRing : NormedCommRing (tsze R M) where
  __ : CommRing (tsze R M) := inferInstance
  __ : NormedRing (tsze R M) := inferInstance

end CommRing

section Algebra

variable [NormedField 𝕜] [NormedRing R] [NormedAddCommGroup M]
variable [NormedAlgebra 𝕜 R] [NormedSpace 𝕜 M] [Module R M] [Module Rᵐᵒᵖ M]
variable [BoundedSMul R M] [BoundedSMul Rᵐᵒᵖ M] [SMulCommClass R Rᵐᵒᵖ M]
variable [IsScalarTower 𝕜 R M] [IsScalarTower 𝕜 Rᵐᵒᵖ M]

instance instL1NormedSpace : NormedSpace 𝕜 (tsze R M) :=
  inferInstanceAs <| NormedSpace 𝕜 (WithLp 1 <| R × M)

instance instL1NormedAlgebra : NormedAlgebra 𝕜 (tsze R M) where
  norm_smul_le := _root_.norm_smul_le

end Algebra


end Normed

section

variable [RCLike 𝕜] [NormedRing R] [NormedAddCommGroup M]
variable [NormedAlgebra 𝕜 R] [NormedSpace 𝕜 M] [Algebra ℚ R] [Module ℚ M]
variable [Module R M] [Module Rᵐᵒᵖ M]
variable [BoundedSMul R M] [BoundedSMul Rᵐᵒᵖ M] [SMulCommClass R Rᵐᵒᵖ M]
variable [IsScalarTower 𝕜 R M] [IsScalarTower 𝕜 Rᵐᵒᵖ M]
variable [CompleteSpace R] [CompleteSpace M]

-- Evidence that we have sufficient instances on `tsze R N`
-- to make `NormedSpace.exp_add_of_commute` usable
example (a b : tsze R M) (h : Commute a b) : exp (a + b) = exp a * exp b :=
  exp_add_of_commute 𝕜 h

end

end TrivSqZeroExt<|MERGE_RESOLUTION|>--- conflicted
+++ resolved
@@ -116,13 +116,8 @@
 theorem exp_def_of_smul_comm (x : tsze R M) (hx : MulOpposite.op x.fst • x.snd = x.fst • x.snd) :
     exp x = inl (exp x.fst) + inr (exp x.fst • x.snd) := by
   simp_rw [exp, FormalMultilinearSeries.sum]
-<<<<<<< HEAD
-  by_cases h : Summable (fun (n : ℕ) => (expSeries ℚ R n) fun x_1 ↦ fst x)
+  by_cases h : Summable (fun (n : ℕ) => (expSeries ℚ R n) fun _ ↦ fst x)
   · refine (hasSum_expSeries_of_smul_comm ℚ x hx ?_).tsum_eq
-=======
-  by_cases h : Summable (fun (n : ℕ) => (expSeries 𝕜 R n) fun _ ↦ fst x)
-  · refine (hasSum_expSeries_of_smul_comm 𝕜 x hx ?_).tsum_eq
->>>>>>> d7317655
     exact h.hasSum
   · rw [tsum_eq_zero_of_not_summable h, zero_smul, inr_zero, inl_zero, zero_add,
       tsum_eq_zero_of_not_summable]
