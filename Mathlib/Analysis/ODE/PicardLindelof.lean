--- conflicted
+++ resolved
@@ -81,11 +81,7 @@
   ⟨⟨0, 0, 0, ⟨0, le_rfl, le_rfl⟩, 0, 0, 0, 0,
       { ht₀ := by rw [Subtype.coe_mk, Icc_self]; exact mem_singleton _
         hR := le_rfl
-<<<<<<< HEAD
-        lipschitz := fun t _ => (LipschitzWith.const 0).lipschitzOnWith
-=======
         lipschitz := fun _ _ => (LipschitzWith.const 0).lipschitzOnWith
->>>>>>> d0df76bd
         cont := fun _ _ => by simpa only [Pi.zero_apply] using continuousOn_const
         norm_le := fun _ _ _ _ => norm_zero.le
         C_mul_le_R := (zero_mul _).le }⟩⟩
