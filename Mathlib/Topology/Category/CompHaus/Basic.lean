/-
Copyright (c) 2020 Adam Topaz. All rights reserved.
Released under Apache 2.0 license as described in the file LICENSE.
Authors: Adam Topaz, Bhavik Mehta
-/
import Mathlib.CategoryTheory.Adjunction.Reflective
import Mathlib.Topology.StoneCech
import Mathlib.CategoryTheory.Monad.Limits
import Mathlib.Topology.UrysohnsLemma
import Mathlib.Topology.Category.CompHausLike.Basic
import Mathlib.Topology.Category.TopCat.Limits.Basic
import Mathlib.Data.Set.Subsingleton
import Mathlib.CategoryTheory.Elementwise

#align_import topology.category.CompHaus.basic from "leanprover-community/mathlib"@"178a32653e369dce2da68dc6b2694e385d484ef1"

/-!
# The category of Compact Hausdorff Spaces

We construct the category of compact Hausdorff spaces.
The type of compact Hausdorff spaces is denoted `CompHaus`, and it is endowed with a category
instance making it a full subcategory of `TopCat`.
The fully faithful functor `CompHaus ⥤ TopCat` is denoted `compHausToTop`.

**Note:** The file `Topology/Category/Compactum.lean` provides the equivalence between `Compactum`,
which is defined as the category of algebras for the ultrafilter monad, and `CompHaus`.
`CompactumToCompHaus` is the functor from `Compactum` to `CompHaus` which is proven to be an
equivalence of categories in `CompactumToCompHaus.isEquivalence`.
See `Topology/Category/Compactum.lean` for a more detailed discussion where these definitions are
introduced.

-/


universe v u

-- This was a global instance prior to #13170. We may experiment with removing it.
attribute [local instance] CategoryTheory.ConcreteCategory.instFunLike

open CategoryTheory

abbrev CompHaus := CompHausLike (fun _ ↦ True)
set_option linter.uppercaseLean3 false in
#align CompHaus CompHaus

namespace CompHaus

instance : Inhabited CompHaus :=
<<<<<<< HEAD
  ⟨{ toTop := { α := PEmpty }
     prop := trivial }⟩
=======
  ⟨{ toTop := { α := PEmpty } }⟩

instance : CoeSort CompHaus Type* :=
  ⟨fun X => X.toTop⟩

instance {X : CompHaus} : CompactSpace X :=
  X.is_compact

instance {X : CompHaus} : T2Space X :=
  X.is_hausdorff

instance category : Category CompHaus :=
  InducedCategory.category toTop
set_option linter.uppercaseLean3 false in
#align CompHaus.category CompHaus.category

instance concreteCategory : ConcreteCategory CompHaus :=
  InducedCategory.concreteCategory _
set_option linter.uppercaseLean3 false in
#align CompHaus.concrete_category CompHaus.concreteCategory
>>>>>>> 03092720

/-
-- Porting note: This is now a syntactic tautology.
@[simp]
theorem coe_toTop {X : CompHaus} : (X.toTop : Type*) = X :=
  rfl
set_option linter.uppercaseLean3 false in
#align CompHaus.coe_to_Top CompHaus.coe_toTop
-/

variable (X : Type*) [TopologicalSpace X] [CompactSpace X] [T2Space X]

/-- A constructor for objects of the category `CompHaus`,
taking a type, and bundling the compact Hausdorff topology
found by typeclass inference. -/
abbrev of : CompHaus := CompHausLike.of _ X trivial
set_option linter.uppercaseLean3 false in
#align CompHaus.of CompHaus.of

<<<<<<< HEAD
=======
@[simp]
theorem coe_of : (CompHaus.of X : Type _) = X :=
  rfl
set_option linter.uppercaseLean3 false in
#align CompHaus.coe_of CompHaus.coe_of

-- Porting note (#10754): Adding instance
instance (X : CompHaus.{u}) : TopologicalSpace ((forget CompHaus).obj X) :=
  show TopologicalSpace X.toTop from inferInstance

-- Porting note (#10754): Adding instance
instance (X : CompHaus.{u}) : CompactSpace ((forget CompHaus).obj X) :=
  show CompactSpace X.toTop from inferInstance

-- Porting note (#10754): Adding instance
instance (X : CompHaus.{u}) : T2Space ((forget CompHaus).obj X) :=
  show T2Space X.toTop from inferInstance

/-- Any continuous function on compact Hausdorff spaces is a closed map. -/
theorem isClosedMap {X Y : CompHaus.{u}} (f : X ⟶ Y) : IsClosedMap f := fun _ hC =>
  (hC.isCompact.image f.continuous).isClosed
set_option linter.uppercaseLean3 false in
#align CompHaus.is_closed_map CompHaus.isClosedMap

/-- Any continuous bijection of compact Hausdorff spaces is an isomorphism. -/
theorem isIso_of_bijective {X Y : CompHaus.{u}} (f : X ⟶ Y) (bij : Function.Bijective f) :
    IsIso f := by
  let E := Equiv.ofBijective _ bij
  have hE : Continuous E.symm := by
    rw [continuous_iff_isClosed]
    intro S hS
    rw [← E.image_eq_preimage]
    exact isClosedMap f S hS
  refine ⟨⟨⟨E.symm, hE⟩, ?_, ?_⟩⟩
  · ext x
    apply E.symm_apply_apply
  · ext x
    apply E.apply_symm_apply
set_option linter.uppercaseLean3 false in
#align CompHaus.is_iso_of_bijective CompHaus.isIso_of_bijective

/-- Any continuous bijection of compact Hausdorff spaces induces an isomorphism. -/
noncomputable def isoOfBijective {X Y : CompHaus.{u}} (f : X ⟶ Y) (bij : Function.Bijective f) :
    X ≅ Y :=
  letI := isIso_of_bijective _ bij
  asIso f
set_option linter.uppercaseLean3 false in
#align CompHaus.iso_of_bijective CompHaus.isoOfBijective

/-- Construct an isomorphism from a homeomorphism. -/
@[simps hom inv]
def isoOfHomeo {X Y : CompHaus.{u}} (f : X ≃ₜ Y) : X ≅ Y where
  hom := ⟨f, f.continuous⟩
  inv := ⟨f.symm, f.symm.continuous⟩
  hom_inv_id := by
    ext x
    exact f.symm_apply_apply x
  inv_hom_id := by
    ext x
    exact f.apply_symm_apply x

/-- Construct a homeomorphism from an isomorphism. -/
@[simps]
def homeoOfIso {X Y : CompHaus.{u}} (f : X ≅ Y) : X ≃ₜ Y where
  toFun := f.hom
  invFun := f.inv
  left_inv x := by simp
  right_inv x := by simp
  continuous_toFun := f.hom.continuous
  continuous_invFun := f.inv.continuous

/-- The equivalence between isomorphisms in `CompHaus` and homeomorphisms
of topological spaces. -/
@[simps]
def isoEquivHomeo {X Y : CompHaus.{u}} : (X ≅ Y) ≃ (X ≃ₜ Y) where
  toFun := homeoOfIso
  invFun := isoOfHomeo
  left_inv f := by
    ext
    rfl
  right_inv f := by
    ext
    rfl

>>>>>>> 03092720
end CompHaus

/-- The fully faithful embedding of `CompHaus` in `TopCat`. -/
-- Porting note: `semireducible` -> `.default`.
abbrev compHausToTop : CompHaus.{u} ⥤ TopCat.{u} :=
  CompHausLike.compHausLikeToTop _
  -- deriving Full, Faithful -- Porting note: deriving fails, adding manually.
set_option linter.uppercaseLean3 false in
#align CompHaus_to_Top compHausToTop

/-- (Implementation) The object part of the compactification functor from topological spaces to
compact Hausdorff spaces.
-/
@[simps!]
def stoneCechObj (X : TopCat) : CompHaus :=
  CompHaus.of (StoneCech X)
set_option linter.uppercaseLean3 false in
#align StoneCech_obj stoneCechObj

/-- (Implementation) The bijection of homsets to establish the reflective adjunction of compact
Hausdorff spaces in topological spaces.
-/
noncomputable def stoneCechEquivalence (X : TopCat.{u}) (Y : CompHaus.{u}) :
    (stoneCechObj X ⟶ Y) ≃ (X ⟶ compHausToTop.obj Y) where
  toFun f :=
    { toFun := f ∘ stoneCechUnit
      continuous_toFun := f.2.comp (@continuous_stoneCechUnit X _) }
  invFun f :=
    { toFun := stoneCechExtend f.2
      continuous_toFun := continuous_stoneCechExtend f.2 }
  left_inv := by
    rintro ⟨f : StoneCech X ⟶ Y, hf : Continuous f⟩
    -- Porting note: `ext` fails.
    apply ContinuousMap.ext
    intro (x : StoneCech X)
    refine congr_fun ?_ x
    apply Continuous.ext_on denseRange_stoneCechUnit (continuous_stoneCechExtend _) hf
    · rintro _ ⟨y, rfl⟩
      apply congr_fun (stoneCechExtend_extends (hf.comp _)) y
      apply continuous_stoneCechUnit
  right_inv := by
    rintro ⟨f : (X : Type _) ⟶ Y, hf : Continuous f⟩
    -- Porting note: `ext` fails.
    apply ContinuousMap.ext
    intro
    exact congr_fun (stoneCechExtend_extends hf) _
#align stone_cech_equivalence stoneCechEquivalence

/-- The Stone-Cech compactification functor from topological spaces to compact Hausdorff spaces,
left adjoint to the inclusion functor.
-/
noncomputable def topToCompHaus : TopCat.{u} ⥤ CompHaus.{u} :=
  Adjunction.leftAdjointOfEquiv stoneCechEquivalence.{u} fun _ _ _ _ _ => rfl
set_option linter.uppercaseLean3 false in
#align Top_to_CompHaus topToCompHaus

theorem topToCompHaus_obj (X : TopCat) : ↥(topToCompHaus.obj X) = StoneCech X :=
  rfl
set_option linter.uppercaseLean3 false in
#align Top_to_CompHaus_obj topToCompHaus_obj

/-- The category of compact Hausdorff spaces is reflective in the category of topological spaces.
-/
noncomputable instance compHausToTop.reflective : Reflective compHausToTop where
  L := topToCompHaus
  adj := Adjunction.adjunctionOfEquivLeft _ _
set_option linter.uppercaseLean3 false in
#align CompHaus_to_Top.reflective compHausToTop.reflective

noncomputable instance compHausToTop.createsLimits : CreatesLimits compHausToTop :=
  monadicCreatesLimits _
set_option linter.uppercaseLean3 false in
#align CompHaus_to_Top.creates_limits compHausToTop.createsLimits

instance CompHaus.hasLimits : Limits.HasLimits CompHaus :=
  hasLimits_of_hasLimits_createsLimits compHausToTop
set_option linter.uppercaseLean3 false in
#align CompHaus.has_limits CompHaus.hasLimits

instance CompHaus.hasColimits : Limits.HasColimits CompHaus :=
  hasColimits_of_reflective compHausToTop
set_option linter.uppercaseLean3 false in
#align CompHaus.has_colimits CompHaus.hasColimits

namespace CompHaus

/-- An explicit limit cone for a functor `F : J ⥤ CompHaus`, defined in terms of
`TopCat.limitCone`. -/
def limitCone {J : Type v} [SmallCategory J] (F : J ⥤ CompHaus.{max v u}) : Limits.Cone F :=
  letI FF : J ⥤ TopCat := F ⋙ compHausToTop
  { pt := {
      toTop := (TopCat.limitCone FF).pt
      is_compact := by
        show CompactSpace { u : ∀ j, F.obj j | ∀ {i j : J} (f : i ⟶ j), (F.map f) (u i) = u j }
        rw [← isCompact_iff_compactSpace]
        apply IsClosed.isCompact
        have :
          { u : ∀ j, F.obj j | ∀ {i j : J} (f : i ⟶ j), F.map f (u i) = u j } =
            ⋂ (i : J) (j : J) (f : i ⟶ j), { u | F.map f (u i) = u j } := by
          ext1
          simp only [Set.mem_iInter, Set.mem_setOf_eq]
        rw [this]
        apply isClosed_iInter
        intro i
        apply isClosed_iInter
        intro j
        apply isClosed_iInter
        intro f
        apply isClosed_eq
        · exact (ContinuousMap.continuous (F.map f)).comp (continuous_apply i)
        · exact continuous_apply j
      is_hausdorff :=
        show T2Space { u : ∀ j, F.obj j | ∀ {i j : J} (f : i ⟶ j), (F.map f) (u i) = u j } from
          inferInstance
      prop := trivial }
    π := {
      app := fun j => (TopCat.limitCone FF).π.app j
      naturality := by
        intro _ _ f
        ext ⟨x, hx⟩
        simp only [comp_apply, Functor.const_obj_map, id_apply]
        exact (hx f).symm } }
set_option linter.uppercaseLean3 false in
#align CompHaus.limit_cone CompHaus.limitCone

/-- The limit cone `CompHaus.limitCone F` is indeed a limit cone. -/
def limitConeIsLimit {J : Type v} [SmallCategory J] (F : J ⥤ CompHaus.{max v u}) :
    Limits.IsLimit.{v} (limitCone.{v,u} F) :=
  letI FF : J ⥤ TopCat := F ⋙ compHausToTop
  { lift := fun S => (TopCat.limitConeIsLimit FF).lift (compHausToTop.mapCone S)
    fac := fun S => (TopCat.limitConeIsLimit FF).fac (compHausToTop.mapCone S)
    uniq := fun S => (TopCat.limitConeIsLimit FF).uniq (compHausToTop.mapCone S) }
set_option linter.uppercaseLean3 false in
#align CompHaus.limit_cone_is_limit CompHaus.limitConeIsLimit

theorem epi_iff_surjective {X Y : CompHaus.{u}} (f : X ⟶ Y) : Epi f ↔ Function.Surjective f := by
  constructor
  · dsimp [Function.Surjective]
    contrapose!
    rintro ⟨y, hy⟩ hf
    let C := Set.range f
    have hC : IsClosed C := (isCompact_range f.continuous).isClosed
    let D := ({y} : Set Y)
    have hD : IsClosed D := isClosed_singleton
    have hCD : Disjoint C D := by
      rw [Set.disjoint_singleton_right]
      rintro ⟨y', hy'⟩
      exact hy y' hy'
    obtain ⟨φ, hφ0, hφ1, hφ01⟩ := exists_continuous_zero_one_of_isClosed hC hD hCD
    haveI : CompactSpace (ULift.{u} <| Set.Icc (0 : ℝ) 1) := Homeomorph.ulift.symm.compactSpace
    haveI : T2Space (ULift.{u} <| Set.Icc (0 : ℝ) 1) := Homeomorph.ulift.symm.t2Space
    let Z := of (ULift.{u} <| Set.Icc (0 : ℝ) 1)
    let g : Y ⟶ Z :=
      ⟨fun y' => ⟨⟨φ y', hφ01 y'⟩⟩,
        continuous_uLift_up.comp (φ.continuous.subtype_mk fun y' => hφ01 y')⟩
    let h : Y ⟶ Z := ⟨fun _ => ⟨⟨0, Set.left_mem_Icc.mpr zero_le_one⟩⟩, continuous_const⟩
    have H : h = g := by
      rw [← cancel_epi f]
      ext x
      -- Porting note: `ext` doesn't apply these two lemmas.
      apply ULift.ext
      apply Subtype.ext
      dsimp
      -- Porting note: This `change` is not ideal.
      -- I think lean is having issues understanding when a `ContinuousMap` should be considered
      -- as a morphism.
      -- TODO(?): Make morphisms in `CompHaus` (and other topological categories)
      -- into a one-field-structure.
      change 0 = φ (f x)
      simp only [hφ0 (Set.mem_range_self x), Pi.zero_apply]
    apply_fun fun e => (e y).down.1 at H
    dsimp [Z] at H
    change 0 = φ y at H
    simp only [hφ1 (Set.mem_singleton y), Pi.one_apply] at H
    exact zero_ne_one H
  · rw [← CategoryTheory.epi_iff_surjective]
    apply (forget CompHaus).epi_of_epi_map
set_option linter.uppercaseLean3 false in
#align CompHaus.epi_iff_surjective CompHaus.epi_iff_surjective

theorem mono_iff_injective {X Y : CompHaus.{u}} (f : X ⟶ Y) : Mono f ↔ Function.Injective f :=
  CompHausLike.mono_iff_injective f trivial
set_option linter.uppercaseLean3 false in
#align CompHaus.mono_iff_injective CompHaus.mono_iff_injective

end CompHaus

abbrev compHausLikeToCompHaus (P : TopCat → Prop) : CompHausLike P ⥤ CompHaus :=
  CompHausLike.toCompHausLike (by simp only [implies_true])<|MERGE_RESOLUTION|>--- conflicted
+++ resolved
@@ -46,10 +46,6 @@
 namespace CompHaus
 
 instance : Inhabited CompHaus :=
-<<<<<<< HEAD
-  ⟨{ toTop := { α := PEmpty }
-     prop := trivial }⟩
-=======
   ⟨{ toTop := { α := PEmpty } }⟩
 
 instance : CoeSort CompHaus Type* :=
@@ -70,7 +66,6 @@
   InducedCategory.concreteCategory _
 set_option linter.uppercaseLean3 false in
 #align CompHaus.concrete_category CompHaus.concreteCategory
->>>>>>> 03092720
 
 /-
 -- Porting note: This is now a syntactic tautology.
@@ -90,8 +85,6 @@
 set_option linter.uppercaseLean3 false in
 #align CompHaus.of CompHaus.of
 
-<<<<<<< HEAD
-=======
 @[simp]
 theorem coe_of : (CompHaus.of X : Type _) = X :=
   rfl
@@ -176,7 +169,6 @@
     ext
     rfl
 
->>>>>>> 03092720
 end CompHaus
 
 /-- The fully faithful embedding of `CompHaus` in `TopCat`. -/
