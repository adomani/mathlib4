/-
Copyright (c) 2021 Roberto Alvarez. All rights reserved.
Released under Apache 2.0 license as described in the file LICENSE.
Authors: Roberto Alvarez
-/
import Mathlib.AlgebraicTopology.FundamentalGroupoid.FundamentalGroup
import Mathlib.GroupTheory.EckmannHilton
import Mathlib.Logic.Equiv.TransferInstance
import Mathlib.Algebra.Group.Ext

#align_import topology.homotopy.homotopy_group from "leanprover-community/mathlib"@"4c3e1721c58ef9087bbc2c8c38b540f70eda2e53"

/-!
# `n`th homotopy group

We define the `n`th homotopy group at `x : X`, `π_n X x`, as the equivalence classes
of functions from the `n`-dimensional cube to the topological space `X`
that send the boundary to the base point `x`, up to homotopic equivalence.
Note that such functions are generalized loops `GenLoop (Fin n) x`; in particular
`GenLoop (Fin 1) x ≃ Path x x`.

We show that `π_0 X x` is equivalent to the path-connected components, and
that `π_1 X x` is equivalent to the fundamental group at `x`.
We provide a group instance using path composition and show commutativity when `n > 1`.

## definitions

* `GenLoop N x` is the type of continuous functions `I^N → X` that send the boundary to `x`,
* `HomotopyGroup.Pi n X x` denoted `π_ n X x` is the quotient of `GenLoop (Fin n) x` by
  homotopy relative to the boundary,
* group instance `Group (π_(n+1) X x)`,
* commutative group instance `CommGroup (π_(n+2) X x)`.

TODO:
* `Ω^M (Ω^N X) ≃ₜ Ω^(M⊕N) X`, and `Ω^M X ≃ₜ Ω^N X` when `M ≃ N`. Similarly for `π_`.
* Path-induced homomorphisms. Show that `HomotopyGroup.pi1EquivFundamentalGroup`
  is a group isomorphism.
* Examples with `𝕊^n`: `π_n (𝕊^n) = ℤ`, `π_m (𝕊^n)` trivial for `m < n`.
* Actions of π_1 on π_n.
* Lie algebra: `⁅π_(n+1), π_(m+1)⁆` contained in `π_(n+m+1)`.

-/


open scoped unitInterval Topology

open Homeomorph

noncomputable section

scoped[Topology] notation "I^" N => N → I

namespace Cube

/-- The points in a cube with at least one projection equal to 0 or 1. -/
def boundary (N : Type*) : Set (I^N) :=
  {y | ∃ i, y i = 0 ∨ y i = 1}
#align cube.boundary Cube.boundary

variable {N : Type*} [DecidableEq N]

/-- The forward direction of the homeomorphism
  between the cube $I^N$ and $I × I^{N\setminus\{j\}}$. -/
abbrev splitAt (i : N) : (I^N) ≃ₜ I × I^{ j // j ≠ i } :=
  funSplitAt I i
#align cube.split_at Cube.splitAt

/-- The backward direction of the homeomorphism
  between the cube $I^N$ and $I × I^{N\setminus\{j\}}$. -/
abbrev insertAt (i : N) : (I × I^{ j // j ≠ i }) ≃ₜ I^N :=
  (funSplitAt I i).symm
#align cube.insert_at Cube.insertAt

theorem insertAt_boundary (i : N) {t₀ : I} {t}
    (H : (t₀ = 0 ∨ t₀ = 1) ∨ t ∈ boundary { j // j ≠ i }) : insertAt i ⟨t₀, t⟩ ∈ boundary N := by
  obtain H | ⟨j, H⟩ := H
  · use i; rwa [funSplitAt_symm_apply, dif_pos rfl]
  · use j; rwa [funSplitAt_symm_apply, dif_neg j.prop, Subtype.coe_eta]
#align cube.insert_at_boundary Cube.insertAt_boundary

end Cube

variable (N X : Type*) [TopologicalSpace X] (x : X)

/-- The space of paths with both endpoints equal to a specified point `x : X`. -/
abbrev LoopSpace :=
  Path x x
#align loop_space LoopSpace

scoped[Topology.Homotopy] notation "Ω" => LoopSpace

instance LoopSpace.inhabited : Inhabited (Path x x) :=
  ⟨Path.refl x⟩
#align loop_space.inhabited LoopSpace.inhabited

/-- The `n`-dimensional generalized loops based at `x` in a space `X` are
  continuous functions `I^n → X` that sends the boundary to `x`.
  We allow an arbitrary indexing type `N` in place of `Fin n` here. -/
def GenLoop : Set C(I^N, X) :=
  {p | ∀ y ∈ Cube.boundary N, p y = x}
#align gen_loop GenLoop

@[inherit_doc] scoped[Topology.Homotopy] notation "Ω^" => GenLoop

open Topology.Homotopy

variable {N X x}

namespace GenLoop

instance instFunLike : FunLike (Ω^ N X x) (I^N) X where
  coe f := f.1
  coe_injective' := fun ⟨⟨f, _⟩, _⟩ ⟨⟨g, _⟩, _⟩ _ => by congr
#align gen_loop.fun_like GenLoop.instFunLike

@[ext]
theorem ext (f g : Ω^ N X x) (H : ∀ y, f y = g y) : f = g :=
  DFunLike.coe_injective' (funext H)
#align gen_loop.ext GenLoop.ext

@[simp]
theorem mk_apply (f : C(I^N, X)) (H y) : (⟨f, H⟩ : Ω^ N X x) y = f y :=
  rfl
#align gen_loop.mk_apply GenLoop.mk_apply

/-- Copy of a `GenLoop` with a new map from the unit cube equal to the old one.
  Useful to fix definitional equalities. -/
def copy (f : Ω^ N X x) (g : (I^N) → X) (h : g = f) : Ω^ N X x :=
  ⟨⟨g, h.symm ▸ f.1.2⟩, by convert f.2⟩
#align gen_loop.copy GenLoop.copy

/- porting note: this now requires the `instFunLike` instance,
  so the instance is now put before `copy`. -/
theorem coe_copy (f : Ω^ N X x) {g : (I^N) → X} (h : g = f) : ⇑(copy f g h) = g :=
  rfl
#align gen_loop.coe_copy GenLoop.coe_copy

theorem copy_eq (f : Ω^ N X x) {g : (I^N) → X} (h : g = f) : copy f g h = f := by
  ext x
  exact congr_fun h x
#align gen_loop.copy_eq GenLoop.copy_eq

theorem boundary (f : Ω^ N X x) : ∀ y ∈ Cube.boundary N, f y = x :=
  f.2
#align gen_loop.boundary GenLoop.boundary

/-- The constant `GenLoop` at `x`. -/
def const : Ω^ N X x :=
  ⟨ContinuousMap.const _ x, fun _ _ => rfl⟩
#align gen_loop.const GenLoop.const

@[simp]
theorem const_apply {t} : (@const N X _ x) t = x :=
  rfl
#align gen_loop.const_apply GenLoop.const_apply

instance inhabited : Inhabited (Ω^ N X x) :=
  ⟨const⟩

/-- The "homotopic relative to boundary" relation between `GenLoop`s. -/
def Homotopic (f g : Ω^ N X x) : Prop :=
  f.1.HomotopicRel g.1 (Cube.boundary N)
#align gen_loop.homotopic GenLoop.Homotopic

namespace Homotopic

variable {f g h : Ω^ N X x}

@[refl]
theorem refl (f : Ω^ N X x) : Homotopic f f :=
  ContinuousMap.HomotopicRel.refl _
#align gen_loop.homotopic.refl GenLoop.Homotopic.refl

@[symm]
nonrec theorem symm (H : Homotopic f g) : Homotopic g f :=
  H.symm
#align gen_loop.homotopic.symm GenLoop.Homotopic.symm

@[trans]
nonrec theorem trans (H0 : Homotopic f g) (H1 : Homotopic g h) : Homotopic f h :=
  H0.trans H1
#align gen_loop.homotopic.trans GenLoop.Homotopic.trans

theorem equiv : Equivalence (@Homotopic N X _ x) :=
  ⟨Homotopic.refl, Homotopic.symm, Homotopic.trans⟩
#align gen_loop.homotopic.equiv GenLoop.Homotopic.equiv

instance setoid (N) (x : X) : Setoid (Ω^ N X x) :=
  ⟨Homotopic, equiv⟩
#align gen_loop.homotopic.setoid GenLoop.Homotopic.setoid

end Homotopic

section LoopHomeo

variable [DecidableEq N]

/-- Loop from a generalized loop by currying $I^N → X$ into $I → (I^{N\setminus\{j\}} → X)$. -/
@[simps]
def toLoop (i : N) (p : Ω^ N X x) : Ω (Ω^ { j // j ≠ i } X x) const
    where
  toFun t :=
    ⟨(p.val.comp (Cube.insertAt i).toContinuousMap).curry t, fun y yH =>
      p.property (Cube.insertAt i (t, y)) (Cube.insertAt_boundary i <| Or.inr yH)⟩
  source' := by ext t; refine' p.property (Cube.insertAt i (0, t)) ⟨i, Or.inl _⟩; simp
  target' := by ext t; refine' p.property (Cube.insertAt i (1, t)) ⟨i, Or.inr _⟩; simp
#align gen_loop.to_loop GenLoop.toLoop


theorem continuous_toLoop (i : N) : Continuous (@toLoop N X _ x _ i) :=
  Path.continuous_uncurry_iff.1 <|
    Continuous.subtype_mk
      (ContinuousMap.continuous_eval.comp <|
        Continuous.prod_map
          (ContinuousMap.continuous_curry.comp <|
            (ContinuousMap.continuous_comp_left _).comp continuous_subtype_val)
          continuous_id)
      _
#align gen_loop.continuous_to_loop GenLoop.continuous_toLoop

/-- Generalized loop from a loop by uncurrying $I → (I^{N\setminus\{j\}} → X)$ into $I^N → X$. -/
@[simps]
def fromLoop (i : N) (p : Ω (Ω^ { j // j ≠ i } X x) const) : Ω^ N X x :=
  ⟨(ContinuousMap.comp ⟨Subtype.val, by continuity⟩ p.toContinuousMap).uncurry.comp
    (Cube.splitAt i).toContinuousMap,
    by
    rintro y ⟨j, Hj⟩
    simp only [ContinuousMap.comp_apply, toContinuousMap_apply,
      funSplitAt_apply, ContinuousMap.uncurry_apply, ContinuousMap.coe_mk,
      Function.uncurry_apply_pair]
    obtain rfl | Hne := eq_or_ne j i
    · cases' Hj with Hj Hj <;> simp only [Hj, p.coe_toContinuousMap, p.source, p.target] <;> rfl
    · exact GenLoop.boundary _ _ ⟨⟨j, Hne⟩, Hj⟩⟩
#align gen_loop.from_loop GenLoop.fromLoop

theorem continuous_fromLoop (i : N) : Continuous (@fromLoop N X _ x _ i) :=
  ((ContinuousMap.continuous_comp_left _).comp <|
        ContinuousMap.continuous_uncurry.comp <|
          (ContinuousMap.continuous_comp _).comp continuous_induced_dom).subtype_mk
    _
#align gen_loop.continuous_from_loop GenLoop.continuous_fromLoop

theorem to_from (i : N) (p : Ω (Ω^ { j // j ≠ i } X x) const) : toLoop i (fromLoop i p) = p := by
  simp_rw [toLoop, fromLoop, ContinuousMap.comp_assoc,
    toContinuousMap_comp_symm, ContinuousMap.comp_id]
  ext; rfl
#align gen_loop.to_from GenLoop.to_from

/-- The `n+1`-dimensional loops are in bijection with the loops in the space of
  `n`-dimensional loops with base point `const`.
  We allow an arbitrary indexing type `N` in place of `Fin n` here. -/
@[simps]
def loopHomeo (i : N) : Ω^ N X x ≃ₜ Ω (Ω^ { j // j ≠ i } X x) const
    where
  toFun := toLoop i
  invFun := fromLoop i
  left_inv p := by ext; exact congr_arg p (by dsimp; exact Equiv.apply_symm_apply _ _)
  right_inv := to_from i
  continuous_toFun := continuous_toLoop i
  continuous_invFun := continuous_fromLoop i
#align gen_loop.loop_homeo GenLoop.loopHomeo

theorem toLoop_apply (i : N) {p : Ω^ N X x} {t} {tn} :
    toLoop i p t tn = p (Cube.insertAt i ⟨t, tn⟩) :=
  rfl
#align gen_loop.to_loop_apply GenLoop.toLoop_apply

theorem fromLoop_apply (i : N) {p : Ω (Ω^ { j // j ≠ i } X x) const} {t : I^N} :
    fromLoop i p t = p (t i) (Cube.splitAt i t).snd :=
  rfl
#align gen_loop.from_loop_apply GenLoop.fromLoop_apply

/-- Composition with `Cube.insertAt` as a continuous map. -/
abbrev cCompInsert (i : N) : C(C(I^N, X), C(I × I^{ j // j ≠ i }, X)) :=
  ⟨fun f => f.comp (Cube.insertAt i).toContinuousMap,
    (Cube.insertAt i).toContinuousMap.continuous_comp_left⟩
#align gen_loop.c_comp_insert GenLoop.cCompInsert

/-- A homotopy between `n+1`-dimensional loops `p` and `q` constant on the boundary
  seen as a homotopy between two paths in the space of `n`-dimensional paths. -/
def homotopyTo (i : N) {p q : Ω^ N X x} (H : p.1.HomotopyRel q.1 (Cube.boundary N)) :
    C(I × I, C(I^{ j // j ≠ i }, X)) :=
  ((⟨_, ContinuousMap.continuous_curry⟩ : C(_, _)).comp <|
      (cCompInsert i).comp H.toContinuousMap.curry).uncurry
#align gen_loop.homotopy_to GenLoop.homotopyTo

-- porting note (#11083): `@[simps]` no longer too slow in Lean 4 but does not generate this lemma.
theorem homotopyTo_apply (i : N) {p q : Ω^ N X x} (H : p.1.HomotopyRel q.1 <| Cube.boundary N)
    (t : I × I) (tₙ : I^{ j // j ≠ i }) :
    homotopyTo i H t tₙ = H (t.fst, Cube.insertAt i (t.snd, tₙ)) :=
  rfl
#align gen_loop.homotopy_to_apply GenLoop.homotopyTo_apply

theorem homotopicTo (i : N) {p q : Ω^ N X x} :
    Homotopic p q → (toLoop i p).Homotopic (toLoop i q) := by
  refine' Nonempty.map fun H => ⟨⟨⟨fun t => ⟨homotopyTo i H t, _⟩, _⟩, _, _⟩, _⟩
  · rintro y ⟨i, iH⟩
    rw [homotopyTo_apply, H.eq_fst, p.2]
    all_goals apply Cube.insertAt_boundary; right; exact ⟨i, iH⟩
  · continuity
  iterate 2 intro; ext; erw [homotopyTo_apply, toLoop_apply]; swap
  · apply H.apply_zero
  · apply H.apply_one
  intro t y yH
  ext; erw [homotopyTo_apply]
  apply H.eq_fst; use i
  rw [funSplitAt_symm_apply, dif_pos rfl]; exact yH
#align gen_loop.homotopic_to GenLoop.homotopicTo

/-- The converse to `GenLoop.homotopyTo`: a homotopy between two loops in the space of
  `n`-dimensional loops can be seen as a homotopy between two `n+1`-dimensional paths. -/
@[simps!] def homotopyFrom (i : N) {p q : Ω^ N X x} (H : (toLoop i p).Homotopy (toLoop i q)) :
    C(I × I^N, X) :=
  (ContinuousMap.comp ⟨_, ContinuousMap.continuous_uncurry⟩
          (ContinuousMap.comp ⟨Subtype.val, by continuity⟩ H.toContinuousMap).curry).uncurry.comp <|
    (ContinuousMap.id I).prodMap (Cube.splitAt i).toContinuousMap
#align gen_loop.homotopy_from GenLoop.homotopyFrom
-- porting note (#11083): @[simps!] no longer too slow in Lean 4.
#align gen_loop.homotopy_from_apply GenLoop.homotopyFrom_apply

theorem homotopicFrom (i : N) {p q : Ω^ N X x} :
    (toLoop i p).Homotopic (toLoop i q) → Homotopic p q := by
  refine' Nonempty.map fun H => ⟨⟨homotopyFrom i H, _, _⟩, _⟩
  pick_goal 3
  · rintro t y ⟨j, jH⟩
    erw [homotopyFrom_apply]
    obtain rfl | h := eq_or_ne j i
    · rw [H.eq_fst]; exacts [congr_arg p ((Cube.splitAt j).left_inv _), jH]
    · rw [p.2 _ ⟨j, jH⟩]; apply boundary; exact ⟨⟨j, h⟩, jH⟩
  all_goals
    intro
    apply (homotopyFrom_apply _ _ _).trans
    first
    | rw [H.apply_zero]
    | rw [H.apply_one]
    first
    | apply congr_arg p
    | apply congr_arg q
    apply (Cube.splitAt i).left_inv
#align gen_loop.homotopic_from GenLoop.homotopicFrom

/-- Concatenation of two `GenLoop`s along the `i`th coordinate. -/
def transAt (i : N) (f g : Ω^ N X x) : Ω^ N X x :=
  copy (fromLoop i <| (toLoop i f).trans <| toLoop i g)
    (fun t => if (t i : ℝ) ≤ 1 / 2
      then f (Function.update t i <| Set.projIcc 0 1 zero_le_one (2 * t i))
      else g (Function.update t i <| Set.projIcc 0 1 zero_le_one (2 * t i - 1)))
    (by
      ext1; symm
      dsimp only [Path.trans, fromLoop, Path.coe_mk_mk, Function.comp_apply, mk_apply,
        ContinuousMap.comp_apply, toContinuousMap_apply, funSplitAt_apply,
        ContinuousMap.uncurry_apply, ContinuousMap.coe_mk, Function.uncurry_apply_pair]
      split_ifs
      · show f _ = _; congr 1
<<<<<<< HEAD
      ·show g _ = _; congr 1)
=======
      · show g _ = _; congr 1)
>>>>>>> 281655a9
#align gen_loop.trans_at GenLoop.transAt

/-- Reversal of a `GenLoop` along the `i`th coordinate. -/
def symmAt (i : N) (f : Ω^ N X x) : Ω^ N X x :=
  (copy (fromLoop i (toLoop i f).symm) fun t => f fun j => if j = i then σ (t i) else t j) <| by
    ext1; change _ = f _; congr; ext1; simp
#align gen_loop.symm_at GenLoop.symmAt

theorem transAt_distrib {i j : N} (h : i ≠ j) (a b c d : Ω^ N X x) :
    transAt i (transAt j a b) (transAt j c d) = transAt j (transAt i a c) (transAt i b d) := by
  ext; simp_rw [transAt, coe_copy, Function.update_apply, if_neg h, if_neg h.symm]
  split_ifs <;>
    · congr 1; ext1; simp only [Function.update, eq_rec_constant, dite_eq_ite]
      apply ite_ite_comm; rintro rfl; exact h.symm
#align gen_loop.trans_at_distrib GenLoop.transAt_distrib

theorem fromLoop_trans_toLoop {i : N} {p q : Ω^ N X x} :
    fromLoop i ((toLoop i p).trans <| toLoop i q) = transAt i p q :=
  (copy_eq _ _).symm
#align gen_loop.from_loop_trans_to_loop GenLoop.fromLoop_trans_toLoop

theorem fromLoop_symm_toLoop {i : N} {p : Ω^ N X x} : fromLoop i (toLoop i p).symm = symmAt i p :=
  (copy_eq _ _).symm
#align gen_loop.from_loop_symm_to_loop GenLoop.fromLoop_symm_toLoop

end LoopHomeo

end GenLoop

/-- The `n`th homotopy group at `x` defined as the quotient of `Ω^n x` by the
  `GenLoop.Homotopic` relation. -/
def HomotopyGroup (N X : Type*) [TopologicalSpace X] (x : X) : Type _ :=
  Quotient (GenLoop.Homotopic.setoid N x)
#align homotopy_group HomotopyGroup

-- Porting note: in Lean 3 this instance was derived
instance : Inhabited (HomotopyGroup N X x) :=
  inferInstanceAs <| Inhabited <| Quotient (GenLoop.Homotopic.setoid N x)

variable [DecidableEq N]

open GenLoop

/-- Equivalence between the homotopy group of X and the fundamental group of
  `Ω^{j // j ≠ i} x`. -/
def homotopyGroupEquivFundamentalGroup (i : N) :
    HomotopyGroup N X x ≃ FundamentalGroup (Ω^ { j // j ≠ i } X x) const := by
  refine' Equiv.trans _ (CategoryTheory.Groupoid.isoEquivHom _ _).symm
  apply Quotient.congr (loopHomeo i).toEquiv
  exact fun p q => ⟨homotopicTo i, homotopicFrom i⟩
#align homotopy_group_equiv_fundamental_group homotopyGroupEquivFundamentalGroup

/-- Homotopy group of finite index. -/
abbrev HomotopyGroup.Pi (n) (X : Type*) [TopologicalSpace X] (x : X) :=
  HomotopyGroup (Fin n) _ x
#align homotopy_group.pi HomotopyGroup.Pi

scoped[Topology] notation "π_" => HomotopyGroup.Pi

/-- The 0-dimensional generalized loops based at `x` are in bijection with `X`. -/
def genLoopHomeoOfIsEmpty (N x) [IsEmpty N] : Ω^ N X x ≃ₜ X where
  toFun f := f 0
  invFun y := ⟨ContinuousMap.const _ y, fun _ ⟨i, _⟩ => isEmptyElim i⟩
  left_inv f := by ext; exact congr_arg f (Subsingleton.elim _ _)
  right_inv _ := rfl
  continuous_toFun := (ContinuousMap.continuous_eval_const (0 : N → I)).comp continuous_induced_dom
  continuous_invFun := ContinuousMap.const'.2.subtype_mk _
#align gen_loop_homeo_of_is_empty genLoopHomeoOfIsEmpty

/-- The homotopy "group" indexed by an empty type is in bijection with
  the path components of `X`, aka the `ZerothHomotopy`. -/
def homotopyGroupEquivZerothHomotopyOfIsEmpty (N x) [IsEmpty N] :
    HomotopyGroup N X x ≃ ZerothHomotopy X :=
  Quotient.congr (genLoopHomeoOfIsEmpty N x).toEquiv
    (by
      -- joined iff homotopic
      intros a₁ a₂;
      constructor <;> rintro ⟨H⟩
      exacts
        [⟨{ toFun := fun t => H ⟨t, isEmptyElim⟩
            source' := (H.apply_zero _).trans (congr_arg a₁ <| Subsingleton.elim _ _)
            target' := (H.apply_one _).trans (congr_arg a₂ <| Subsingleton.elim _ _) }⟩,
        ⟨{  toFun := fun t0 => H t0.fst
            map_zero_left := fun _ => H.source.trans (congr_arg a₁ <| Subsingleton.elim _ _)
            map_one_left := fun _ => H.target.trans (congr_arg a₂ <| Subsingleton.elim _ _)
            prop' := fun _ _ ⟨i, _⟩ => isEmptyElim i }⟩])
#align homotopy_group_equiv_zeroth_homotopy_of_is_empty homotopyGroupEquivZerothHomotopyOfIsEmpty

/-- The 0th homotopy "group" is in bijection with `ZerothHomotopy`. -/
def HomotopyGroup.pi0EquivZerothHomotopy : π_ 0 X x ≃ ZerothHomotopy X :=
  homotopyGroupEquivZerothHomotopyOfIsEmpty (Fin 0) x
#align homotopy_group.pi_0_equiv_zeroth_homotopy HomotopyGroup.pi0EquivZerothHomotopy

/-- The 1-dimensional generalized loops based at `x` are in bijection with loops at `x`. -/
def genLoopEquivOfUnique (N) [Unique N] : Ω^ N X x ≃ Ω X x where
  toFun p :=
    Path.mk ⟨fun t => p fun _ => t, by continuity⟩
      (GenLoop.boundary _ (fun _ => 0) ⟨default, Or.inl rfl⟩)
      (GenLoop.boundary _ (fun _ => 1) ⟨default, Or.inr rfl⟩)
  invFun p :=
    ⟨⟨fun c => p (c default), by continuity⟩,
      by
      rintro y ⟨i, iH | iH⟩ <;> cases Unique.eq_default i <;> apply (congr_arg p iH).trans
      exacts [p.source, p.target]⟩
  left_inv p := by ext y; exact congr_arg p (eq_const_of_unique y).symm
  right_inv p := by ext; rfl

#align gen_loop_equiv_of_unique genLoopEquivOfUnique

/- TODO (?): deducing this from `homotopyGroupEquivFundamentalGroup` would require
  combination of `CategoryTheory.Functor.mapAut` and
  `FundamentalGroupoid.fundamentalGroupoidFunctor` applied to `genLoopHomeoOfIsEmpty`,
  with possibly worse defeq. -/
/-- The homotopy group at `x` indexed by a singleton is in bijection with the fundamental group,
  i.e. the loops based at `x` up to homotopy. -/
def homotopyGroupEquivFundamentalGroupOfUnique (N) [Unique N] :
    HomotopyGroup N X x ≃ FundamentalGroup X x := by
  refine' Equiv.trans _ (CategoryTheory.Groupoid.isoEquivHom _ _).symm
  refine' Quotient.congr (genLoopEquivOfUnique N) _
  intros a₁ a₂; constructor <;> rintro ⟨H⟩
  · exact
      ⟨{  toFun := fun tx => H (tx.fst, fun _ => tx.snd)
          map_zero_left := fun _ => H.apply_zero _
          map_one_left := fun _ => H.apply_one _
          prop' := fun t y iH => H.prop' _ _ ⟨default, iH⟩ }⟩
  refine'
    ⟨⟨⟨⟨fun tx => H (tx.fst, tx.snd default), H.continuous.comp _⟩, fun y => _, fun y => _⟩, _⟩⟩
  · exact continuous_fst.prod_mk ((continuous_apply _).comp continuous_snd)
  · exact (H.apply_zero _).trans (congr_arg a₁ (eq_const_of_unique y).symm)
  · exact (H.apply_one _).trans (congr_arg a₂ (eq_const_of_unique y).symm)
  · rintro t y ⟨i, iH⟩
    cases Unique.eq_default i
    exact (H.eq_fst _ iH).trans (congr_arg a₁ (eq_const_of_unique y).symm)
#align homotopy_group_equiv_fundamental_group_of_unique homotopyGroupEquivFundamentalGroupOfUnique

/-- The first homotopy group at `x` is in bijection with the fundamental group. -/
def HomotopyGroup.pi1EquivFundamentalGroup : π_ 1 X x ≃ FundamentalGroup X x :=
  homotopyGroupEquivFundamentalGroupOfUnique (Fin 1)
#align homotopy_group.pi_1_equiv_fundamental_group HomotopyGroup.pi1EquivFundamentalGroup

namespace HomotopyGroup

/-- Group structure on `HomotopyGroup N X x` for nonempty `N` (in particular `π_(n+1) X x`). -/
instance group (N) [DecidableEq N] [Nonempty N] : Group (HomotopyGroup N X x) :=
  (homotopyGroupEquivFundamentalGroup <| Classical.arbitrary N).group
#align homotopy_group.group HomotopyGroup.group

/-- Group structure on `HomotopyGroup` obtained by pulling back path composition along the
  `i`th direction. The group structures for two different `i j : N` distribute over each
  other, and therefore are equal by the Eckmann-Hilton argument. -/
abbrev auxGroup (i : N) : Group (HomotopyGroup N X x) :=
  (homotopyGroupEquivFundamentalGroup i).group
#align homotopy_group.aux_group HomotopyGroup.auxGroup

theorem isUnital_auxGroup (i : N) :
    EckmannHilton.IsUnital (auxGroup i).mul (⟦const⟧ : HomotopyGroup N X x) := {
    left_id := (auxGroup i).one_mul,
    right_id := (auxGroup i).mul_one
  }
#align homotopy_group.is_unital_aux_group HomotopyGroup.isUnital_auxGroup

theorem auxGroup_indep (i j : N) : (auxGroup i : Group (HomotopyGroup N X x)) = auxGroup j := by
  by_cases h : i = j; · rw [h]
  refine' Group.ext (EckmannHilton.mul (isUnital_auxGroup i) (isUnital_auxGroup j) _)
  rintro ⟨a⟩ ⟨b⟩ ⟨c⟩ ⟨d⟩
  change Quotient.mk' _ = _
  apply congr_arg Quotient.mk'
  simp only [fromLoop_trans_toLoop, transAt_distrib h, coe_toEquiv, loopHomeo_apply,
    coe_symm_toEquiv, loopHomeo_symm_apply]
#align homotopy_group.aux_group_indep HomotopyGroup.auxGroup_indep

theorem transAt_indep {i} (j) (f g : Ω^ N X x) :
    (⟦transAt i f g⟧ : HomotopyGroup N X x) = ⟦transAt j f g⟧ := by
  simp_rw [← fromLoop_trans_toLoop]
  let m := fun (G) (_ : Group G) => ((· * ·) : G → G → G)
  exact congr_fun₂ (congr_arg (m <| HomotopyGroup N X x) <| auxGroup_indep i j) ⟦g⟧ ⟦f⟧
#align homotopy_group.trans_at_indep HomotopyGroup.transAt_indep

theorem symmAt_indep {i} (j) (f : Ω^ N X x) :
    (⟦symmAt i f⟧ : HomotopyGroup N X x) = ⟦symmAt j f⟧ := by
  simp_rw [← fromLoop_symm_toLoop]
  let inv := fun (G) (_ : Group G) => ((·⁻¹) : G → G)
  exact congr_fun (congr_arg (inv <| HomotopyGroup N X x) <| auxGroup_indep i j) ⟦f⟧
#align homotopy_group.symm_at_indep HomotopyGroup.symmAt_indep

/-- Characterization of multiplicative identity -/
theorem one_def [Nonempty N] : (1 : HomotopyGroup N X x) = ⟦const⟧ :=
  rfl
#align homotopy_group.one_def HomotopyGroup.one_def

/-- Characterization of multiplication -/
theorem mul_spec [Nonempty N] {i} {p q : Ω^ N X x} :
    -- Porting note (#11215): TODO: introduce `HomotopyGroup.mk` and remove defeq abuse.
    ((· * ·) : _ → _ → HomotopyGroup N X x) ⟦p⟧ ⟦q⟧ = ⟦transAt i q p⟧ := by
<<<<<<< HEAD
  rw [transAt_indep _ q, ← fromLoop_trans_toLoop]
  · apply Quotient.sound; rfl
#align homotopy_group.mul_spec HomotopyGroup.mul_spec

/-- Characterization of multiplicative inverse -/
theorem inv_spec [Nonempty N] {i} {p : Ω^ N X x} : ((⟦p⟧)⁻¹ : HomotopyGroup N X x) = ⟦symmAt i p⟧ :=
  by rw [symmAt_indep _ p, ← fromLoop_symm_toLoop]
     · apply Quotient.sound; rfl
=======
  rw [transAt_indep (Classical.arbitrary N) q, ← fromLoop_trans_toLoop]
  apply Quotient.sound
  rfl
#align homotopy_group.mul_spec HomotopyGroup.mul_spec

/-- Characterization of multiplicative inverse -/
theorem inv_spec [Nonempty N] {i} {p : Ω^ N X x} :
    ((⟦p⟧)⁻¹ : HomotopyGroup N X x) = ⟦symmAt i p⟧ := by
  rw [symmAt_indep (Classical.arbitrary N) p, ← fromLoop_symm_toLoop]
  apply Quotient.sound
  rfl
>>>>>>> 281655a9
#align homotopy_group.inv_spec HomotopyGroup.inv_spec

/-- Multiplication on `HomotopyGroup N X x` is commutative for nontrivial `N`.
  In particular, multiplication on `π_(n+2)` is commutative. -/
instance commGroup [Nontrivial N] : CommGroup (HomotopyGroup N X x) :=
  let h := exists_ne (Classical.arbitrary N)
  @EckmannHilton.commGroup (HomotopyGroup N X x) _ 1 (isUnital_auxGroup <| Classical.choose h) _
    (by
      rintro ⟨a⟩ ⟨b⟩ ⟨c⟩ ⟨d⟩
      apply congr_arg Quotient.mk'
      simp only [fromLoop_trans_toLoop, transAt_distrib <| Classical.choose_spec h, coe_toEquiv,
        loopHomeo_apply, coe_symm_toEquiv, loopHomeo_symm_apply])
#align homotopy_group.comm_group HomotopyGroup.commGroup

end HomotopyGroup<|MERGE_RESOLUTION|>--- conflicted
+++ resolved
@@ -352,11 +352,7 @@
         ContinuousMap.uncurry_apply, ContinuousMap.coe_mk, Function.uncurry_apply_pair]
       split_ifs
       · show f _ = _; congr 1
-<<<<<<< HEAD
-      ·show g _ = _; congr 1)
-=======
       · show g _ = _; congr 1)
->>>>>>> 281655a9
 #align gen_loop.trans_at GenLoop.transAt
 
 /-- Reversal of a `GenLoop` along the `i`th coordinate. -/
@@ -551,16 +547,6 @@
 theorem mul_spec [Nonempty N] {i} {p q : Ω^ N X x} :
     -- Porting note (#11215): TODO: introduce `HomotopyGroup.mk` and remove defeq abuse.
     ((· * ·) : _ → _ → HomotopyGroup N X x) ⟦p⟧ ⟦q⟧ = ⟦transAt i q p⟧ := by
-<<<<<<< HEAD
-  rw [transAt_indep _ q, ← fromLoop_trans_toLoop]
-  · apply Quotient.sound; rfl
-#align homotopy_group.mul_spec HomotopyGroup.mul_spec
-
-/-- Characterization of multiplicative inverse -/
-theorem inv_spec [Nonempty N] {i} {p : Ω^ N X x} : ((⟦p⟧)⁻¹ : HomotopyGroup N X x) = ⟦symmAt i p⟧ :=
-  by rw [symmAt_indep _ p, ← fromLoop_symm_toLoop]
-     · apply Quotient.sound; rfl
-=======
   rw [transAt_indep (Classical.arbitrary N) q, ← fromLoop_trans_toLoop]
   apply Quotient.sound
   rfl
@@ -572,7 +558,6 @@
   rw [symmAt_indep (Classical.arbitrary N) p, ← fromLoop_symm_toLoop]
   apply Quotient.sound
   rfl
->>>>>>> 281655a9
 #align homotopy_group.inv_spec HomotopyGroup.inv_spec
 
 /-- Multiplication on `HomotopyGroup N X x` is commutative for nontrivial `N`.
