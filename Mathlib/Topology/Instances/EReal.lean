--- conflicted
+++ resolved
@@ -157,30 +157,6 @@
     Tendsto m f (𝓝 ⊥) ↔ ∀ x : ℝ, ∀ᶠ a in f, m a < x :=
   nhds_bot_basis.tendsto_right_iff.trans <| by simp only [true_implies, mem_Iio]
 
-<<<<<<< HEAD
-/-! ### Infs and Sups -/
-
-variable {α : Type*} {u v : α → EReal}
-
-lemma add_iInf_le_iInf_add : (⨅ x, u x) + (⨅ x, v x) ≤ ⨅ x, (u + v) x := by
-  refine add_le_of_forall_add_le fun a a_u b b_v ↦ ?_
-  rw [lt_iInf_iff] at a_u b_v
-  rcases a_u with ⟨c, a_c, c_u⟩
-  rcases b_v with ⟨d, b_d, d_v⟩
-  simp only [Pi.add_apply, le_iInf_iff]
-  exact fun x ↦ add_le_add (lt_of_lt_of_le a_c (c_u x)).le (lt_of_lt_of_le b_d (d_v x)).le
-
-lemma iSup_add_le_add_iSup (h : ⨆ x, u x ≠ ⊥ ∨ ⨆ x, v x ≠ ⊤) (h' : ⨆ x, u x ≠ ⊤ ∨ ⨆ x, v x ≠ ⊥) :
-    ⨆ x, (u + v) x ≤ (⨆ x, u x) + (⨆ x, v x) := by
-  refine le_add_of_forall_le_add h h' fun a a_u b b_v ↦ ?_
-  rw [gt_iff_lt, iSup_lt_iff] at a_u b_v
-  rcases a_u with ⟨c, a_c, c_u⟩
-  rcases b_v with ⟨d, b_d, d_v⟩
-  simp only [Pi.add_apply, iSup_le_iff]
-  exact fun x ↦ add_le_add (lt_of_le_of_lt (c_u x) a_c).le (lt_of_le_of_lt (d_v x) b_d).le
-
-/-! ### Liminfs and Limsups -/
-=======
 lemma nhdsWithin_top : 𝓝[≠] (⊤ : EReal) = (atTop).map Real.toEReal := by
   apply (nhdsWithin_hasBasis nhds_top_basis_Ici _).ext (atTop_basis.map Real.toEReal)
   · simp only [EReal.image_coe_Ici, true_and]
@@ -211,13 +187,25 @@
 lemma tendsto_toReal_atTop : Tendsto EReal.toReal (𝓝[≠] ⊤) atTop := by
   rw [nhdsWithin_top, tendsto_map'_iff]
   exact tendsto_id
->>>>>>> d0df76bd
 
 lemma tendsto_toReal_atBot : Tendsto EReal.toReal (𝓝[≠] ⊥) atBot := by
   rw [nhdsWithin_bot, tendsto_map'_iff]
   exact tendsto_id
 
-<<<<<<< HEAD
+/-! ### Infs and Sups -/
+
+variable {α : Type*} {u v : α → EReal}
+
+lemma add_iInf_le_iInf_add : (⨅ x, u x) + ⨅ x, v x ≤ ⨅ x, (u + v) x :=
+  le_iInf fun i ↦ add_le_add (iInf_le u i) (iInf_le v i)
+
+lemma iSup_add_le_add_iSup : ⨆ x, (u + v) x ≤ (⨆ x, u x) + ⨆ x, v x :=
+  iSup_le fun i ↦ add_le_add (le_iSup u i) (le_iSup v i)
+
+/-! ### Liminfs and Limsups -/
+
+section LimInfSup
+
 variable {α : Type*} {f : Filter α} {u v : α → EReal}
 
 lemma liminf_neg : liminf (- v) f = - limsup v f :=
@@ -225,68 +213,6 @@
 
 lemma limsup_neg : limsup (- v) f = - liminf v f :=
   EReal.negOrderIso.liminf_apply.symm
-
-lemma add_liminf_le_liminf_add : (liminf u f) + (liminf v f) ≤ liminf (u + v) f := by
-  refine add_le_of_forall_add_le fun a a_u b b_v ↦ (le_liminf_iff).2 fun c c_ab ↦ ?_
-  filter_upwards [eventually_lt_of_lt_liminf a_u, eventually_lt_of_lt_liminf b_v] with x a_x b_x
-  exact lt_trans c_ab (add_lt_add a_x b_x)
-
-lemma limsup_add_le_add_limsup (h : limsup u f ≠ ⊥ ∨ limsup v f ≠ ⊤)
-    (h' : limsup u f ≠ ⊤ ∨ limsup v f ≠ ⊥) :
-    limsup (u + v) f ≤ (limsup u f) + (limsup v f) := by
-  refine le_add_of_forall_le_add h h' fun a a_u b b_v ↦ (limsup_le_iff).2 fun c c_ab ↦ ?_
-  filter_upwards [eventually_lt_of_limsup_lt a_u, eventually_lt_of_limsup_lt b_v] with x a_x b_x
-  exact (add_lt_add a_x b_x).trans c_ab
-
-lemma limsup_add_liminf_le_limsup_add : (limsup u f) + (liminf v f) ≤ limsup (u + v) f :=
-  add_le_of_forall_add_le fun a a_u b b_v ↦ (le_limsup_iff).2 fun c c_ab ↦
-    Frequently.mono (Frequently.and_eventually ((frequently_lt_of_lt_limsup) a_u)
-    ((eventually_lt_of_lt_liminf) b_v)) fun _ ab_x ↦ c_ab.trans (add_lt_add ab_x.1 ab_x.2)
-
-lemma liminf_add_le_limsup_add_liminf (h : limsup u f ≠ ⊥ ∨ liminf v f ≠ ⊤)
-    (h' : limsup u f ≠ ⊤ ∨ liminf v f ≠ ⊥) :
-    liminf (u + v) f ≤ (limsup u f) + (liminf v f) :=
-  le_add_of_forall_le_add h h' fun a a_u b b_v ↦ (liminf_le_iff).2 fun c c_ab ↦
-    Frequently.mono (Frequently.and_eventually ((frequently_lt_of_liminf_lt) b_v)
-    ((eventually_lt_of_limsup_lt) a_u)) fun _ ab_x ↦ (add_lt_add ab_x.2 ab_x.1).trans c_ab
-
-variable {a b : EReal}
-
-lemma limsup_add_bot_of_ne_top (h : limsup u f = ⊥) (h' : limsup v f ≠ ⊤) :
-    limsup (u + v) f = ⊥ := by
-  apply le_bot_iff.1 (le_trans (limsup_add_le_add_limsup (Or.inr h') _) _)
-  · rw [h]; exact Or.inl bot_ne_top
-  · rw [h, bot_add]
-
-lemma limsup_add_le_of_le (ha : limsup u f < a) (hb : limsup v f ≤ b) :
-    limsup (u + v) f ≤ a + b := by
-  rcases eq_top_or_lt_top b with (rfl | h)
-  · rw [add_top_of_ne_bot ha.ne_bot]; exact le_top
-  · exact le_trans (limsup_add_le_add_limsup (Or.inr (lt_of_le_of_lt hb h).ne) (Or.inl ha.ne_top))
-      (add_le_add ha.le hb)
-=======
-/-! ### Infs and Sups -/
-
-variable {α : Type*} {u v : α → EReal}
-
-lemma add_iInf_le_iInf_add : (⨅ x, u x) + ⨅ x, v x ≤ ⨅ x, (u + v) x :=
-  le_iInf fun i ↦ add_le_add (iInf_le u i) (iInf_le v i)
-
-lemma iSup_add_le_add_iSup : ⨆ x, (u + v) x ≤ (⨆ x, u x) + ⨆ x, v x :=
-  iSup_le fun i ↦ add_le_add (le_iSup u i) (le_iSup v i)
-
-/-! ### Liminfs and Limsups -/
-
-section LimInfSup
-
-variable {α : Type*} {f : Filter α} {u v : α → EReal}
-
-lemma liminf_neg : liminf (- v) f = - limsup v f :=
-  EReal.negOrderIso.limsup_apply.symm
-
-lemma limsup_neg : limsup (- v) f = - liminf v f :=
-  EReal.negOrderIso.liminf_apply.symm
->>>>>>> d0df76bd
 
 lemma add_liminf_le_liminf_add : (liminf u f) + (liminf v f) ≤ liminf (u + v) f := by
   refine add_le_of_forall_add_le fun a a_u b b_v ↦ (le_liminf_iff).2 fun c c_ab ↦ ?_
