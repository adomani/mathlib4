--- conflicted
+++ resolved
@@ -18,13 +18,8 @@
 
 noncomputable section
 
-<<<<<<< HEAD
-open Set Filter Metric Function
-open scoped Topology ENNReal NNReal
-=======
 open Filter Function Metric Set Topology
 open scoped Finset ENNReal NNReal
->>>>>>> d0df76bd
 
 variable {α : Type*} {β : Type*} {γ : Type*}
 
@@ -448,21 +443,7 @@
 
 @[deprecated mul_iInf' (since := "2024-09-12")]
 theorem iInf_mul_left' {ι} {f : ι → ℝ≥0∞} {a : ℝ≥0∞} (h : a = ∞ → ⨅ i, f i = 0 → ∃ i, f i = 0)
-<<<<<<< HEAD
-    (h0 : a = 0 → Nonempty ι) : ⨅ i, a * f i = a * ⨅ i, f i := by
-  by_cases H : a = ∞ ∧ ⨅ i, f i = 0
-  · rcases h H.1 H.2 with ⟨i, hi⟩
-    rw [H.2, mul_zero, ← bot_eq_zero, iInf_eq_bot]
-    exact fun b hb => ⟨i, by rwa [hi, mul_zero, ← bot_eq_zero]⟩
-  · rw [not_and_or] at H
-    cases isEmpty_or_nonempty ι
-    · rw [iInf_of_empty, iInf_of_empty, mul_top]
-      exact mt h0 (not_nonempty_iff.2 ‹_›)
-    · exact (ENNReal.mul_left_mono.map_ciInf_of_continuousAt
-        (ENNReal.continuousAt_const_mul H)).symm
-=======
     (h0 : a = 0 → Nonempty ι) : ⨅ i, a * f i = a * ⨅ i, f i := .symm <| mul_iInf' h h0
->>>>>>> d0df76bd
 
 @[deprecated mul_iInf (since := "2024-09-12")]
 theorem iInf_mul_left {ι} [Nonempty ι] {f : ι → ℝ≥0∞} {a : ℝ≥0∞}
@@ -500,11 +481,7 @@
   | (n : ℕ) => mod_cast ENNReal.continuous_pow n
   | .negSucc n => by simpa using (ENNReal.continuous_pow _).inv
 
-<<<<<<< HEAD
-@[simp] -- Porting note (#11215): TODO: generalize to `[InvolutiveInv _] [ContinuousInv _]`
-=======
 @[simp] -- Porting note (https://github.com/leanprover-community/mathlib4/issues/11215): TODO: generalize to `[InvolutiveInv _] [ContinuousInv _]`
->>>>>>> d0df76bd
 protected theorem tendsto_inv_iff {f : Filter α} {m : α → ℝ≥0∞} {a : ℝ≥0∞} :
     Tendsto (fun x => (m x)⁻¹) f (𝓝 a⁻¹) ↔ Tendsto m f (𝓝 a) :=
   ⟨fun h => by simpa only [inv_inv] using Tendsto.inv h, Tendsto.inv⟩
@@ -527,121 +504,10 @@
 protected theorem tendsto_inv_nat_nhds_zero : Tendsto (fun n : ℕ => (n : ℝ≥0∞)⁻¹) atTop (𝓝 0) :=
   ENNReal.inv_top ▸ ENNReal.tendsto_inv_iff.2 tendsto_nat_nhds_top
 
-<<<<<<< HEAD
-theorem iSup_add {ι : Sort*} {s : ι → ℝ≥0∞} [Nonempty ι] : iSup s + a = ⨆ b, s b + a :=
-  Monotone.map_ciSup_of_continuousAt (continuousAt_id.add continuousAt_const) <|
-    monotone_id.add monotone_const
-
-theorem biSup_add' {ι : Sort*} {p : ι → Prop} (h : ∃ i, p i) {f : ι → ℝ≥0∞} :
-    (⨆ (i) (_ : p i), f i) + a = ⨆ (i) (_ : p i), f i + a := by
-  haveI : Nonempty { i // p i } := nonempty_subtype.2 h
-  simp only [iSup_subtype', iSup_add]
-
-theorem add_biSup' {ι : Sort*} {p : ι → Prop} (h : ∃ i, p i) {f : ι → ℝ≥0∞} :
-    (a + ⨆ (i) (_ : p i), f i) = ⨆ (i) (_ : p i), a + f i := by
-  simp only [add_comm a, biSup_add' h]
-
-theorem biSup_add {ι} {s : Set ι} (hs : s.Nonempty) {f : ι → ℝ≥0∞} :
-    (⨆ i ∈ s, f i) + a = ⨆ i ∈ s, f i + a :=
-  biSup_add' hs
-
-theorem add_biSup {ι} {s : Set ι} (hs : s.Nonempty) {f : ι → ℝ≥0∞} :
-    (a + ⨆ i ∈ s, f i) = ⨆ i ∈ s, a + f i :=
-  add_biSup' hs
-
-theorem sSup_add {s : Set ℝ≥0∞} (hs : s.Nonempty) : sSup s + a = ⨆ b ∈ s, b + a := by
-  rw [sSup_eq_iSup, biSup_add hs]
-
-theorem add_iSup {ι : Sort*} {s : ι → ℝ≥0∞} [Nonempty ι] : a + iSup s = ⨆ b, a + s b := by
-  rw [add_comm, iSup_add]; simp [add_comm]
-
-theorem iSup_add_iSup_le {ι ι' : Sort*} [Nonempty ι] [Nonempty ι'] {f : ι → ℝ≥0∞} {g : ι' → ℝ≥0∞}
-    {a : ℝ≥0∞} (h : ∀ i j, f i + g j ≤ a) : iSup f + iSup g ≤ a := by
-  simp_rw [iSup_add, add_iSup]; exact iSup₂_le h
-
-theorem biSup_add_biSup_le' {ι ι'} {p : ι → Prop} {q : ι' → Prop} (hp : ∃ i, p i) (hq : ∃ j, q j)
-    {f : ι → ℝ≥0∞} {g : ι' → ℝ≥0∞} {a : ℝ≥0∞} (h : ∀ i, p i → ∀ j, q j → f i + g j ≤ a) :
-    ((⨆ (i) (_ : p i), f i) + ⨆ (j) (_ : q j), g j) ≤ a := by
-  simp_rw [biSup_add' hp, add_biSup' hq]
-  exact iSup₂_le fun i hi => iSup₂_le (h i hi)
-
-theorem biSup_add_biSup_le {ι ι'} {s : Set ι} {t : Set ι'} (hs : s.Nonempty) (ht : t.Nonempty)
-    {f : ι → ℝ≥0∞} {g : ι' → ℝ≥0∞} {a : ℝ≥0∞} (h : ∀ i ∈ s, ∀ j ∈ t, f i + g j ≤ a) :
-    ((⨆ i ∈ s, f i) + ⨆ j ∈ t, g j) ≤ a :=
-  biSup_add_biSup_le' hs ht h
-
-theorem iSup_add_iSup {ι : Sort*} {f g : ι → ℝ≥0∞} (h : ∀ i j, ∃ k, f i + g j ≤ f k + g k) :
-    iSup f + iSup g = ⨆ a, f a + g a := by
-  cases isEmpty_or_nonempty ι
-  · simp only [iSup_of_empty, bot_eq_zero, zero_add]
-  · refine le_antisymm ?_ (iSup_le fun a => add_le_add (le_iSup _ _) (le_iSup _ _))
-    refine iSup_add_iSup_le fun i j => ?_
-    rcases h i j with ⟨k, hk⟩
-    exact le_iSup_of_le k hk
-
-theorem iSup_add_iSup_of_monotone {ι : Type*} [Preorder ι] [IsDirected ι (· ≤ ·)]
-    {f g : ι → ℝ≥0∞} (hf : Monotone f) (hg : Monotone g) : iSup f + iSup g = ⨆ a, f a + g a :=
-  iSup_add_iSup fun i j ↦ (exists_ge_ge i j).imp fun _k ⟨hi, hj⟩ ↦ by gcongr <;> apply_rules
-
-theorem finsetSum_iSup {α ι : Type*} {s : Finset α} {f : α → ι → ℝ≥0∞}
-    (hf : ∀ i j, ∃ k, ∀ a, f a i ≤ f a k ∧ f a j ≤ f a k) :
-    ∑ a ∈ s, ⨆ i, f a i = ⨆ i, ∑ a ∈ s, f a i := by
-  induction s using Finset.cons_induction with
-  | empty => simp
-  | cons a s ha ihs =>
-    simp_rw [Finset.sum_cons, ihs]
-    refine iSup_add_iSup fun i j ↦ (hf i j).imp fun k hk ↦ ?_
-    gcongr
-    exacts [(hk a).1, (hk _).2]
-
-theorem finsetSum_iSup_of_monotone {α} {ι} [Preorder ι] [IsDirected ι (· ≤ ·)]
-    {s : Finset α} {f : α → ι → ℝ≥0∞} (hf : ∀ a, Monotone (f a)) :
-    (∑ a ∈ s, iSup (f a)) = ⨆ n, ∑ a ∈ s, f a n :=
-  finsetSum_iSup fun i j ↦ (exists_ge_ge i j).imp fun _k ⟨hi, hj⟩ a ↦ ⟨hf a hi, hf a hj⟩
-
-@[deprecated (since := "2024-07-14")]
-alias finset_sum_iSup_nat := finsetSum_iSup_of_monotone
-
-theorem mul_iSup {ι : Sort*} {f : ι → ℝ≥0∞} {a : ℝ≥0∞} : a * iSup f = ⨆ i, a * f i := by
-  by_cases hf : ∀ i, f i = 0
-  · obtain rfl : f = fun _ => 0 := funext hf
-    simp only [iSup_zero_eq_zero, mul_zero]
-  · refine (monotone_id.const_mul' _).map_iSup_of_continuousAt ?_ (mul_zero a)
-    refine ENNReal.Tendsto.const_mul tendsto_id (Or.inl ?_)
-    exact mt iSup_eq_zero.1 hf
-
-theorem mul_sSup {s : Set ℝ≥0∞} {a : ℝ≥0∞} : a * sSup s = ⨆ i ∈ s, a * i := by
-  simp only [sSup_eq_iSup, mul_iSup]
-
-theorem iSup_mul {ι : Sort*} {f : ι → ℝ≥0∞} {a : ℝ≥0∞} : iSup f * a = ⨆ i, f i * a := by
-  rw [mul_comm, mul_iSup]; congr; funext; rw [mul_comm]
-
-theorem smul_iSup {ι : Sort*} {R} [SMul R ℝ≥0∞] [IsScalarTower R ℝ≥0∞ ℝ≥0∞] (f : ι → ℝ≥0∞)
-    (c : R) : (c • ⨆ i, f i) = ⨆ i, c • f i := by
-  -- Porting note: replaced `iSup _` with `iSup f`
-  simp only [← smul_one_mul c (f _), ← smul_one_mul c (iSup f), ENNReal.mul_iSup]
-
-theorem smul_sSup {R} [SMul R ℝ≥0∞] [IsScalarTower R ℝ≥0∞ ℝ≥0∞] (s : Set ℝ≥0∞) (c : R) :
-    c • sSup s = ⨆ i ∈ s, c • i := by
-  -- Porting note: replaced `_` with `s`
-  simp_rw [← smul_one_mul c (sSup s), ENNReal.mul_sSup, smul_one_mul]
-
-theorem iSup_div {ι : Sort*} {f : ι → ℝ≥0∞} {a : ℝ≥0∞} : iSup f / a = ⨆ i, f i / a :=
-  iSup_mul
-
-=======
->>>>>>> d0df76bd
 protected theorem tendsto_coe_sub {b : ℝ≥0∞} :
     Tendsto (fun b : ℝ≥0∞ => ↑r - b) (𝓝 b) (𝓝 (↑r - b)) :=
   continuous_nnreal_sub.tendsto _
 
-<<<<<<< HEAD
-theorem sub_iSup {ι : Sort*} [Nonempty ι] {b : ι → ℝ≥0∞} (hr : a < ∞) :
-    (a - ⨆ i, b i) = ⨅ i, a - b i :=
-  antitone_const_tsub.map_ciSup_of_continuousAt (continuous_sub_left hr.ne).continuousAt
-
-=======
->>>>>>> d0df76bd
 theorem exists_countable_dense_no_zero_top :
     ∃ s : Set ℝ≥0∞, s.Countable ∧ Dense s ∧ 0 ∉ s ∧ ∞ ∉ s := by
   obtain ⟨s, s_count, s_dense, hs⟩ :
@@ -1569,6 +1435,4 @@
 
 end LimsupLiminf
 
-end ENNReal -- namespace
-
-set_option linter.style.longFile 1700+end ENNReal -- namespace