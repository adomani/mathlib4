--- conflicted
+++ resolved
@@ -1498,16 +1498,8 @@
   have aux' : (F.liminf xs).toReal = ENNReal.truncateToReal b (F.liminf xs) := by
     rw [truncateToReal_eq_toReal b_ne_top liminf_le]
   simp_rw [liminf_congr aux, aux']
-<<<<<<< HEAD
   rw [(monotone_truncateToReal b_ne_top).map_liminf_of_continuousAt xs
         (continuous_truncateToReal b_ne_top).continuousAt]
-=======
-  have key := Monotone.map_liminf_of_continuousAt (F := F) (monotone_truncateToReal b_ne_top) xs
-          (continuous_truncateToReal b_ne_top).continuousAt
-          (IsBoundedUnder.isCoboundedUnder_ge ⟨b, by simpa only [eventually_map] using le_b⟩)
-          ⟨0, Eventually.of_forall (by simp)⟩
-  rw [key]
->>>>>>> acef93c9
   rfl
 
 /-- If `xs : ι → ℝ≥0∞` is bounded, then we have `liminf (toReal ∘ xs) = toReal (liminf xs)`. -/
@@ -1520,16 +1512,8 @@
   have aux' : (F.limsup xs).toReal = ENNReal.truncateToReal b (F.limsup xs) := by
     rw [truncateToReal_eq_toReal b_ne_top (limsup_le_of_le ⟨0, by simp⟩ le_b)]
   simp_rw [limsup_congr aux, aux']
-<<<<<<< HEAD
   rw [(monotone_truncateToReal b_ne_top).map_limsup_of_continuousAt xs
         (continuous_truncateToReal b_ne_top).continuousAt]
-=======
-  have key := Monotone.map_limsup_of_continuousAt (F := F) (monotone_truncateToReal b_ne_top) xs
-          (continuous_truncateToReal b_ne_top).continuousAt
-          ⟨b, by simpa only [eventually_map] using le_b⟩
-          (IsBoundedUnder.isCoboundedUnder_le ⟨0, Eventually.of_forall (by simp)⟩)
-  rw [key]
->>>>>>> acef93c9
   rfl
 
 lemma isCoboundedUnder_toReal_of_liminf_ne_top {xs : ι → ℝ≥0∞} (liminf_ne_top : F.liminf xs ≠ ∞) :
