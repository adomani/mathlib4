/-
Copyright (c) 2017 Johannes Hölzl. All rights reserved.
Released under Apache 2.0 license as described in the file LICENSE.
Authors: Johannes Hölzl
-/
import Mathlib.Algebra.Order.Archimedean
import Mathlib.Topology.Algebra.InfiniteSum.NatInt
import Mathlib.Topology.Algebra.Order.Field
import Mathlib.Topology.Order.MonotoneConvergence

#align_import topology.algebra.infinite_sum.order from "leanprover-community/mathlib"@"32253a1a1071173b33dc7d6a218cf722c6feb514"

/-!
# Infinite sum or product in an order

This file provides lemmas about the interaction of infinite sums and products and order operations.
-/


open Finset Filter Function BigOperators
open scoped Classical

variable {ι κ α : Type*}

section Preorder

variable [Preorder α] [CommMonoid α] [TopologicalSpace α] [OrderClosedTopology α] [T2Space α]
  {f : ℕ → α} {c : α}

@[to_additive]
theorem tprod_le_of_prod_range_le (hf : Multipliable f) (h : ∀ n, ∏ i in range n, f i ≤ c) :
    ∏' n, f n ≤ c :=
  let ⟨_l, hl⟩ := hf
  hl.tprod_eq.symm ▸ le_of_tendsto' hl.tendsto_prod_nat h
#align tsum_le_of_sum_range_le tsum_le_of_sum_range_le

end Preorder

section OrderedCommMonoid

variable [OrderedCommMonoid α] [TopologicalSpace α] [OrderClosedTopology α] {f g : ι → α}
  {a a₁ a₂ : α}

@[to_additive]
theorem hasProd_le (h : ∀ i, f i ≤ g i) (hf : HasProd f a₁) (hg : HasProd g a₂) : a₁ ≤ a₂ :=
  le_of_tendsto_of_tendsto' hf hg fun _ ↦ prod_le_prod' fun i _ ↦ h i
#align has_sum_le hasSum_le

@[to_additive (attr := mono)]
theorem hasProd_mono (hf : HasProd f a₁) (hg : HasProd g a₂) (h : f ≤ g) : a₁ ≤ a₂ :=
  hasProd_le h hf hg
#align has_sum_mono hasSum_mono

@[to_additive]
theorem hasProd_le_of_prod_le (hf : HasProd f a) (h : ∀ s, ∏ i in s, f i ≤ a₂) : a ≤ a₂ :=
  le_of_tendsto' hf h
#align has_sum_le_of_sum_le hasSum_le_of_sum_le

@[to_additive]
theorem le_hasProd_of_le_prod (hf : HasProd f a) (h : ∀ s, a₂ ≤ ∏ i in s, f i) : a₂ ≤ a :=
  ge_of_tendsto' hf h
#align le_has_sum_of_le_sum le_hasSum_of_le_sum

@[to_additive]
theorem hasProd_le_inj {g : κ → α} (e : ι → κ) (he : Injective e)
    (hs : ∀ c, c ∉ Set.range e → 1 ≤ g c) (h : ∀ i, f i ≤ g (e i)) (hf : HasProd f a₁)
    (hg : HasProd g a₂) : a₁ ≤ a₂ := by
  rw [← hasProd_extend_one he] at hf
  refine hasProd_le (fun c ↦ ?_) hf hg
  obtain ⟨i, rfl⟩ | h := em (c ∈ Set.range e)
  · rw [he.extend_apply]
    exact h _
  · rw [extend_apply' _ _ _ h]
    exact hs _ h
#align has_sum_le_inj hasSum_le_inj

@[to_additive]
theorem tprod_le_tprod_of_inj {g : κ → α} (e : ι → κ) (he : Injective e)
    (hs : ∀ c, c ∉ Set.range e → 1 ≤ g c) (h : ∀ i, f i ≤ g (e i)) (hf : Multipliable f)
    (hg : Multipliable g) : tprod f ≤ tprod g :=
  hasProd_le_inj _ he hs h hf.hasProd hg.hasProd
#align tsum_le_tsum_of_inj tsum_le_tsum_of_inj

@[to_additive]
theorem prod_le_hasProd (s : Finset ι) (hs : ∀ i, i ∉ s → 1 ≤ f i) (hf : HasProd f a) :
    ∏ i in s, f i ≤ a :=
  ge_of_tendsto hf (eventually_atTop.2
    ⟨s, fun _t hst ↦ prod_le_prod_of_subset_of_one_le' hst fun i _ hbs ↦ hs i hbs⟩)
#align sum_le_has_sum sum_le_hasSum

@[to_additive]
theorem isLUB_hasProd (h : ∀ i, 1 ≤ f i) (hf : HasProd f a) :
    IsLUB (Set.range fun s ↦ ∏ i in s, f i) a :=
  isLUB_of_tendsto_atTop (Finset.prod_mono_set_of_one_le' h) hf
#align is_lub_has_sum isLUB_hasSum

@[to_additive]
theorem le_hasProd (hf : HasProd f a) (i : ι) (hb : ∀ j, j ≠ i → 1 ≤ f j) : f i ≤ a :=
  calc
    f i = ∏ i in {i}, f i := by rw [prod_singleton]
    _ ≤ a := prod_le_hasProd _ (by simpa) hf
#align le_has_sum le_hasSum

@[to_additive]
theorem prod_le_tprod {f : ι → α} (s : Finset ι) (hs : ∀ i, i ∉ s → 1 ≤ f i) (hf : Multipliable f) :
    ∏ i in s, f i ≤ ∏' i, f i :=
  prod_le_hasProd s hs hf.hasProd
#align sum_le_tsum sum_le_tsum

@[to_additive]
theorem le_tprod (hf : Multipliable f) (i : ι) (hb : ∀ j, j ≠ i → 1 ≤ f j) : f i ≤ ∏' i, f i :=
  le_hasProd hf.hasProd i hb
#align le_tsum le_tsum

@[to_additive]
theorem tprod_le_tprod (h : ∀ i, f i ≤ g i) (hf : Multipliable f) (hg : Multipliable g) :
    ∏' i, f i ≤ ∏' i, g i :=
  hasProd_le h hf.hasProd hg.hasProd
#align tsum_le_tsum tsum_le_tsum

@[to_additive (attr := mono)]
theorem tprod_mono (hf : Multipliable f) (hg : Multipliable g) (h : f ≤ g) :
    ∏' n, f n ≤ ∏' n, g n :=
  tprod_le_tprod h hf hg
#align tsum_mono tsum_mono

@[to_additive]
theorem tprod_le_of_prod_le (hf : Multipliable f) (h : ∀ s, ∏ i in s, f i ≤ a₂) : ∏' i, f i ≤ a₂ :=
  hasProd_le_of_prod_le hf.hasProd h
#align tsum_le_of_sum_le tsum_le_of_sum_le

@[to_additive]
theorem tprod_le_of_prod_le' (ha₂ : 1 ≤ a₂) (h : ∀ s, ∏ i in s, f i ≤ a₂) : ∏' i, f i ≤ a₂ := by
  by_cases hf : Multipliable f
  · exact tprod_le_of_prod_le hf h
  · rw [tprod_eq_one_of_not_multipliable hf]
    exact ha₂
#align tsum_le_of_sum_le' tsum_le_of_sum_le'

@[to_additive]
theorem HasProd.one_le (h : ∀ i, 1 ≤ g i) (ha : HasProd g a) : 1 ≤ a :=
  hasProd_le h hasProd_one ha
#align has_sum.nonneg HasSum.nonneg

@[to_additive]
theorem HasProd.le_one (h : ∀ i, g i ≤ 1) (ha : HasProd g a) : a ≤ 1 :=
  hasProd_le h ha hasProd_one
#align has_sum.nonpos HasSum.nonpos

@[to_additive tsum_nonneg]
theorem one_le_tprod (h : ∀ i, 1 ≤ g i) : 1 ≤ ∏' i, g i := by
  by_cases hg : Multipliable g
  · exact hg.hasProd.one_le h
  · rw [tprod_eq_one_of_not_multipliable hg]
#align tsum_nonneg tsum_nonneg

@[to_additive]
theorem tprod_le_one (h : ∀ i, f i ≤ 1) : ∏' i, f i ≤ 1 := by
  by_cases hf : Multipliable f
  · exact hf.hasProd.le_one h
  · rw [tprod_eq_one_of_not_multipliable hf]
#align tsum_nonpos tsum_nonpos

-- Porting note: generalized from `OrderedAddCommGroup` to `OrderedAddCommMonoid`
@[to_additive]
theorem hasProd_one_iff_of_one_le (hf : ∀ i, 1 ≤ f i) : HasProd f 1 ↔ f = 1 := by
  refine' ⟨fun hf' ↦ _, _⟩
  · ext i
    exact (hf i).antisymm' (le_hasProd hf' _ fun j _ ↦ hf j)
  · rintro rfl
    exact hasProd_one
#align has_sum_zero_iff_of_nonneg hasSum_zero_iff_of_nonneg

end OrderedCommMonoid

section OrderedCommGroup

variable [OrderedCommGroup α] [TopologicalSpace α] [TopologicalGroup α]
  [OrderClosedTopology α] {f g : ι → α} {a₁ a₂ : α} {i : ι}

@[to_additive]
theorem hasProd_lt (h : f ≤ g) (hi : f i < g i) (hf : HasProd f a₁) (hg : HasProd g a₂) :
    a₁ < a₂ := by
  have : update f i 1 ≤ update g i 1 := update_le_update_iff.mpr ⟨rfl.le, fun i _ ↦ h i⟩
  have : 1 / f i * a₁ ≤ 1 / g i * a₂ := hasProd_le this (hf.update i 1) (hg.update i 1)
  simpa only [one_div, mul_inv_cancel_left] using mul_lt_mul_of_lt_of_le hi this
#align has_sum_lt hasSum_lt

@[to_additive (attr := mono)]
theorem hasProd_strict_mono (hf : HasProd f a₁) (hg : HasProd g a₂) (h : f < g) : a₁ < a₂ :=
  let ⟨hle, _i, hi⟩ := Pi.lt_def.mp h
  hasProd_lt hle hi hf hg
#align has_sum_strict_mono hasSum_strict_mono

@[to_additive]
theorem tprod_lt_tprod (h : f ≤ g) (hi : f i < g i) (hf : Multipliable f) (hg : Multipliable g) :
    ∏' n, f n < ∏' n, g n :=
  hasProd_lt h hi hf.hasProd hg.hasProd
#align tsum_lt_tsum tsum_lt_tsum

@[to_additive (attr := mono)]
theorem tprod_strict_mono (hf : Multipliable f) (hg : Multipliable g) (h : f < g) :
    ∏' n, f n < ∏' n, g n :=
  let ⟨hle, _i, hi⟩ := Pi.lt_def.mp h
  tprod_lt_tprod hle hi hf hg
#align tsum_strict_mono tsum_strict_mono

@[to_additive tsum_pos]
theorem one_lt_tprod (hsum : Multipliable g) (hg : ∀ i, 1 ≤ g i) (i : ι) (hi : 1 < g i) :
    1 < ∏' i, g i := by
  rw [← tprod_one]
  exact tprod_lt_tprod hg hi multipliable_one hsum
#align tsum_pos tsum_pos

end OrderedCommGroup

section CanonicallyOrderedCommMonoid

variable [CanonicallyOrderedCommMonoid α] [TopologicalSpace α] [OrderClosedTopology α]
  {f : ι → α} {a : α}

@[to_additive]
theorem le_hasProd' (hf : HasProd f a) (i : ι) : f i ≤ a :=
  le_hasProd hf i fun _ _ ↦ one_le _
#align le_has_sum' le_hasSum'

@[to_additive]
theorem le_tprod' (hf : Multipliable f) (i : ι) : f i ≤ ∏' i, f i :=
  le_tprod hf i fun _ _ ↦ one_le _
#align le_tsum' le_tsum'

@[to_additive]
theorem hasProd_one_iff : HasProd f 1 ↔ ∀ x, f x = 1 :=
  (hasProd_one_iff_of_one_le fun _ ↦ one_le _).trans funext_iff
#align has_sum_zero_iff hasSum_zero_iff

@[to_additive]
theorem tprod_eq_one_iff (hf : Multipliable f) : ∏' i, f i = 1 ↔ ∀ x, f x = 1 := by
  rw [← hasProd_one_iff, hf.hasProd_iff]
#align tsum_eq_zero_iff tsum_eq_zero_iff

<<<<<<< HEAD
theorem tsum_ne_zero_iff (hf : Summable f) : ∑' i, f i ≠ 0 ↔ ∃ x, f x ≠ 0 := by
  rw [Ne, tsum_eq_zero_iff hf, not_forall]
=======
@[to_additive]
theorem tprod_ne_one_iff (hf : Multipliable f) : ∏' i, f i ≠ 1 ↔ ∃ x, f x ≠ 1 := by
  rw [Ne.def, tprod_eq_one_iff hf, not_forall]
>>>>>>> f4bf34de
#align tsum_ne_zero_iff tsum_ne_zero_iff

@[to_additive]
theorem isLUB_hasProd' (hf : HasProd f a) : IsLUB (Set.range fun s ↦ ∏ i in s, f i) a :=
  isLUB_of_tendsto_atTop (Finset.prod_mono_set' f) hf
#align is_lub_has_sum' isLUB_hasSum'

end CanonicallyOrderedCommMonoid

section LinearOrder

/-!
For infinite sums taking values in a linearly ordered monoid, the existence of a least upper
bound for the finite sums is a criterion for summability.

This criterion is useful when applied in a linearly ordered monoid which is also a complete or
conditionally complete linear order, such as `ℝ`, `ℝ≥0`, `ℝ≥0∞`, because it is then easy to check
the existence of a least upper bound.
-/

@[to_additive]
theorem hasProd_of_isLUB_of_one_le [LinearOrderedCommMonoid α] [TopologicalSpace α]
    [OrderTopology α] {f : ι → α} (i : α) (h : ∀ i, 1 ≤ f i)
    (hf : IsLUB (Set.range fun s ↦ ∏ i in s, f i) i) : HasProd f i :=
  tendsto_atTop_isLUB (Finset.prod_mono_set_of_one_le' h) hf
#align has_sum_of_is_lub_of_nonneg hasSum_of_isLUB_of_nonneg

@[to_additive]
theorem hasProd_of_isLUB [CanonicallyLinearOrderedCommMonoid α] [TopologicalSpace α]
    [OrderTopology α] {f : ι → α} (b : α) (hf : IsLUB (Set.range fun s ↦ ∏ i in s, f i) b) :
    HasProd f b :=
  tendsto_atTop_isLUB (Finset.prod_mono_set' f) hf
#align has_sum_of_is_lub hasSum_of_isLUB

@[to_additive]
theorem multipliable_mabs_iff [LinearOrderedCommGroup α] [UniformSpace α] [UniformGroup α]
    [CompleteSpace α] {f : ι → α} : (Multipliable fun x ↦ mabs (f x)) ↔ Multipliable f :=
  let s := { x | 1 ≤ f x }
  have h1 : ∀ x : s, mabs (f x) = f x := fun x ↦ mabs_of_one_le x.2
  have h2 : ∀ x : ↑sᶜ, mabs (f x) = (f x)⁻¹ := fun x ↦ mabs_of_lt_one (not_le.1 x.2)
  calc (Multipliable fun x ↦ mabs (f x)) ↔
      (Multipliable fun x : s ↦ mabs (f x)) ∧ Multipliable fun x : ↑sᶜ ↦ mabs (f x) :=
        multipliable_subtype_and_compl.symm
  _ ↔ (Multipliable fun x : s ↦ f x) ∧ Multipliable fun x : ↑sᶜ ↦ (f x)⁻¹ := by simp only [h1, h2]
  _ ↔ Multipliable f := by simp only [multipliable_inv_iff, multipliable_subtype_and_compl]
#align summable_abs_iff summable_abs_iff

alias ⟨Summable.of_abs, Summable.abs⟩ := summable_abs_iff
#align summable.of_abs Summable.of_abs
#align summable.abs Summable.abs

theorem Finite.of_summable_const [LinearOrderedAddCommGroup α] [TopologicalSpace α] [Archimedean α]
    [OrderClosedTopology α] {b : α} (hb : 0 < b) (hf : Summable fun _ : ι ↦ b) :
    Finite ι := by
  have H : ∀ s : Finset ι, s.card • b ≤ ∑' _ : ι, b := fun s ↦ by
    simpa using sum_le_hasSum s (fun a _ ↦ hb.le) hf.hasSum
  obtain ⟨n, hn⟩ := Archimedean.arch (∑' _ : ι, b) hb
  have : ∀ s : Finset ι, s.card ≤ n := fun s ↦ by
    simpa [nsmul_le_nsmul_iff_left hb] using (H s).trans hn
  have : Fintype ι := fintypeOfFinsetCardLe n this
  infer_instance

theorem Set.Finite.of_summable_const [LinearOrderedAddCommGroup α] [TopologicalSpace α]
    [Archimedean α] [OrderClosedTopology α] {b : α} (hb : 0 < b) (hf : Summable fun _ : ι ↦ b) :
    (Set.univ : Set ι).Finite :=
  finite_univ_iff.2 <| .of_summable_const hb hf
#align finite_of_summable_const Set.Finite.of_summable_const

end LinearOrder

theorem Summable.tendsto_atTop_of_pos [LinearOrderedField α] [TopologicalSpace α] [OrderTopology α]
    {f : ℕ → α} (hf : Summable f⁻¹) (hf' : ∀ n, 0 < f n) : Tendsto f atTop atTop :=
  inv_inv f ▸ Filter.Tendsto.inv_tendsto_zero <|
    tendsto_nhdsWithin_of_tendsto_nhds_of_eventually_within _ hf.tendsto_atTop_zero <|
      eventually_of_forall fun _ ↦ inv_pos.2 (hf' _)
#align summable.tendsto_top_of_pos Summable.tendsto_atTop_of_pos<|MERGE_RESOLUTION|>--- conflicted
+++ resolved
@@ -239,14 +239,8 @@
   rw [← hasProd_one_iff, hf.hasProd_iff]
 #align tsum_eq_zero_iff tsum_eq_zero_iff
 
-<<<<<<< HEAD
 theorem tsum_ne_zero_iff (hf : Summable f) : ∑' i, f i ≠ 0 ↔ ∃ x, f x ≠ 0 := by
   rw [Ne, tsum_eq_zero_iff hf, not_forall]
-=======
-@[to_additive]
-theorem tprod_ne_one_iff (hf : Multipliable f) : ∏' i, f i ≠ 1 ↔ ∃ x, f x ≠ 1 := by
-  rw [Ne.def, tprod_eq_one_iff hf, not_forall]
->>>>>>> f4bf34de
 #align tsum_ne_zero_iff tsum_ne_zero_iff
 
 @[to_additive]
