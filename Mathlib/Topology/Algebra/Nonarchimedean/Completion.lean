--- conflicted
+++ resolved
@@ -51,11 +51,7 @@
       `0` in `Completion G`. This follows from the fact that `toCompl : G → Completion G` is dense
       inducing and `W` is a neighborhood of `0` in `G`. -/
       apply isOpen_of_mem_nhds (g := 0)
-<<<<<<< HEAD
-      apply (denseInducing_toComplAddHom _).closure_image_mem_nhds
-=======
-      apply (isDenseInducing_toCompl _).closure_image_mem_nhds
->>>>>>> e95e196c
+      apply (isDenseInducing_toComplAddHom _).closure_image_mem_nhds
       exact mem_nhds_zero W
     use ⟨_, this⟩
     /- Finally, it remains to show that `V ⊆ U`. It suffices to show that `V ⊆ C`, which
