/-
Copyright (c) 2018 Patrick Massot. All rights reserved.
Released under Apache 2.0 license as described in the file LICENSE.
Authors: Patrick Massot, Johannes Hölzl
-/
import Mathlib.Algebra.Order.AbsoluteValue.Basic
import Mathlib.Algebra.Ring.Prod
import Mathlib.Algebra.Ring.Subring.Basic
import Mathlib.Topology.Algebra.Group.Basic

/-!

# Topological (semi)rings

A topological (semi)ring is a (semi)ring equipped with a topology such that all operations are
continuous. Besides this definition, this file proves that the topological closure of a subring
(resp. an ideal) is a subring (resp. an ideal) and defines products and quotients
of topological (semi)rings.

## Main Results

- `Subring.topologicalClosure`/`Subsemiring.topologicalClosure`: the topological closure of a
  `Subring`/`Subsemiring` is itself a `Sub(semi)ring`.
- The product of two topological (semi)rings is a topological (semi)ring.
- The indexed product of topological (semi)rings is a topological (semi)ring.
-/

assert_not_exists Cardinal

open Set Filter TopologicalSpace Function Topology Filter

section IsTopologicalSemiring

variable (α : Type*)

/-- a topological semiring is a semiring `R` where addition and multiplication are continuous.
We allow for non-unital and non-associative semirings as well.

The `IsTopologicalSemiring` class should *only* be instantiated in the presence of a
`NonUnitalNonAssocSemiring` instance; if there is an instance of `NonUnitalNonAssocRing`,
then `IsTopologicalRing` should be used. Note: in the presence of `NonAssocRing`, these classes are
mathematically equivalent (see `IsTopologicalSemiring.continuousNeg_of_mul` or
`IsTopologicalSemiring.toIsTopologicalRing`). -/
class IsTopologicalSemiring [TopologicalSpace α] [NonUnitalNonAssocSemiring α] extends
  ContinuousAdd α, ContinuousMul α : Prop

/-- A topological ring is a ring `R` where addition, multiplication and negation are continuous.

If `R` is a (unital) ring, then continuity of negation can be derived from continuity of
multiplication as it is multiplication with `-1`. (See
`IsTopologicalSemiring.continuousNeg_of_mul` and
`topological_semiring.to_topological_add_group`) -/
class IsTopologicalRing [TopologicalSpace α] [NonUnitalNonAssocRing α]
    extends IsTopologicalSemiring α, ContinuousNeg α : Prop

variable {α}

/-- If `R` is a ring with a continuous multiplication, then negation is continuous as well since it
is just multiplication with `-1`. -/
theorem IsTopologicalSemiring.continuousNeg_of_mul [TopologicalSpace α] [NonAssocRing α]
    [ContinuousMul α] : ContinuousNeg α where
  continuous_neg := by
    simpa using (continuous_const.mul continuous_id : Continuous fun x : α => -1 * x)

/-- If `R` is a ring which is a topological semiring, then it is automatically a topological
ring. This exists so that one can place a topological ring structure on `R` without explicitly
proving `continuous_neg`. -/
theorem IsTopologicalSemiring.toIsTopologicalRing [TopologicalSpace α] [NonAssocRing α]
    (_ : IsTopologicalSemiring α) : IsTopologicalRing α where
  toContinuousNeg := IsTopologicalSemiring.continuousNeg_of_mul

-- See note [lower instance priority]
instance (priority := 100) IsTopologicalRing.to_topologicalAddGroup [NonUnitalNonAssocRing α]
    [TopologicalSpace α] [IsTopologicalRing α] : IsTopologicalAddGroup α := ⟨⟩

instance (priority := 50) DiscreteTopology.topologicalSemiring [TopologicalSpace α]
    [NonUnitalNonAssocSemiring α] [DiscreteTopology α] : IsTopologicalSemiring α := ⟨⟩

instance (priority := 50) DiscreteTopology.topologicalRing [TopologicalSpace α]
    [NonUnitalNonAssocRing α] [DiscreteTopology α] : IsTopologicalRing α := ⟨⟩

section

namespace NonUnitalSubsemiring

variable [TopologicalSpace α] [NonUnitalSemiring α] [IsTopologicalSemiring α]

instance instIsTopologicalSemiring (S : NonUnitalSubsemiring α) : IsTopologicalSemiring S :=
  { S.toSubsemigroup.continuousMul, S.toAddSubmonoid.continuousAdd with }

/-- The (topological) closure of a non-unital subsemiring of a non-unital topological semiring is
itself a non-unital subsemiring. -/
def topologicalClosure (s : NonUnitalSubsemiring α) : NonUnitalSubsemiring α :=
  { s.toSubsemigroup.topologicalClosure, s.toAddSubmonoid.topologicalClosure with
    carrier := _root_.closure (s : Set α) }

@[simp]
theorem topologicalClosure_coe (s : NonUnitalSubsemiring α) :
    (s.topologicalClosure : Set α) = _root_.closure (s : Set α) :=
  rfl

theorem le_topologicalClosure (s : NonUnitalSubsemiring α) : s ≤ s.topologicalClosure :=
  _root_.subset_closure

theorem isClosed_topologicalClosure (s : NonUnitalSubsemiring α) :
    IsClosed (s.topologicalClosure : Set α) := isClosed_closure

theorem topologicalClosure_minimal (s : NonUnitalSubsemiring α) {t : NonUnitalSubsemiring α}
    (h : s ≤ t) (ht : IsClosed (t : Set α)) : s.topologicalClosure ≤ t :=
  closure_minimal h ht

/-- If a non-unital subsemiring of a non-unital topological semiring is commutative, then so is its
topological closure.

See note [reducible non-instances] -/
abbrev nonUnitalCommSemiringTopologicalClosure [T2Space α] (s : NonUnitalSubsemiring α)
    (hs : ∀ x y : s, x * y = y * x) : NonUnitalCommSemiring s.topologicalClosure :=
  { NonUnitalSubsemiringClass.toNonUnitalSemiring s.topologicalClosure,
    s.toSubsemigroup.commSemigroupTopologicalClosure hs with }

end NonUnitalSubsemiring

variable [TopologicalSpace α] [Semiring α] [IsTopologicalSemiring α]

instance : IsTopologicalSemiring (ULift α) where

namespace Subsemiring

-- Porting note: named instance because generated name was huge
instance topologicalSemiring (S : Subsemiring α) : IsTopologicalSemiring S :=
  { S.toSubmonoid.continuousMul, S.toAddSubmonoid.continuousAdd with }

instance continuousSMul (s : Subsemiring α) (X) [TopologicalSpace X] [MulAction α X]
    [ContinuousSMul α X] : ContinuousSMul s X :=
  Submonoid.continuousSMul

end Subsemiring

/-- The (topological-space) closure of a subsemiring of a topological semiring is
itself a subsemiring. -/
def Subsemiring.topologicalClosure (s : Subsemiring α) : Subsemiring α :=
  { s.toSubmonoid.topologicalClosure, s.toAddSubmonoid.topologicalClosure with
    carrier := _root_.closure (s : Set α) }

@[simp]
theorem Subsemiring.topologicalClosure_coe (s : Subsemiring α) :
    (s.topologicalClosure : Set α) = _root_.closure (s : Set α) :=
  rfl

theorem Subsemiring.le_topologicalClosure (s : Subsemiring α) : s ≤ s.topologicalClosure :=
  _root_.subset_closure

theorem Subsemiring.isClosed_topologicalClosure (s : Subsemiring α) :
    IsClosed (s.topologicalClosure : Set α) := isClosed_closure

theorem Subsemiring.topologicalClosure_minimal (s : Subsemiring α) {t : Subsemiring α} (h : s ≤ t)
    (ht : IsClosed (t : Set α)) : s.topologicalClosure ≤ t :=
  closure_minimal h ht

/-- If a subsemiring of a topological semiring is commutative, then so is its
topological closure.

See note [reducible non-instances]. -/
abbrev Subsemiring.commSemiringTopologicalClosure [T2Space α] (s : Subsemiring α)
    (hs : ∀ x y : s, x * y = y * x) : CommSemiring s.topologicalClosure :=
  { s.topologicalClosure.toSemiring, s.toSubmonoid.commMonoidTopologicalClosure hs with }

end

section

variable {β : Type*} [TopologicalSpace α] [TopologicalSpace β]

/-- The product topology on the cartesian product of two topological semirings
  makes the product into a topological semiring. -/
instance [NonUnitalNonAssocSemiring α] [NonUnitalNonAssocSemiring β] [IsTopologicalSemiring α]
    [IsTopologicalSemiring β] : IsTopologicalSemiring (α × β) where

/-- The product topology on the cartesian product of two topological rings
  makes the product into a topological ring. -/
instance [NonUnitalNonAssocRing α] [NonUnitalNonAssocRing β] [IsTopologicalRing α]
    [IsTopologicalRing β] : IsTopologicalRing (α × β) where

end

#adaptation_note /-- nightly-2024-04-08
needed to help `Pi.instIsTopologicalSemiring` -/
instance {β : Type*} {C : β → Type*} [∀ b, TopologicalSpace (C b)]
    [∀ b, NonUnitalNonAssocSemiring (C b)] [∀ b, IsTopologicalSemiring (C b)] :
    ContinuousAdd ((b : β) → C b) :=
  inferInstance

instance Pi.instIsTopologicalSemiring {β : Type*} {C : β → Type*} [∀ b, TopologicalSpace (C b)]
    [∀ b, NonUnitalNonAssocSemiring (C b)] [∀ b, IsTopologicalSemiring (C b)] :
    IsTopologicalSemiring (∀ b, C b) where

instance Pi.instIsTopologicalRing {β : Type*} {C : β → Type*} [∀ b, TopologicalSpace (C b)]
    [∀ b, NonUnitalNonAssocRing (C b)] [∀ b, IsTopologicalRing (C b)] :
    IsTopologicalRing (∀ b, C b) := ⟨⟩

section MulOpposite

open MulOpposite

instance [NonUnitalNonAssocSemiring α] [TopologicalSpace α] [ContinuousAdd α] :
    ContinuousAdd αᵐᵒᵖ :=
  continuousAdd_induced opAddEquiv.symm

instance [NonUnitalNonAssocSemiring α] [TopologicalSpace α] [IsTopologicalSemiring α] :
    IsTopologicalSemiring αᵐᵒᵖ := ⟨⟩

instance [NonUnitalNonAssocRing α] [TopologicalSpace α] [ContinuousNeg α] : ContinuousNeg αᵐᵒᵖ :=
  opHomeomorph.symm.isInducing.continuousNeg fun _ => rfl

instance [NonUnitalNonAssocRing α] [TopologicalSpace α] [IsTopologicalRing α] :
    IsTopologicalRing αᵐᵒᵖ := ⟨⟩

end MulOpposite

section AddOpposite

open AddOpposite

instance [NonUnitalNonAssocSemiring α] [TopologicalSpace α] [ContinuousMul α] :
    ContinuousMul αᵃᵒᵖ :=
  continuousMul_induced opMulEquiv.symm

instance [NonUnitalNonAssocSemiring α] [TopologicalSpace α] [IsTopologicalSemiring α] :
    IsTopologicalSemiring αᵃᵒᵖ := ⟨⟩

instance [NonUnitalNonAssocRing α] [TopologicalSpace α] [IsTopologicalRing α] :
    IsTopologicalRing αᵃᵒᵖ := ⟨⟩

end AddOpposite

section

variable {R : Type*} [NonUnitalNonAssocRing R] [TopologicalSpace R]

theorem IsTopologicalRing.of_addGroup_of_nhds_zero [IsTopologicalAddGroup R]
    (hmul : Tendsto (uncurry ((· * ·) : R → R → R)) (𝓝 0 ×ˢ 𝓝 0) <| 𝓝 0)
    (hmul_left : ∀ x₀ : R, Tendsto (fun x : R => x₀ * x) (𝓝 0) <| 𝓝 0)
    (hmul_right : ∀ x₀ : R, Tendsto (fun x : R => x * x₀) (𝓝 0) <| 𝓝 0) : IsTopologicalRing R where
  continuous_mul := by
    refine continuous_of_continuousAt_zero₂ (AddMonoidHom.mul (R := R)) ?_ ?_ ?_ <;>
      simpa only [ContinuousAt, mul_zero, zero_mul, nhds_prod_eq, AddMonoidHom.mul_apply]

theorem IsTopologicalRing.of_nhds_zero
    (hadd : Tendsto (uncurry ((· + ·) : R → R → R)) (𝓝 0 ×ˢ 𝓝 0) <| 𝓝 0)
    (hneg : Tendsto (fun x => -x : R → R) (𝓝 0) (𝓝 0))
    (hmul : Tendsto (uncurry ((· * ·) : R → R → R)) (𝓝 0 ×ˢ 𝓝 0) <| 𝓝 0)
    (hmul_left : ∀ x₀ : R, Tendsto (fun x : R => x₀ * x) (𝓝 0) <| 𝓝 0)
    (hmul_right : ∀ x₀ : R, Tendsto (fun x : R => x * x₀) (𝓝 0) <| 𝓝 0)
    (hleft : ∀ x₀ : R, 𝓝 x₀ = map (fun x => x₀ + x) (𝓝 0)) : IsTopologicalRing R :=
  have := IsTopologicalAddGroup.of_comm_of_nhds_zero hadd hneg hleft
  IsTopologicalRing.of_addGroup_of_nhds_zero hmul hmul_left hmul_right

end

variable [TopologicalSpace α]

section

variable [NonUnitalNonAssocRing α] [IsTopologicalRing α]

instance : IsTopologicalRing (ULift α) where

/-- In a topological semiring, the left-multiplication `AddMonoidHom` is continuous. -/
theorem mulLeft_continuous (x : α) : Continuous (AddMonoidHom.mulLeft x) :=
  continuous_const.mul continuous_id

/-- In a topological semiring, the right-multiplication `AddMonoidHom` is continuous. -/
theorem mulRight_continuous (x : α) : Continuous (AddMonoidHom.mulRight x) :=
  continuous_id.mul continuous_const

end

namespace NonUnitalSubring

variable [NonUnitalRing α] [IsTopologicalRing α]

instance instIsTopologicalRing (S : NonUnitalSubring α) : IsTopologicalRing S :=
  { S.toSubsemigroup.continuousMul, inferInstanceAs (IsTopologicalAddGroup S.toAddSubgroup) with }

/-- The (topological) closure of a non-unital subring of a non-unital topological ring is
itself a non-unital subring. -/
def topologicalClosure (S : NonUnitalSubring α) : NonUnitalSubring α :=
  { S.toSubsemigroup.topologicalClosure, S.toAddSubgroup.topologicalClosure with
    carrier := _root_.closure (S : Set α) }

theorem le_topologicalClosure (s : NonUnitalSubring α) : s ≤ s.topologicalClosure :=
  _root_.subset_closure

theorem isClosed_topologicalClosure (s : NonUnitalSubring α) :
    IsClosed (s.topologicalClosure : Set α) := isClosed_closure

theorem topologicalClosure_minimal (s : NonUnitalSubring α) {t : NonUnitalSubring α} (h : s ≤ t)
    (ht : IsClosed (t : Set α)) : s.topologicalClosure ≤ t :=
  closure_minimal h ht

/-- If a non-unital subring of a non-unital topological ring is commutative, then so is its
topological closure.

See note [reducible non-instances] -/
abbrev nonUnitalCommRingTopologicalClosure [T2Space α] (s : NonUnitalSubring α)
    (hs : ∀ x y : s, x * y = y * x) : NonUnitalCommRing s.topologicalClosure :=
  { s.topologicalClosure.toNonUnitalRing, s.toSubsemigroup.commSemigroupTopologicalClosure hs with }

end NonUnitalSubring

variable [Ring α] [IsTopologicalRing α]

instance Subring.instIsTopologicalRing (S : Subring α) : IsTopologicalRing S :=
  { S.toSubmonoid.continuousMul, inferInstanceAs (IsTopologicalAddGroup S.toAddSubgroup) with }

instance Subring.continuousSMul (s : Subring α) (X) [TopologicalSpace X] [MulAction α X]
    [ContinuousSMul α X] : ContinuousSMul s X :=
  Subsemiring.continuousSMul s.toSubsemiring X

/-- The (topological-space) closure of a subring of a topological ring is
itself a subring. -/
def Subring.topologicalClosure (S : Subring α) : Subring α :=
  { S.toSubmonoid.topologicalClosure, S.toAddSubgroup.topologicalClosure with
    carrier := _root_.closure (S : Set α) }

theorem Subring.le_topologicalClosure (s : Subring α) : s ≤ s.topologicalClosure :=
  _root_.subset_closure

theorem Subring.isClosed_topologicalClosure (s : Subring α) :
    IsClosed (s.topologicalClosure : Set α) := isClosed_closure

theorem Subring.topologicalClosure_minimal (s : Subring α) {t : Subring α} (h : s ≤ t)
    (ht : IsClosed (t : Set α)) : s.topologicalClosure ≤ t :=
  closure_minimal h ht

/-- If a subring of a topological ring is commutative, then so is its topological closure.

See note [reducible non-instances]. -/
abbrev Subring.commRingTopologicalClosure [T2Space α] (s : Subring α)
    (hs : ∀ x y : s, x * y = y * x) : CommRing s.topologicalClosure :=
  { s.topologicalClosure.toRing, s.toSubmonoid.commMonoidTopologicalClosure hs with }

end IsTopologicalSemiring

/-!
### Lattice of ring topologies
We define a type class `RingTopology α` which endows a ring `α` with a topology such that all ring
operations are continuous.

Ring topologies on a fixed ring `α` are ordered, by reverse inclusion. They form a complete lattice,
with `⊥` the discrete topology and `⊤` the indiscrete topology.

Any function `f : α → β` induces `coinduced f : TopologicalSpace α → RingTopology β`. -/


universe u v

/-- A ring topology on a ring `α` is a topology for which addition, negation and multiplication
are continuous. -/
<<<<<<< HEAD
structure RingTopology (α : Type u) [Ring α]
    extends TopologicalSpace α, IsTopologicalRing α : Type u
=======
structure RingTopology (α : Type u) [Ring α] : Type u
  extends TopologicalSpace α, TopologicalRing α
>>>>>>> 74b1ec30

namespace RingTopology

variable {α : Type*} [Ring α]

instance inhabited {α : Type u} [Ring α] : Inhabited (RingTopology α) :=
  ⟨let _ : TopologicalSpace α := ⊤;
    { continuous_add := continuous_top
      continuous_mul := continuous_top
      continuous_neg := continuous_top }⟩

theorem toTopologicalSpace_injective :
    Injective (toTopologicalSpace : RingTopology α → TopologicalSpace α) := by
  intro f g _; cases f; cases g; congr

@[ext]
theorem ext {f g : RingTopology α} (h : f.IsOpen = g.IsOpen) : f = g :=
  toTopologicalSpace_injective <| TopologicalSpace.ext h

/-- The ordering on ring topologies on the ring `α`.
  `t ≤ s` if every set open in `s` is also open in `t` (`t` is finer than `s`). -/
instance : PartialOrder (RingTopology α) :=
  PartialOrder.lift RingTopology.toTopologicalSpace toTopologicalSpace_injective

private def def_sInf (S : Set (RingTopology α)) : RingTopology α :=
  let _ := sInf (toTopologicalSpace '' S)
  { toContinuousAdd := continuousAdd_sInf <| forall_mem_image.2 fun t _ =>
      let _ := t.1; t.toContinuousAdd
    toContinuousMul := continuousMul_sInf <| forall_mem_image.2 fun t _ =>
      let _ := t.1; t.toContinuousMul
    toContinuousNeg := continuousNeg_sInf <| forall_mem_image.2 fun t _ =>
      let _ := t.1; t.toContinuousNeg }

/-- Ring topologies on `α` form a complete lattice, with `⊥` the discrete topology and `⊤` the
indiscrete topology.

The infimum of a collection of ring topologies is the topology generated by all their open sets
(which is a ring topology).

The supremum of two ring topologies `s` and `t` is the infimum of the family of all ring topologies
contained in the intersection of `s` and `t`. -/
instance : CompleteSemilatticeInf (RingTopology α) where
  sInf := def_sInf
  sInf_le := fun _ a haS => sInf_le (α := TopologicalSpace α) ⟨a, ⟨haS, rfl⟩⟩
  le_sInf := fun _ _ h => le_sInf (α := TopologicalSpace α) <| forall_mem_image.2 h

instance : CompleteLattice (RingTopology α) :=
  completeLatticeOfCompleteSemilatticeInf _

/-- Given `f : α → β` and a topology on `α`, the coinduced ring topology on `β` is the finest
topology such that `f` is continuous and `β` is a topological ring. -/
def coinduced {α β : Type*} [t : TopologicalSpace α] [Ring β] (f : α → β) : RingTopology β :=
  sInf { b : RingTopology β | t.coinduced f ≤ b.toTopologicalSpace }

theorem coinduced_continuous {α β : Type*} [t : TopologicalSpace α] [Ring β] (f : α → β) :
    Continuous[t, (coinduced f).toTopologicalSpace] f :=
  continuous_sInf_rng.2 <| forall_mem_image.2 fun _ => continuous_iff_coinduced_le.2

/-- The forgetful functor from ring topologies on `a` to additive group topologies on `a`. -/
def toAddGroupTopology (t : RingTopology α) : AddGroupTopology α where
  toTopologicalSpace := t.toTopologicalSpace
  toIsTopologicalAddGroup :=
    @IsTopologicalRing.to_topologicalAddGroup _ _ t.toTopologicalSpace t.toIsTopologicalRing

/-- The order embedding from ring topologies on `a` to additive group topologies on `a`. -/
def toAddGroupTopology.orderEmbedding : OrderEmbedding (RingTopology α) (AddGroupTopology α) :=
  OrderEmbedding.ofMapLEIff toAddGroupTopology fun _ _ => Iff.rfl

end RingTopology

section AbsoluteValue

/-- Construct an absolute value on a semiring `T` from an absolute value on a semiring `R`
and an injective ring homomorphism `f : T →+* R` -/
def AbsoluteValue.comp {R S T : Type*} [Semiring T] [Semiring R] [OrderedSemiring S]
    (v : AbsoluteValue R S) {f : T →+* R} (hf : Function.Injective f) : AbsoluteValue T S where
  toMulHom := v.1.comp f
  nonneg' _ := v.nonneg _
  eq_zero' _ := v.eq_zero.trans (map_eq_zero_iff f hf)
  add_le' _ _ := (congr_arg v (map_add f _ _)).trans_le (v.add_le _ _)

end AbsoluteValue<|MERGE_RESOLUTION|>--- conflicted
+++ resolved
@@ -357,13 +357,8 @@
 
 /-- A ring topology on a ring `α` is a topology for which addition, negation and multiplication
 are continuous. -/
-<<<<<<< HEAD
-structure RingTopology (α : Type u) [Ring α]
-    extends TopologicalSpace α, IsTopologicalRing α : Type u
-=======
 structure RingTopology (α : Type u) [Ring α] : Type u
-  extends TopologicalSpace α, TopologicalRing α
->>>>>>> 74b1ec30
+  extends TopologicalSpace α, IsTopologicalRing α
 
 namespace RingTopology
 
