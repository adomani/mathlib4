/-
Copyright (c) 2017 Johannes Hölzl. All rights reserved.
Released under Apache 2.0 license as described in the file LICENSE.
Authors: Johannes Hölzl, Mario Carneiro, Patrick Massot
-/
import Mathlib.Topology.Maps.Basic
import Mathlib.Topology.NhdsSet

/-!
# Constructions of new topological spaces from old ones

This file constructs products, sums, subtypes and quotients of topological spaces
and sets up their basic theory, such as criteria for maps into or out of these
constructions to be continuous; descriptions of the open sets, neighborhood filters,
and generators of these constructions; and their behavior with respect to embeddings
and other specific classes of maps.

## Implementation note

The constructed topologies are defined using induced and coinduced topologies
along with the complete lattice structure on topologies. Their universal properties
(for example, a map `X → Y × Z` is continuous if and only if both projections
`X → Y`, `X → Z` are) follow easily using order-theoretic descriptions of
continuity. With more work we can also extract descriptions of the open sets,
neighborhood filters and so on.

## Tags

product, sum, disjoint union, subspace, quotient space

-/

noncomputable section

open Topology TopologicalSpace Set Filter Function

universe u v

variable {X : Type u} {Y : Type v} {Z W ε ζ : Type*}

section Constructions

instance {r : X → X → Prop} [t : TopologicalSpace X] : TopologicalSpace (Quot r) :=
  coinduced (Quot.mk r) t

instance instTopologicalSpaceQuotient {s : Setoid X} [t : TopologicalSpace X] :
    TopologicalSpace (Quotient s) :=
  coinduced Quotient.mk' t

instance instTopologicalSpaceProd [t₁ : TopologicalSpace X] [t₂ : TopologicalSpace Y] :
    TopologicalSpace (X × Y) :=
  induced Prod.fst t₁ ⊓ induced Prod.snd t₂

instance instTopologicalSpaceSum [t₁ : TopologicalSpace X] [t₂ : TopologicalSpace Y] :
    TopologicalSpace (X ⊕ Y) :=
  coinduced Sum.inl t₁ ⊔ coinduced Sum.inr t₂

instance instTopologicalSpaceSigma {ι : Type*} {X : ι → Type v} [t₂ : ∀ i, TopologicalSpace (X i)] :
    TopologicalSpace (Sigma X) :=
  ⨆ i, coinduced (Sigma.mk i) (t₂ i)

instance Pi.topologicalSpace {ι : Type*} {Y : ι → Type v} [t₂ : (i : ι) → TopologicalSpace (Y i)] :
    TopologicalSpace ((i : ι) → Y i) :=
  ⨅ i, induced (fun f => f i) (t₂ i)

instance ULift.topologicalSpace [t : TopologicalSpace X] : TopologicalSpace (ULift.{v, u} X) :=
  t.induced ULift.down

/-!
### `Additive`, `Multiplicative`

The topology on those type synonyms is inherited without change.
-/

section

variable [TopologicalSpace X]

open Additive Multiplicative

instance : TopologicalSpace (Additive X) := ‹TopologicalSpace X›
instance : TopologicalSpace (Multiplicative X) := ‹TopologicalSpace X›

instance [DiscreteTopology X] : DiscreteTopology (Additive X) := ‹DiscreteTopology X›
instance [DiscreteTopology X] : DiscreteTopology (Multiplicative X) := ‹DiscreteTopology X›

theorem continuous_ofMul : Continuous (ofMul : X → Additive X) := continuous_id

theorem continuous_toMul : Continuous (toMul : Additive X → X) := continuous_id

theorem continuous_ofAdd : Continuous (ofAdd : X → Multiplicative X) := continuous_id

theorem continuous_toAdd : Continuous (toAdd : Multiplicative X → X) := continuous_id

theorem isOpenMap_ofMul : IsOpenMap (ofMul : X → Additive X) := IsOpenMap.id

theorem isOpenMap_toMul : IsOpenMap (toMul : Additive X → X) := IsOpenMap.id

theorem isOpenMap_ofAdd : IsOpenMap (ofAdd : X → Multiplicative X) := IsOpenMap.id

theorem isOpenMap_toAdd : IsOpenMap (toAdd : Multiplicative X → X) := IsOpenMap.id

theorem isClosedMap_ofMul : IsClosedMap (ofMul : X → Additive X) := IsClosedMap.id

theorem isClosedMap_toMul : IsClosedMap (toMul : Additive X → X) := IsClosedMap.id

theorem isClosedMap_ofAdd : IsClosedMap (ofAdd : X → Multiplicative X) := IsClosedMap.id

theorem isClosedMap_toAdd : IsClosedMap (toAdd : Multiplicative X → X) := IsClosedMap.id

theorem nhds_ofMul (x : X) : 𝓝 (ofMul x) = map ofMul (𝓝 x) := rfl

theorem nhds_ofAdd (x : X) : 𝓝 (ofAdd x) = map ofAdd (𝓝 x) := rfl

theorem nhds_toMul (x : Additive X) : 𝓝 (toMul x) = map toMul (𝓝 x) := rfl

theorem nhds_toAdd (x : Multiplicative X) : 𝓝 (toAdd x) = map toAdd (𝓝 x) := rfl

end

/-!
### Order dual

The topology on this type synonym is inherited without change.
-/


section

variable [TopologicalSpace X]

open OrderDual

instance OrderDual.instTopologicalSpace : TopologicalSpace Xᵒᵈ := ‹_›
instance OrderDual.instDiscreteTopology [DiscreteTopology X] : DiscreteTopology Xᵒᵈ := ‹_›

theorem continuous_toDual : Continuous (toDual : X → Xᵒᵈ) := continuous_id

theorem continuous_ofDual : Continuous (ofDual : Xᵒᵈ → X) := continuous_id

theorem isOpenMap_toDual : IsOpenMap (toDual : X → Xᵒᵈ) := IsOpenMap.id

theorem isOpenMap_ofDual : IsOpenMap (ofDual : Xᵒᵈ → X) := IsOpenMap.id

theorem isClosedMap_toDual : IsClosedMap (toDual : X → Xᵒᵈ) := IsClosedMap.id

theorem isClosedMap_ofDual : IsClosedMap (ofDual : Xᵒᵈ → X) := IsClosedMap.id

theorem nhds_toDual (x : X) : 𝓝 (toDual x) = map toDual (𝓝 x) := rfl

theorem nhds_ofDual (x : X) : 𝓝 (ofDual x) = map ofDual (𝓝 x) := rfl

variable [Preorder X] {x : X}

instance OrderDual.instNeBotNhdsWithinIoi [(𝓝[<] x).NeBot] : (𝓝[>] toDual x).NeBot := ‹_›
instance OrderDual.instNeBotNhdsWithinIio [(𝓝[>] x).NeBot] : (𝓝[<] toDual x).NeBot := ‹_›

end

theorem Quotient.preimage_mem_nhds [TopologicalSpace X] [s : Setoid X] {V : Set <| Quotient s}
    {x : X} (hs : V ∈ 𝓝 (Quotient.mk' x)) : Quotient.mk' ⁻¹' V ∈ 𝓝 x :=
  preimage_nhds_coinduced hs

/-- The image of a dense set under `Quotient.mk'` is a dense set. -/
theorem Dense.quotient [Setoid X] [TopologicalSpace X] {s : Set X} (H : Dense s) :
    Dense (Quotient.mk' '' s) :=
  Quotient.surjective_Quotient_mk''.denseRange.dense_image continuous_coinduced_rng H

/-- The composition of `Quotient.mk'` and a function with dense range has dense range. -/
theorem DenseRange.quotient [Setoid X] [TopologicalSpace X] {f : Y → X} (hf : DenseRange f) :
    DenseRange (Quotient.mk' ∘ f) :=
  Quotient.surjective_Quotient_mk''.denseRange.comp hf continuous_coinduced_rng

theorem continuous_map_of_le {α : Type*} [TopologicalSpace α]
    {s t : Setoid α} (h : s ≤ t) : Continuous (Setoid.map_of_le h) :=
  continuous_coinduced_rng

theorem continuous_map_sInf {α : Type*} [TopologicalSpace α]
    {S : Set (Setoid α)} {s : Setoid α} (h : s ∈ S) : Continuous (Setoid.map_sInf h) :=
  continuous_coinduced_rng

instance {p : X → Prop} [TopologicalSpace X] [DiscreteTopology X] : DiscreteTopology (Subtype p) :=
  ⟨bot_unique fun s _ => ⟨(↑) '' s, isOpen_discrete _, preimage_image_eq _ Subtype.val_injective⟩⟩

instance Sum.discreteTopology [TopologicalSpace X] [TopologicalSpace Y] [h : DiscreteTopology X]
    [hY : DiscreteTopology Y] : DiscreteTopology (X ⊕ Y) :=
  ⟨sup_eq_bot_iff.2 <| by simp [h.eq_bot, hY.eq_bot]⟩

instance Sigma.discreteTopology {ι : Type*} {Y : ι → Type v} [∀ i, TopologicalSpace (Y i)]
    [h : ∀ i, DiscreteTopology (Y i)] : DiscreteTopology (Sigma Y) :=
  ⟨iSup_eq_bot.2 fun _ => by simp only [(h _).eq_bot, coinduced_bot]⟩

@[simp] lemma comap_nhdsWithin_range {α β} [TopologicalSpace β] (f : α → β) (y : β) :
    comap f (𝓝[range f] y) = comap f (𝓝 y) := comap_inf_principal_range

section Top

variable [TopologicalSpace X]

/-
The 𝓝 filter and the subspace topology.
-/
theorem mem_nhds_subtype (s : Set X) (x : { x // x ∈ s }) (t : Set { x // x ∈ s }) :
    t ∈ 𝓝 x ↔ ∃ u ∈ 𝓝 (x : X), Subtype.val ⁻¹' u ⊆ t :=
  mem_nhds_induced _ x t

theorem nhds_subtype (s : Set X) (x : { x // x ∈ s }) : 𝓝 x = comap (↑) (𝓝 (x : X)) :=
  nhds_induced _ x

lemma nhds_subtype_eq_comap_nhdsWithin (s : Set X) (x : { x // x ∈ s }) :
    𝓝 x = comap (↑) (𝓝[s] (x : X)) := by
  rw [nhds_subtype, ← comap_nhdsWithin_range, Subtype.range_val]

theorem nhdsWithin_subtype_eq_bot_iff {s t : Set X} {x : s} :
    𝓝[((↑) : s → X) ⁻¹' t] x = ⊥ ↔ 𝓝[t] (x : X) ⊓ 𝓟 s = ⊥ := by
  rw [inf_principal_eq_bot_iff_comap, nhdsWithin, nhdsWithin, comap_inf, comap_principal,
    nhds_induced]

theorem nhds_ne_subtype_eq_bot_iff {S : Set X} {x : S} :
    𝓝[≠] x = ⊥ ↔ 𝓝[≠] (x : X) ⊓ 𝓟 S = ⊥ := by
  rw [← nhdsWithin_subtype_eq_bot_iff, preimage_compl, ← image_singleton,
    Subtype.coe_injective.preimage_image]

theorem nhds_ne_subtype_neBot_iff {S : Set X} {x : S} :
    (𝓝[≠] x).NeBot ↔ (𝓝[≠] (x : X) ⊓ 𝓟 S).NeBot := by
  rw [neBot_iff, neBot_iff, not_iff_not, nhds_ne_subtype_eq_bot_iff]

theorem discreteTopology_subtype_iff {S : Set X} :
    DiscreteTopology S ↔ ∀ x ∈ S, 𝓝[≠] x ⊓ 𝓟 S = ⊥ := by
  simp_rw [discreteTopology_iff_nhds_ne, SetCoe.forall', nhds_ne_subtype_eq_bot_iff]

end Top

/-- A type synonym equipped with the topology whose open sets are the empty set and the sets with
finite complements. -/
def CofiniteTopology (X : Type*) := X

namespace CofiniteTopology

/-- The identity equivalence between `` and `CofiniteTopology `. -/
def of : X ≃ CofiniteTopology X :=
  Equiv.refl X

instance [Inhabited X] : Inhabited (CofiniteTopology X) where default := of default

instance : TopologicalSpace (CofiniteTopology X) where
  IsOpen s := s.Nonempty → Set.Finite sᶜ
  isOpen_univ := by simp
  isOpen_inter s t := by
    rintro hs ht ⟨x, hxs, hxt⟩
    rw [compl_inter]
    exact (hs ⟨x, hxs⟩).union (ht ⟨x, hxt⟩)
  isOpen_sUnion := by
    rintro s h ⟨x, t, hts, hzt⟩
    rw [compl_sUnion]
    exact Finite.sInter (mem_image_of_mem _ hts) (h t hts ⟨x, hzt⟩)

theorem isOpen_iff {s : Set (CofiniteTopology X)} : IsOpen s ↔ s.Nonempty → sᶜ.Finite :=
  Iff.rfl

theorem isOpen_iff' {s : Set (CofiniteTopology X)} : IsOpen s ↔ s = ∅ ∨ sᶜ.Finite := by
  simp only [isOpen_iff, nonempty_iff_ne_empty, or_iff_not_imp_left]

theorem isClosed_iff {s : Set (CofiniteTopology X)} : IsClosed s ↔ s = univ ∨ s.Finite := by
  simp only [← isOpen_compl_iff, isOpen_iff', compl_compl, compl_empty_iff]

theorem nhds_eq (x : CofiniteTopology X) : 𝓝 x = pure x ⊔ cofinite := by
  ext U
  rw [mem_nhds_iff]
  constructor
  · rintro ⟨V, hVU, V_op, haV⟩
    exact mem_sup.mpr ⟨hVU haV, mem_of_superset (V_op ⟨_, haV⟩) hVU⟩
  · rintro ⟨hU : x ∈ U, hU' : Uᶜ.Finite⟩
    exact ⟨U, Subset.rfl, fun _ => hU', hU⟩

theorem mem_nhds_iff {x : CofiniteTopology X} {s : Set (CofiniteTopology X)} :
    s ∈ 𝓝 x ↔ x ∈ s ∧ sᶜ.Finite := by simp [nhds_eq]

end CofiniteTopology

end Constructions

section Prod

variable [TopologicalSpace X] [TopologicalSpace Y] [TopologicalSpace Z] [TopologicalSpace W]
  [TopologicalSpace ε] [TopologicalSpace ζ]

-- Porting note (#11215): TODO: Lean 4 fails to deduce implicit args
@[simp] theorem continuous_prod_mk {f : X → Y} {g : X → Z} :
    (Continuous fun x => (f x, g x)) ↔ Continuous f ∧ Continuous g :=
  (@continuous_inf_rng X (Y × Z) _ _ (TopologicalSpace.induced Prod.fst _)
    (TopologicalSpace.induced Prod.snd _)).trans <|
    continuous_induced_rng.and continuous_induced_rng

@[continuity]
theorem continuous_fst : Continuous (@Prod.fst X Y) :=
  (continuous_prod_mk.1 continuous_id).1

/-- Postcomposing `f` with `Prod.fst` is continuous -/
@[fun_prop]
theorem Continuous.fst {f : X → Y × Z} (hf : Continuous f) : Continuous fun x : X => (f x).1 :=
  continuous_fst.comp hf

/-- Precomposing `f` with `Prod.fst` is continuous -/
theorem Continuous.fst' {f : X → Z} (hf : Continuous f) : Continuous fun x : X × Y => f x.fst :=
  hf.comp continuous_fst

theorem continuousAt_fst {p : X × Y} : ContinuousAt Prod.fst p :=
  continuous_fst.continuousAt

/-- Postcomposing `f` with `Prod.fst` is continuous at `x` -/
@[fun_prop]
theorem ContinuousAt.fst {f : X → Y × Z} {x : X} (hf : ContinuousAt f x) :
    ContinuousAt (fun x : X => (f x).1) x :=
  continuousAt_fst.comp hf

/-- Precomposing `f` with `Prod.fst` is continuous at `(x, y)` -/
theorem ContinuousAt.fst' {f : X → Z} {x : X} {y : Y} (hf : ContinuousAt f x) :
    ContinuousAt (fun x : X × Y => f x.fst) (x, y) :=
  ContinuousAt.comp hf continuousAt_fst

/-- Precomposing `f` with `Prod.fst` is continuous at `x : X × Y` -/
theorem ContinuousAt.fst'' {f : X → Z} {x : X × Y} (hf : ContinuousAt f x.fst) :
    ContinuousAt (fun x : X × Y => f x.fst) x :=
  hf.comp continuousAt_fst

theorem Filter.Tendsto.fst_nhds {X} {l : Filter X} {f : X → Y × Z} {p : Y × Z}
    (h : Tendsto f l (𝓝 p)) : Tendsto (fun a ↦ (f a).1) l (𝓝 <| p.1) :=
  continuousAt_fst.tendsto.comp h

@[continuity]
theorem continuous_snd : Continuous (@Prod.snd X Y) :=
  (continuous_prod_mk.1 continuous_id).2

/-- Postcomposing `f` with `Prod.snd` is continuous -/
@[fun_prop]
theorem Continuous.snd {f : X → Y × Z} (hf : Continuous f) : Continuous fun x : X => (f x).2 :=
  continuous_snd.comp hf

/-- Precomposing `f` with `Prod.snd` is continuous -/
theorem Continuous.snd' {f : Y → Z} (hf : Continuous f) : Continuous fun x : X × Y => f x.snd :=
  hf.comp continuous_snd

theorem continuousAt_snd {p : X × Y} : ContinuousAt Prod.snd p :=
  continuous_snd.continuousAt

/-- Postcomposing `f` with `Prod.snd` is continuous at `x` -/
@[fun_prop]
theorem ContinuousAt.snd {f : X → Y × Z} {x : X} (hf : ContinuousAt f x) :
    ContinuousAt (fun x : X => (f x).2) x :=
  continuousAt_snd.comp hf

/-- Precomposing `f` with `Prod.snd` is continuous at `(x, y)` -/
theorem ContinuousAt.snd' {f : Y → Z} {x : X} {y : Y} (hf : ContinuousAt f y) :
    ContinuousAt (fun x : X × Y => f x.snd) (x, y) :=
  ContinuousAt.comp hf continuousAt_snd

/-- Precomposing `f` with `Prod.snd` is continuous at `x : X × Y` -/
theorem ContinuousAt.snd'' {f : Y → Z} {x : X × Y} (hf : ContinuousAt f x.snd) :
    ContinuousAt (fun x : X × Y => f x.snd) x :=
  hf.comp continuousAt_snd

theorem Filter.Tendsto.snd_nhds {X} {l : Filter X} {f : X → Y × Z} {p : Y × Z}
    (h : Tendsto f l (𝓝 p)) : Tendsto (fun a ↦ (f a).2) l (𝓝 <| p.2) :=
  continuousAt_snd.tendsto.comp h

@[continuity, fun_prop]
theorem Continuous.prod_mk {f : Z → X} {g : Z → Y} (hf : Continuous f) (hg : Continuous g) :
    Continuous fun x => (f x, g x) :=
  continuous_prod_mk.2 ⟨hf, hg⟩

@[continuity]
theorem Continuous.Prod.mk (x : X) : Continuous fun y : Y => (x, y) :=
  continuous_const.prod_mk continuous_id

@[continuity]
theorem Continuous.Prod.mk_left (y : Y) : Continuous fun x : X => (x, y) :=
  continuous_id.prod_mk continuous_const

/-- If `f x y` is continuous in `x` for all `y ∈ s`,
then the set of `x` such that `f x` maps `s` to `t` is closed. -/
lemma IsClosed.setOf_mapsTo {α : Type*} {f : X → α → Z} {s : Set α} {t : Set Z} (ht : IsClosed t)
    (hf : ∀ a ∈ s, Continuous (f · a)) : IsClosed {x | MapsTo (f x) s t} := by
  simpa only [MapsTo, setOf_forall] using isClosed_biInter fun y hy ↦ ht.preimage (hf y hy)

theorem Continuous.comp₂ {g : X × Y → Z} (hg : Continuous g) {e : W → X} (he : Continuous e)
    {f : W → Y} (hf : Continuous f) : Continuous fun w => g (e w, f w) :=
  hg.comp <| he.prod_mk hf

theorem Continuous.comp₃ {g : X × Y × Z → ε} (hg : Continuous g) {e : W → X} (he : Continuous e)
    {f : W → Y} (hf : Continuous f) {k : W → Z} (hk : Continuous k) :
    Continuous fun w => g (e w, f w, k w) :=
  hg.comp₂ he <| hf.prod_mk hk

theorem Continuous.comp₄ {g : X × Y × Z × ζ → ε} (hg : Continuous g) {e : W → X} (he : Continuous e)
    {f : W → Y} (hf : Continuous f) {k : W → Z} (hk : Continuous k) {l : W → ζ}
    (hl : Continuous l) : Continuous fun w => g (e w, f w, k w, l w) :=
  hg.comp₃ he hf <| hk.prod_mk hl

@[continuity]
theorem Continuous.prod_map {f : Z → X} {g : W → Y} (hf : Continuous f) (hg : Continuous g) :
    Continuous fun p : Z × W => (f p.1, g p.2) :=
  hf.fst'.prod_mk hg.snd'

/-- A version of `continuous_inf_dom_left` for binary functions -/
theorem continuous_inf_dom_left₂ {X Y Z} {f : X → Y → Z} {ta1 ta2 : TopologicalSpace X}
    {tb1 tb2 : TopologicalSpace Y} {tc1 : TopologicalSpace Z}
    (h : by haveI := ta1; haveI := tb1; exact Continuous fun p : X × Y => f p.1 p.2) : by
    haveI := ta1 ⊓ ta2; haveI := tb1 ⊓ tb2; exact Continuous fun p : X × Y => f p.1 p.2 := by
  have ha := @continuous_inf_dom_left _ _ id ta1 ta2 ta1 (@continuous_id _ (id _))
  have hb := @continuous_inf_dom_left _ _ id tb1 tb2 tb1 (@continuous_id _ (id _))
  have h_continuous_id := @Continuous.prod_map _ _ _ _ ta1 tb1 (ta1 ⊓ ta2) (tb1 ⊓ tb2) _ _ ha hb
  exact @Continuous.comp _ _ _ (id _) (id _) _ _ _ h h_continuous_id

/-- A version of `continuous_inf_dom_right` for binary functions -/
theorem continuous_inf_dom_right₂ {X Y Z} {f : X → Y → Z} {ta1 ta2 : TopologicalSpace X}
    {tb1 tb2 : TopologicalSpace Y} {tc1 : TopologicalSpace Z}
    (h : by haveI := ta2; haveI := tb2; exact Continuous fun p : X × Y => f p.1 p.2) : by
    haveI := ta1 ⊓ ta2; haveI := tb1 ⊓ tb2; exact Continuous fun p : X × Y => f p.1 p.2 := by
  have ha := @continuous_inf_dom_right _ _ id ta1 ta2 ta2 (@continuous_id _ (id _))
  have hb := @continuous_inf_dom_right _ _ id tb1 tb2 tb2 (@continuous_id _ (id _))
  have h_continuous_id := @Continuous.prod_map _ _ _ _ ta2 tb2 (ta1 ⊓ ta2) (tb1 ⊓ tb2) _ _ ha hb
  exact @Continuous.comp _ _ _ (id _) (id _) _ _ _ h h_continuous_id

/-- A version of `continuous_sInf_dom` for binary functions -/
theorem continuous_sInf_dom₂ {X Y Z} {f : X → Y → Z} {tas : Set (TopologicalSpace X)}
    {tbs : Set (TopologicalSpace Y)} {tX : TopologicalSpace X} {tY : TopologicalSpace Y}
    {tc : TopologicalSpace Z} (hX : tX ∈ tas) (hY : tY ∈ tbs)
    (hf : Continuous fun p : X × Y => f p.1 p.2) : by
    haveI := sInf tas; haveI := sInf tbs
    exact @Continuous _ _ _ tc fun p : X × Y => f p.1 p.2 := by
  have hX := continuous_sInf_dom hX continuous_id
  have hY := continuous_sInf_dom hY continuous_id
  have h_continuous_id := @Continuous.prod_map _ _ _ _ tX tY (sInf tas) (sInf tbs) _ _ hX hY
  exact @Continuous.comp _ _ _ (id _) (id _) _ _ _ hf h_continuous_id

theorem Filter.Eventually.prod_inl_nhds {p : X → Prop} {x : X} (h : ∀ᶠ x in 𝓝 x, p x) (y : Y) :
    ∀ᶠ x in 𝓝 (x, y), p (x : X × Y).1 :=
  continuousAt_fst h

theorem Filter.Eventually.prod_inr_nhds {p : Y → Prop} {y : Y} (h : ∀ᶠ x in 𝓝 y, p x) (x : X) :
    ∀ᶠ x in 𝓝 (x, y), p (x : X × Y).2 :=
  continuousAt_snd h

theorem Filter.Eventually.prod_mk_nhds {px : X → Prop} {x} (hx : ∀ᶠ x in 𝓝 x, px x) {py : Y → Prop}
    {y} (hy : ∀ᶠ y in 𝓝 y, py y) : ∀ᶠ p in 𝓝 (x, y), px (p : X × Y).1 ∧ py p.2 :=
  (hx.prod_inl_nhds y).and (hy.prod_inr_nhds x)

theorem continuous_swap : Continuous (Prod.swap : X × Y → Y × X) :=
  continuous_snd.prod_mk continuous_fst

lemma isClosedMap_swap : IsClosedMap (Prod.swap : X × Y → Y × X) := fun s hs ↦ by
  rw [image_swap_eq_preimage_swap]
  exact hs.preimage continuous_swap

theorem Continuous.uncurry_left {f : X → Y → Z} (x : X) (h : Continuous (uncurry f)) :
    Continuous (f x) :=
  h.comp (Continuous.Prod.mk _)

theorem Continuous.uncurry_right {f : X → Y → Z} (y : Y) (h : Continuous (uncurry f)) :
    Continuous fun a => f a y :=
  h.comp (Continuous.Prod.mk_left _)

@[deprecated (since := "2024-03-09")] alias continuous_uncurry_left := Continuous.uncurry_left
@[deprecated (since := "2024-03-09")] alias continuous_uncurry_right := Continuous.uncurry_right

theorem continuous_curry {g : X × Y → Z} (x : X) (h : Continuous g) : Continuous (curry g x) :=
  Continuous.uncurry_left x h

theorem IsOpen.prod {s : Set X} {t : Set Y} (hs : IsOpen s) (ht : IsOpen t) : IsOpen (s ×ˢ t) :=
  (hs.preimage continuous_fst).inter (ht.preimage continuous_snd)

-- Porting note (#11215): TODO: Lean fails to find `t₁` and `t₂` by unification
theorem nhds_prod_eq {x : X} {y : Y} : 𝓝 (x, y) = 𝓝 x ×ˢ 𝓝 y := by
  dsimp only [SProd.sprod]
  rw [Filter.prod, instTopologicalSpaceProd, nhds_inf (t₁ := TopologicalSpace.induced Prod.fst _)
    (t₂ := TopologicalSpace.induced Prod.snd _), nhds_induced, nhds_induced]

-- Porting note: moved from `Topology.ContinuousOn`
theorem nhdsWithin_prod_eq (x : X) (y : Y) (s : Set X) (t : Set Y) :
    𝓝[s ×ˢ t] (x, y) = 𝓝[s] x ×ˢ 𝓝[t] y := by
  simp only [nhdsWithin, nhds_prod_eq, ← prod_inf_prod, prod_principal_principal]

instance Prod.instNeBotNhdsWithinIio [Preorder X] [Preorder Y] {x : X × Y}
    [hx₁ : (𝓝[<] x.1).NeBot] [hx₂ : (𝓝[<] x.2).NeBot] : (𝓝[<] x).NeBot := by
  refine (hx₁.prod hx₂).mono ?_
  rw [← nhdsWithin_prod_eq]
  exact nhdsWithin_mono _ fun _ ⟨h₁, h₂⟩ ↦ Prod.lt_iff.2 <| .inl ⟨h₁, h₂.le⟩

instance Prod.instNeBotNhdsWithinIoi [Preorder X] [Preorder Y] {x : X × Y}
    [(𝓝[>] x.1).NeBot] [(𝓝[>] x.2).NeBot] : (𝓝[>] x).NeBot :=
  Prod.instNeBotNhdsWithinIio (X := Xᵒᵈ) (Y := Yᵒᵈ)
    (x := (OrderDual.toDual x.1, OrderDual.toDual x.2))

theorem mem_nhds_prod_iff {x : X} {y : Y} {s : Set (X × Y)} :
    s ∈ 𝓝 (x, y) ↔ ∃ u ∈ 𝓝 x, ∃ v ∈ 𝓝 y, u ×ˢ v ⊆ s := by rw [nhds_prod_eq, mem_prod_iff]

theorem mem_nhdsWithin_prod_iff {x : X} {y : Y} {s : Set (X × Y)} {tx : Set X} {ty : Set Y} :
    s ∈ 𝓝[tx ×ˢ ty] (x, y) ↔ ∃ u ∈ 𝓝[tx] x, ∃ v ∈ 𝓝[ty] y, u ×ˢ v ⊆ s := by
  rw [nhdsWithin_prod_eq, mem_prod_iff]

-- Porting note: moved up
theorem Filter.HasBasis.prod_nhds {ιX ιY : Type*} {px : ιX → Prop} {py : ιY → Prop}
    {sx : ιX → Set X} {sy : ιY → Set Y} {x : X} {y : Y} (hx : (𝓝 x).HasBasis px sx)
    (hy : (𝓝 y).HasBasis py sy) :
    (𝓝 (x, y)).HasBasis (fun i : ιX × ιY => px i.1 ∧ py i.2) fun i => sx i.1 ×ˢ sy i.2 := by
  rw [nhds_prod_eq]
  exact hx.prod hy

-- Porting note: moved up
theorem Filter.HasBasis.prod_nhds' {ιX ιY : Type*} {pX : ιX → Prop} {pY : ιY → Prop}
    {sx : ιX → Set X} {sy : ιY → Set Y} {p : X × Y} (hx : (𝓝 p.1).HasBasis pX sx)
    (hy : (𝓝 p.2).HasBasis pY sy) :
    (𝓝 p).HasBasis (fun i : ιX × ιY => pX i.1 ∧ pY i.2) fun i => sx i.1 ×ˢ sy i.2 :=
  hx.prod_nhds hy

theorem mem_nhds_prod_iff' {x : X} {y : Y} {s : Set (X × Y)} :
    s ∈ 𝓝 (x, y) ↔ ∃ u v, IsOpen u ∧ x ∈ u ∧ IsOpen v ∧ y ∈ v ∧ u ×ˢ v ⊆ s :=
  ((nhds_basis_opens x).prod_nhds (nhds_basis_opens y)).mem_iff.trans <| by
    simp only [Prod.exists, and_comm, and_assoc, and_left_comm]

theorem Prod.tendsto_iff {X} (seq : X → Y × Z) {f : Filter X} (p : Y × Z) :
    Tendsto seq f (𝓝 p) ↔
      Tendsto (fun n => (seq n).fst) f (𝓝 p.fst) ∧ Tendsto (fun n => (seq n).snd) f (𝓝 p.snd) := by
  rw [nhds_prod_eq, Filter.tendsto_prod_iff']

instance [DiscreteTopology X] [DiscreteTopology Y] : DiscreteTopology (X × Y) :=
  discreteTopology_iff_nhds.2 fun (a, b) => by
    rw [nhds_prod_eq, nhds_discrete X, nhds_discrete Y, prod_pure_pure]

theorem prod_mem_nhds_iff {s : Set X} {t : Set Y} {x : X} {y : Y} :
    s ×ˢ t ∈ 𝓝 (x, y) ↔ s ∈ 𝓝 x ∧ t ∈ 𝓝 y := by rw [nhds_prod_eq, prod_mem_prod_iff]

theorem prod_mem_nhds {s : Set X} {t : Set Y} {x : X} {y : Y} (hx : s ∈ 𝓝 x) (hy : t ∈ 𝓝 y) :
    s ×ˢ t ∈ 𝓝 (x, y) :=
  prod_mem_nhds_iff.2 ⟨hx, hy⟩

theorem isOpen_setOf_disjoint_nhds_nhds : IsOpen { p : X × X | Disjoint (𝓝 p.1) (𝓝 p.2) } := by
  simp only [isOpen_iff_mem_nhds, Prod.forall, mem_setOf_eq]
  intro x y h
  obtain ⟨U, hU, V, hV, hd⟩ := ((nhds_basis_opens x).disjoint_iff (nhds_basis_opens y)).mp h
  exact mem_nhds_prod_iff'.mpr ⟨U, V, hU.2, hU.1, hV.2, hV.1, fun ⟨x', y'⟩ ⟨hx', hy'⟩ =>
    disjoint_of_disjoint_of_mem hd (hU.2.mem_nhds hx') (hV.2.mem_nhds hy')⟩

theorem Filter.Eventually.prod_nhds {p : X → Prop} {q : Y → Prop} {x : X} {y : Y}
    (hx : ∀ᶠ x in 𝓝 x, p x) (hy : ∀ᶠ y in 𝓝 y, q y) : ∀ᶠ z : X × Y in 𝓝 (x, y), p z.1 ∧ q z.2 :=
  prod_mem_nhds hx hy

theorem nhds_swap (x : X) (y : Y) : 𝓝 (x, y) = (𝓝 (y, x)).map Prod.swap := by
  rw [nhds_prod_eq, Filter.prod_comm, nhds_prod_eq]; rfl

theorem Filter.Tendsto.prod_mk_nhds {γ} {x : X} {y : Y} {f : Filter γ} {mx : γ → X} {my : γ → Y}
    (hx : Tendsto mx f (𝓝 x)) (hy : Tendsto my f (𝓝 y)) :
    Tendsto (fun c => (mx c, my c)) f (𝓝 (x, y)) := by
  rw [nhds_prod_eq]; exact Filter.Tendsto.prod_mk hx hy

theorem Filter.Eventually.curry_nhds {p : X × Y → Prop} {x : X} {y : Y}
    (h : ∀ᶠ x in 𝓝 (x, y), p x) : ∀ᶠ x' in 𝓝 x, ∀ᶠ y' in 𝓝 y, p (x', y') := by
  rw [nhds_prod_eq] at h
  exact h.curry

@[fun_prop]
theorem ContinuousAt.prod {f : X → Y} {g : X → Z} {x : X} (hf : ContinuousAt f x)
    (hg : ContinuousAt g x) : ContinuousAt (fun x => (f x, g x)) x :=
  hf.prod_mk_nhds hg

theorem ContinuousAt.prod_map {f : X → Z} {g : Y → W} {p : X × Y} (hf : ContinuousAt f p.fst)
    (hg : ContinuousAt g p.snd) : ContinuousAt (fun p : X × Y => (f p.1, g p.2)) p :=
  hf.fst''.prod hg.snd''

theorem ContinuousAt.prod_map' {f : X → Z} {g : Y → W} {x : X} {y : Y} (hf : ContinuousAt f x)
    (hg : ContinuousAt g y) : ContinuousAt (fun p : X × Y => (f p.1, g p.2)) (x, y) :=
  hf.fst'.prod hg.snd'

theorem ContinuousAt.comp₂ {f : Y × Z → W} {g : X → Y} {h : X → Z} {x : X}
    (hf : ContinuousAt f (g x, h x)) (hg : ContinuousAt g x) (hh : ContinuousAt h x) :
    ContinuousAt (fun x ↦ f (g x, h x)) x :=
  ContinuousAt.comp hf (hg.prod hh)

theorem ContinuousAt.comp₂_of_eq {f : Y × Z → W} {g : X → Y} {h : X → Z} {x : X} {y : Y × Z}
    (hf : ContinuousAt f y) (hg : ContinuousAt g x) (hh : ContinuousAt h x) (e : (g x, h x) = y) :
    ContinuousAt (fun x ↦ f (g x, h x)) x := by
  rw [← e] at hf
  exact hf.comp₂ hg hh

/-- Continuous functions on products are continuous in their first argument -/
theorem Continuous.curry_left {f : X × Y → Z} (hf : Continuous f) {y : Y} :
    Continuous fun x ↦ f (x, y) :=
  hf.comp (continuous_id.prod_mk continuous_const)
alias Continuous.along_fst := Continuous.curry_left

/-- Continuous functions on products are continuous in their second argument -/
theorem Continuous.curry_right {f : X × Y → Z} (hf : Continuous f) {x : X} :
    Continuous fun y ↦ f (x, y) :=
  hf.comp (continuous_const.prod_mk continuous_id)
alias Continuous.along_snd := Continuous.curry_right

-- todo: prove a version of `generateFrom_union` with `image2 (∩) s t` in the LHS and use it here
theorem prod_generateFrom_generateFrom_eq {X Y : Type*} {s : Set (Set X)} {t : Set (Set Y)}
    (hs : ⋃₀ s = univ) (ht : ⋃₀ t = univ) :
    @instTopologicalSpaceProd X Y (generateFrom s) (generateFrom t) =
      generateFrom (image2 (·  ×ˢ ·) s t) :=
  let G := generateFrom (image2  (·  ×ˢ ·) s t)
  le_antisymm
    (le_generateFrom fun g ⟨u, hu, v, hv, g_eq⟩ =>
      g_eq.symm ▸
        @IsOpen.prod _ _ (generateFrom s) (generateFrom t) _ _ (GenerateOpen.basic _ hu)
          (GenerateOpen.basic _ hv))
    (le_inf
      (coinduced_le_iff_le_induced.mp <|
        le_generateFrom fun u hu =>
          have : ⋃ v ∈ t, u ×ˢ v = Prod.fst ⁻¹' u := by
            simp_rw [← prod_iUnion, ← sUnion_eq_biUnion, ht, prod_univ]
          show G.IsOpen (Prod.fst ⁻¹' u) by
            rw [← this]
            exact
              isOpen_iUnion fun v =>
                isOpen_iUnion fun hv => GenerateOpen.basic _ ⟨_, hu, _, hv, rfl⟩)
      (coinduced_le_iff_le_induced.mp <|
        le_generateFrom fun v hv =>
          have : ⋃ u ∈ s, u ×ˢ v = Prod.snd ⁻¹' v := by
            simp_rw [← iUnion_prod_const, ← sUnion_eq_biUnion, hs, univ_prod]
          show G.IsOpen (Prod.snd ⁻¹' v) by
            rw [← this]
            exact
              isOpen_iUnion fun u =>
                isOpen_iUnion fun hu => GenerateOpen.basic _ ⟨_, hu, _, hv, rfl⟩))

-- todo: use the previous lemma?
theorem prod_eq_generateFrom :
    instTopologicalSpaceProd =
      generateFrom { g | ∃ (s : Set X) (t : Set Y), IsOpen s ∧ IsOpen t ∧ g = s ×ˢ t } :=
  le_antisymm (le_generateFrom fun g ⟨s, t, hs, ht, g_eq⟩ => g_eq.symm ▸ hs.prod ht)
    (le_inf
      (forall_mem_image.2 fun t ht =>
        GenerateOpen.basic _ ⟨t, univ, by simpa [Set.prod_eq] using ht⟩)
      (forall_mem_image.2 fun t ht =>
        GenerateOpen.basic _ ⟨univ, t, by simpa [Set.prod_eq] using ht⟩))

-- Porting note (#11215): TODO: align with `mem_nhds_prod_iff'`
theorem isOpen_prod_iff {s : Set (X × Y)} :
    IsOpen s ↔ ∀ a b, (a, b) ∈ s →
      ∃ u v, IsOpen u ∧ IsOpen v ∧ a ∈ u ∧ b ∈ v ∧ u ×ˢ v ⊆ s :=
  isOpen_iff_mem_nhds.trans <| by simp_rw [Prod.forall, mem_nhds_prod_iff', and_left_comm]

/-- A product of induced topologies is induced by the product map -/
theorem prod_induced_induced {X Z} (f : X → Y) (g : Z → W) :
    @instTopologicalSpaceProd X Z (induced f ‹_›) (induced g ‹_›) =
      induced (fun p => (f p.1, g p.2)) instTopologicalSpaceProd := by
  delta instTopologicalSpaceProd
  simp_rw [induced_inf, induced_compose]
  rfl

/-- Given a neighborhood `s` of `(x, x)`, then `(x, x)` has a square open neighborhood
  that is a subset of `s`. -/
theorem exists_nhds_square {s : Set (X × X)} {x : X} (hx : s ∈ 𝓝 (x, x)) :
    ∃ U : Set X, IsOpen U ∧ x ∈ U ∧ U ×ˢ U ⊆ s := by
  simpa [nhds_prod_eq, (nhds_basis_opens x).prod_self.mem_iff, and_assoc, and_left_comm] using hx

/-- `Prod.fst` maps neighborhood of `x : X × Y` within the section `Prod.snd ⁻¹' {x.2}`
to `𝓝 x.1`. -/
theorem map_fst_nhdsWithin (x : X × Y) : map Prod.fst (𝓝[Prod.snd ⁻¹' {x.2}] x) = 𝓝 x.1 := by
  refine le_antisymm (continuousAt_fst.mono_left inf_le_left) fun s hs => ?_
  rcases x with ⟨x, y⟩
  rw [mem_map, nhdsWithin, mem_inf_principal, mem_nhds_prod_iff] at hs
  rcases hs with ⟨u, hu, v, hv, H⟩
  simp only [prod_subset_iff, mem_singleton_iff, mem_setOf_eq, mem_preimage] at H
  exact mem_of_superset hu fun z hz => H _ hz _ (mem_of_mem_nhds hv) rfl

@[simp]
theorem map_fst_nhds (x : X × Y) : map Prod.fst (𝓝 x) = 𝓝 x.1 :=
  le_antisymm continuousAt_fst <| (map_fst_nhdsWithin x).symm.trans_le (map_mono inf_le_left)

/-- The first projection in a product of topological spaces sends open sets to open sets. -/
theorem isOpenMap_fst : IsOpenMap (@Prod.fst X Y) :=
  isOpenMap_iff_nhds_le.2 fun x => (map_fst_nhds x).ge

/-- `Prod.snd` maps neighborhood of `x : X × Y` within the section `Prod.fst ⁻¹' {x.1}`
to `𝓝 x.2`. -/
theorem map_snd_nhdsWithin (x : X × Y) : map Prod.snd (𝓝[Prod.fst ⁻¹' {x.1}] x) = 𝓝 x.2 := by
  refine le_antisymm (continuousAt_snd.mono_left inf_le_left) fun s hs => ?_
  rcases x with ⟨x, y⟩
  rw [mem_map, nhdsWithin, mem_inf_principal, mem_nhds_prod_iff] at hs
  rcases hs with ⟨u, hu, v, hv, H⟩
  simp only [prod_subset_iff, mem_singleton_iff, mem_setOf_eq, mem_preimage] at H
  exact mem_of_superset hv fun z hz => H _ (mem_of_mem_nhds hu) _ hz rfl

@[simp]
theorem map_snd_nhds (x : X × Y) : map Prod.snd (𝓝 x) = 𝓝 x.2 :=
  le_antisymm continuousAt_snd <| (map_snd_nhdsWithin x).symm.trans_le (map_mono inf_le_left)

/-- The second projection in a product of topological spaces sends open sets to open sets. -/
theorem isOpenMap_snd : IsOpenMap (@Prod.snd X Y) :=
  isOpenMap_iff_nhds_le.2 fun x => (map_snd_nhds x).ge

/-- A product set is open in a product space if and only if each factor is open, or one of them is
empty -/
theorem isOpen_prod_iff' {s : Set X} {t : Set Y} :
    IsOpen (s ×ˢ t) ↔ IsOpen s ∧ IsOpen t ∨ s = ∅ ∨ t = ∅ := by
  rcases (s ×ˢ t).eq_empty_or_nonempty with h | h
  · simp [h, prod_eq_empty_iff.1 h]
  · have st : s.Nonempty ∧ t.Nonempty := prod_nonempty_iff.1 h
    constructor
    · intro (H : IsOpen (s ×ˢ t))
      refine Or.inl ⟨?_, ?_⟩
      · show IsOpen s
        rw [← fst_image_prod s st.2]
        exact isOpenMap_fst _ H
      · show IsOpen t
        rw [← snd_image_prod st.1 t]
        exact isOpenMap_snd _ H
    · intro H
      simp only [st.1.ne_empty, st.2.ne_empty, not_false_iff, or_false_iff] at H
      exact H.1.prod H.2

<<<<<<< HEAD
theorem quotientMap_fst [Nonempty Y] : QuotientMap (Prod.fst : X × Y → X) := by
  simp only [quotientMap_iff, Prod.fst_surjective, ← prod_univ, isOpen_prod_iff']
  simp

theorem quotientMap_snd [Nonempty X] : QuotientMap (Prod.snd : X × Y → Y) := by
  simp only [quotientMap_iff, Prod.snd_surjective, ← univ_prod, isOpen_prod_iff']
  simp
=======
theorem quotientMap_fst [Nonempty Y] : QuotientMap (Prod.fst : X × Y → X) :=
  isOpenMap_fst.to_quotientMap continuous_fst Prod.fst_surjective

theorem quotientMap_snd [Nonempty X] : QuotientMap (Prod.snd : X × Y → Y) :=
  isOpenMap_snd.to_quotientMap continuous_snd Prod.snd_surjective
>>>>>>> 67b29363

theorem closure_prod_eq {s : Set X} {t : Set Y} : closure (s ×ˢ t) = closure s ×ˢ closure t :=
  ext fun ⟨a, b⟩ => by
    simp_rw [mem_prod, mem_closure_iff_nhdsWithin_neBot, nhdsWithin_prod_eq, prod_neBot]

theorem interior_prod_eq (s : Set X) (t : Set Y) : interior (s ×ˢ t) = interior s ×ˢ interior t :=
  ext fun ⟨a, b⟩ => by simp only [mem_interior_iff_mem_nhds, mem_prod, prod_mem_nhds_iff]

theorem frontier_prod_eq (s : Set X) (t : Set Y) :
    frontier (s ×ˢ t) = closure s ×ˢ frontier t ∪ frontier s ×ˢ closure t := by
  simp only [frontier, closure_prod_eq, interior_prod_eq, prod_diff_prod]

@[simp]
theorem frontier_prod_univ_eq (s : Set X) :
    frontier (s ×ˢ (univ : Set Y)) = frontier s ×ˢ univ := by
  simp [frontier_prod_eq]

@[simp]
theorem frontier_univ_prod_eq (s : Set Y) :
    frontier ((univ : Set X) ×ˢ s) = univ ×ˢ frontier s := by
  simp [frontier_prod_eq]

theorem map_mem_closure₂ {f : X → Y → Z} {x : X} {y : Y} {s : Set X} {t : Set Y} {u : Set Z}
    (hf : Continuous (uncurry f)) (hx : x ∈ closure s) (hy : y ∈ closure t)
    (h : ∀ a ∈ s, ∀ b ∈ t, f a b ∈ u) : f x y ∈ closure u :=
  have H₁ : (x, y) ∈ closure (s ×ˢ t) := by simpa only [closure_prod_eq] using mk_mem_prod hx hy
  have H₂ : MapsTo (uncurry f) (s ×ˢ t) u := forall_prod_set.2 h
  H₂.closure hf H₁

theorem IsClosed.prod {s₁ : Set X} {s₂ : Set Y} (h₁ : IsClosed s₁) (h₂ : IsClosed s₂) :
    IsClosed (s₁ ×ˢ s₂) :=
  closure_eq_iff_isClosed.mp <| by simp only [h₁.closure_eq, h₂.closure_eq, closure_prod_eq]

/-- The product of two dense sets is a dense set. -/
theorem Dense.prod {s : Set X} {t : Set Y} (hs : Dense s) (ht : Dense t) : Dense (s ×ˢ t) :=
  fun x => by
  rw [closure_prod_eq]
  exact ⟨hs x.1, ht x.2⟩

/-- If `f` and `g` are maps with dense range, then `Prod.map f g` has dense range. -/
theorem DenseRange.prod_map {ι : Type*} {κ : Type*} {f : ι → Y} {g : κ → Z} (hf : DenseRange f)
    (hg : DenseRange g) : DenseRange (Prod.map f g) := by
  simpa only [DenseRange, prod_range_range_eq] using hf.prod hg

theorem Inducing.prod_map {f : X → Y} {g : Z → W} (hf : Inducing f) (hg : Inducing g) :
    Inducing (Prod.map f g) :=
  inducing_iff_nhds.2 fun (x, z) => by simp_rw [Prod.map_def, nhds_prod_eq, hf.nhds_eq_comap,
    hg.nhds_eq_comap, prod_comap_comap_eq]

@[simp]
theorem inducing_const_prod {x : X} {f : Y → Z} : (Inducing fun x' => (x, f x')) ↔ Inducing f := by
  simp_rw [inducing_iff, instTopologicalSpaceProd, induced_inf, induced_compose, Function.comp,
    induced_const, top_inf_eq]

@[simp]
theorem inducing_prod_const {y : Y} {f : X → Z} : (Inducing fun x => (f x, y)) ↔ Inducing f := by
  simp_rw [inducing_iff, instTopologicalSpaceProd, induced_inf, induced_compose, Function.comp,
    induced_const, inf_top_eq]

theorem Embedding.prod_map {f : X → Y} {g : Z → W} (hf : Embedding f) (hg : Embedding g) :
    Embedding (Prod.map f g) :=
  { hf.toInducing.prod_map hg.toInducing with
    inj := fun ⟨x₁, z₁⟩ ⟨x₂, z₂⟩ => by simp [hf.inj.eq_iff, hg.inj.eq_iff] }

protected theorem IsOpenMap.prod {f : X → Y} {g : Z → W} (hf : IsOpenMap f) (hg : IsOpenMap g) :
    IsOpenMap fun p : X × Z => (f p.1, g p.2) := by
  rw [isOpenMap_iff_nhds_le]
  rintro ⟨a, b⟩
  rw [nhds_prod_eq, nhds_prod_eq, ← Filter.prod_map_map_eq]
  exact Filter.prod_mono (hf.nhds_le a) (hg.nhds_le b)

protected theorem OpenEmbedding.prod {f : X → Y} {g : Z → W} (hf : OpenEmbedding f)
    (hg : OpenEmbedding g) : OpenEmbedding fun x : X × Z => (f x.1, g x.2) :=
  openEmbedding_of_embedding_open (hf.1.prod_map hg.1) (hf.isOpenMap.prod hg.isOpenMap)

theorem embedding_graph {f : X → Y} (hf : Continuous f) : Embedding fun x => (x, f x) :=
  embedding_of_embedding_compose (continuous_id.prod_mk hf) continuous_fst embedding_id

theorem embedding_prod_mk (x : X) : Embedding (Prod.mk x : Y → X × Y) :=
  embedding_of_embedding_compose (Continuous.Prod.mk x) continuous_snd embedding_id

end Prod

section Bool

lemma continuous_bool_rng [TopologicalSpace X] {f : X → Bool} (b : Bool) :
    Continuous f ↔ IsClopen (f ⁻¹' {b}) := by
  rw [continuous_discrete_rng, Bool.forall_bool' b, IsClopen, ← isOpen_compl_iff, ← preimage_compl,
    Bool.compl_singleton, and_comm]

end Bool

section Sum

open Sum

variable [TopologicalSpace X] [TopologicalSpace Y] [TopologicalSpace Z] [TopologicalSpace W]

theorem continuous_sum_dom {f : X ⊕ Y → Z} :
    Continuous f ↔ Continuous (f ∘ Sum.inl) ∧ Continuous (f ∘ Sum.inr) :=
  (continuous_sup_dom (t₁ := TopologicalSpace.coinduced Sum.inl _)
    (t₂ := TopologicalSpace.coinduced Sum.inr _)).trans <|
    continuous_coinduced_dom.and continuous_coinduced_dom

theorem continuous_sum_elim {f : X → Z} {g : Y → Z} :
    Continuous (Sum.elim f g) ↔ Continuous f ∧ Continuous g :=
  continuous_sum_dom

@[continuity, fun_prop]
theorem Continuous.sum_elim {f : X → Z} {g : Y → Z} (hf : Continuous f) (hg : Continuous g) :
    Continuous (Sum.elim f g) :=
  continuous_sum_elim.2 ⟨hf, hg⟩

@[continuity, fun_prop]
theorem continuous_isLeft : Continuous (isLeft : X ⊕ Y → Bool) :=
  continuous_sum_dom.2 ⟨continuous_const, continuous_const⟩

@[continuity, fun_prop]
theorem continuous_isRight : Continuous (isRight : X ⊕ Y → Bool) :=
  continuous_sum_dom.2 ⟨continuous_const, continuous_const⟩

@[continuity, fun_prop]
-- Porting note: the proof was `continuous_sup_rng_left continuous_coinduced_rng`
theorem continuous_inl : Continuous (@inl X Y) := ⟨fun _ => And.left⟩

@[continuity, fun_prop]
-- Porting note: the proof was `continuous_sup_rng_right continuous_coinduced_rng`
theorem continuous_inr : Continuous (@inr X Y) := ⟨fun _ => And.right⟩

@[fun_prop, continuity]
lemma continuous_sum_swap : Continuous (@Sum.swap X Y) :=
  Continuous.sum_elim continuous_inr continuous_inl

theorem isOpen_sum_iff {s : Set (X ⊕ Y)} : IsOpen s ↔ IsOpen (inl ⁻¹' s) ∧ IsOpen (inr ⁻¹' s) :=
  Iff.rfl

theorem isClosed_sum_iff {s : Set (X ⊕ Y)} :
    IsClosed s ↔ IsClosed (inl ⁻¹' s) ∧ IsClosed (inr ⁻¹' s) := by
  simp only [← isOpen_compl_iff, isOpen_sum_iff, preimage_compl]

theorem isOpenMap_inl : IsOpenMap (@inl X Y) := fun u hu => by
  simpa [isOpen_sum_iff, preimage_image_eq u Sum.inl_injective]

theorem isOpenMap_inr : IsOpenMap (@inr X Y) := fun u hu => by
  simpa [isOpen_sum_iff, preimage_image_eq u Sum.inr_injective]

theorem openEmbedding_inl : OpenEmbedding (@inl X Y) :=
  openEmbedding_of_continuous_injective_open continuous_inl inl_injective isOpenMap_inl

theorem openEmbedding_inr : OpenEmbedding (@inr X Y) :=
  openEmbedding_of_continuous_injective_open continuous_inr inr_injective isOpenMap_inr

theorem embedding_inl : Embedding (@inl X Y) :=
  openEmbedding_inl.1

theorem embedding_inr : Embedding (@inr X Y) :=
  openEmbedding_inr.1

theorem isOpen_range_inl : IsOpen (range (inl : X → X ⊕ Y)) :=
  openEmbedding_inl.2

theorem isOpen_range_inr : IsOpen (range (inr : Y → X ⊕ Y)) :=
  openEmbedding_inr.2

theorem isClosed_range_inl : IsClosed (range (inl : X → X ⊕ Y)) := by
  rw [← isOpen_compl_iff, compl_range_inl]
  exact isOpen_range_inr

theorem isClosed_range_inr : IsClosed (range (inr : Y → X ⊕ Y)) := by
  rw [← isOpen_compl_iff, compl_range_inr]
  exact isOpen_range_inl

theorem closedEmbedding_inl : ClosedEmbedding (inl : X → X ⊕ Y) :=
  ⟨embedding_inl, isClosed_range_inl⟩

theorem closedEmbedding_inr : ClosedEmbedding (inr : Y → X ⊕ Y) :=
  ⟨embedding_inr, isClosed_range_inr⟩

theorem nhds_inl (x : X) : 𝓝 (inl x : X ⊕ Y) = map inl (𝓝 x) :=
  (openEmbedding_inl.map_nhds_eq _).symm

theorem nhds_inr (y : Y) : 𝓝 (inr y : X ⊕ Y) = map inr (𝓝 y) :=
  (openEmbedding_inr.map_nhds_eq _).symm

@[simp]
theorem continuous_sum_map {f : X → Y} {g : Z → W} :
    Continuous (Sum.map f g) ↔ Continuous f ∧ Continuous g :=
  continuous_sum_elim.trans <|
    embedding_inl.continuous_iff.symm.and embedding_inr.continuous_iff.symm

@[continuity, fun_prop]
theorem Continuous.sum_map {f : X → Y} {g : Z → W} (hf : Continuous f) (hg : Continuous g) :
    Continuous (Sum.map f g) :=
  continuous_sum_map.2 ⟨hf, hg⟩

theorem isOpenMap_sum {f : X ⊕ Y → Z} :
    IsOpenMap f ↔ (IsOpenMap fun a => f (inl a)) ∧ IsOpenMap fun b => f (inr b) := by
  simp only [isOpenMap_iff_nhds_le, Sum.forall, nhds_inl, nhds_inr, Filter.map_map, comp]

theorem IsOpenMap.sumMap {f : X → Y} {g : Z → W} (hf : IsOpenMap f) (hg : IsOpenMap g) :
    IsOpenMap (Sum.map f g) := by
  exact isOpenMap_sum.2 ⟨isOpenMap_inl.comp hf,isOpenMap_inr.comp hg⟩

@[simp]
theorem isOpenMap_sum_elim {f : X → Z} {g : Y → Z} :
    IsOpenMap (Sum.elim f g) ↔ IsOpenMap f ∧ IsOpenMap g := by
  simp only [isOpenMap_sum, elim_inl, elim_inr]

theorem IsOpenMap.sum_elim {f : X → Z} {g : Y → Z} (hf : IsOpenMap f) (hg : IsOpenMap g) :
    IsOpenMap (Sum.elim f g) :=
  isOpenMap_sum_elim.2 ⟨hf, hg⟩

theorem isClosedMap_sum {f : X ⊕ Y → Z} :
    IsClosedMap f ↔ (IsClosedMap fun a => f (.inl a)) ∧ IsClosedMap fun b => f (.inr b) := by
  constructor
  · intro h
    exact ⟨h.comp closedEmbedding_inl.isClosedMap, h.comp closedEmbedding_inr.isClosedMap⟩
  · rintro h Z hZ
    rw [isClosed_sum_iff] at hZ
    convert (h.1 _ hZ.1).union (h.2 _ hZ.2)
    ext
    simp only [mem_image, Sum.exists, mem_union, mem_preimage]

end Sum

section Subtype

variable [TopologicalSpace X] [TopologicalSpace Y] [TopologicalSpace Z] {p : X → Prop}

theorem inducing_subtype_val {t : Set Y} : Inducing ((↑) : t → Y) := ⟨rfl⟩

theorem Inducing.of_codRestrict {f : X → Y} {t : Set Y} (ht : ∀ x, f x ∈ t)
    (h : Inducing (t.codRestrict f ht)) : Inducing f :=
  inducing_subtype_val.comp h

theorem embedding_subtype_val : Embedding ((↑) : Subtype p → X) :=
  ⟨inducing_subtype_val, Subtype.coe_injective⟩

theorem closedEmbedding_subtype_val (h : IsClosed { a | p a }) :
    ClosedEmbedding ((↑) : Subtype p → X) :=
  ⟨embedding_subtype_val, by rwa [Subtype.range_coe_subtype]⟩

@[continuity, fun_prop]
theorem continuous_subtype_val : Continuous (@Subtype.val X p) :=
  continuous_induced_dom

theorem Continuous.subtype_val {f : Y → Subtype p} (hf : Continuous f) :
    Continuous fun x => (f x : X) :=
  continuous_subtype_val.comp hf

theorem IsOpen.openEmbedding_subtype_val {s : Set X} (hs : IsOpen s) :
    OpenEmbedding ((↑) : s → X) :=
  ⟨embedding_subtype_val, (@Subtype.range_coe _ s).symm ▸ hs⟩

theorem IsOpen.isOpenMap_subtype_val {s : Set X} (hs : IsOpen s) : IsOpenMap ((↑) : s → X) :=
  hs.openEmbedding_subtype_val.isOpenMap

theorem IsOpenMap.restrict {f : X → Y} (hf : IsOpenMap f) {s : Set X} (hs : IsOpen s) :
    IsOpenMap (s.restrict f) :=
  hf.comp hs.isOpenMap_subtype_val

nonrec theorem IsClosed.closedEmbedding_subtype_val {s : Set X} (hs : IsClosed s) :
    ClosedEmbedding ((↑) : s → X) :=
  closedEmbedding_subtype_val hs

theorem IsClosed.isClosedMap_subtype_val {s : Set X} (hs : IsClosed s) :
    IsClosedMap ((↑) : s → X) :=
  hs.closedEmbedding_subtype_val.isClosedMap

@[continuity, fun_prop]
theorem Continuous.subtype_mk {f : Y → X} (h : Continuous f) (hp : ∀ x, p (f x)) :
    Continuous fun x => (⟨f x, hp x⟩ : Subtype p) :=
  continuous_induced_rng.2 h

theorem Continuous.subtype_map {f : X → Y} (h : Continuous f) {q : Y → Prop}
    (hpq : ∀ x, p x → q (f x)) : Continuous (Subtype.map f hpq) :=
  (h.comp continuous_subtype_val).subtype_mk _

theorem continuous_inclusion {s t : Set X} (h : s ⊆ t) : Continuous (inclusion h) :=
  continuous_id.subtype_map h

theorem continuousAt_subtype_val {p : X → Prop} {x : Subtype p} :
    ContinuousAt ((↑) : Subtype p → X) x :=
  continuous_subtype_val.continuousAt

theorem Subtype.dense_iff {s : Set X} {t : Set s} : Dense t ↔ s ⊆ closure ((↑) '' t) := by
  rw [inducing_subtype_val.dense_iff, SetCoe.forall]
  rfl

theorem map_nhds_subtype_val {s : Set X} (x : s) : map ((↑) : s → X) (𝓝 x) = 𝓝[s] ↑x := by
  rw [inducing_subtype_val.map_nhds_eq, Subtype.range_val]

theorem map_nhds_subtype_coe_eq_nhds {x : X} (hx : p x) (h : ∀ᶠ x in 𝓝 x, p x) :
    map ((↑) : Subtype p → X) (𝓝 ⟨x, hx⟩) = 𝓝 x :=
  map_nhds_induced_of_mem <| by rw [Subtype.range_val]; exact h

theorem nhds_subtype_eq_comap {x : X} {h : p x} : 𝓝 (⟨x, h⟩ : Subtype p) = comap (↑) (𝓝 x) :=
  nhds_induced _ _

theorem tendsto_subtype_rng {Y : Type*} {p : X → Prop} {l : Filter Y} {f : Y → Subtype p} :
    ∀ {x : Subtype p}, Tendsto f l (𝓝 x) ↔ Tendsto (fun x => (f x : X)) l (𝓝 (x : X))
  | ⟨a, ha⟩ => by rw [nhds_subtype_eq_comap, tendsto_comap_iff]; rfl

theorem closure_subtype {x : { a // p a }} {s : Set { a // p a }} :
    x ∈ closure s ↔ (x : X) ∈ closure (((↑) : _ → X) '' s) :=
  closure_induced

@[simp]
theorem continuousAt_codRestrict_iff {f : X → Y} {t : Set Y} (h1 : ∀ x, f x ∈ t) {x : X} :
    ContinuousAt (codRestrict f t h1) x ↔ ContinuousAt f x :=
  inducing_subtype_val.continuousAt_iff

alias ⟨_, ContinuousAt.codRestrict⟩ := continuousAt_codRestrict_iff

theorem ContinuousAt.restrict {f : X → Y} {s : Set X} {t : Set Y} (h1 : MapsTo f s t) {x : s}
    (h2 : ContinuousAt f x) : ContinuousAt (h1.restrict f s t) x :=
  (h2.comp continuousAt_subtype_val).codRestrict _

theorem ContinuousAt.restrictPreimage {f : X → Y} {s : Set Y} {x : f ⁻¹' s} (h : ContinuousAt f x) :
    ContinuousAt (s.restrictPreimage f) x :=
  h.restrict _

@[continuity, fun_prop]
theorem Continuous.codRestrict {f : X → Y} {s : Set Y} (hf : Continuous f) (hs : ∀ a, f a ∈ s) :
    Continuous (s.codRestrict f hs) :=
  hf.subtype_mk hs

@[continuity, fun_prop]
theorem Continuous.restrict {f : X → Y} {s : Set X} {t : Set Y} (h1 : MapsTo f s t)
    (h2 : Continuous f) : Continuous (h1.restrict f s t) :=
  (h2.comp continuous_subtype_val).codRestrict _

@[continuity, fun_prop]
theorem Continuous.restrictPreimage {f : X → Y} {s : Set Y} (h : Continuous f) :
    Continuous (s.restrictPreimage f) :=
  h.restrict _

theorem Inducing.codRestrict {e : X → Y} (he : Inducing e) {s : Set Y} (hs : ∀ x, e x ∈ s) :
    Inducing (codRestrict e s hs) :=
  inducing_of_inducing_compose (he.continuous.codRestrict hs) continuous_subtype_val he

theorem Embedding.codRestrict {e : X → Y} (he : Embedding e) (s : Set Y) (hs : ∀ x, e x ∈ s) :
    Embedding (codRestrict e s hs) :=
  embedding_of_embedding_compose (he.continuous.codRestrict hs) continuous_subtype_val he

theorem embedding_inclusion {s t : Set X} (h : s ⊆ t) : Embedding (inclusion h) :=
  embedding_subtype_val.codRestrict _ _

/-- Let `s, t ⊆ X` be two subsets of a topological space `X`.  If `t ⊆ s` and the topology induced
by `X`on `s` is discrete, then also the topology induces on `t` is discrete. -/
theorem DiscreteTopology.of_subset {X : Type*} [TopologicalSpace X] {s t : Set X}
    (_ : DiscreteTopology s) (ts : t ⊆ s) : DiscreteTopology t :=
  (embedding_inclusion ts).discreteTopology

/-- Let `s` be a discrete subset of a topological space. Then the preimage of `s` by
a continuous injective map is also discrete. -/
theorem DiscreteTopology.preimage_of_continuous_injective {X Y : Type*} [TopologicalSpace X]
    [TopologicalSpace Y] (s : Set Y) [DiscreteTopology s] {f : X → Y} (hc : Continuous f)
    (hinj : Function.Injective f) : DiscreteTopology (f ⁻¹' s) :=
  DiscreteTopology.of_continuous_injective (β := s) (Continuous.restrict
    (by exact fun _ x ↦ x) hc) ((MapsTo.restrict_inj _).mpr hinj.injOn)

/-- If `f : X → Y` is a quotient map,
then its restriction to the preimage of an open set is a quotient map too. -/
theorem QuotientMap.restrictPreimage_isOpen {f : X → Y} (hf : QuotientMap f)
    {s : Set Y} (hs : IsOpen s) : QuotientMap (s.restrictPreimage f) := by
  refine quotientMap_iff.2 ⟨hf.surjective.restrictPreimage _, fun U ↦ ?_⟩
  rw [hs.openEmbedding_subtype_val.open_iff_image_open, ← hf.isOpen_preimage,
    (hs.preimage hf.continuous).openEmbedding_subtype_val.open_iff_image_open,
    image_val_preimage_restrictPreimage]

open scoped Set.Notation in
lemma isClosed_preimage_val {s t : Set X} : IsClosed (s ↓∩ t) ↔ s ∩ closure (s ∩ t) ⊆ t := by
  rw [← closure_eq_iff_isClosed, embedding_subtype_val.closure_eq_preimage_closure_image,
    ← Subtype.val_injective.image_injective.eq_iff, Subtype.image_preimage_coe,
    Subtype.image_preimage_coe, subset_antisymm_iff, and_iff_left, Set.subset_inter_iff,
    and_iff_right]
  exacts [Set.inter_subset_left, Set.subset_inter Set.inter_subset_left subset_closure]
end Subtype

section Quotient

variable [TopologicalSpace X] [TopologicalSpace Y] [TopologicalSpace Z]
variable {r : X → X → Prop} {s : Setoid X}

theorem quotientMap_quot_mk : QuotientMap (@Quot.mk X r) :=
  ⟨Quot.exists_rep, rfl⟩

@[continuity, fun_prop]
theorem continuous_quot_mk : Continuous (@Quot.mk X r) :=
  continuous_coinduced_rng

@[continuity, fun_prop]
theorem continuous_quot_lift {f : X → Y} (hr : ∀ a b, r a b → f a = f b) (h : Continuous f) :
    Continuous (Quot.lift f hr : Quot r → Y) :=
  continuous_coinduced_dom.2 h

theorem quotientMap_quotient_mk' : QuotientMap (@Quotient.mk' X s) :=
  quotientMap_quot_mk

theorem continuous_quotient_mk' : Continuous (@Quotient.mk' X s) :=
  continuous_coinduced_rng

theorem Continuous.quotient_lift {f : X → Y} (h : Continuous f) (hs : ∀ a b, a ≈ b → f a = f b) :
    Continuous (Quotient.lift f hs : Quotient s → Y) :=
  continuous_coinduced_dom.2 h

theorem Continuous.quotient_liftOn' {f : X → Y} (h : Continuous f)
    (hs : ∀ a b, @Setoid.r _ s a b → f a = f b) :
    Continuous (fun x => Quotient.liftOn' x f hs : Quotient s → Y) :=
  h.quotient_lift hs

@[continuity, fun_prop]
theorem Continuous.quotient_map' {t : Setoid Y} {f : X → Y} (hf : Continuous f)
    (H : (s.r ⇒ t.r) f f) : Continuous (Quotient.map' f H) :=
  (continuous_quotient_mk'.comp hf).quotient_lift _

end Quotient

section Pi

variable {ι : Type*} {π : ι → Type*} {κ : Type*} [TopologicalSpace X]
  [T : ∀ i, TopologicalSpace (π i)] {f : X → ∀ i : ι, π i}

theorem continuous_pi_iff : Continuous f ↔ ∀ i, Continuous fun a => f a i := by
  simp only [continuous_iInf_rng, continuous_induced_rng, comp]

@[continuity, fun_prop]
theorem continuous_pi (h : ∀ i, Continuous fun a => f a i) : Continuous f :=
  continuous_pi_iff.2 h

@[continuity, fun_prop]
theorem continuous_apply (i : ι) : Continuous fun p : ∀ i, π i => p i :=
  continuous_iInf_dom continuous_induced_dom

@[continuity]
theorem continuous_apply_apply {ρ : κ → ι → Type*} [∀ j i, TopologicalSpace (ρ j i)] (j : κ)
    (i : ι) : Continuous fun p : ∀ j, ∀ i, ρ j i => p j i :=
  (continuous_apply i).comp (continuous_apply j)

theorem continuousAt_apply (i : ι) (x : ∀ i, π i) : ContinuousAt (fun p : ∀ i, π i => p i) x :=
  (continuous_apply i).continuousAt

theorem Filter.Tendsto.apply_nhds {l : Filter Y} {f : Y → ∀ i, π i} {x : ∀ i, π i}
    (h : Tendsto f l (𝓝 x)) (i : ι) : Tendsto (fun a => f a i) l (𝓝 <| x i) :=
  (continuousAt_apply i _).tendsto.comp h

theorem continuous_dcomp {Y : ι → Type*} [∀ i, TopologicalSpace (Y i)] {f : ∀ i, π i → Y i}
    (hf : ∀ i, Continuous (f i)) : Continuous (f _ ∘' · : (∀ i, π i) → (∀ i, Y i)) :=
  continuous_pi fun i ↦ (hf i).comp (continuous_apply i)

theorem nhds_pi {a : ∀ i, π i} : 𝓝 a = pi fun i => 𝓝 (a i) := by
  simp only [nhds_iInf, nhds_induced, Filter.pi]

protected theorem IsOpenMap.dcomp {Y : ι → Type*} [∀ i, TopologicalSpace (Y i)] {f : ∀ i, π i → Y i}
    (hfo : ∀ i, IsOpenMap (f i)) (hsurj : ∀ᶠ i in cofinite, Surjective (f i)) :
    IsOpenMap (f _ ∘' · : (∀ i, π i) → (∀ i, Y i)) := by
  refine IsOpenMap.of_nhds_le fun x ↦ ?_
  rw [nhds_pi, nhds_pi, map_dcomp_pi hsurj]
  exact Filter.pi_mono fun i ↦ (hfo i).nhds_le _

theorem tendsto_pi_nhds {f : Y → ∀ i, π i} {g : ∀ i, π i} {u : Filter Y} :
    Tendsto f u (𝓝 g) ↔ ∀ x, Tendsto (fun i => f i x) u (𝓝 (g x)) := by
  rw [nhds_pi, Filter.tendsto_pi]

theorem continuousAt_pi {f : X → ∀ i, π i} {x : X} :
    ContinuousAt f x ↔ ∀ i, ContinuousAt (fun y => f y i) x :=
  tendsto_pi_nhds

@[fun_prop]
theorem continuousAt_pi' {f : X → ∀ i, π i} {x : X} (hf : ∀ i, ContinuousAt (fun y => f y i) x) :
    ContinuousAt f x :=
  continuousAt_pi.2 hf

theorem Pi.continuous_precomp' {ι' : Type*} (φ : ι' → ι) :
    Continuous (fun (f : (∀ i, π i)) (j : ι') ↦ f (φ j)) :=
  continuous_pi fun j ↦ continuous_apply (φ j)

theorem Pi.continuous_precomp {ι' : Type*} (φ : ι' → ι) :
    Continuous (· ∘ φ : (ι → X) → (ι' → X)) :=
  Pi.continuous_precomp' φ

theorem Pi.continuous_postcomp' {X : ι → Type*} [∀ i, TopologicalSpace (X i)]
    {g : ∀ i, π i → X i} (hg : ∀ i, Continuous (g i)) :
    Continuous (fun (f : (∀ i, π i)) (i : ι) ↦ g i (f i)) :=
  continuous_pi fun i ↦ (hg i).comp <| continuous_apply i

theorem Pi.continuous_postcomp [TopologicalSpace Y] {g : X → Y} (hg : Continuous g) :
    Continuous (g ∘ · : (ι → X) → (ι → Y)) :=
  Pi.continuous_postcomp' fun _ ↦ hg

lemma Pi.induced_precomp' {ι' : Type*} (φ : ι' → ι) :
    induced (fun (f : (∀ i, π i)) (j : ι') ↦ f (φ j)) Pi.topologicalSpace =
    ⨅ i', induced (eval (φ i')) (T (φ i')) := by
  simp [Pi.topologicalSpace, induced_iInf, induced_compose, comp]

lemma Pi.induced_precomp [TopologicalSpace Y] {ι' : Type*} (φ : ι' → ι) :
    induced (· ∘ φ) Pi.topologicalSpace =
    ⨅ i', induced (eval (φ i')) ‹TopologicalSpace Y› :=
  induced_precomp' φ

lemma Pi.continuous_restrict (S : Set ι) :
    Continuous (S.restrict : (∀ i : ι, π i) → (∀ i : S, π i)) :=
  Pi.continuous_precomp' ((↑) : S → ι)

lemma Pi.induced_restrict (S : Set ι) :
    induced (S.restrict) Pi.topologicalSpace =
    ⨅ i ∈ S, induced (eval i) (T i) := by
  simp (config := { unfoldPartialApp := true }) [← iInf_subtype'', ← induced_precomp' ((↑) : S → ι),
    restrict]

lemma Pi.induced_restrict_sUnion (𝔖 : Set (Set ι)) :
    induced (⋃₀ 𝔖).restrict (Pi.topologicalSpace (Y := fun i : (⋃₀ 𝔖) ↦ π i)) =
    ⨅ S ∈ 𝔖, induced S.restrict Pi.topologicalSpace := by
  simp_rw [Pi.induced_restrict, iInf_sUnion]

theorem Filter.Tendsto.update [DecidableEq ι] {l : Filter Y} {f : Y → ∀ i, π i} {x : ∀ i, π i}
    (hf : Tendsto f l (𝓝 x)) (i : ι) {g : Y → π i} {xi : π i} (hg : Tendsto g l (𝓝 xi)) :
    Tendsto (fun a => update (f a) i (g a)) l (𝓝 <| update x i xi) :=
  tendsto_pi_nhds.2 fun j => by rcases eq_or_ne j i with (rfl | hj) <;> simp [*, hf.apply_nhds]

theorem ContinuousAt.update [DecidableEq ι] {x : X} (hf : ContinuousAt f x) (i : ι) {g : X → π i}
    (hg : ContinuousAt g x) : ContinuousAt (fun a => update (f a) i (g a)) x :=
  hf.tendsto.update i hg

theorem Continuous.update [DecidableEq ι] (hf : Continuous f) (i : ι) {g : X → π i}
    (hg : Continuous g) : Continuous fun a => update (f a) i (g a) :=
  continuous_iff_continuousAt.2 fun _ => hf.continuousAt.update i hg.continuousAt

/-- `Function.update f i x` is continuous in `(f, x)`. -/
@[continuity, fun_prop]
theorem continuous_update [DecidableEq ι] (i : ι) :
    Continuous fun f : (∀ j, π j) × π i => update f.1 i f.2 :=
  continuous_fst.update i continuous_snd

/-- `Pi.mulSingle i x` is continuous in `x`. -/
-- Porting note (#11215): TODO: restore @[continuity]
@[to_additive "`Pi.single i x` is continuous in `x`."]
theorem continuous_mulSingle [∀ i, One (π i)] [DecidableEq ι] (i : ι) :
    Continuous fun x => (Pi.mulSingle i x : ∀ i, π i) :=
  continuous_const.update _ continuous_id

theorem Filter.Tendsto.fin_insertNth {n} {π : Fin (n + 1) → Type*} [∀ i, TopologicalSpace (π i)]
    (i : Fin (n + 1)) {f : Y → π i} {l : Filter Y} {x : π i} (hf : Tendsto f l (𝓝 x))
    {g : Y → ∀ j : Fin n, π (i.succAbove j)} {y : ∀ j, π (i.succAbove j)} (hg : Tendsto g l (𝓝 y)) :
    Tendsto (fun a => i.insertNth (f a) (g a)) l (𝓝 <| i.insertNth x y) :=
  tendsto_pi_nhds.2 fun j => Fin.succAboveCases i (by simpa) (by simpa using tendsto_pi_nhds.1 hg) j

theorem ContinuousAt.fin_insertNth {n} {π : Fin (n + 1) → Type*} [∀ i, TopologicalSpace (π i)]
    (i : Fin (n + 1)) {f : X → π i} {x : X} (hf : ContinuousAt f x)
    {g : X → ∀ j : Fin n, π (i.succAbove j)} (hg : ContinuousAt g x) :
    ContinuousAt (fun a => i.insertNth (f a) (g a)) x :=
  hf.tendsto.fin_insertNth i hg

theorem Continuous.fin_insertNth {n} {π : Fin (n + 1) → Type*} [∀ i, TopologicalSpace (π i)]
    (i : Fin (n + 1)) {f : X → π i} (hf : Continuous f) {g : X → ∀ j : Fin n, π (i.succAbove j)}
    (hg : Continuous g) : Continuous fun a => i.insertNth (f a) (g a) :=
  continuous_iff_continuousAt.2 fun _ => hf.continuousAt.fin_insertNth i hg.continuousAt

theorem isOpen_set_pi {i : Set ι} {s : ∀ a, Set (π a)} (hi : i.Finite)
    (hs : ∀ a ∈ i, IsOpen (s a)) : IsOpen (pi i s) := by
  rw [pi_def]; exact hi.isOpen_biInter fun a ha => (hs _ ha).preimage (continuous_apply _)

theorem isOpen_pi_iff {s : Set (∀ a, π a)} :
    IsOpen s ↔
      ∀ f, f ∈ s → ∃ (I : Finset ι) (u : ∀ a, Set (π a)),
        (∀ a, a ∈ I → IsOpen (u a) ∧ f a ∈ u a) ∧ (I : Set ι).pi u ⊆ s := by
  rw [isOpen_iff_nhds]
  simp_rw [le_principal_iff, nhds_pi, Filter.mem_pi', mem_nhds_iff]
  refine forall₂_congr fun a _ => ⟨?_, ?_⟩
  · rintro ⟨I, t, ⟨h1, h2⟩⟩
    refine ⟨I, fun a => eval a '' (I : Set ι).pi fun a => (h1 a).choose, fun i hi => ?_, ?_⟩
    · simp_rw [eval_image_pi (Finset.mem_coe.mpr hi)
          (pi_nonempty_iff.mpr fun i => ⟨_, fun _ => (h1 i).choose_spec.2.2⟩)]
      exact (h1 i).choose_spec.2
    · exact Subset.trans
        (pi_mono fun i hi => (eval_image_pi_subset hi).trans (h1 i).choose_spec.1) h2
  · rintro ⟨I, t, ⟨h1, h2⟩⟩
    classical
    refine ⟨I, fun a => ite (a ∈ I) (t a) univ, fun i => ?_, ?_⟩
    · by_cases hi : i ∈ I
      · use t i
        simp_rw [if_pos hi]
        exact ⟨Subset.rfl, (h1 i) hi⟩
      · use univ
        simp_rw [if_neg hi]
        exact ⟨Subset.rfl, isOpen_univ, mem_univ _⟩
    · rw [← univ_pi_ite]
      simp only [← ite_and, ← Finset.mem_coe, and_self_iff, univ_pi_ite, h2]

theorem isOpen_pi_iff' [Finite ι] {s : Set (∀ a, π a)} :
    IsOpen s ↔
      ∀ f, f ∈ s → ∃ u : ∀ a, Set (π a), (∀ a, IsOpen (u a) ∧ f a ∈ u a) ∧ univ.pi u ⊆ s := by
  cases nonempty_fintype ι
  rw [isOpen_iff_nhds]
  simp_rw [le_principal_iff, nhds_pi, Filter.mem_pi', mem_nhds_iff]
  refine forall₂_congr fun a _ => ⟨?_, ?_⟩
  · rintro ⟨I, t, ⟨h1, h2⟩⟩
    refine
      ⟨fun i => (h1 i).choose,
        ⟨fun i => (h1 i).choose_spec.2,
          (pi_mono fun i _ => (h1 i).choose_spec.1).trans (Subset.trans ?_ h2)⟩⟩
    rw [← pi_inter_compl (I : Set ι)]
    exact inter_subset_left
  · exact fun ⟨u, ⟨h1, _⟩⟩ =>
      ⟨Finset.univ, u, ⟨fun i => ⟨u i, ⟨rfl.subset, h1 i⟩⟩, by rwa [Finset.coe_univ]⟩⟩

theorem isClosed_set_pi {i : Set ι} {s : ∀ a, Set (π a)} (hs : ∀ a ∈ i, IsClosed (s a)) :
    IsClosed (pi i s) := by
  rw [pi_def]; exact isClosed_biInter fun a ha => (hs _ ha).preimage (continuous_apply _)

theorem mem_nhds_of_pi_mem_nhds {I : Set ι} {s : ∀ i, Set (π i)} (a : ∀ i, π i) (hs : I.pi s ∈ 𝓝 a)
    {i : ι} (hi : i ∈ I) : s i ∈ 𝓝 (a i) := by
  rw [nhds_pi] at hs; exact mem_of_pi_mem_pi hs hi

theorem set_pi_mem_nhds {i : Set ι} {s : ∀ a, Set (π a)} {x : ∀ a, π a} (hi : i.Finite)
    (hs : ∀ a ∈ i, s a ∈ 𝓝 (x a)) : pi i s ∈ 𝓝 x := by
  rw [pi_def, biInter_mem hi]
  exact fun a ha => (continuous_apply a).continuousAt (hs a ha)

theorem set_pi_mem_nhds_iff {I : Set ι} (hI : I.Finite) {s : ∀ i, Set (π i)} (a : ∀ i, π i) :
    I.pi s ∈ 𝓝 a ↔ ∀ i : ι, i ∈ I → s i ∈ 𝓝 (a i) := by
  rw [nhds_pi, pi_mem_pi_iff hI]

theorem interior_pi_set {I : Set ι} (hI : I.Finite) {s : ∀ i, Set (π i)} :
    interior (pi I s) = I.pi fun i => interior (s i) := by
  ext a
  simp only [Set.mem_pi, mem_interior_iff_mem_nhds, set_pi_mem_nhds_iff hI]

theorem exists_finset_piecewise_mem_of_mem_nhds [DecidableEq ι] {s : Set (∀ a, π a)} {x : ∀ a, π a}
    (hs : s ∈ 𝓝 x) (y : ∀ a, π a) : ∃ I : Finset ι, I.piecewise x y ∈ s := by
  simp only [nhds_pi, Filter.mem_pi'] at hs
  rcases hs with ⟨I, t, htx, hts⟩
  refine ⟨I, hts fun i hi => ?_⟩
  simpa [Finset.mem_coe.1 hi] using mem_of_mem_nhds (htx i)

theorem pi_generateFrom_eq {π : ι → Type*} {g : ∀ a, Set (Set (π a))} :
    (@Pi.topologicalSpace ι π fun a => generateFrom (g a)) =
      generateFrom
        { t | ∃ (s : ∀ a, Set (π a)) (i : Finset ι), (∀ a ∈ i, s a ∈ g a) ∧ t = pi (↑i) s } := by
  refine le_antisymm ?_ ?_
  · apply le_generateFrom
    rintro _ ⟨s, i, hi, rfl⟩
    letI := fun a => generateFrom (g a)
    exact isOpen_set_pi i.finite_toSet (fun a ha => GenerateOpen.basic _ (hi a ha))
  · classical
    refine le_iInf fun i => coinduced_le_iff_le_induced.1 <| le_generateFrom fun s hs => ?_
    refine GenerateOpen.basic _ ⟨update (fun i => univ) i s, {i}, ?_⟩
    simp [hs]

theorem pi_eq_generateFrom :
    Pi.topologicalSpace =
      generateFrom
        { g | ∃ (s : ∀ a, Set (π a)) (i : Finset ι), (∀ a ∈ i, IsOpen (s a)) ∧ g = pi (↑i) s } :=
  calc Pi.topologicalSpace
  _ = @Pi.topologicalSpace ι π fun a => generateFrom { s | IsOpen s } := by
    simp only [generateFrom_setOf_isOpen]
  _ = _ := pi_generateFrom_eq

theorem pi_generateFrom_eq_finite {π : ι → Type*} {g : ∀ a, Set (Set (π a))} [Finite ι]
    (hg : ∀ a, ⋃₀ g a = univ) :
    (@Pi.topologicalSpace ι π fun a => generateFrom (g a)) =
      generateFrom { t | ∃ s : ∀ a, Set (π a), (∀ a, s a ∈ g a) ∧ t = pi univ s } := by
  cases nonempty_fintype ι
  rw [pi_generateFrom_eq]
  refine le_antisymm (generateFrom_anti ?_) (le_generateFrom ?_)
  · exact fun s ⟨t, ht, Eq⟩ => ⟨t, Finset.univ, by simp [ht, Eq]⟩
  · rintro s ⟨t, i, ht, rfl⟩
    letI := generateFrom { t | ∃ s : ∀ a, Set (π a), (∀ a, s a ∈ g a) ∧ t = pi univ s }
    refine isOpen_iff_forall_mem_open.2 fun f hf => ?_
    choose c hcg hfc using fun a => sUnion_eq_univ_iff.1 (hg a) (f a)
    refine ⟨pi i t ∩ pi ((↑i)ᶜ : Set ι) c, inter_subset_left, ?_, ⟨hf, fun a _ => hfc a⟩⟩
    classical
    rw [← univ_pi_piecewise]
    refine GenerateOpen.basic _ ⟨_, fun a => ?_, rfl⟩
    by_cases a ∈ i <;> simp [*]

theorem induced_to_pi {X : Type*} (f : X → ∀ i, π i) :
    induced f Pi.topologicalSpace = ⨅ i, induced (f · i) inferInstance := by
  simp_rw [Pi.topologicalSpace, induced_iInf, induced_compose, Function.comp]

/-- Suppose `π i` is a family of topological spaces indexed by `i : ι`, and `X` is a type
endowed with a family of maps `f i : X → π i` for every `i : ι`, hence inducing a
map `g : X → Π i, π i`. This lemma shows that infimum of the topologies on `X` induced by
the `f i` as `i : ι` varies is simply the topology on `X` induced by `g : X → Π i, π i`
where `Π i, π i` is endowed with the usual product topology. -/
theorem inducing_iInf_to_pi {X : Type*} (f : ∀ i, X → π i) :
    @Inducing X (∀ i, π i) (⨅ i, induced (f i) inferInstance) _ fun x i => f i x :=
  letI := ⨅ i, induced (f i) inferInstance; ⟨(induced_to_pi _).symm⟩

variable [Finite ι] [∀ i, DiscreteTopology (π i)]

/-- A finite product of discrete spaces is discrete. -/
instance Pi.discreteTopology : DiscreteTopology (∀ i, π i) :=
  singletons_open_iff_discrete.mp fun x => by
    rw [← univ_pi_singleton]
    exact isOpen_set_pi finite_univ fun i _ => (isOpen_discrete {x i})

end Pi

section Sigma

variable {ι κ : Type*} {σ : ι → Type*} {τ : κ → Type*} [∀ i, TopologicalSpace (σ i)]
  [∀ k, TopologicalSpace (τ k)] [TopologicalSpace X]

@[continuity, fun_prop]
theorem continuous_sigmaMk {i : ι} : Continuous (@Sigma.mk ι σ i) :=
  continuous_iSup_rng continuous_coinduced_rng

-- Porting note: the proof was `by simp only [isOpen_iSup_iff, isOpen_coinduced]`
theorem isOpen_sigma_iff {s : Set (Sigma σ)} : IsOpen s ↔ ∀ i, IsOpen (Sigma.mk i ⁻¹' s) := by
  delta instTopologicalSpaceSigma
  rw [isOpen_iSup_iff]
  rfl

theorem isClosed_sigma_iff {s : Set (Sigma σ)} : IsClosed s ↔ ∀ i, IsClosed (Sigma.mk i ⁻¹' s) := by
  simp only [← isOpen_compl_iff, isOpen_sigma_iff, preimage_compl]

theorem isOpenMap_sigmaMk {i : ι} : IsOpenMap (@Sigma.mk ι σ i) := by
  intro s hs
  rw [isOpen_sigma_iff]
  intro j
  rcases eq_or_ne j i with (rfl | hne)
  · rwa [preimage_image_eq _ sigma_mk_injective]
  · rw [preimage_image_sigmaMk_of_ne hne]
    exact isOpen_empty

theorem isOpen_range_sigmaMk {i : ι} : IsOpen (range (@Sigma.mk ι σ i)) :=
  isOpenMap_sigmaMk.isOpen_range

theorem isClosedMap_sigmaMk {i : ι} : IsClosedMap (@Sigma.mk ι σ i) := by
  intro s hs
  rw [isClosed_sigma_iff]
  intro j
  rcases eq_or_ne j i with (rfl | hne)
  · rwa [preimage_image_eq _ sigma_mk_injective]
  · rw [preimage_image_sigmaMk_of_ne hne]
    exact isClosed_empty

theorem isClosed_range_sigmaMk {i : ι} : IsClosed (range (@Sigma.mk ι σ i)) :=
  isClosedMap_sigmaMk.isClosed_range

theorem openEmbedding_sigmaMk {i : ι} : OpenEmbedding (@Sigma.mk ι σ i) :=
  openEmbedding_of_continuous_injective_open continuous_sigmaMk sigma_mk_injective
    isOpenMap_sigmaMk

theorem closedEmbedding_sigmaMk {i : ι} : ClosedEmbedding (@Sigma.mk ι σ i) :=
  closedEmbedding_of_continuous_injective_closed continuous_sigmaMk sigma_mk_injective
    isClosedMap_sigmaMk

theorem embedding_sigmaMk {i : ι} : Embedding (@Sigma.mk ι σ i) :=
  closedEmbedding_sigmaMk.1

theorem Sigma.nhds_mk (i : ι) (x : σ i) : 𝓝 (⟨i, x⟩ : Sigma σ) = Filter.map (Sigma.mk i) (𝓝 x) :=
  (openEmbedding_sigmaMk.map_nhds_eq x).symm

theorem Sigma.nhds_eq (x : Sigma σ) : 𝓝 x = Filter.map (Sigma.mk x.1) (𝓝 x.2) := by
  cases x
  apply Sigma.nhds_mk

theorem comap_sigmaMk_nhds (i : ι) (x : σ i) : comap (Sigma.mk i) (𝓝 ⟨i, x⟩) = 𝓝 x :=
  (embedding_sigmaMk.nhds_eq_comap _).symm

theorem isOpen_sigma_fst_preimage (s : Set ι) : IsOpen (Sigma.fst ⁻¹' s : Set (Σ a, σ a)) := by
  rw [← biUnion_of_singleton s, preimage_iUnion₂]
  simp only [← range_sigmaMk]
  exact isOpen_biUnion fun _ _ => isOpen_range_sigmaMk

/-- A map out of a sum type is continuous iff its restriction to each summand is. -/
@[simp]
theorem continuous_sigma_iff {f : Sigma σ → X} :
    Continuous f ↔ ∀ i, Continuous fun a => f ⟨i, a⟩ := by
  delta instTopologicalSpaceSigma
  rw [continuous_iSup_dom]
  exact forall_congr' fun _ => continuous_coinduced_dom

/-- A map out of a sum type is continuous if its restriction to each summand is. -/
@[continuity, fun_prop]
theorem continuous_sigma {f : Sigma σ → X} (hf : ∀ i, Continuous fun a => f ⟨i, a⟩) :
    Continuous f :=
  continuous_sigma_iff.2 hf

/-- A map defined on a sigma type (a.k.a. the disjoint union of an indexed family of topological
spaces) is inducing iff its restriction to each component is inducing and each the image of each
component under `f` can be separated from the images of all other components by an open set. -/
theorem inducing_sigma {f : Sigma σ → X} :
    Inducing f ↔ (∀ i, Inducing (f ∘ Sigma.mk i)) ∧
      (∀ i, ∃ U, IsOpen U ∧ ∀ x, f x ∈ U ↔ x.1 = i) := by
  refine ⟨fun h ↦ ⟨fun i ↦ h.comp embedding_sigmaMk.1, fun i ↦ ?_⟩, ?_⟩
  · rcases h.isOpen_iff.1 (isOpen_range_sigmaMk (i := i)) with ⟨U, hUo, hU⟩
    refine ⟨U, hUo, ?_⟩
    simpa [Set.ext_iff] using hU
  · refine fun ⟨h₁, h₂⟩ ↦ inducing_iff_nhds.2 fun ⟨i, x⟩ ↦ ?_
    rw [Sigma.nhds_mk, (h₁ i).nhds_eq_comap, comp_apply, ← comap_comap, map_comap_of_mem]
    rcases h₂ i with ⟨U, hUo, hU⟩
    filter_upwards [preimage_mem_comap <| hUo.mem_nhds <| (hU _).2 rfl] with y hy
    simpa [hU] using hy

@[simp 1100]
theorem continuous_sigma_map {f₁ : ι → κ} {f₂ : ∀ i, σ i → τ (f₁ i)} :
    Continuous (Sigma.map f₁ f₂) ↔ ∀ i, Continuous (f₂ i) :=
  continuous_sigma_iff.trans <| by simp only [Sigma.map, embedding_sigmaMk.continuous_iff, comp]

@[continuity, fun_prop]
theorem Continuous.sigma_map {f₁ : ι → κ} {f₂ : ∀ i, σ i → τ (f₁ i)} (hf : ∀ i, Continuous (f₂ i)) :
    Continuous (Sigma.map f₁ f₂) :=
  continuous_sigma_map.2 hf

theorem isOpenMap_sigma {f : Sigma σ → X} : IsOpenMap f ↔ ∀ i, IsOpenMap fun a => f ⟨i, a⟩ := by
  simp only [isOpenMap_iff_nhds_le, Sigma.forall, Sigma.nhds_eq, map_map, comp]

theorem isOpenMap_sigma_map {f₁ : ι → κ} {f₂ : ∀ i, σ i → τ (f₁ i)} :
    IsOpenMap (Sigma.map f₁ f₂) ↔ ∀ i, IsOpenMap (f₂ i) :=
  isOpenMap_sigma.trans <|
    forall_congr' fun i => (@openEmbedding_sigmaMk _ _ _ (f₁ i)).isOpenMap_iff.symm

theorem inducing_sigma_map {f₁ : ι → κ} {f₂ : ∀ i, σ i → τ (f₁ i)} (h₁ : Injective f₁) :
    Inducing (Sigma.map f₁ f₂) ↔ ∀ i, Inducing (f₂ i) := by
  simp only [inducing_iff_nhds, Sigma.forall, Sigma.nhds_mk, Sigma.map_mk, ← map_sigma_mk_comap h₁,
    map_inj sigma_mk_injective]

theorem embedding_sigma_map {f₁ : ι → κ} {f₂ : ∀ i, σ i → τ (f₁ i)} (h : Injective f₁) :
    Embedding (Sigma.map f₁ f₂) ↔ ∀ i, Embedding (f₂ i) := by
  simp only [embedding_iff, Injective.sigma_map, inducing_sigma_map h, forall_and, h.sigma_map_iff]

theorem openEmbedding_sigma_map {f₁ : ι → κ} {f₂ : ∀ i, σ i → τ (f₁ i)} (h : Injective f₁) :
    OpenEmbedding (Sigma.map f₁ f₂) ↔ ∀ i, OpenEmbedding (f₂ i) := by
  simp only [openEmbedding_iff_embedding_open, isOpenMap_sigma_map, embedding_sigma_map h,
    forall_and]

end Sigma

section ULift

theorem ULift.isOpen_iff [TopologicalSpace X] {s : Set (ULift.{v} X)} :
    IsOpen s ↔ IsOpen (ULift.up ⁻¹' s) := by
  rw [ULift.topologicalSpace, ← Equiv.ulift_apply, ← Equiv.ulift.coinduced_symm, ← isOpen_coinduced]

theorem ULift.isClosed_iff [TopologicalSpace X] {s : Set (ULift.{v} X)} :
    IsClosed s ↔ IsClosed (ULift.up ⁻¹' s) := by
  rw [← isOpen_compl_iff, ← isOpen_compl_iff, isOpen_iff, preimage_compl]

@[continuity]
theorem continuous_uLift_down [TopologicalSpace X] : Continuous (ULift.down : ULift.{v, u} X → X) :=
  continuous_induced_dom

@[continuity]
theorem continuous_uLift_up [TopologicalSpace X] : Continuous (ULift.up : X → ULift.{v, u} X) :=
  continuous_induced_rng.2 continuous_id

theorem embedding_uLift_down [TopologicalSpace X] : Embedding (ULift.down : ULift.{v, u} X → X) :=
  ⟨⟨rfl⟩, ULift.down_injective⟩

theorem ULift.closedEmbedding_down [TopologicalSpace X] :
    ClosedEmbedding (ULift.down : ULift.{v, u} X → X) :=
  ⟨embedding_uLift_down, by simp only [ULift.down_surjective.range_eq, isClosed_univ]⟩

instance [TopologicalSpace X] [DiscreteTopology X] : DiscreteTopology (ULift X) :=
  embedding_uLift_down.discreteTopology

end ULift

section Monad

variable [TopologicalSpace X] {s : Set X} {t : Set s}

theorem IsOpen.trans (ht : IsOpen t) (hs : IsOpen s) : IsOpen (t : Set X) := by
  rcases isOpen_induced_iff.mp ht with ⟨s', hs', rfl⟩
  rw [Subtype.image_preimage_coe]
  exact hs.inter hs'

theorem IsClosed.trans (ht : IsClosed t) (hs : IsClosed s) : IsClosed (t : Set X) := by
  rcases isClosed_induced_iff.mp ht with ⟨s', hs', rfl⟩
  rw [Subtype.image_preimage_coe]
  exact hs.inter hs'

end Monad

section NhdsSet
variable {X Y : Type*} [TopologicalSpace X] [TopologicalSpace Y] {f : Filter X}
  {s : Set X} {t : Set Y} {x : X}

/-- The product of a neighborhood of `s` and a neighborhood of `t` is a neighborhood of `s ×ˢ t`,
formulated in terms of a filter inequality. -/
theorem nhdsSet_prod_le (s : Set X) (t : Set Y) : 𝓝ˢ (s ×ˢ t) ≤ 𝓝ˢ s ×ˢ 𝓝ˢ t :=
  ((hasBasis_nhdsSet _).prod (hasBasis_nhdsSet _)).ge_iff.2 fun (_u, _v) ⟨⟨huo, hsu⟩, hvo, htv⟩ ↦
    (huo.prod hvo).mem_nhdsSet.2 <| prod_mono hsu htv

theorem Filter.eventually_nhdsSet_prod_iff {p : X × Y → Prop} :
    (∀ᶠ q in 𝓝ˢ (s ×ˢ t), p q) ↔
      ∀ x ∈ s, ∀ y ∈ t,
          ∃ px : X → Prop, (∀ᶠ x' in 𝓝 x, px x') ∧ ∃ py : Y → Prop, (∀ᶠ y' in 𝓝 y, py y') ∧
            ∀ {x : X}, px x → ∀ {y : Y}, py y → p (x, y) := by
  simp_rw [eventually_nhdsSet_iff_forall, forall_prod_set, nhds_prod_eq, eventually_prod_iff]

theorem Filter.Eventually.prod_nhdsSet {p : X × Y → Prop} {px : X → Prop} {py : Y → Prop}
    (hp : ∀ {x : X}, px x → ∀ {y : Y}, py y → p (x, y)) (hs : ∀ᶠ x in 𝓝ˢ s, px x)
    (ht : ∀ᶠ y in 𝓝ˢ t, py y) : ∀ᶠ q in 𝓝ˢ (s ×ˢ t), p q :=
  nhdsSet_prod_le _ _ (mem_of_superset (prod_mem_prod hs ht) fun _ ⟨hx, hy⟩ ↦ hp hx hy)

end NhdsSet

set_option linter.style.longFile 1700<|MERGE_RESOLUTION|>--- conflicted
+++ resolved
@@ -713,21 +713,11 @@
       simp only [st.1.ne_empty, st.2.ne_empty, not_false_iff, or_false_iff] at H
       exact H.1.prod H.2
 
-<<<<<<< HEAD
-theorem quotientMap_fst [Nonempty Y] : QuotientMap (Prod.fst : X × Y → X) := by
-  simp only [quotientMap_iff, Prod.fst_surjective, ← prod_univ, isOpen_prod_iff']
-  simp
-
-theorem quotientMap_snd [Nonempty X] : QuotientMap (Prod.snd : X × Y → Y) := by
-  simp only [quotientMap_iff, Prod.snd_surjective, ← univ_prod, isOpen_prod_iff']
-  simp
-=======
 theorem quotientMap_fst [Nonempty Y] : QuotientMap (Prod.fst : X × Y → X) :=
   isOpenMap_fst.to_quotientMap continuous_fst Prod.fst_surjective
 
 theorem quotientMap_snd [Nonempty X] : QuotientMap (Prod.snd : X × Y → Y) :=
   isOpenMap_snd.to_quotientMap continuous_snd Prod.snd_surjective
->>>>>>> 67b29363
 
 theorem closure_prod_eq {s : Set X} {t : Set Y} : closure (s ×ˢ t) = closure s ×ˢ closure t :=
   ext fun ⟨a, b⟩ => by
