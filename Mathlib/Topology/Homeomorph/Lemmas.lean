/-
Copyright (c) 2019 Reid Barton. All rights reserved.
Released under Apache 2.0 license as described in the file LICENSE.
Authors: Johannes Hölzl, Patrick Massot, Sébastien Gouëzel, Zhouhang Zhou, Reid Barton
-/
import Mathlib.Logic.Equiv.Fin.Basic
import Mathlib.Topology.Connected.LocallyConnected
import Mathlib.Topology.DenseEmbedding
import Mathlib.Topology.Connected.TotallyDisconnected

/-!
# Further properties of homeomorphisms

This file proves further properties of homeomorphisms between topological spaces.
Pretty much every topological property is preserved under homeomorphisms.

-/

assert_not_exists Module MonoidWithZero

open Filter Function Set Topology

variable {X Y W Z : Type*}

namespace Homeomorph

variable [TopologicalSpace X] [TopologicalSpace Y] [TopologicalSpace W] [TopologicalSpace Z]
  {X' Y' : Type*} [TopologicalSpace X'] [TopologicalSpace Y']

/-- Homeomorphism given an embedding. -/
@[simps! apply_coe]
noncomputable def _root_.Topology.IsEmbedding.toHomeomorph {f : X → Y} (hf : IsEmbedding f) :
    X ≃ₜ Set.range f :=
  Equiv.ofInjective f hf.injective |>.toHomeomorphOfIsInducing <|
    IsInducing.subtypeVal.of_comp_iff.mp hf.toIsInducing

@[deprecated (since := "2025-04-16")]
alias ofIsEmbedding := IsEmbedding.toHomeomorph

@[deprecated (since := "2024-10-26")]
alias ofEmbedding := IsEmbedding.toHomeomorph

/-- A surjective embedding is a homeomorphism. -/
@[simps! apply]
noncomputable def _root_.Topology.IsEmbedding.toHomeomorphOfSurjective {f : X → Y}
    (hf : IsEmbedding f) (hsurj : Function.Surjective f) : X ≃ₜ Y :=
  Equiv.ofBijective f ⟨hf.injective, hsurj⟩ |>.toHomeomorphOfIsInducing hf.toIsInducing

@[deprecated (since := "2025-04-16")]
alias _root_.Topology.IsEmbedding.toHomeomorph_of_surjective :=
  IsEmbedding.toHomeomorphOfSurjective

@[deprecated (since := "2024-10-26")]
alias _root_.Embedding.toHomeomeomorph_of_surjective := IsEmbedding.toHomeomorphOfSurjective

protected theorem secondCountableTopology [SecondCountableTopology Y]
    (h : X ≃ₜ Y) : SecondCountableTopology X :=
  h.isInducing.secondCountableTopology

/-- If `h : X → Y` is a homeomorphism, `h(s)` is compact iff `s` is. -/
@[simp]
theorem isCompact_image {s : Set X} (h : X ≃ₜ Y) : IsCompact (h '' s) ↔ IsCompact s :=
  h.isEmbedding.isCompact_iff.symm

/-- If `h : X → Y` is a homeomorphism, `h⁻¹(s)` is compact iff `s` is. -/
@[simp]
theorem isCompact_preimage {s : Set Y} (h : X ≃ₜ Y) : IsCompact (h ⁻¹' s) ↔ IsCompact s := by
  rw [← image_symm]; exact h.symm.isCompact_image

/-- If `h : X → Y` is a homeomorphism, `s` is σ-compact iff `h(s)` is. -/
@[simp]
theorem isSigmaCompact_image {s : Set X} (h : X ≃ₜ Y) :
    IsSigmaCompact (h '' s) ↔ IsSigmaCompact s :=
  h.isEmbedding.isSigmaCompact_iff.symm

/-- If `h : X → Y` is a homeomorphism, `h⁻¹(s)` is σ-compact iff `s` is. -/
@[simp]
theorem isSigmaCompact_preimage {s : Set Y} (h : X ≃ₜ Y) :
    IsSigmaCompact (h ⁻¹' s) ↔ IsSigmaCompact s := by
  rw [← image_symm]; exact h.symm.isSigmaCompact_image

@[simp]
theorem isPreconnected_image {s : Set X} (h : X ≃ₜ Y) :
    IsPreconnected (h '' s) ↔ IsPreconnected s :=
  ⟨fun hs ↦ by simpa only [image_symm, preimage_image]
    using hs.image _ h.symm.continuous.continuousOn,
    fun hs ↦ hs.image _ h.continuous.continuousOn⟩

@[simp]
theorem isPreconnected_preimage {s : Set Y} (h : X ≃ₜ Y) :
    IsPreconnected (h ⁻¹' s) ↔ IsPreconnected s := by
  rw [← image_symm, isPreconnected_image]

@[simp]
theorem isConnected_image {s : Set X} (h : X ≃ₜ Y) :
    IsConnected (h '' s) ↔ IsConnected s :=
  image_nonempty.and h.isPreconnected_image

@[simp]
theorem isConnected_preimage {s : Set Y} (h : X ≃ₜ Y) :
    IsConnected (h ⁻¹' s) ↔ IsConnected s := by
  rw [← image_symm, isConnected_image]

theorem image_connectedComponentIn {s : Set X} (h : X ≃ₜ Y) {x : X} (hx : x ∈ s) :
    h '' connectedComponentIn s x = connectedComponentIn (h '' s) (h x) := by
  refine (h.continuous.image_connectedComponentIn_subset hx).antisymm ?_
  have := h.symm.continuous.image_connectedComponentIn_subset (mem_image_of_mem h hx)
  rwa [image_subset_iff, h.preimage_symm, h.image_symm, h.preimage_image, h.symm_apply_apply]
    at this

@[simp]
theorem comap_cocompact (h : X ≃ₜ Y) : comap h (cocompact Y) = cocompact X :=
  (comap_cocompact_le h.continuous).antisymm <|
    (hasBasis_cocompact.le_basis_iff (hasBasis_cocompact.comap h)).2 fun K hK =>
      ⟨h ⁻¹' K, h.isCompact_preimage.2 hK, Subset.rfl⟩

@[simp]
theorem map_cocompact (h : X ≃ₜ Y) : map h (cocompact X) = cocompact Y := by
  rw [← h.comap_cocompact, map_comap_of_surjective h.surjective]

protected theorem compactSpace [CompactSpace X] (h : X ≃ₜ Y) : CompactSpace Y where
  isCompact_univ := h.symm.isCompact_preimage.2 isCompact_univ

<<<<<<< HEAD
protected theorem discreteTopology [DiscreteTopology X] (h : X ≃ₜ Y) :
  DiscreteTopology Y := h.symm.isEmbedding.discreteTopology
protected theorem t0Space [T0Space X] (h : X ≃ₜ Y) : T0Space Y := h.symm.isEmbedding.t0Space
protected theorem t1Space [T1Space X] (h : X ≃ₜ Y) : T1Space Y := h.symm.isEmbedding.t1Space
protected theorem t2Space [T2Space X] (h : X ≃ₜ Y) : T2Space Y := h.symm.isEmbedding.t2Space
protected theorem t25Space [T25Space X] (h : X ≃ₜ Y) : T25Space Y := h.symm.isEmbedding.t25Space
protected theorem t3Space [T3Space X] (h : X ≃ₜ Y) : T3Space Y := h.symm.isEmbedding.t3Space

=======
>>>>>>> 30ae5add
theorem isDenseEmbedding (h : X ≃ₜ Y) : IsDenseEmbedding h :=
  { h.isEmbedding with dense := h.surjective.denseRange }

protected lemma totallyDisconnectedSpace (h : X ≃ₜ Y) [tdc : TotallyDisconnectedSpace X] :
    TotallyDisconnectedSpace Y :=
  (totallyDisconnectedSpace_iff Y).mpr
    (h.range_coe ▸ ((IsEmbedding.isTotallyDisconnected_range h.isEmbedding).mpr tdc))

@[simp]
theorem map_punctured_nhds_eq (h : X ≃ₜ Y) (x : X) : map h (𝓝[≠] x) = 𝓝[≠] (h x) := by
  convert h.isEmbedding.map_nhdsWithin_eq ({x}ᶜ) x
  rw [h.image_compl, Set.image_singleton]

@[simp]
theorem comap_coclosedCompact (h : X ≃ₜ Y) : comap h (coclosedCompact Y) = coclosedCompact X :=
  (hasBasis_coclosedCompact.comap h).eq_of_same_basis <| by
    simpa [comp_def] using hasBasis_coclosedCompact.comp_surjective h.injective.preimage_surjective

@[simp]
theorem map_coclosedCompact (h : X ≃ₜ Y) : map h (coclosedCompact X) = coclosedCompact Y := by
  rw [← h.comap_coclosedCompact, map_comap_of_surjective h.surjective]

/-- If the codomain of a homeomorphism is a locally connected space, then the domain is also
a locally connected space. -/
theorem locallyConnectedSpace [i : LocallyConnectedSpace Y] (h : X ≃ₜ Y) :
    LocallyConnectedSpace X := by
  have : ∀ x, (𝓝 x).HasBasis (fun s ↦ IsOpen s ∧ h x ∈ s ∧ IsConnected s)
      (h.symm '' ·) := fun x ↦ by
    rw [← h.symm_map_nhds_eq]
    exact (i.1 _).map _
  refine locallyConnectedSpace_of_connected_bases _ _ this fun _ _ hs ↦ ?_
  exact hs.2.2.2.image _ h.symm.continuous.continuousOn

/-- The codomain of a homeomorphism is a locally compact space if and only if
the domain is a locally compact space. -/
theorem locallyCompactSpace_iff (h : X ≃ₜ Y) :
    LocallyCompactSpace X ↔ LocallyCompactSpace Y := by
  exact ⟨fun _ => h.symm.isOpenEmbedding.locallyCompactSpace,
    fun _ => h.isClosedEmbedding.locallyCompactSpace⟩

@[simp]
theorem comp_continuousOn_iff (h : X ≃ₜ Y) (f : Z → X) (s : Set Z) :
    ContinuousOn (h ∘ f) s ↔ ContinuousOn f s :=
  h.isInducing.continuousOn_iff.symm

theorem comp_continuousWithinAt_iff (h : X ≃ₜ Y) (f : Z → X) (s : Set Z) (z : Z) :
    ContinuousWithinAt f s z ↔ ContinuousWithinAt (h ∘ f) s z :=
  h.isInducing.continuousWithinAt_iff

/-- A homeomorphism `h : X ≃ₜ Y` lifts to a homeomorphism between subtypes corresponding to
predicates `p : X → Prop` and `q : Y → Prop` so long as `p = q ∘ h`. -/
@[simps!]
def subtype {p : X → Prop} {q : Y → Prop} (h : X ≃ₜ Y) (h_iff : ∀ x, p x ↔ q (h x)) :
    {x // p x} ≃ₜ {y // q y} where
  continuous_toFun := by simpa [Equiv.coe_subtypeEquiv_eq_map] using h.continuous.subtype_map _
  continuous_invFun := by simpa [Equiv.coe_subtypeEquiv_eq_map] using
    h.symm.continuous.subtype_map _
  __ := h.subtypeEquiv h_iff

@[simp]
lemma subtype_toEquiv {p : X → Prop} {q : Y → Prop} (h : X ≃ₜ Y) (h_iff : ∀ x, p x ↔ q (h x)) :
    (h.subtype h_iff).toEquiv = h.toEquiv.subtypeEquiv h_iff :=
  rfl

/-- A homeomorphism `h : X ≃ₜ Y` lifts to a homeomorphism between sets `s : Set X` and `t : Set Y`
whenever `h` maps `s` onto `t`. -/
abbrev sets {s : Set X} {t : Set Y} (h : X ≃ₜ Y) (h_eq : s = h ⁻¹' t) : s ≃ₜ t :=
  h.subtype <| Set.ext_iff.mp h_eq

/-- If two sets are equal, then they are homeomorphic. -/
def setCongr {s t : Set X} (h : s = t) : s ≃ₜ t where
  continuous_toFun := continuous_inclusion h.subset
  continuous_invFun := continuous_inclusion h.symm.subset
  toEquiv := Equiv.setCongr h

section prod

/-- The product over `S ⊕ T` of a family of topological spaces
is homeomorphic to the product of (the product over `S`) and (the product over `T`).

This is `Equiv.sumPiEquivProdPi` as a `Homeomorph`.
-/
def sumPiEquivProdPi (S T : Type*) (A : S ⊕ T → Type*)
    [∀ st, TopologicalSpace (A st)] :
    (Π (st : S ⊕ T), A st) ≃ₜ (Π (s : S), A (.inl s)) × (Π (t : T), A (.inr t)) where
  __ := Equiv.sumPiEquivProdPi _
  continuous_toFun := .prodMk (by fun_prop) (by fun_prop)
  continuous_invFun := continuous_pi <| by rintro (s | t) <;> simp <;> fun_prop

/-- The product `Π t : α, f t` of a family of topological spaces is homeomorphic to the
space `f ⬝` when `α` only contains `⬝`.

This is `Equiv.piUnique` as a `Homeomorph`.
-/
@[simps! -fullyApplied]
def piUnique {α : Type*} [Unique α] (f : α → Type*) [∀ x, TopologicalSpace (f x)] :
    (Π t, f t) ≃ₜ f default :=
  (Equiv.piUnique f).toHomeomorphOfContinuousOpen (continuous_apply default) (isOpenMap_eval _)

end prod

/-- `Equiv.piCongrLeft` as a homeomorphism: this is the natural homeomorphism
`Π i, Y (e i) ≃ₜ Π j, Y j` obtained from a bijection `ι ≃ ι'`. -/
@[simps! apply toEquiv]
def piCongrLeft {ι ι' : Type*} {Y : ι' → Type*} [∀ j, TopologicalSpace (Y j)]
    (e : ι ≃ ι') : (∀ i, Y (e i)) ≃ₜ ∀ j, Y j where
  continuous_toFun := continuous_pi <| e.forall_congr_right.mp fun i ↦ by
    simpa only [Equiv.toFun_as_coe, Equiv.piCongrLeft_apply_apply] using continuous_apply i
  continuous_invFun := Pi.continuous_precomp' e
  toEquiv := Equiv.piCongrLeft _ e

/-- `Equiv.piCongrRight` as a homeomorphism: this is the natural homeomorphism
`Π i, Y₁ i ≃ₜ Π j, Y₂ i` obtained from homeomorphisms `Y₁ i ≃ₜ Y₂ i` for each `i`. -/
@[simps! apply toEquiv]
def piCongrRight {ι : Type*} {Y₁ Y₂ : ι → Type*} [∀ i, TopologicalSpace (Y₁ i)]
    [∀ i, TopologicalSpace (Y₂ i)] (F : ∀ i, Y₁ i ≃ₜ Y₂ i) : (∀ i, Y₁ i) ≃ₜ ∀ i, Y₂ i where
  continuous_toFun := Pi.continuous_postcomp' fun i ↦ (F i).continuous
  continuous_invFun := Pi.continuous_postcomp' fun i ↦ (F i).symm.continuous
  toEquiv := Equiv.piCongrRight fun i => (F i).toEquiv

@[simp]
theorem piCongrRight_symm {ι : Type*} {Y₁ Y₂ : ι → Type*} [∀ i, TopologicalSpace (Y₁ i)]
    [∀ i, TopologicalSpace (Y₂ i)] (F : ∀ i, Y₁ i ≃ₜ Y₂ i) :
    (piCongrRight F).symm = piCongrRight fun i => (F i).symm :=
  rfl

/-- `Equiv.piCongr` as a homeomorphism: this is the natural homeomorphism
`Π i₁, Y₁ i ≃ₜ Π i₂, Y₂ i₂` obtained from a bijection `ι₁ ≃ ι₂` and homeomorphisms
`Y₁ i₁ ≃ₜ Y₂ (e i₁)` for each `i₁ : ι₁`. -/
@[simps! apply toEquiv]
def piCongr {ι₁ ι₂ : Type*} {Y₁ : ι₁ → Type*} {Y₂ : ι₂ → Type*}
    [∀ i₁, TopologicalSpace (Y₁ i₁)] [∀ i₂, TopologicalSpace (Y₂ i₂)]
    (e : ι₁ ≃ ι₂) (F : ∀ i₁, Y₁ i₁ ≃ₜ Y₂ (e i₁)) : (∀ i₁, Y₁ i₁) ≃ₜ ∀ i₂, Y₂ i₂ :=
  (Homeomorph.piCongrRight F).trans (Homeomorph.piCongrLeft e)

/-- `ULift X` is homeomorphic to `X`. -/
def ulift.{u, v} {X : Type v} [TopologicalSpace X] : ULift.{u, v} X ≃ₜ X where
  continuous_toFun := continuous_uliftDown
  continuous_invFun := continuous_uliftUp
  toEquiv := Equiv.ulift

/-- The natural homeomorphism `(ι ⊕ ι' → X) ≃ₜ (ι → X) × (ι' → X)`.
`Equiv.sumArrowEquivProdArrow` as a homeomorphism. -/
@[simps!]
def sumArrowHomeomorphProdArrow {ι ι' : Type*} : (ι ⊕ ι' → X) ≃ₜ (ι → X) × (ι' → X)  where
  toEquiv := Equiv.sumArrowEquivProdArrow _ _ _
  continuous_toFun := by
    dsimp [Equiv.sumArrowEquivProdArrow]
    fun_prop
  continuous_invFun := continuous_pi fun i ↦ match i with
    | .inl i => by apply (continuous_apply _).comp' continuous_fst
    | .inr i => by apply (continuous_apply _).comp' continuous_snd

private theorem _root_.Fin.appendEquiv_eq_Homeomorph (m n : ℕ) : Fin.appendEquiv m n =
    ((sumArrowHomeomorphProdArrow).symm.trans
    (piCongrLeft (Y := fun _ ↦ X) finSumFinEquiv)).toEquiv := by
  ext ⟨x1, x2⟩ l
  simp only [sumArrowHomeomorphProdArrow, Equiv.sumArrowEquivProdArrow,
    finSumFinEquiv, Fin.addCases, Fin.appendEquiv, Fin.append, Equiv.coe_fn_mk]
  by_cases h : l < m
  · simp [h]
  · simp [h]

theorem _root_.Fin.continuous_append (m n : ℕ) :
    Continuous fun (p : (Fin m → X) × (Fin n → X)) ↦ Fin.append p.1 p.2 := by
  suffices Continuous (Fin.appendEquiv m n) by exact this
  rw [Fin.appendEquiv_eq_Homeomorph]
  exact Homeomorph.continuous_toFun _

/-- The natural homeomorphism between `(Fin m → X) × (Fin n → X)` and `Fin (m + n) → X`.
`Fin.appendEquiv` as a homeomorphism -/
@[simps!]
def _root_.Fin.appendHomeomorph (m n : ℕ) : (Fin m → X) × (Fin n → X) ≃ₜ (Fin (m + n) → X) where
  toEquiv := Fin.appendEquiv m n
  continuous_toFun := Fin.continuous_append m n
  continuous_invFun := by
    rw [Fin.appendEquiv_eq_Homeomorph]
    exact Homeomorph.continuous_invFun _

@[simp]
theorem _root_.Fin.appendHomeomorph_toEquiv (m n : ℕ) :
    (Fin.appendHomeomorph (X := X) m n).toEquiv = Fin.appendEquiv m n :=
  rfl

section Distrib

variable {ι : Type*} {X : ι → Type*} [∀ i, TopologicalSpace (X i)]

/-- `(Σ i, X i) × Y` is homeomorphic to `Σ i, (X i × Y)`. -/
@[simps! apply symm_apply toEquiv]
def sigmaProdDistrib : (Σ i, X i) × Y ≃ₜ Σ i, X i × Y :=
  Homeomorph.symm <|
    (Equiv.sigmaProdDistrib X Y).symm.toHomeomorphOfContinuousOpen
      (continuous_sigma fun _ => continuous_sigmaMk.fst'.prodMk continuous_snd)
      (isOpenMap_sigma.2 fun _ => isOpenMap_sigmaMk.prodMap IsOpenMap.id)

end Distrib

/-- If `ι` has a unique element, then `ι → X` is homeomorphic to `X`. -/
@[simps! -fullyApplied]
def funUnique (ι X : Type*) [Unique ι] [TopologicalSpace X] : (ι → X) ≃ₜ X where
  toEquiv := Equiv.funUnique ι X
  continuous_toFun := continuous_apply _
  continuous_invFun := continuous_pi fun _ => continuous_id

/-- Homeomorphism between dependent functions `Π i : Fin 2, X i` and `X 0 × X 1`. -/
@[simps! -fullyApplied]
def piFinTwo.{u} (X : Fin 2 → Type u) [∀ i, TopologicalSpace (X i)] : (∀ i, X i) ≃ₜ X 0 × X 1 where
  toEquiv := piFinTwoEquiv X
  continuous_toFun := (continuous_apply 0).prodMk (continuous_apply 1)
  continuous_invFun := continuous_pi <| Fin.forall_fin_two.2 ⟨continuous_fst, continuous_snd⟩

/-- Homeomorphism between `X² = Fin 2 → X` and `X × X`. -/
@[simps! -fullyApplied]
def finTwoArrow : (Fin 2 → X) ≃ₜ X × X :=
  { piFinTwo fun _ => X with toEquiv := finTwoArrowEquiv X }

/-- A subset of a topological space is homeomorphic to its image under a homeomorphism.
-/
@[simps!]
def image (e : X ≃ₜ Y) (s : Set X) : s ≃ₜ e '' s where
  -- TODO: by continuity!
  continuous_toFun := e.continuous.continuousOn.restrict_mapsTo (mapsTo_image _ _)
  continuous_invFun := (e.symm.continuous.comp continuous_subtype_val).codRestrict _
  toEquiv := e.toEquiv.image s

/-- `Set.univ X` is homeomorphic to `X`. -/
@[simps! -fullyApplied]
def Set.univ (X : Type*) [TopologicalSpace X] : (univ : Set X) ≃ₜ X where
  toEquiv := Equiv.Set.univ X
  continuous_toFun := continuous_subtype_val
  continuous_invFun := continuous_id.subtype_mk _

/-- `s ×ˢ t` is homeomorphic to `s × t`. -/
@[simps!]
def Set.prod (s : Set X) (t : Set Y) : ↥(s ×ˢ t) ≃ₜ s × t where
  toEquiv := Equiv.Set.prod s t
  continuous_toFun :=
    (continuous_subtype_val.fst.subtype_mk _).prodMk (continuous_subtype_val.snd.subtype_mk _)
  continuous_invFun :=
    (continuous_subtype_val.fst'.prodMk continuous_subtype_val.snd').subtype_mk _

section

variable {ι : Type*}

/-- The topological space `Π i, Y i` can be split as a product by separating the indices in ι
  depending on whether they satisfy a predicate p or not. -/
@[simps!]
def piEquivPiSubtypeProd (p : ι → Prop) (Y : ι → Type*) [∀ i, TopologicalSpace (Y i)]
    [DecidablePred p] : (∀ i, Y i) ≃ₜ (∀ i : { x // p x }, Y i) × ∀ i : { x // ¬p x }, Y i where
  toEquiv := Equiv.piEquivPiSubtypeProd p Y
  continuous_toFun := by
    apply Continuous.prodMk <;> exact continuous_pi fun j => continuous_apply j.1
  continuous_invFun :=
    continuous_pi fun j => by
      dsimp only [Equiv.piEquivPiSubtypeProd]; split_ifs
      exacts [(continuous_apply _).comp continuous_fst, (continuous_apply _).comp continuous_snd]

variable [DecidableEq ι] (i : ι)

/-- A product of topological spaces can be split as the binary product of one of the spaces and
  the product of all the remaining spaces. -/
@[simps!]
def piSplitAt (Y : ι → Type*) [∀ j, TopologicalSpace (Y j)] :
    (∀ j, Y j) ≃ₜ Y i × ∀ j : { j // j ≠ i }, Y j where
  toEquiv := Equiv.piSplitAt i Y
  continuous_toFun := (continuous_apply i).prodMk (continuous_pi fun j => continuous_apply j.1)
  continuous_invFun :=
    continuous_pi fun j => by
      dsimp only [Equiv.piSplitAt]
      split_ifs with h
      · subst h
        exact continuous_fst
      · exact (continuous_apply _).comp continuous_snd

variable (Y)

/-- A product of copies of a topological space can be split as the binary product of one copy and
  the product of all the remaining copies. -/
@[simps!]
def funSplitAt : (ι → Y) ≃ₜ Y × ({ j // j ≠ i } → Y) :=
  piSplitAt i _

end

end Homeomorph

namespace Continuous

variable [TopologicalSpace X] [TopologicalSpace Y]

theorem continuous_symm_of_equiv_compact_to_t2 [CompactSpace X] [T2Space Y] {f : X ≃ Y}
    (hf : Continuous f) : Continuous f.symm := by
  rw [continuous_iff_isClosed]
  intro C hC
  have hC' : IsClosed (f '' C) := (hC.isCompact.image hf).isClosed
  rwa [Equiv.image_eq_preimage] at hC'

/-- Continuous equivalences from a compact space to a T2 space are homeomorphisms.

This is not true when T2 is weakened to T1
(see `Continuous.homeoOfEquivCompactToT2.t1_counterexample`). -/
@[simps toEquiv]
def homeoOfEquivCompactToT2 [CompactSpace X] [T2Space Y] {f : X ≃ Y} (hf : Continuous f) : X ≃ₜ Y :=
  { f with
    continuous_toFun := hf
    continuous_invFun := hf.continuous_symm_of_equiv_compact_to_t2 }

end Continuous

variable [TopologicalSpace X] [TopologicalSpace Y] [TopologicalSpace Z]
  {W : Type*} [TopologicalSpace W] {f : X → Y}

namespace IsHomeomorph
variable (hf : IsHomeomorph f)
include hf

variable (f) in
/-- Bundled homeomorphism constructed from a map that is a homeomorphism. -/
@[simps! toEquiv apply symm_apply]
noncomputable def homeomorph : X ≃ₜ Y where
  continuous_toFun := hf.1
  continuous_invFun := by
    rw [continuous_iff_continuousOn_univ, ← hf.bijective.2.range_eq]
    exact hf.isOpenMap.continuousOn_range_of_leftInverse (leftInverse_surjInv hf.bijective)
  toEquiv := Equiv.ofBijective f hf.bijective

protected lemma isClosedMap : IsClosedMap f := (hf.homeomorph f).isClosedMap
lemma isInducing : IsInducing f := (hf.homeomorph f).isInducing
lemma isQuotientMap : IsQuotientMap f := (hf.homeomorph f).isQuotientMap
lemma isEmbedding : IsEmbedding f := (hf.homeomorph f).isEmbedding
lemma isOpenEmbedding : IsOpenEmbedding f := (hf.homeomorph f).isOpenEmbedding
lemma isClosedEmbedding : IsClosedEmbedding f := (hf.homeomorph f).isClosedEmbedding
lemma isDenseEmbedding : IsDenseEmbedding f := (hf.homeomorph f).isDenseEmbedding

@[deprecated (since := "2024-10-28")] alias inducing := isInducing

@[deprecated (since := "2024-10-26")]
alias embedding := isEmbedding

@[deprecated (since := "2024-10-22")]
alias quotientMap := isQuotientMap

end IsHomeomorph

/-- A map is a homeomorphism iff it is the map underlying a bundled homeomorphism `h : X ≃ₜ Y`. -/
lemma isHomeomorph_iff_exists_homeomorph : IsHomeomorph f ↔ ∃ h : X ≃ₜ Y, h = f :=
  ⟨fun hf => ⟨hf.homeomorph f, rfl⟩, fun ⟨h, h'⟩ => h' ▸ h.isHomeomorph⟩

/-- A map is a homeomorphism iff it is continuous and has a continuous inverse. -/
lemma isHomeomorph_iff_exists_inverse : IsHomeomorph f ↔ Continuous f ∧ ∃ g : Y → X,
    LeftInverse g f ∧ RightInverse g f ∧ Continuous g := by
  refine ⟨fun hf ↦ ⟨hf.continuous, ?_⟩, fun ⟨hf, g, hg⟩ ↦ ?_⟩
  · let h := hf.homeomorph f
    exact ⟨h.symm, h.left_inv, h.right_inv, h.continuous_invFun⟩
  · exact (Homeomorph.mk ⟨f, g, hg.1, hg.2.1⟩ hf hg.2.2).isHomeomorph

/-- A map is a homeomorphism iff it is a surjective embedding. -/
lemma isHomeomorph_iff_isEmbedding_surjective : IsHomeomorph f ↔ IsEmbedding f ∧ Surjective f where
  mp hf := ⟨hf.isEmbedding, hf.surjective⟩
  mpr h := ⟨h.1.continuous, ((isOpenEmbedding_iff f).2 ⟨h.1, h.2.range_eq ▸ isOpen_univ⟩).isOpenMap,
    h.1.injective, h.2⟩

@[deprecated (since := "2024-10-26")]
alias isHomeomorph_iff_embedding_surjective := isHomeomorph_iff_isEmbedding_surjective

/-- A map is a homeomorphism iff it is continuous, closed and bijective. -/
lemma isHomeomorph_iff_continuous_isClosedMap_bijective  : IsHomeomorph f ↔
    Continuous f ∧ IsClosedMap f ∧ Function.Bijective f :=
  ⟨fun hf => ⟨hf.continuous, hf.isClosedMap, hf.bijective⟩, fun ⟨hf, hf', hf''⟩ =>
    ⟨hf, fun _ hu => isClosed_compl_iff.1 (image_compl_eq hf'' ▸ hf' _ hu.isClosed_compl), hf''⟩⟩

/-- A map from a compact space to a T2 space is a homeomorphism iff it is continuous and
  bijective. -/
lemma isHomeomorph_iff_continuous_bijective [CompactSpace X] [T2Space Y] :
    IsHomeomorph f ↔ Continuous f ∧ Bijective f := by
  rw [isHomeomorph_iff_continuous_isClosedMap_bijective]
  refine and_congr_right fun hf ↦ ?_
  rw [eq_true hf.isClosedMap, true_and]

lemma IsHomeomorph.sumMap {g : Z → W} (hf : IsHomeomorph f) (hg : IsHomeomorph g) :
    IsHomeomorph (Sum.map f g) := ⟨hf.1.sumMap hg.1, hf.2.sumMap hg.2, hf.3.sumMap hg.3⟩

lemma IsHomeomorph.prodMap {g : Z → W} (hf : IsHomeomorph f) (hg : IsHomeomorph g) :
    IsHomeomorph (Prod.map f g) := ⟨hf.1.prodMap hg.1, hf.2.prodMap hg.2, hf.3.prodMap hg.3⟩

lemma IsHomeomorph.sigmaMap {ι κ : Type*} {X : ι → Type*} {Y : κ → Type*}
    [∀ i, TopologicalSpace (X i)] [∀ i, TopologicalSpace (Y i)] {f : ι → κ}
    (hf : Bijective f) {g : (i : ι) → X i → Y (f i)} (hg : ∀ i, IsHomeomorph (g i)) :
    IsHomeomorph (Sigma.map f g) := by
  simp_rw [isHomeomorph_iff_isEmbedding_surjective,] at hg ⊢
  exact ⟨(isEmbedding_sigmaMap hf.1).2 fun i ↦ (hg i).1, hf.2.sigma_map fun i ↦ (hg i).2⟩

lemma IsHomeomorph.pi_map {ι : Type*} {X Y : ι → Type*} [∀ i, TopologicalSpace (X i)]
    [∀ i, TopologicalSpace (Y i)] {f : (i : ι) → X i → Y i} (h : ∀ i, IsHomeomorph (f i)) :
    IsHomeomorph (fun (x : ∀ i, X i) i ↦ f i (x i)) :=
  (Homeomorph.piCongrRight fun i ↦ (h i).homeomorph (f i)).isHomeomorph<|MERGE_RESOLUTION|>--- conflicted
+++ resolved
@@ -121,17 +121,6 @@
 protected theorem compactSpace [CompactSpace X] (h : X ≃ₜ Y) : CompactSpace Y where
   isCompact_univ := h.symm.isCompact_preimage.2 isCompact_univ
 
-<<<<<<< HEAD
-protected theorem discreteTopology [DiscreteTopology X] (h : X ≃ₜ Y) :
-  DiscreteTopology Y := h.symm.isEmbedding.discreteTopology
-protected theorem t0Space [T0Space X] (h : X ≃ₜ Y) : T0Space Y := h.symm.isEmbedding.t0Space
-protected theorem t1Space [T1Space X] (h : X ≃ₜ Y) : T1Space Y := h.symm.isEmbedding.t1Space
-protected theorem t2Space [T2Space X] (h : X ≃ₜ Y) : T2Space Y := h.symm.isEmbedding.t2Space
-protected theorem t25Space [T25Space X] (h : X ≃ₜ Y) : T25Space Y := h.symm.isEmbedding.t25Space
-protected theorem t3Space [T3Space X] (h : X ≃ₜ Y) : T3Space Y := h.symm.isEmbedding.t3Space
-
-=======
->>>>>>> 30ae5add
 theorem isDenseEmbedding (h : X ≃ₜ Y) : IsDenseEmbedding h :=
   { h.isEmbedding with dense := h.surjective.denseRange }
 
