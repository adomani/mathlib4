--- conflicted
+++ resolved
@@ -1447,7 +1447,6 @@
       intro f g h
       have i1 : ∀ t, ‖f t‖ ≤ ‖g t‖ := fun t => HasSolidNorm.solid (h t)
       rw [norm_le (norm_nonneg _)]
-<<<<<<< HEAD
       exact fun t => (i1 t).trans (norm_coe_le_norm g t) }
 
 instance instIsOrderedAddMonoid : IsOrderedAddMonoid (α →ᵇ β) :=
@@ -1456,10 +1455,6 @@
       simp only [ContinuousMap.toFun_eq_coe, coe_toContinuousMap, coe_add, Pi.add_apply,
         add_le_add_iff_left]
       exact h₁ _ }
-=======
-      exact fun t => (i1 t).trans (norm_coe_le_norm g t)
-    eq_of_dist_eq_zero }
->>>>>>> d28737c0
 
 end NormedLatticeOrderedGroup
 
