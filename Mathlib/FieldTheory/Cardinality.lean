--- conflicted
+++ resolved
@@ -60,22 +60,9 @@
 
 /-- Any infinite type can be endowed a field structure. -/
 theorem Infinite.nonempty_field {α : Type u} [Infinite α] : Nonempty (Field α) := by
-<<<<<<< HEAD
-  letI K := FractionRing (MvPolynomial α <| ULift.{u} ℚ)
-  suffices #α = #K by
-    obtain ⟨e⟩ := Cardinal.eq.1 this
-    exact ⟨e.field⟩
-  rw [← IsLocalization.card K (MvPolynomial α <| ULift.{u} ℚ)⁰ le_rfl]
-  apply le_antisymm
-  · refine
-      ⟨⟨fun a => MvPolynomial.monomial (Finsupp.single a 1) (1 : ULift.{u} ℚ), fun x y h => ?_⟩⟩
-    simpa [MvPolynomial.monomial_eq_monomial_iff, Finsupp.single_eq_single_iff] using h
-  · simp
-=======
   suffices #α = #(FractionRing (MvPolynomial α <| ULift.{u} ℚ)) from
     (Cardinal.eq.1 this).map (·.field)
   simp
->>>>>>> d0df76bd
 
 /-- There is a field structure on type if and only if its cardinality is a prime power. -/
 theorem Field.nonempty_iff {α : Type u} : Nonempty (Field α) ↔ IsPrimePow #α := by
