--- conflicted
+++ resolved
@@ -561,11 +561,7 @@
 
 variable {E : Type*}
 
-<<<<<<< HEAD
-section
-=======
 section AlgEquiv
->>>>>>> 9348dae4
 
 variable [Ring E] [Algebra F E] (e : K ≃ₐ[F] E)
 include e
@@ -575,21 +571,6 @@
   simp only [IsSeparable, minpoly.algEquiv_eq e x]
 
 /-- Transfer `Algebra.IsSeparable` across an `AlgEquiv`. -/
-<<<<<<< HEAD
-theorem AlgEquiv.Algrebra.isSeparable [Algebra.IsSeparable F K] : Algebra.IsSeparable F E :=
-  ⟨fun _ ↦ e.symm.isSeparable_iff.mp (Algebra.IsSeparable.isSeparable _ _)⟩
-
-@[deprecated (since := "2024-08-06")]
-alias AlgEquiv.isSeparable := AlgEquiv.Algrebra.isSeparable
-
-theorem AlgEquiv.Algebra.isSeparable_iff : Algebra.IsSeparable F K ↔ Algebra.IsSeparable F E :=
-  ⟨fun _ ↦ AlgEquiv.Algrebra.isSeparable e, fun _ ↦ AlgEquiv.Algrebra.isSeparable e.symm⟩
-
-variable (F K) in
-instance Algebra.IsSeparable.isAlgebraic [Nontrivial F] [Algebra.IsSeparable F K] :
-    Algebra.IsAlgebraic F K :=
-  ⟨fun x ↦ (Algebra.IsSeparable.isIntegral F x).isAlgebraic⟩
-=======
 theorem AlgEquiv.Algebra.isSeparable [Algebra.IsSeparable F K] : Algebra.IsSeparable F E :=
   ⟨fun _ ↦ e.symm.isSeparable_iff.mp (Algebra.IsSeparable.isSeparable _ _)⟩
 
@@ -621,42 +602,14 @@
 alias IsSeparable.of_isScalarTower := Algebra.isSeparable_tower_top_of_isSeparable
 
 end IsScalarTower
->>>>>>> 9348dae4
 
 end
 
-section
-
-variable [Field L] [CommRing E] [Algebra F L]
-    [Algebra F E] [Algebra L E] [IsScalarTower F L E]
-
-/-- If `E / L / F` is an extension tower, `x : E` is separable over `F`, then it's also separable
-over `L`. -/
-theorem IsSeparable.tower_top
-    {x : E} (h : IsSeparable F x) : IsSeparable L x :=
-  h.map.of_dvd (minpoly.dvd_map_of_isScalarTower _ _ _)
-
-variable (F E) in
-theorem Algebra.isSeparable_tower_top_of_isSeparable [Algebra.IsSeparable F E] :
-    Algebra.IsSeparable L E :=
-  ⟨fun x ↦ IsSeparable.tower_top _ (Algebra.IsSeparable.isSeparable F x)⟩
-
-@[deprecated (since := "2024-08-06")]
-alias IsSeparable.of_isScalarTower := Algebra.isSeparable_tower_top_of_isSeparable
-
-end
-
-end CommRing
-
 section Field
 
 variable (F : Type*) [Field F] {K E E' : Type*}
 
-<<<<<<< HEAD
-section
-=======
 section IsIntegral
->>>>>>> 9348dae4
 
 variable [Ring K] [Algebra F K]
 
@@ -666,39 +619,14 @@
     (minpoly.dvd F (algebraMap F K x) (by simp only [map_sub, aeval_X, aeval_C, sub_self]))
 
 instance Algebra.isSeparable_self : Algebra.IsSeparable F F :=
-<<<<<<< HEAD
-  ⟨fun _ => isSeparable_algebraMap _⟩
-
-variable [IsDomain K] [FiniteDimensional F K] [CharZero F]
-
-theorem IsSeparable.of_finite (x : K) : IsSeparable F x :=
-  (minpoly.irreducible <| .of_finite F x).separable
-=======
   ⟨isSeparable_algebraMap⟩
 
 variable [IsDomain K] [Algebra.IsIntegral F K] [CharZero F]
 
 theorem IsSeparable.of_integral (x : K) : IsSeparable F x :=
   (minpoly.irreducible <| Algebra.IsIntegral.isIntegral x).separable
->>>>>>> 9348dae4
-
-variable (K) in
+
 -- See note [lower instance priority]
-<<<<<<< HEAD
-/-- A finite field extension in characteristic 0 is separable. -/
-protected instance (priority := 100) Algebra.IsSeparable.of_finite : Algebra.IsSeparable F K :=
-  ⟨fun _ => _root_.IsSeparable.of_finite _ _⟩
-
-end
-
-section
-
-variable [Field K] [Ring E] [Algebra F K] [Algebra F E] [Algebra K E]
-  [Nontrivial E] [IsScalarTower F K E]
-
-variable {F} in
-/-- If `E / K / F` is an extension tower, `algebraMap K E x` is separable over `F`, then `x` is
-=======
 variable (K) in
 /-- A integral field extension in characteristic 0 is separable. -/
 protected instance (priority := 100) Algebra.IsSeparable.of_integral : Algebra.IsSeparable F K :=
@@ -714,7 +642,6 @@
 variable {F} in
 /-- If `E / K / F` is a scalar tower and `algebraMap K E x` is separable over `F`, then `x` is
 ``
->>>>>>> 9348dae4
 also separable over `F`. -/
 theorem IsSeparable.tower_bot {x : K} (h : IsSeparable F (algebraMap K E x)) : IsSeparable F x :=
     have ⟨_q, hq⟩ :=
@@ -726,30 +653,18 @@
 theorem Algebra.isSeparable_tower_bot_of_isSeparable [h : Algebra.IsSeparable F E] :
     Algebra.IsSeparable F K :=
   ⟨fun _ ↦ IsSeparable.tower_bot (h.isSeparable _)⟩
-<<<<<<< HEAD
-
-end
+
+end IsScalarTower
 
 section
 
-=======
-
-end IsScalarTower
-
-section
-
->>>>>>> 9348dae4
 variable [Field E] [Field E'] [Algebra F E] [Algebra F E']
     (f : E →ₐ[F] E')
 include f
 
 variable {F} in
 theorem IsSeparable.of_algHom {x : E} (h : IsSeparable F (f x)) : IsSeparable F x := by
-<<<<<<< HEAD
-  letI : Algebra E E' := RingHom.toAlgebra f.toRingHom
-=======
   let _ : Algebra E E' := RingHom.toAlgebra f.toRingHom
->>>>>>> 9348dae4
   haveI : IsScalarTower F E E' := IsScalarTower.of_algebraMap_eq fun x => (f.commutes x).symm
   exact h.tower_bot
 
@@ -762,11 +677,7 @@
 
 end Field
 
-<<<<<<< HEAD
-section
-=======
 section AlgEquiv
->>>>>>> 9348dae4
 
 variable {A₁ B₁ A₂ B₂ : Type*} [Field A₁] [Field B₁]
     [Field A₂] [Field B₂] [Algebra A₁ B₁] [Algebra A₂ B₂] (e₁ : A₁ ≃+* A₂) (e₂ : B₁ ≃+* B₂)
@@ -782,11 +693,7 @@
     { e₂ with
       commutes' := fun r ↦ by
         simpa [RingHom.algebraMap_toAlgebra] using DFunLike.congr_fun he.symm (e₁.symm r) }
-<<<<<<< HEAD
-  haveI := IsSeparable.tower_top A₂ h
-=======
   have := IsSeparable.tower_top A₂ h
->>>>>>> 9348dae4
   IsSeparable.of_algHom e.symm ((e₂.symm_apply_apply x).symm ▸ this)
 
 lemma Algebra.IsSeparable.of_equiv_equiv
@@ -794,11 +701,7 @@
   ⟨fun x ↦ (e₂.apply_symm_apply x) ▸ _root_.IsSeparable.of_equiv_equiv e₁ e₂ he
     (Algebra.IsSeparable.isSeparable _ _)⟩
 
-<<<<<<< HEAD
-end
-=======
 end AlgEquiv
->>>>>>> 9348dae4
 
 section CardAlgHom
 
