/-
Copyright (c) 2022 Abby J. Goldberg. All rights reserved.
Released under Apache 2.0 license as described in the file LICENSE.
Authors: Abby J. Goldberg, Mario Carneiro, Heather Macbeth
-/
import Mathlib.Algebra.Order.Module.OrderedSMul
import Mathlib.Data.Ineq

/-!
# Lemmas for the linear_combination tactic

These should not be used directly in user code.
-/

open Lean

namespace Mathlib.Tactic.LinearCombination

variable {α : Type*} {a a' a₁ a₂ b b' b₁ b₂ c : α}
variable {K : Type*} {t s : K}

/-! ### Addition -/

theorem add_eq_eq [Add α] (p₁ : (a₁ : α) = b₁) (p₂ : a₂ = b₂) : a₁ + a₂ = b₁ + b₂ := p₁ ▸ p₂ ▸ rfl

<<<<<<< HEAD
theorem add_le_eq [AddCommMonoid α] [PartialOrder α] [IsOrderedAddMonoid α]
    (p₁ : (a₁:α) ≤ b₁) (p₂ : a₂ = b₂) : a₁ + a₂ ≤ b₁ + b₂ :=
  p₂ ▸ add_le_add_right p₁ b₂

theorem add_eq_le [AddCommMonoid α] [PartialOrder α] [IsOrderedAddMonoid α]
    (p₁ : (a₁:α) = b₁) (p₂ : a₂ ≤ b₂) : a₁ + a₂ ≤ b₁ + b₂ :=
  p₁ ▸ add_le_add_left p₂ b₁

theorem add_lt_eq [AddCommMonoid α] [PartialOrder α] [IsOrderedCancelAddMonoid α]
    (p₁ : (a₁:α) < b₁) (p₂ : a₂ = b₂) : a₁ + a₂ < b₁ + b₂ :=
=======
theorem add_le_eq [OrderedAddCommMonoid α]
    (p₁ : (a₁ : α) ≤ b₁) (p₂ : a₂ = b₂) : a₁ + a₂ ≤ b₁ + b₂ :=
  p₂ ▸ add_le_add_right p₁ b₂

theorem add_eq_le [OrderedAddCommMonoid α]
    (p₁ : (a₁ : α) = b₁) (p₂ : a₂ ≤ b₂) : a₁ + a₂ ≤ b₁ + b₂ :=
  p₁ ▸ add_le_add_left p₂ b₁

theorem add_lt_eq [OrderedCancelAddCommMonoid α]
    (p₁ : (a₁ : α) < b₁) (p₂ : a₂ = b₂) : a₁ + a₂ < b₁ + b₂ :=
>>>>>>> 03abeaf9
  p₂ ▸ add_lt_add_right p₁ b₂

theorem add_eq_lt [AddCommMonoid α] [PartialOrder α] [IsOrderedCancelAddMonoid α] {a₁ b₁ a₂ b₂ : α}
    (p₁ : a₁ = b₁) (p₂ : a₂ < b₂) : a₁ + a₂ < b₁ + b₂ :=
  p₁ ▸ add_lt_add_left p₂ b₁

/-! ### Multiplication -/

theorem mul_eq_const [Mul α] (p : a = b) (c : α) : a * c = b * c := p ▸ rfl

theorem mul_le_const [Semiring α] [PartialOrder α] [IsOrderedRing α]
    (p : b ≤ c) {a : α} (ha : 0 ≤ a) :
    b * a ≤ c * a :=
  mul_le_mul_of_nonneg_right p ha

theorem mul_lt_const [Semiring α] [PartialOrder α] [IsStrictOrderedRing α]
    (p : b < c) {a : α} (ha : 0 < a) :
    b * a < c * a :=
  mul_lt_mul_of_pos_right p ha

theorem mul_lt_const_weak [Semiring α] [PartialOrder α] [IsOrderedRing α]
    (p : b < c) {a : α} (ha : 0 ≤ a) :
    b * a ≤ c * a :=
  mul_le_mul_of_nonneg_right p.le ha

theorem mul_const_eq [Mul α] (p : b = c) (a : α) : a * b = a * c := p ▸ rfl

theorem mul_const_le [Semiring α] [PartialOrder α] [IsOrderedRing α]
    (p : b ≤ c) {a : α} (ha : 0 ≤ a) :
    a * b ≤ a * c :=
  mul_le_mul_of_nonneg_left p ha

theorem mul_const_lt [Semiring α] [PartialOrder α] [IsStrictOrderedRing α]
    (p : b < c) {a : α} (ha : 0 < a) :
    a * b < a * c :=
  mul_lt_mul_of_pos_left p ha

theorem mul_const_lt_weak [Semiring α] [PartialOrder α] [IsOrderedRing α]
    (p : b < c) {a : α} (ha : 0 ≤ a) :
    a * b ≤ a * c :=
  mul_le_mul_of_nonneg_left p.le ha

/-! ### Scalar multiplication -/

theorem smul_eq_const [SMul K α] (p : t = s) (c : α) : t • c = s • c := p ▸ rfl

theorem smul_le_const [Ring K] [PartialOrder K] [IsOrderedRing K]
    [AddCommGroup α] [PartialOrder α] [IsOrderedAddMonoid α] [Module K α]
    [OrderedSMul K α] (p : t ≤ s) {a : α} (ha : 0 ≤ a) :
    t • a ≤ s • a :=
  smul_le_smul_of_nonneg_right p ha

theorem smul_lt_const [Ring K] [PartialOrder K] [IsOrderedRing K]
    [AddCommGroup α] [PartialOrder α] [IsOrderedAddMonoid α] [Module K α]
    [OrderedSMul K α] (p : t < s) {a : α} (ha : 0 < a) :
    t • a < s • a :=
  smul_lt_smul_of_pos_right p ha

theorem smul_lt_const_weak [Ring K] [PartialOrder K] [IsOrderedRing K]
    [AddCommGroup α] [PartialOrder α] [IsOrderedAddMonoid α] [Module K α]
    [OrderedSMul K α] (p : t < s) {a : α} (ha : 0 ≤ a) :
    t • a ≤ s • a :=
  smul_le_smul_of_nonneg_right p.le ha

theorem smul_const_eq [SMul K α] (p : b = c) (s : K) : s • b = s • c := p ▸ rfl

theorem smul_const_le [Semiring K] [PartialOrder K]
    [AddCommMonoid α] [PartialOrder α] [Module K α]
    [OrderedSMul K α] (p : b ≤ c) {s : K} (hs : 0 ≤ s) :
    s • b ≤ s • c :=
  smul_le_smul_of_nonneg_left p hs

theorem smul_const_lt [Semiring K] [PartialOrder K]
    [AddCommMonoid α] [PartialOrder α] [Module K α]
    [OrderedSMul K α] (p : b < c) {s : K} (hs : 0 < s) :
    s • b < s • c :=
  smul_lt_smul_of_pos_left p hs

theorem smul_const_lt_weak [Semiring K] [PartialOrder K]
    [AddCommMonoid α] [PartialOrder α] [Module K α]
    [OrderedSMul K α] (p : b < c) {s : K} (hs : 0 ≤ s) :
    s • b ≤ s • c :=
  smul_le_smul_of_nonneg_left p.le hs

/-! ### Division -/

theorem div_eq_const [Div α] (p : a = b) (c : α) : a / c = b / c := p ▸ rfl

theorem div_le_const [Semifield α] [LinearOrder α] [IsStrictOrderedRing α]
    (p : b ≤ c) {a : α} (ha : 0 ≤ a) : b / a ≤ c / a :=
  div_le_div_of_nonneg_right p ha

theorem div_lt_const [Semifield α] [LinearOrder α] [IsStrictOrderedRing α]
    (p : b < c) {a : α} (ha : 0 < a) : b / a < c / a :=
  div_lt_div_of_pos_right p ha

theorem div_lt_const_weak [Semifield α] [LinearOrder α] [IsStrictOrderedRing α]
    (p : b < c) {a : α} (ha : 0 ≤ a) :
    b / a ≤ c / a :=
  div_le_div_of_nonneg_right p.le ha

/-! ### Lemmas constructing the reduction of a goal to a specified built-up hypothesis -/

theorem eq_of_eq [Add α] [IsRightCancelAdd α] (p : (a : α) = b) (H : a' + b = b' + a) :
    a' = b' := by
  rw [p] at H
  exact add_right_cancel H

<<<<<<< HEAD
theorem le_of_le [AddCommMonoid α] [PartialOrder α] [IsOrderedCancelAddMonoid α]
    (p : (a:α) ≤ b) (H : a' + b ≤ b' + a) :
=======
theorem le_of_le [OrderedCancelAddCommMonoid α] (p : (a : α) ≤ b) (H : a' + b ≤ b' + a) :
>>>>>>> 03abeaf9
    a' ≤ b' := by
  rw [← add_le_add_iff_right b]
  apply H.trans
  apply add_le_add_left p

<<<<<<< HEAD
theorem le_of_eq [AddCommMonoid α] [PartialOrder α] [IsOrderedCancelAddMonoid α]
    (p : (a:α) = b) (H : a' + b ≤ b' + a) :
    a' ≤ b' := by
  rwa [p, add_le_add_iff_right] at H

theorem le_of_lt [AddCommMonoid α] [PartialOrder α] [IsOrderedCancelAddMonoid α]
    (p : (a:α) < b) (H : a' + b ≤ b' + a) :
    a' ≤ b' :=
  le_of_le p.le H

theorem lt_of_le [AddCommMonoid α] [PartialOrder α] [IsOrderedCancelAddMonoid α]
    (p : (a:α) ≤ b) (H : a' + b < b' + a) :
=======
theorem le_of_eq [OrderedCancelAddCommMonoid α] (p : (a : α) = b) (H : a' + b ≤ b' + a) :
    a' ≤ b' := by
  rwa [p, add_le_add_iff_right] at H

theorem le_of_lt [OrderedCancelAddCommMonoid α] (p : (a : α) < b) (H : a' + b ≤ b' + a) :
    a' ≤ b' :=
  le_of_le p.le H

theorem lt_of_le [OrderedCancelAddCommMonoid α] (p : (a : α) ≤ b) (H : a' + b < b' + a) :
>>>>>>> 03abeaf9
    a' < b' := by
  rw [← add_lt_add_iff_right b]
  apply H.trans_le
  apply add_le_add_left p

<<<<<<< HEAD
theorem lt_of_eq [AddCommMonoid α] [PartialOrder α] [IsOrderedCancelAddMonoid α]
    (p : (a:α) = b) (H : a' + b < b' + a) :
    a' < b' := by
  rwa [p, add_lt_add_iff_right] at H

theorem lt_of_lt [AddCommMonoid α] [PartialOrder α] [IsOrderedCancelAddMonoid α]
    (p : (a:α) < b) (H : a' + b ≤ b' + a) :
=======
theorem lt_of_eq [OrderedCancelAddCommMonoid α] (p : (a : α) = b) (H : a' + b < b' + a) :
    a' < b' := by
  rwa [p, add_lt_add_iff_right] at H

theorem lt_of_lt [OrderedCancelAddCommMonoid α] (p : (a : α) < b) (H : a' + b ≤ b' + a) :
>>>>>>> 03abeaf9
    a' < b' := by
  rw [← add_lt_add_iff_right b]
  apply H.trans_lt
  apply add_lt_add_left p

alias ⟨eq_rearrange, _⟩ := sub_eq_zero

theorem le_rearrange {α : Type*} [AddCommGroup α] [PartialOrder α] [IsOrderedAddMonoid α]
    {a b : α} (h : a - b ≤ 0) : a ≤ b :=
  sub_nonpos.mp h

theorem lt_rearrange {α : Type*} [AddCommGroup α] [PartialOrder α] [IsOrderedAddMonoid α]
    {a b : α} (h : a - b < 0) : a < b :=
  sub_neg.mp h

theorem eq_of_add_pow [Ring α] [NoZeroDivisors α] (n : ℕ) (p : (a : α) = b)
    (H : (a' - b') ^ n - (a - b) = 0) : a' = b' := by
  rw [← sub_eq_zero] at p ⊢; apply pow_eq_zero (n := n); rwa [sub_eq_zero, p] at H

end Tactic.LinearCombination

/-! ### Lookup functions for lemmas by operation and relation(s) -/

open Tactic.LinearCombination

namespace Ineq

/-- Given two (in)equalities, look up the lemma to add them. -/
def addRelRelData : Ineq → Ineq → Name
  | eq, eq => ``add_eq_eq
  | eq, le => ``add_eq_le
  | eq, lt => ``add_eq_lt
  | le, eq => ``add_le_eq
  | le, le => ``add_le_add
  | le, lt => ``add_lt_add_of_le_of_lt
  | lt, eq => ``add_lt_eq
  | lt, le => ``add_lt_add_of_lt_of_le
  | lt, lt => ``add_lt_add

/-- Finite inductive type extending `Mathlib.Ineq`: a type of inequality (`eq`, `le` or `lt`),
together with, in the case of `lt`, a boolean, typically representing the strictness (< or ≤) of
some other inequality. -/
protected inductive WithStrictness : Type
  | eq : Ineq.WithStrictness
  | le : Ineq.WithStrictness
  | lt (strict : Bool) : Ineq.WithStrictness

/-- Given an (in)equality, look up the lemma to left-multiply it by a constant.  If relevant, also
take into account the degree of positivity which can be proved of the constant: strict or
non-strict. -/
def mulRelConstData : Ineq.WithStrictness → Name
  | .eq => ``mul_eq_const
  | .le => ``mul_le_const
  | .lt true => ``mul_lt_const
  | .lt false => ``mul_lt_const_weak

/-- Given an (in)equality, look up the lemma to right-multiply it by a constant.  If relevant, also
take into account the degree of positivity which can be proved of the constant: strict or
non-strict. -/
def mulConstRelData : Ineq.WithStrictness → Name
  | .eq => ``mul_const_eq
  | .le => ``mul_const_le
  | .lt true => ``mul_const_lt
  | .lt false => ``mul_const_lt_weak

/-- Given an (in)equality, look up the lemma to left-scalar-multiply it by a constant (scalar).
If relevant, also take into account the degree of positivity which can be proved of the constant:
strict or non-strict. -/
def smulRelConstData : Ineq.WithStrictness → Name
  | .eq => ``smul_eq_const
  | .le => ``smul_le_const
  | .lt true => ``smul_lt_const
  | .lt false => ``smul_lt_const_weak

/-- Given an (in)equality, look up the lemma to right-scalar-multiply it by a constant (vector).
If relevant, also take into account the degree of positivity which can be proved of the constant:
strict or non-strict. -/
def smulConstRelData : Ineq.WithStrictness → Name
  | .eq => ``smul_const_eq
  | .le => ``smul_const_le
  | .lt true => ``smul_const_lt
  | .lt false => ``smul_const_lt_weak

/-- Given an (in)equality, look up the lemma to divide it by a constant.  If relevant, also take
into account the degree of positivity which can be proved of the constant: strict or non-strict. -/
def divRelConstData : Ineq.WithStrictness → Name
  | .eq => ``div_eq_const
  | .le => ``div_le_const
  | .lt true => ``div_lt_const
  | .lt false => ``div_lt_const_weak

/-- Given two (in)equalities `P` and `Q`, look up the lemma to deduce `Q` from `P`, and the relation
appearing in the side condition produced by this lemma. -/
def relImpRelData : Ineq → Ineq → Option (Name × Ineq)
  | eq, eq => some (``eq_of_eq, eq)
  | eq, le => some (``Tactic.LinearCombination.le_of_eq, le)
  | eq, lt => some (``lt_of_eq, lt)
  | le, eq => none
  | le, le => some (``le_of_le, le)
  | le, lt => some (``lt_of_le, lt)
  | lt, eq => none
  | lt, le => some (``Tactic.LinearCombination.le_of_lt, le)
  | lt, lt => some (``lt_of_lt, le)

/-- Given an (in)equality, look up the lemma to move everything to the LHS. -/
def rearrangeData : Ineq → Name
  | eq => ``eq_rearrange
  | le => ``le_rearrange
  | lt => ``lt_rearrange

end Mathlib.Ineq<|MERGE_RESOLUTION|>--- conflicted
+++ resolved
@@ -23,29 +23,16 @@
 
 theorem add_eq_eq [Add α] (p₁ : (a₁ : α) = b₁) (p₂ : a₂ = b₂) : a₁ + a₂ = b₁ + b₂ := p₁ ▸ p₂ ▸ rfl
 
-<<<<<<< HEAD
 theorem add_le_eq [AddCommMonoid α] [PartialOrder α] [IsOrderedAddMonoid α]
-    (p₁ : (a₁:α) ≤ b₁) (p₂ : a₂ = b₂) : a₁ + a₂ ≤ b₁ + b₂ :=
-  p₂ ▸ add_le_add_right p₁ b₂
-
-theorem add_eq_le [AddCommMonoid α] [PartialOrder α] [IsOrderedAddMonoid α]
-    (p₁ : (a₁:α) = b₁) (p₂ : a₂ ≤ b₂) : a₁ + a₂ ≤ b₁ + b₂ :=
-  p₁ ▸ add_le_add_left p₂ b₁
-
-theorem add_lt_eq [AddCommMonoid α] [PartialOrder α] [IsOrderedCancelAddMonoid α]
-    (p₁ : (a₁:α) < b₁) (p₂ : a₂ = b₂) : a₁ + a₂ < b₁ + b₂ :=
-=======
-theorem add_le_eq [OrderedAddCommMonoid α]
     (p₁ : (a₁ : α) ≤ b₁) (p₂ : a₂ = b₂) : a₁ + a₂ ≤ b₁ + b₂ :=
   p₂ ▸ add_le_add_right p₁ b₂
 
-theorem add_eq_le [OrderedAddCommMonoid α]
+theorem add_eq_le [AddCommMonoid α] [PartialOrder α] [IsOrderedAddMonoid α]
     (p₁ : (a₁ : α) = b₁) (p₂ : a₂ ≤ b₂) : a₁ + a₂ ≤ b₁ + b₂ :=
   p₁ ▸ add_le_add_left p₂ b₁
 
-theorem add_lt_eq [OrderedCancelAddCommMonoid α]
+theorem add_lt_eq [AddCommMonoid α] [PartialOrder α] [IsOrderedCancelAddMonoid α]
     (p₁ : (a₁ : α) < b₁) (p₂ : a₂ = b₂) : a₁ + a₂ < b₁ + b₂ :=
->>>>>>> 03abeaf9
   p₂ ▸ add_lt_add_right p₁ b₂
 
 theorem add_eq_lt [AddCommMonoid α] [PartialOrder α] [IsOrderedCancelAddMonoid α] {a₁ b₁ a₂ b₂ : α}
@@ -154,61 +141,37 @@
   rw [p] at H
   exact add_right_cancel H
 
-<<<<<<< HEAD
 theorem le_of_le [AddCommMonoid α] [PartialOrder α] [IsOrderedCancelAddMonoid α]
-    (p : (a:α) ≤ b) (H : a' + b ≤ b' + a) :
-=======
-theorem le_of_le [OrderedCancelAddCommMonoid α] (p : (a : α) ≤ b) (H : a' + b ≤ b' + a) :
->>>>>>> 03abeaf9
+    (p : (a : α) ≤ b) (H : a' + b ≤ b' + a) :
     a' ≤ b' := by
   rw [← add_le_add_iff_right b]
   apply H.trans
   apply add_le_add_left p
 
-<<<<<<< HEAD
 theorem le_of_eq [AddCommMonoid α] [PartialOrder α] [IsOrderedCancelAddMonoid α]
-    (p : (a:α) = b) (H : a' + b ≤ b' + a) :
+    (p : (a : α) = b) (H : a' + b ≤ b' + a) :
     a' ≤ b' := by
   rwa [p, add_le_add_iff_right] at H
 
 theorem le_of_lt [AddCommMonoid α] [PartialOrder α] [IsOrderedCancelAddMonoid α]
-    (p : (a:α) < b) (H : a' + b ≤ b' + a) :
+    (p : (a : α) < b) (H : a' + b ≤ b' + a) :
     a' ≤ b' :=
   le_of_le p.le H
 
 theorem lt_of_le [AddCommMonoid α] [PartialOrder α] [IsOrderedCancelAddMonoid α]
-    (p : (a:α) ≤ b) (H : a' + b < b' + a) :
-=======
-theorem le_of_eq [OrderedCancelAddCommMonoid α] (p : (a : α) = b) (H : a' + b ≤ b' + a) :
-    a' ≤ b' := by
-  rwa [p, add_le_add_iff_right] at H
-
-theorem le_of_lt [OrderedCancelAddCommMonoid α] (p : (a : α) < b) (H : a' + b ≤ b' + a) :
-    a' ≤ b' :=
-  le_of_le p.le H
-
-theorem lt_of_le [OrderedCancelAddCommMonoid α] (p : (a : α) ≤ b) (H : a' + b < b' + a) :
->>>>>>> 03abeaf9
+    (p : (a : α) ≤ b) (H : a' + b < b' + a) :
     a' < b' := by
   rw [← add_lt_add_iff_right b]
   apply H.trans_le
   apply add_le_add_left p
 
-<<<<<<< HEAD
 theorem lt_of_eq [AddCommMonoid α] [PartialOrder α] [IsOrderedCancelAddMonoid α]
-    (p : (a:α) = b) (H : a' + b < b' + a) :
+    (p : (a : α) = b) (H : a' + b < b' + a) :
     a' < b' := by
   rwa [p, add_lt_add_iff_right] at H
 
 theorem lt_of_lt [AddCommMonoid α] [PartialOrder α] [IsOrderedCancelAddMonoid α]
-    (p : (a:α) < b) (H : a' + b ≤ b' + a) :
-=======
-theorem lt_of_eq [OrderedCancelAddCommMonoid α] (p : (a : α) = b) (H : a' + b < b' + a) :
-    a' < b' := by
-  rwa [p, add_lt_add_iff_right] at H
-
-theorem lt_of_lt [OrderedCancelAddCommMonoid α] (p : (a : α) < b) (H : a' + b ≤ b' + a) :
->>>>>>> 03abeaf9
+    (p : (a : α) < b) (H : a' + b ≤ b' + a) :
     a' < b' := by
   rw [← add_lt_add_iff_right b]
   apply H.trans_lt
