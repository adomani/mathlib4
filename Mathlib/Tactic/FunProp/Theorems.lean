/-
Copyright (c) 2024 Tomáš Skřivan. All rights reserved.
Released under Apache 2.0 license as described in the file LICENSE.
Authors: Tomáš Skřivan
-/
import Mathlib.Tactic.FunProp.Decl
import Mathlib.Tactic.FunProp.Types
import Mathlib.Tactic.FunProp.FunctionData
import Mathlib.Lean.Meta.RefinedDiscrTree.Initialize
import Mathlib.Lean.Meta.RefinedDiscrTree.Encode
import Batteries.Data.RBMap.Alter

/-!
## `fun_prop` environment extensions storing theorems for `fun_prop`
-/

namespace Mathlib
open Lean Meta

namespace Meta.FunProp

/-- Tag for one of the 5 basic lambda theorems, that also hold extra data for composition theorem
 -/
inductive LambdaTheoremArgs
  /-- Identity theorem e.g. `Continuous fun x => x` -/
  | id
  /-- Constant theorem e.g. `Continuous fun x => y` -/
  | const
  /-- Apply theorem e.g. `Continuous fun (f : (x : X) → Y x => f x)` -/
  | apply
  /-- Composition theorem e.g. `Continuous f → Continuous g → Continuous fun x => f (g x)`

  The numbers `fArgId` and `gArgId` store the argument index for `f` and `g` in the composition
  theorem. -/
  | comp (fArgId gArgId : Nat)
  /-- Pi theorem e.g. `∀ y, Continuous (f · y) → Continuous fun x y => f x y` -/
  | pi
  deriving Inhabited, BEq, Repr, Hashable

/-- Tag for one of the 5 basic lambda theorems -/
inductive LambdaTheoremType
  /-- Identity theorem e.g. `Continuous fun x => x` -/
  | id
  /-- Constant theorem e.g. `Continuous fun x => y` -/
  | const
  /-- Apply theorem e.g. `Continuous fun (f : (x : X) → Y x => f x)` -/
  | apply
  /-- Composition theorem e.g. `Continuous f → Continuous g → Continuous fun x => f (g x)` -/
  | comp
  /-- Pi theorem e.g. `∀ y, Continuous (f · y) → Continuous fun x y => f x y` -/
  | pi
  deriving Inhabited, BEq, Repr, Hashable

/-- Convert `LambdaTheoremArgs` to `LambdaTheoremType`. -/
def LambdaTheoremArgs.type (t : LambdaTheoremArgs) : LambdaTheoremType :=
  match t with
  | .id => .id
  | .const => .const
  | .comp .. => .comp
  | .apply  => .apply
  | .pi => .pi

/-- Decides whether `f` is a function corresponding to one of the lambda theorems. -/
def detectLambdaTheoremArgs (f : Expr) (ctxVars : Array Expr) :
    MetaM (Option LambdaTheoremArgs) := do

  -- eta expand but beta reduce body
  let f ← forallTelescope (← inferType f) fun xs _ =>
    mkLambdaFVars xs (mkAppN f xs).headBeta

  match f with
  | .lam _ _ xBody _ =>
    unless xBody.hasLooseBVars do return .some .const
    match xBody with
    | .bvar 0 => return .some .id
    | .app (.bvar 0) (.fvar _) =>  return .some .apply
    | .app (.fvar fId) (.app (.fvar gId) (.bvar 0)) =>
      -- fun x => f (g x)
      let .some argId_f := ctxVars.findIdx? (fun x => x == (.fvar fId)) | return none
      let .some argId_g := ctxVars.findIdx? (fun x => x == (.fvar gId)) | return none
      return .some <| .comp argId_f argId_g
    | .lam _ _ (.app (.app (.fvar _) (.bvar 1)) (.bvar 0)) _ =>
      return .some .pi
    | _ => return none
  | _ => return none


/-- Structure holding information about lambda theorem. -/
structure LambdaTheorem where
  /-- Name of function property -/
  funPropName : Name
  /-- Name of lambda theorem -/
  thmName : Name
  /-- Type and important argument of the theorem. -/
  thmArgs : LambdaTheoremArgs
  deriving Inhabited, BEq

/-- Collection of lambda theorems -/
structure LambdaTheorems where
  /-- map: function property name × theorem type → lambda theorem -/
  theorems : Std.HashMap (Name × LambdaTheoremType) (Array LambdaTheorem) := {}
  deriving Inhabited


/-- Return proof of lambda theorem -/
def LambdaTheorem.getProof (thm : LambdaTheorem) : MetaM Expr := do
  mkConstWithFreshMVarLevels thm.thmName

/-- Environment extension storing lambda theorems. -/
abbrev LambdaTheoremsExt := SimpleScopedEnvExtension LambdaTheorem LambdaTheorems

/-- Environment extension storing all lambda theorems. -/
initialize lambdaTheoremsExt : LambdaTheoremsExt ←
  registerSimpleScopedEnvExtension {
    name := by exact decl_name%
    initial := {}
    addEntry := fun d e =>
      {d with theorems :=
        let es := d.theorems.getD (e.funPropName, e.thmArgs.type) #[]
        d.theorems.insert (e.funPropName, e.thmArgs.type) (es.push e)}
  }

/-- Get lambda theorems for particular function property `funPropName`. -/
def getLambdaTheorems (funPropName : Name) (type : LambdaTheoremType) :
    CoreM (Array LambdaTheorem) := do
  return (lambdaTheoremsExt.getState (← getEnv)).theorems.getD (funPropName,type) #[]


--------------------------------------------------------------------------------

/-- Function theorems are stated in uncurried or compositional form.

uncurried
```
theorem Continuous_add : Continuous (fun x => x.1 + x.2)
```

compositional
```
theorem Continuous_add (hf : Continuous f) (hg : Continuous g) : Continuous (fun x => (f x) + (g x))
```
 -/
inductive TheoremForm where
  | uncurried | comp
  deriving Inhabited, BEq, Repr

/-- TheoremForm to string -/
instance : ToString TheoremForm :=
  ⟨fun x => match x with | .uncurried => "simple" | .comp => "compositional"⟩

/-- theorem about specific function (either declared constant or free variable) -/
structure FunctionTheorem where
  /-- function property name -/
  funPropName : Name
  /-- theorem name -/
  thmOrigin   : Origin
  /-- function name -/
  funOrigin   : Origin
  /-- array of argument indices about which this theorem is about -/
  mainArgs    : Array Nat
  /-- total number of arguments applied to the function  -/
  appliedArgs : Nat
  /-- priority  -/
  priority    : Nat  := eval_prio default
  /-- form of the theorem, see documentation of TheoremForm -/
  form : TheoremForm
  deriving Inhabited, BEq

private local instance : Ord Name := ⟨Name.quickCmp⟩

/-- -/
structure FunctionTheorems where
  /-- map: function name → function property → function theorem -/
  theorems :
    Batteries.RBMap Name (Batteries.RBMap Name (Array FunctionTheorem) compare) compare := {}
  deriving Inhabited


/-- return proof of function theorem -/
def FunctionTheorem.getProof (thm : FunctionTheorem) : MetaM Expr := do
  match thm.thmOrigin with
  | .decl name => mkConstWithFreshMVarLevels name
  | .fvar id => return .fvar id


/-- -/
abbrev FunctionTheoremsExt := SimpleScopedEnvExtension FunctionTheorem FunctionTheorems

/-- Extension storing all function theorems. -/
initialize functionTheoremsExt : FunctionTheoremsExt ←
  registerSimpleScopedEnvExtension {
    name     := by exact decl_name%
    initial  := {}
    addEntry := fun d e =>
      {d with
        theorems :=
          d.theorems.alter e.funOrigin.name fun funProperties =>
            let funProperties := funProperties.getD {}
            funProperties.alter e.funPropName fun thms =>
              let thms := thms.getD #[]
              thms.push e}
  }

/-- -/
def getTheoremsForFunction (funName : Name) (funPropName : Name) :
    CoreM (Array FunctionTheorem) := do
  return (functionTheoremsExt.getState (← getEnv)).theorems.findD funName {}
    |>.findD funPropName #[]


--------------------------------------------------------------------------------

/-- Get proof of a theorem. -/
def GeneralTheorem.getProof (thm : GeneralTheorem) : MetaM Expr := do
  mkConstWithFreshMVarLevels thm.thmName

<<<<<<< HEAD
/-- -/
=======
/-- Structure holding transition or morphism theorems for `fun_prop` tactic. -/
structure GeneralTheorems where
  /-- Discrimination tree indexing theorems. -/
  theorems     : RefinedDiscrTree GeneralTheorem := {}
  deriving Inhabited

/-- Extendions for transition or morphism theorems -/
>>>>>>> 0257491f
abbrev GeneralTheoremsExt := SimpleScopedEnvExtension GeneralTheorem GeneralTheorems

/-- Environment extension for transition theorems. -/
initialize transitionTheoremsExt : GeneralTheoremsExt ←
  registerSimpleScopedEnvExtension {
    name     := by exact decl_name%
    initial  := {}
    addEntry := fun d e =>
      {d with theorems := e.keys.foldl (fun thms (key, entry) =>
        RefinedDiscrTree.insert thms key (entry, e)) d.theorems}
  }

/-- Get transition theorems applicable to `e`.

For example calling on `e` equal to `Continuous f` might return theorems implying continuity
from linearity over finite dimensional spaces or differentiability.  -/
def getTransitionTheorems (e : Expr) : FunPropM (Array GeneralTheorem) := do
  let ext := transitionTheoremsExt.getState (← getEnv)
  let candidates ← withConfig (fun cfg => { cfg with iota := false, zeta := false }) <|
    ext.theorems.getMatchWithScore e false
  let candidates := candidates.map (·.1) |>.flatten
  return candidates

/-- Environment extension for morphism theorems. -/
initialize morTheoremsExt : GeneralTheoremsExt ←
  registerSimpleScopedEnvExtension {
    name     := by exact decl_name%
    initial  := {}
    addEntry := fun d e =>
      {d with theorems := e.keys.foldl (fun thms (key, entry) =>
        RefinedDiscrTree.insert thms key (entry, e)) d.theorems}
  }


/-- Get morphism theorems applicable to `e`.

For example calling on `e` equal to `Continuous f` for `f : X→L[ℝ] Y` would return theorem
infering continuity from the bundled morphism. -/
def getMorphismTheorems (e : Expr) : FunPropM (Array GeneralTheorem) := do
  let ext := morTheoremsExt.getState (← getEnv)
  let candidates ← withConfig (fun cfg => { cfg with iota := false, zeta := false }) <|
    ext.theorems.getMatchWithScore e false
  let candidates := candidates.map (·.1) |>.flatten
  return candidates


--------------------------------------------------------------------------------


/-- There are four types of theorems:
- lam - theorem about basic lambda calculus terms
- function - theorem about a specific function(declared or free variable) in specific arguments
- mor - special theorems talking about bundled morphisms/DFunLike.coe
- transition - theorems inferring one function property from another

Examples:
- lam
```
  theorem Continuous_id : Continuous fun x => x
  theorem Continuous_comp (hf : Continuous f) (hg : Continuous g) : Continuous fun x => f (g x)
```
- function
```
  theorem Continuous_add : Continuous (fun x => x.1 + x.2)
  theorem Continuous_add (hf : Continuous f) (hg : Continuous g) :
      Continuous (fun x => (f x) + (g x))
```
- mor - the head of function body has to be ``DFunLike.code
```
  theorem ContDiff.clm_apply {f : E → F →L[𝕜] G} {g : E → F}
      (hf : ContDiff 𝕜 n f) (hg : ContDiff 𝕜 n g) :
      ContDiff 𝕜 n fun x => (f x) (g x)
  theorem clm_linear {f : E →L[𝕜] F} : IsLinearMap 𝕜 f
```
- transition - the conclusion has to be in the form `P f` where `f` is a free variable
```
  theorem linear_is_continuous [FiniteDimensional ℝ E] {f : E → F} (hf : IsLinearMap 𝕜 f) :
      Continuous f
```
-/
inductive Theorem where
  | lam        (thm : LambdaTheorem)
  | function   (thm : FunctionTheorem)
  | mor        (thm : GeneralTheorem)
  | transition (thm : GeneralTheorem)


/-- For a theorem declaration `declName` return `fun_prop` theorem. It correctly detects which
type of theorem it is. -/
def getTheoremFromConst (declName : Name) (prio : Nat := eval_prio default) : MetaM Theorem := do
  let info ← getConstInfo declName
  forallTelescope info.type fun xs b => do
    let .some (decl,f) ← getFunProp? b
      | throwError "unrecognized function property `{← ppExpr b}`"
    let funPropName := decl.funPropName
    let fData? ←
      withConfig (fun cfg => { cfg with zeta := false}) <| getFunctionData? f defaultUnfoldPred
    if let .some thmArgs ← detectLambdaTheoremArgs (← fData?.get) xs then
      return .lam {
        funPropName := funPropName
        thmName := declName
        thmArgs := thmArgs
      }

    let .data fData := fData?
      | throwError s!"function in invalid form {← ppExpr f}"

    match fData.fn with
    | .const funName _ =>

      -- todo: more robust detection of compositional and uncurried form!!!
      -- I think this detects `Continuous fun x => x + c` as compositional ...
      let dec ← fData.nontrivialDecomposition
      let form : TheoremForm := if dec.isSome || funName == ``Prod.mk then .comp else .uncurried

      return .function {
-- funPropName funName fData.mainArgs fData.args.size thmForm
        funPropName := funPropName
        thmOrigin := .decl declName
        funOrigin := .decl funName
        mainArgs := fData.mainArgs
        appliedArgs := fData.args.size
        priority := prio
        form := form
      }
    | .fvar .. =>
      let (_,_,b') ← forallMetaTelescope info.type
<<<<<<< HEAD
      let keys ← RefinedDiscrTree.initializeLazyEntry b' {}
=======
      let keys := ← RefinedDiscrTree.mkDTExprs b' false
>>>>>>> 0257491f
      let thm : GeneralTheorem := {
        funPropName := funPropName
        thmName := declName
        keys    := keys
        priority  := prio
      }
      -- todo: maybe do a little bit more careful detection of morphism and transition theorems
      match (← fData.isMorApplication) with
      | .exact => return .mor thm
      | .underApplied | .overApplied =>
        throwError "fun_prop theorem about morphism coercion has to be in fully applied form"
      | .none =>
        if fData.fn.isFVar && (fData.args.size == 1) &&
           (fData.args[0]!.expr == fData.mainVar) then
          return .transition thm

        throwError "Not a valid `fun_prop` theorem!"
    | _ =>
      throwError "unrecognized theoremType `{← ppExpr b}`"


/-- Register theorem `declName` with `fun_prop`. -/
def addTheorem (declName : Name) (attrKind : AttributeKind := .global)
    (prio : Nat := eval_prio default) : MetaM Unit := do
  match (← getTheoremFromConst declName prio) with
  | .lam thm =>
    trace[Meta.Tactic.fun_prop.attr] "\
lambda theorem: {thm.thmName}
function property: {thm.funPropName}
type: {repr thm.thmArgs.type}"
    lambdaTheoremsExt.add thm attrKind
  | .function thm =>
    trace[Meta.Tactic.fun_prop.attr] "\
function theorem: {thm.thmOrigin.name}
function property: {thm.funPropName}
function name: {thm.funOrigin.name}
main arguments: {thm.mainArgs}
applied arguments: {thm.appliedArgs}
form: {toString thm.form} form"
    functionTheoremsExt.add thm attrKind
  | .mor thm =>
    trace[Meta.Tactic.fun_prop.attr] "\
morphism theorem: {thm.thmName}
function property: {thm.funPropName}"
    morTheoremsExt.add thm attrKind
  | .transition thm =>
    trace[Meta.Tactic.fun_prop.attr] "\
transition theorem: {thm.thmName}
function property: {thm.funPropName}"
    transitionTheoremsExt.add thm attrKind

end Meta.FunProp

end Mathlib<|MERGE_RESOLUTION|>--- conflicted
+++ resolved
@@ -214,17 +214,7 @@
 def GeneralTheorem.getProof (thm : GeneralTheorem) : MetaM Expr := do
   mkConstWithFreshMVarLevels thm.thmName
 
-<<<<<<< HEAD
-/-- -/
-=======
-/-- Structure holding transition or morphism theorems for `fun_prop` tactic. -/
-structure GeneralTheorems where
-  /-- Discrimination tree indexing theorems. -/
-  theorems     : RefinedDiscrTree GeneralTheorem := {}
-  deriving Inhabited
-
 /-- Extendions for transition or morphism theorems -/
->>>>>>> 0257491f
 abbrev GeneralTheoremsExt := SimpleScopedEnvExtension GeneralTheorem GeneralTheorems
 
 /-- Environment extension for transition theorems. -/
@@ -258,6 +248,17 @@
         RefinedDiscrTree.insert thms key (entry, e)) d.theorems}
   }
 
+
+/-- Get morphism theorems applicable to `e`.
+
+For example calling on `e` equal to `Continuous f` for `f : X→L[ℝ] Y` would return theorem
+infering continuity from the bundled morphism. -/
+def getMorphismTheorems (e : Expr) : FunPropM (Array GeneralTheorem) := do
+  let ext := morTheoremsExt.getState (← getEnv)
+  let candidates ← withConfig (fun cfg => { cfg with iota := false, zeta := false }) <|
+    ext.theorems.getMatchWithScore e false
+  let candidates := candidates.map (·.1) |>.flatten
+  return candidates
 
 /-- Get morphism theorems applicable to `e`.
 
@@ -352,11 +353,7 @@
       }
     | .fvar .. =>
       let (_,_,b') ← forallMetaTelescope info.type
-<<<<<<< HEAD
-      let keys ← RefinedDiscrTree.initializeLazyEntry b' {}
-=======
-      let keys := ← RefinedDiscrTree.mkDTExprs b' false
->>>>>>> 0257491f
+      let keys ← RefinedDiscrTree.initializeLazyEntry b'
       let thm : GeneralTheorem := {
         funPropName := funPropName
         thmName := declName
