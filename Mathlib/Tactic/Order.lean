--- conflicted
+++ resolved
@@ -179,13 +179,9 @@
 def updateGraphWithNltInfSup (g : Graph) (idxToAtom : Std.HashMap Nat Expr)
     (facts : Array AtomicFact) : MetaM Graph := do
   let nltFacts := facts.filter fun fact => match fact with | .nlt _ _ _ => true | _ => false
-<<<<<<< HEAD
-  let mut usedNltFacts : Vector Bool _ := .mkVector nltFacts.size false
+  let mut usedNltFacts : Vector Bool _ := .replicate nltFacts.size false
   let infSupFacts := facts.filter fun fact =>
     match fact with | .isInf _ _ _ => true | .isSup _ _ _ => true | _ => false
-=======
-  let mut usedNltFacts : Vector Bool _ := .replicate nltFacts.size false
->>>>>>> 36198c19
   let mut g := g
   while true do
     let mut changed : Bool := false
