/-
Copyright (c) 2020 Robert Y. Lewis. All rights reserved.
Released under Apache 2.0 license as described in the file LICENSE.
Authors: Robert Y. Lewis
-/
import Mathlib.Algebra.Order.Field.Basic
<<<<<<< HEAD
import Mathlib.Util.SynthesizeUsing
import Mathlib.Data.Tree.BinTree
=======
import Mathlib.Data.Tree
import Mathlib.Logic.Basic
import Mathlib.Tactic.NormNum.Core
import Mathlib.Util.SynthesizeUsing
>>>>>>> bc9337e5
import Mathlib.Util.Qq

/-!
# A tactic for canceling numeric denominators

This file defines tactics that cancel numeric denominators from field Expressions.

As an example, we want to transform a comparison `5*(a/3 + b/4) < c/3` into the equivalent
`5*(4*a + 3*b) < 4*c`.

## Implementation notes

The tooling here was originally written for `linarith`, not intended as an interactive tactic.
The interactive version has been split off because it is sometimes convenient to use on its own.
There are likely some rough edges to it.

Improving this tactic would be a good project for someone interested in learning tactic programming.
-/

open Lean Parser Tactic Mathlib Meta NormNum Qq

initialize registerTraceClass `CancelDenoms

namespace CancelDenoms

/-! ### Lemmas used in the procedure -/

theorem mul_subst {α} [CommRing α] {n1 n2 k e1 e2 t1 t2 : α}
    (h1 : n1 * e1 = t1) (h2 : n2 * e2 = t2) (h3 : n1 * n2 = k) : k * (e1 * e2) = t1 * t2 := by
  rw [← h3, mul_comm n1, mul_assoc n2, ← mul_assoc n1, h1,
      ← mul_assoc n2, mul_comm n2, mul_assoc, h2]
#align cancel_factors.mul_subst CancelDenoms.mul_subst

theorem div_subst {α} [Field α] {n1 n2 k e1 e2 t1 : α}
    (h1 : n1 * e1 = t1) (h2 : n2 / e2 = 1) (h3 : n1 * n2 = k) : k * (e1 / e2) = t1 := by
  rw [← h3, mul_assoc, mul_div_left_comm, h2, ← mul_assoc, h1, mul_comm, one_mul]
#align cancel_factors.div_subst CancelDenoms.div_subst

theorem cancel_factors_eq_div {α} [Field α] {n e e' : α}
    (h : n * e = e') (h2 : n ≠ 0) : e = e' / n :=
  eq_div_of_mul_eq h2 <| by rwa [mul_comm] at h
#align cancel_factors.cancel_factors_eq_div CancelDenoms.cancel_factors_eq_div

theorem add_subst {α} [Ring α] {n e1 e2 t1 t2 : α} (h1 : n * e1 = t1) (h2 : n * e2 = t2) :
    n * (e1 + e2) = t1 + t2 := by simp [left_distrib, *]
#align cancel_factors.add_subst CancelDenoms.add_subst

theorem sub_subst {α} [Ring α] {n e1 e2 t1 t2 : α} (h1 : n * e1 = t1) (h2 : n * e2 = t2) :
    n * (e1 - e2) = t1 - t2 := by simp [left_distrib, *, sub_eq_add_neg]
#align cancel_factors.sub_subst CancelDenoms.sub_subst

theorem neg_subst {α} [Ring α] {n e t : α} (h1 : n * e = t) : n * -e = -t := by simp [*]
#align cancel_factors.neg_subst CancelDenoms.neg_subst

theorem pow_subst {α} [CommRing α] {n e1 t1 k l : α} {e2 : ℕ}
    (h1 : n * e1 = t1) (h2 : l * n ^ e2 = k) : k * (e1 ^ e2) = l * t1 ^ e2 := by
  rw [← h2, ← h1, mul_pow, mul_assoc]

theorem inv_subst {α} [Field α] {n k e : α} (h2 : e ≠ 0) (h3 : n * e = k) :
    k * (e ⁻¹) = n := by rw [← div_eq_mul_inv, ← h3, mul_div_cancel _ h2]

theorem cancel_factors_lt {α} [LinearOrderedField α] {a b ad bd a' b' gcd : α}
    (ha : ad * a = a') (hb : bd * b = b') (had : 0 < ad) (hbd : 0 < bd) (hgcd : 0 < gcd) :
    (a < b) = (1 / gcd * (bd * a') < 1 / gcd * (ad * b')) := by
  rw [mul_lt_mul_left, ← ha, ← hb, ← mul_assoc, ← mul_assoc, mul_comm bd, mul_lt_mul_left]
  · exact mul_pos had hbd
  · exact one_div_pos.2 hgcd
#align cancel_factors.cancel_factors_lt CancelDenoms.cancel_factors_lt

theorem cancel_factors_le {α} [LinearOrderedField α] {a b ad bd a' b' gcd : α}
    (ha : ad * a = a') (hb : bd * b = b') (had : 0 < ad) (hbd : 0 < bd) (hgcd : 0 < gcd) :
    (a ≤ b) = (1 / gcd * (bd * a') ≤ 1 / gcd * (ad * b')) := by
  rw [mul_le_mul_left, ← ha, ← hb, ← mul_assoc, ← mul_assoc, mul_comm bd, mul_le_mul_left]
  · exact mul_pos had hbd
  · exact one_div_pos.2 hgcd
#align cancel_factors.cancel_factors_le CancelDenoms.cancel_factors_le

theorem cancel_factors_eq {α} [Field α] {a b ad bd a' b' gcd : α} (ha : ad * a = a')
    (hb : bd * b = b') (had : ad ≠ 0) (hbd : bd ≠ 0) (hgcd : gcd ≠ 0) :
    (a = b) = (1 / gcd * (bd * a') = 1 / gcd * (ad * b')) := by
  rw [← ha, ← hb, ← mul_assoc bd, ← mul_assoc ad, mul_comm bd]
  ext; constructor
  · rintro rfl
    rfl
  · intro h
    simp only [← mul_assoc] at h
    refine' mul_left_cancel₀ (mul_ne_zero _ _) h
    apply mul_ne_zero
    apply div_ne_zero
    exact one_ne_zero
    all_goals assumption
#align cancel_factors.cancel_factors_eq CancelDenoms.cancel_factors_eq

theorem cancel_factors_ne {α} [Field α] {a b ad bd a' b' gcd : α} (ha : ad * a = a')
    (hb : bd * b = b') (had : ad ≠ 0) (hbd : bd ≠ 0) (hgcd : gcd ≠ 0) :
    (a ≠ b) = (1 / gcd * (bd * a') ≠ 1 / gcd * (ad * b')) := by
  classical
  rw [eq_iff_iff, not_iff_not, cancel_factors_eq ha hb had hbd hgcd]

/-! ### Computing cancellation factors -/

/--
`findCancelFactor e` produces a natural number `n`, such that multiplying `e` by `n` will
be able to cancel all the numeric denominators in `e`. The returned `Tree` describes how to
distribute the value `n` over products inside `e`.
-/
partial def findCancelFactor (e : Expr) : ℕ × BinTree.Leafless ℕ :=
  match e.getAppFnArgs with
  | (``HAdd.hAdd, #[_, _, _, _, e1, e2]) | (``HSub.hSub, #[_, _, _, _, e1, e2]) =>
    let (v1, t1) := findCancelFactor e1
    let (v2, t2) := findCancelFactor e2
    let lcm := v1.lcm v2
    (lcm, .branch lcm t1 t2)
  | (``HMul.hMul, #[_, _, _, _, e1, e2]) =>
    let (v1, t1) := findCancelFactor e1
    let (v2, t2) := findCancelFactor e2
    let pd := v1 * v2
    (pd, .branch pd t1 t2)
  | (``HDiv.hDiv, #[_, _, _, _, e1, e2]) =>
    -- If e2 is a rational, then it's a natural number due to the simp lemmas in `deriveThms`.
    match e2.nat? with
    | some q =>
      let (v1, t1) := findCancelFactor e1
      let n := v1 * q
      (n, .branch n t1 <| .branch q .nil .nil)
    | none => (1, .branch 1 .nil .nil)
  | (``Neg.neg, #[_, _, e]) => findCancelFactor e
  | (``HPow.hPow, #[_, ℕ, _, _, e1, e2]) =>
    match e2.nat? with
    | some k =>
      let (v1, t1) := findCancelFactor e1
      let n := v1 ^ k
      (n, .branch n t1 <| .branch k .nil .nil)
    | none => (1, .branch 1 .nil .nil)
  | (``Inv.inv, #[_, _, e]) =>
    match e.nat? with
    | some q => (q, .branch q .nil <| .branch q .nil .nil)
    | none => (1, .branch 1 .nil .nil)
  | _ => (1, .branch 1 .nil .nil)

def synthesizeUsingNormNum (type : Q(Prop)) : MetaM Q($type) := do
  try
    synthesizeUsingTactic' type (← `(tactic| norm_num))
  catch e =>
    throwError "Could not prove {type} using norm_num. {e.toMessageData}"

/--
`mkProdPrf α sα v tr e` produces a proof of `v*e = e'`, where numeric denominators have been
canceled in `e'`, distributing `v` proportionally according to the tree `tr` computed
by `findCancelFactor`.
-/
<<<<<<< HEAD
partial def mkProdPrf (α : Q(Type u)) (sα : Q(Field $α)) (v : ℕ) (t : BinTree.Leafless ℕ)
=======
partial def mkProdPrf {u : Level} (α : Q(Type u)) (sα : Q(Field $α)) (v : ℕ) (t : Tree ℕ)
>>>>>>> bc9337e5
    (e : Q($α)) : MetaM Expr := do
  let amwo : Q(AddMonoidWithOne $α) := q(inferInstance)
  trace[CancelDenoms] "mkProdPrf {e} {v}"
  match t, e with
  | .branch _ lhs rhs, ~q($e1 + $e2) => do
    let v1 ← mkProdPrf α sα v lhs e1
    let v2 ← mkProdPrf α sα v rhs e2
    mkAppM ``CancelDenoms.add_subst #[v1, v2]
  | .branch _ lhs rhs, ~q($e1 - $e2) => do
    let v1 ← mkProdPrf α sα v lhs e1
    let v2 ← mkProdPrf α sα v rhs e2
    mkAppM ``CancelDenoms.sub_subst #[v1, v2]
  | .branch _ lhs@(.branch ln _ _) rhs, ~q($e1 * $e2) => do
    trace[CancelDenoms] "recursing into mul"
    let v1 ← mkProdPrf α sα ln lhs e1
    let v2 ← mkProdPrf α sα (v / ln) rhs e2
    have ln' := (← mkOfNat α amwo <| mkRawNatLit ln).1
    have vln' := (← mkOfNat α amwo <| mkRawNatLit (v/ln)).1
    have v' := (← mkOfNat α amwo <| mkRawNatLit v).1
    let npf ← synthesizeUsingNormNum q($ln' * $vln' = $v')
    mkAppM ``CancelDenoms.mul_subst #[v1, v2, npf]
  | .branch _ lhs (.branch rn _ _), ~q($e1 / $e2) => do
    -- Invariant: e2 is equal to the natural number rn
    let v1 ← mkProdPrf α sα (v / rn) lhs e1
    have rn' := (← mkOfNat α amwo <| mkRawNatLit rn).1
    have vrn' := (← mkOfNat α amwo <| mkRawNatLit <| v / rn).1
    have v' := (← mkOfNat α amwo <| mkRawNatLit <| v).1
    let npf ← synthesizeUsingNormNum q($rn' / $e2 = 1)
    let npf2 ← synthesizeUsingNormNum q($vrn' * $rn' = $v')
    mkAppM ``CancelDenoms.div_subst #[v1, npf, npf2]
  | t, ~q(-$e) => do
    let v ← mkProdPrf α sα v t e
    mkAppM ``CancelDenoms.neg_subst #[v]
  | .branch _ lhs@(.branch k1 _ _) (.branch k2 .nil .nil), ~q($e1 ^ $e2) => do
    let v1 ← mkProdPrf α sα k1 lhs e1
    have l := v / (k1 ^ k2)
    have k1' := (← mkOfNat α amwo <| mkRawNatLit k1).1
    have v' := (← mkOfNat α amwo <| mkRawNatLit v).1
    have l' := (← mkOfNat α amwo <| mkRawNatLit l).1
    let npf ← synthesizeUsingNormNum q($l' * $k1' ^ $e2 = $v')
    mkAppM ``CancelDenoms.pow_subst #[v1, npf]
  | .branch _ .nil (.branch rn _ _), ~q($e ⁻¹) => do
    have rn' := (← mkOfNat α amwo <| mkRawNatLit rn).1
    have vrn' := (← mkOfNat α amwo <| mkRawNatLit <| v / rn).1
    have v' := (← mkOfNat α amwo <| mkRawNatLit <| v).1
    let npf ← synthesizeUsingNormNum q($rn' ≠ 0)
    let npf2 ← synthesizeUsingNormNum q($vrn' * $rn' = $v')
    mkAppM ``CancelDenoms.inv_subst #[npf, npf2]
  | _, _ => do
    have v' := (← mkOfNat α amwo <| mkRawNatLit <| v).1
    let e' ← mkAppM ``HMul.hMul #[v', e]
    mkEqRefl e'

/-- Theorems to get expression into a form that `findCancelFactor` and `mkProdPrf`
can more easily handle. These are important for dividing by rationals and negative integers. -/
def deriveThms : List Name :=
  [``div_div_eq_mul_div, ``div_neg]

/-- Helper lemma to chain together a `simp` proof and the result of `mkProdPrf`. -/
theorem derive_trans {α} [Mul α] {a b c d : α} (h : a = b) (h' : c * b = d) : c * a = d := h ▸ h'

/--
Given `e`, a term with rational division, produces a natural number `n` and a proof of `n*e = e'`,
where `e'` has no division. Assumes "well-behaved" division.
-/
def derive (e : Expr) : MetaM (ℕ × Expr) := do
  trace[CancelDenoms] "e = {e}"
  let eSimp ← simpOnlyNames (config := Simp.neutralConfig) deriveThms e
  trace[CancelDenoms] "e simplified = {eSimp.expr}"
  let (n, t) := findCancelFactor eSimp.expr
  let ⟨u, tp, e⟩ ← inferTypeQ' eSimp.expr
  let stp ← synthInstance q(Field $tp)
  try
    let pf ← mkProdPrf tp stp n t eSimp.expr
    trace[CancelDenoms] "pf : {← inferType pf}"
    let pf' ←
      if let some pfSimp := eSimp.proof? then
        mkAppM ``derive_trans #[pfSimp, pf]
      else
        pure pf
    return (n, pf')
  catch E => do
    throwError "CancelDenoms.derive failed to normalize {e}.\n{E.toMessageData}"

/--
`findCompLemma e` arranges `e` in the form `lhs R rhs`, where `R ∈ {<, ≤, =, ≠}`, and returns
`lhs`, `rhs`, the `cancel_factors` lemma corresponding to `R`, and a boolean indicating whether
`R` involves the order (i.e. `<` and `≤`) or not (i.e. `=` and `≠`).
In the case of `LT`, `LE`, `GE`, and `GT` an order on the type is needed, in the last case
it is not, the final component of the return value tracks this.
-/
def findCompLemma (e : Expr) : Option (Expr × Expr × Name × Bool) :=
  match e.getAppFnArgs with
  | (``LT.lt, #[_, _, a, b]) => (a, b, ``cancel_factors_lt, true)
  | (``LE.le, #[_, _, a, b]) => (a, b, ``cancel_factors_le, true)
  | (``Eq, #[_, a, b]) => (a, b, ``cancel_factors_eq, false)
  | (``Ne, #[_, a, b]) => (a, b, ``cancel_factors_ne, false)
  | (``GE.ge, #[_, _, a, b]) => (b, a, ``cancel_factors_le, true)
  | (``GT.gt, #[_, _, a, b]) => (b, a, ``cancel_factors_lt, true)
  | _ => none

/--
`cancelDenominatorsInType h` assumes that `h` is of the form `lhs R rhs`,
where `R ∈ {<, ≤, =, ≠, ≥, >}`.
It produces an Expression `h'` of the form `lhs' R rhs'` and a proof that `h = h'`.
Numeric denominators have been canceled in `lhs'` and `rhs'`.
-/
def cancelDenominatorsInType (h : Expr) : MetaM (Expr × Expr) := do
  let some (lhs, rhs, lem, ord) := findCompLemma h | throwError "cannot kill factors"
  let (al, lhs_p) ← derive lhs
  let ⟨u, α, _⟩ ← inferTypeQ' lhs
  let amwo ← synthInstanceQ q(AddMonoidWithOne $α)
  let (ar, rhs_p) ← derive rhs
  let gcd := al.gcd ar
  have al := (← mkOfNat α amwo <| mkRawNatLit al).1
  have ar := (← mkOfNat α amwo <| mkRawNatLit ar).1
  have gcd := (← mkOfNat α amwo <| mkRawNatLit gcd).1
  let (al_cond, ar_cond, gcd_cond) ← if ord then do
      let _ ← synthInstanceQ q(LinearOrderedField $α)
      let al_pos : Q(Prop) := q(0 < $al)
      let ar_pos : Q(Prop) := q(0 < $ar)
      let gcd_pos : Q(Prop) := q(0 < $gcd)
      pure (al_pos, ar_pos, gcd_pos)
    else do
      let _ ← synthInstanceQ q(Field $α)
      let al_ne : Q(Prop) := q($al ≠ 0)
      let ar_ne : Q(Prop) := q($ar ≠ 0)
      let gcd_ne : Q(Prop) := q($gcd ≠ 0)
      pure (al_ne, ar_ne, gcd_ne)
  let al_cond ← synthesizeUsingNormNum al_cond
  let ar_cond ← synthesizeUsingNormNum ar_cond
  let gcd_cond ← synthesizeUsingNormNum gcd_cond
  let pf ← mkAppM lem #[lhs_p, rhs_p, al_cond, ar_cond, gcd_cond]
  let pf_tp ← inferType pf
  return ((findCompLemma pf_tp).elim default (Prod.fst ∘ Prod.snd), pf)

end CancelDenoms

/--
`cancel_denoms` attempts to remove numerals from the denominators of fractions.
It works on propositions that are field-valued inequalities.

```lean
variable [LinearOrderedField α] (a b c : α)

example (h : a / 5 + b / 4 < c) : 4*a + 5*b < 20*c := by
  cancel_denoms at h
  exact h

example (h : a > 0) : a / 5 > 0 := by
  cancel_denoms
  exact h
```
-/
syntax (name := cancelDenoms) "cancel_denoms" (location)? : tactic

open Elab Tactic

def cancelDenominatorsAt (fvar : FVarId) : TacticM Unit := do
  let t ← instantiateMVars (← fvar.getDecl).type
  let (new, eqPrf) ← CancelDenoms.cancelDenominatorsInType t
  liftMetaTactic' fun g => do
    let res ← g.replaceLocalDecl fvar new eqPrf
    return res.mvarId

def cancelDenominatorsTarget : TacticM Unit := do
  let (new, eqPrf) ← CancelDenoms.cancelDenominatorsInType (← getMainTarget)
  liftMetaTactic' fun g => g.replaceTargetEq new eqPrf

def cancelDenominators (loc : Location) : TacticM Unit := do
  withLocation loc cancelDenominatorsAt cancelDenominatorsTarget
    (λ _ => throwError "Failed to cancel any denominators")

elab "cancel_denoms" loc?:(location)? : tactic => do
  cancelDenominators (expandOptLocation (Lean.mkOptionalNode loc?))
  Lean.Elab.Tactic.evalTactic (← `(tactic| try norm_num [← mul_assoc] $[$loc?]?))<|MERGE_RESOLUTION|>--- conflicted
+++ resolved
@@ -4,15 +4,11 @@
 Authors: Robert Y. Lewis
 -/
 import Mathlib.Algebra.Order.Field.Basic
-<<<<<<< HEAD
 import Mathlib.Util.SynthesizeUsing
 import Mathlib.Data.Tree.BinTree
-=======
-import Mathlib.Data.Tree
 import Mathlib.Logic.Basic
 import Mathlib.Tactic.NormNum.Core
 import Mathlib.Util.SynthesizeUsing
->>>>>>> bc9337e5
 import Mathlib.Util.Qq
 
 /-!
@@ -164,12 +160,8 @@
 canceled in `e'`, distributing `v` proportionally according to the tree `tr` computed
 by `findCancelFactor`.
 -/
-<<<<<<< HEAD
-partial def mkProdPrf (α : Q(Type u)) (sα : Q(Field $α)) (v : ℕ) (t : BinTree.Leafless ℕ)
-=======
-partial def mkProdPrf {u : Level} (α : Q(Type u)) (sα : Q(Field $α)) (v : ℕ) (t : Tree ℕ)
->>>>>>> bc9337e5
-    (e : Q($α)) : MetaM Expr := do
+partial def mkProdPrf {u : Level} (α : Q(Type u)) (sα : Q(Field $α))
+    (v : ℕ) (t : BinTree.Leafless ℕ) (e : Q($α)) : MetaM Expr := do
   let amwo : Q(AddMonoidWithOne $α) := q(inferInstance)
   trace[CancelDenoms] "mkProdPrf {e} {v}"
   match t, e with
