/-
Copyright (c) 2017 Mario Carneiro. All rights reserved.
Released under Apache 2.0 license as described in the file LICENSE.
Authors: Mario Carneiro, Yury Kudryashov, Floris van Doorn, Jon Eugster
-/
import Mathlib.Data.Nat.Notation
import Mathlib.Data.String.Defs
import Mathlib.Data.Array.Defs
import Mathlib.Lean.Expr.ReplaceRec
import Mathlib.Lean.EnvExtension
import Mathlib.Lean.Meta.Simp
import Mathlib.Lean.Name
import Lean.Elab.Tactic.Ext
import Lean.Meta.Tactic.Symm
import Lean.Meta.Tactic.Rfl
import Lean.Meta.Match.MatcherInfo
import Batteries.Lean.NameMapAttribute
import Batteries.Tactic.Lint -- useful to lint this file and for DiscrTree.elements
import Batteries.Tactic.Trans
import Mathlib.Tactic.Eqns -- just to copy the attribute
import Mathlib.Tactic.Simps.Basic

/-!
# The `@[to_additive]` attribute.

The attribute `to_additive` can be used to automatically transport theorems
and definitions (but not inductive types and structures) from a multiplicative
theory to an additive theory.

To use this attribute, just write:

```
@[to_additive]
theorem mul_comm' {α} [CommSemigroup α] (x y : α) : x * y = y * x := mul_comm x y
```

This code will generate a theorem named `add_comm'`. It is also
possible to manually specify the name of the new declaration:

```
@[to_additive add_foo]
theorem foo := sorry
```

An existing documentation string will _not_ be automatically used, so if the theorem or definition
has a doc string, a doc string for the additive version should be passed explicitly to
`to_additive`.

```
/-- Multiplication is commutative -/
@[to_additive "Addition is commutative"]
theorem mul_comm' {α} [CommSemigroup α] (x y : α) : x * y = y * x := CommSemigroup.mul_comm
```

The transport tries to do the right thing in most cases using several
heuristics described below.  However, in some cases it fails, and
requires manual intervention.

Use the `(reorder := ...)` syntax to reorder the arguments in the generated additive declaration.
This is specified using cycle notation. For example `(reorder := 1 2, 5 6)` swaps the first two
arguments with each other and the fifth and the sixth argument and `(reorder := 3 4 5)` will move
the fifth argument before the third argument. This is mostly useful to translate declarations using
`Pow` to those using `SMul`.

Use the `(attr := ...)` syntax to apply attributes to both the multiplicative and the additive
version:

```
@[to_additive (attr := simp)] lemma mul_one' {G : Type*} [Group G] (x : G) : x * 1 = x := mul_one x
```

For `simps` this also ensures that some generated lemmas are added to the additive dictionary.
`@[to_additive (attr := to_additive)]` is a special case, where the `to_additive`
attribute is added to the generated lemma only, to additivize it again.
This is useful for lemmas about `Pow` to generate both lemmas about `SMul` and `VAdd`. Example:
```
@[to_additive (attr := to_additive VAdd_lemma, simp) SMul_lemma]
lemma Pow_lemma ... :=
```
In the above example, the `simp` is added to all 3 lemmas. All other options to `to_additive`
(like the generated name or `(reorder := ...)`) are not passed down,
and can be given manually to each individual `to_additive` call.

## Implementation notes

The transport process generally works by taking all the names of
identifiers appearing in the name, type, and body of a declaration and
creating a new declaration by mapping those names to additive versions
using a simple string-based dictionary and also using all declarations
that have previously been labeled with `to_additive`.

In the `mul_comm'` example above, `to_additive` maps:
* `mul_comm'` to `add_comm'`,
* `CommSemigroup` to `AddCommSemigroup`,
* `x * y` to `x + y` and `y * x` to `y + x`, and
* `CommSemigroup.mul_comm'` to `AddCommSemigroup.add_comm'`.

### Heuristics

`to_additive` uses heuristics to determine whether a particular identifier has to be
mapped to its additive version. The basic heuristic is

* Only map an identifier to its additive version if its first argument doesn't
  contain any unapplied identifiers.

Examples:
* `@Mul.mul Nat n m` (i.e. `(n * m : Nat)`) will not change to `+`, since its
  first argument is `Nat`, an identifier not applied to any arguments.
* `@Mul.mul (α × β) x y` will change to `+`. It's first argument contains only the identifier
  `Prod`, but this is applied to arguments, `α` and `β`.
* `@Mul.mul (α × Int) x y` will not change to `+`, since its first argument contains `Int`.

The reasoning behind the heuristic is that the first argument is the type which is "additivized",
and this usually doesn't make sense if this is on a fixed type.

There are some exceptions to this heuristic:

* Identifiers that have the `@[to_additive]` attribute are ignored.
  For example, multiplication in `↥Semigroup` is replaced by addition in `↥AddSemigroup`.
* If an identifier `d` has attribute `@[to_additive_relevant_arg n]` then the argument
  in position `n` is checked for a fixed type, instead of checking the first argument.
  `@[to_additive]` will automatically add the attribute `@[to_additive_relevant_arg n]` to a
  declaration when the first argument has no multiplicative type-class, but argument `n` does.
* If an identifier has attribute `@[to_additive_ignore_args n1 n2 ...]` then all the arguments in
  positions `n1`, `n2`, ... will not be checked for unapplied identifiers (start counting from 1).
  For example, `ContMDiffMap` has attribute `@[to_additive_ignore_args 21]`, which means
  that its 21st argument `(n : WithTop ℕ)` can contain `ℕ`
  (usually in the form `Top.top ℕ ...`) and still be additivized.
  So `@Mul.mul (C^∞⟮I, N; I', G⟯) _ f g` will be additivized.

### Troubleshooting

If `@[to_additive]` fails because the additive declaration raises a type mismatch, there are
various things you can try.
The first thing to do is to figure out what `@[to_additive]` did wrong by looking at the type
mismatch error.

* Option 1: The most common case is that it didn't additivize a declaration that should be
  additivized. This happened because the heuristic applied, and the first argument contains a
  fixed type, like `ℕ` or `ℝ`. However, the heuristic misfires on some other declarations.
  Solutions:
  * First figure out what the fixed type is in the first argument of the declaration that didn't
    get additivized. Note that this fixed type can occur in implicit arguments. If manually finding
    it is hard, you can run `set_option trace.to_additive_detail true` and search the output for the
    fragment "contains the fixed type" to find what the fixed type is.
  * If the fixed type has an additive counterpart (like `↥Semigroup`), give it the `@[to_additive]`
    attribute.
  * If the fixed type has nothing to do with algebraic operations (like `TopCat`), add the attribute
    `@[to_additive existing Foo]` to the fixed type `Foo`.
  * If the fixed type occurs inside the `k`-th argument of a declaration `d`, and the
    `k`-th argument is not connected to the multiplicative structure on `d`, consider adding
    attribute `[to_additive_ignore_args k]` to `d`.
    Example: `ContMDiffMap` ignores the argument `(n : WithTop ℕ)`
* Option 2: It additivized a declaration `d` that should remain multiplicative. Solution:
  * Make sure the first argument of `d` is a type with a multiplicative structure. If not, can you
    reorder the (implicit) arguments of `d` so that the first argument becomes a type with a
    multiplicative structure (and not some indexing type)?
    The reason is that `@[to_additive]` doesn't additivize declarations if their first argument
    contains fixed types like `ℕ` or `ℝ`. See section Heuristics.
    If the first argument is not the argument with a multiplicative type-class, `@[to_additive]`
    should have automatically added the attribute `@[to_additive_relevant_arg]` to the declaration.
    You can test this by running the following (where `d` is the full name of the declaration):
    ```
      open Lean in run_cmd logInfo m!"{ToAdditive.relevantArgAttr.find? (← getEnv) `d}"
    ```
    The expected output is `n` where the `n`-th (0-indexed) argument of `d` is a type (family)
    with a multiplicative structure on it. `none` means `0`.
    If you get a different output (or a failure), you could add the attribute
    `@[to_additive_relevant_arg n]` manually, where `n` is an (1-indexed) argument with a
    multiplicative structure.
* Option 3: Arguments / universe levels are incorrectly ordered in the additive version.
  This likely only happens when the multiplicative declaration involves `pow`/`^`. Solutions:
  * Ensure that the order of arguments of all relevant declarations are the same for the
    multiplicative and additive version. This might mean that arguments have an "unnatural" order
    (e.g. `Monoid.npow n x` corresponds to `x ^ n`, but it is convenient that `Monoid.npow` has this
    argument order, since it matches `AddMonoid.nsmul n x`.
  * If this is not possible, add `(reorder := ...)` argument to `to_additive`.

If neither of these solutions work, and `to_additive` is unable to automatically generate the
additive version of a declaration, manually write and prove the additive version.
Often the proof of a lemma/theorem can just be the multiplicative version of the lemma applied to
`multiplicative G`.
Afterwards, apply the attribute manually:

```
attribute [to_additive foo_add_bar] foo_bar
```

This will allow future uses of `to_additive` to recognize that
`foo_bar` should be replaced with `foo_add_bar`.

### Handling of hidden definitions

Before transporting the “main” declaration `src`, `to_additive` first
scans its type and value for names starting with `src`, and transports
them. This includes auxiliary definitions like `src._match_1`,
`src._proof_1`.

In addition to transporting the “main” declaration, `to_additive` transports
its equational lemmas and tags them as equational lemmas for the new declaration.

### Structure fields and constructors

If `src` is a structure, then the additive version has to be already written manually.
In this case `to_additive` adds all structure fields to its mapping.

### Name generation

* If `@[to_additive]` is called without a `name` argument, then the
  new name is autogenerated.  First, it takes the longest prefix of
  the source name that is already known to `to_additive`, and replaces
  this prefix with its additive counterpart. Second, it takes the last
  part of the name (i.e., after the last dot), and replaces common
  name parts (“mul”, “one”, “inv”, “prod”) with their additive versions.

* [todo] Namespaces can be transformed using `map_namespace`. For example:
  ```
  run_cmd to_additive.map_namespace `QuotientGroup `QuotientAddGroup
  ```

  Later uses of `to_additive` on declarations in the `QuotientGroup`
  namespace will be created in the `QuotientAddGroup` namespaces.

* If `@[to_additive]` is called with a `name` argument `new_name`
  /without a dot/, then `to_additive` updates the prefix as described
  above, then replaces the last part of the name with `new_name`.

* If `@[to_additive]` is called with a `name` argument
  `NewNamespace.new_name` /with a dot/, then `to_additive` uses this
  new name as is.

As a safety check, in the first case `to_additive` double checks
that the new name differs from the original one.

-/

open Lean Meta Elab Command Std

/-- The `to_additive_ignore_args` attribute. -/
syntax (name := to_additive_ignore_args) "to_additive_ignore_args" (ppSpace num)* : attr
/-- The `to_additive_relevant_arg` attribute. -/
syntax (name := to_additive_relevant_arg) "to_additive_relevant_arg " num : attr
/-- The `to_additive_reorder` attribute. -/
syntax (name := to_additive_reorder) "to_additive_reorder " (num+),+ : attr
/-- The `to_additive_change_numeral` attribute. -/
syntax (name := to_additive_change_numeral) "to_additive_change_numeral" (ppSpace num)* : attr
/-- An `attr := ...` option for `to_additive`. -/
syntax toAdditiveAttrOption := &"attr" " := " Parser.Term.attrInstance,*
/-- A `reorder := ...` option for `to_additive`. -/
syntax toAdditiveReorderOption := &"reorder" " := " (num+),+
/-- Options to `to_additive`. -/
syntax toAdditiveParenthesizedOption := "(" toAdditiveAttrOption <|> toAdditiveReorderOption ")"
/-- Options to `to_additive`. -/
syntax toAdditiveOption := toAdditiveParenthesizedOption <|> &"existing"
/-- Remaining arguments of `to_additive`. -/
syntax toAdditiveRest := (ppSpace toAdditiveOption)* (ppSpace ident)? (ppSpace str)?
/-- The `to_additive` attribute. -/
syntax (name := to_additive) "to_additive" "?"? toAdditiveRest : attr

/-- The `to_additive` attribute. -/
macro "to_additive?" rest:toAdditiveRest : attr => `(attr| to_additive ? $rest)

/-- A set of strings of names that end in a capital letter.
* If the string contains a lowercase letter, the string should be split between the first occurrence
  of a lower-case letter followed by an upper-case letter.
* If multiple strings have the same prefix, they should be grouped by prefix
* In this case, the second list should be prefix-free
  (no element can be a prefix of a later element)

Todo: automate the translation from `String` to an element in this `RBMap`
  (but this would require having something similar to the `rb_lmap` from Lean 3). -/
def endCapitalNames : Lean.RBMap String (List String) compare :=
  -- todo: we want something like
  -- endCapitalNamesOfList ["LE", "LT", "WF", "CoeTC", "CoeT", "CoeHTCT"]
  .ofList [("LE", [""]), ("LT", [""]), ("WF", [""]), ("Coe", ["TC", "T", "HTCT"])]

/--
This function takes a String and splits it into separate parts based on the following
(naming conventions)[https://github.com/leanprover-community/mathlib4/wiki#naming-convention].

E.g. `#eval "InvHMulLEConjugate₂SMul_ne_top".splitCase` yields
`["Inv", "HMul", "LE", "Conjugate₂", "SMul", "_", "ne", "_", "top"]`.
-/
partial def String.splitCase (s : String) (i₀ : Pos := 0) (r : List String := []) : List String :=
Id.run do
  -- We test if we need to split between `i₀` and `i₁`.
  let i₁ := s.next i₀
  if s.atEnd i₁ then
    -- If `i₀` is the last position, return the list.
    let r := s::r
    return r.reverse
  /- We split the string in three cases
  * We split on both sides of `_` to keep them there when rejoining the string;
  * We split after a name in `endCapitalNames`;
  * We split after a lower-case letter that is followed by an upper-case letter
    (unless it is part of a name in `endCapitalNames`). -/
  if s.get i₀ == '_' || s.get i₁ == '_' then
    return splitCase (s.extract i₁ s.endPos) 0 <| (s.extract 0 i₁)::r
  if (s.get i₁).isUpper then
    if let some strs := endCapitalNames.find? (s.extract 0 i₁) then
      if let some (pref, newS) := strs.findSome?
        fun x : String ↦ (s.extract i₁ s.endPos).dropPrefix? x |>.map (x, ·.toString) then
        return splitCase newS 0 <| (s.extract 0 i₁ ++ pref)::r
    if !(s.get i₀).isUpper then
      return splitCase (s.extract i₁ s.endPos) 0 <| (s.extract 0 i₁)::r
  return splitCase s i₁ r

namespace ToAdditive

initialize registerTraceClass `to_additive
initialize registerTraceClass `to_additive_detail

/-- Linter to check that the `reorder` attribute is not given manually -/
register_option linter.toAdditiveReorder : Bool := {
  defValue := true
  descr := "Linter to check that the reorder attribute is not given manually." }

/-- Linter, mostly used by `@[to_additive]`, that checks that the source declaration doesn't have
certain attributes -/
register_option linter.existingAttributeWarning : Bool := {
  defValue := true
  descr := "Linter, mostly used by `@[to_additive]`, that checks that the source declaration \
    doesn't have certain attributes" }

/-- Linter to check that the `to_additive` attribute is not given manually -/
register_option linter.toAdditiveGenerateName : Bool := {
  defValue := true
  descr := "Linter used by `@[to_additive]` that checks if `@[to_additive]` automatically \
    generates the user-given name" }

/-- Linter to check whether the user correctly specified that the additive declaration already
exists -/
register_option linter.toAdditiveExisting : Bool := {
  defValue := true
  descr := "Linter used by `@[to_additive]` that checks whether the user correctly specified that
    the additive declaration already exists" }


/--
An attribute that tells `@[to_additive]` that certain arguments of this definition are not
involved when using `@[to_additive]`.
This helps the heuristic of `@[to_additive]` by also transforming definitions if `ℕ` or another
fixed type occurs as one of these arguments.
-/
initialize ignoreArgsAttr : NameMapExtension (List Nat) ←
  registerNameMapAttribute {
    name  := `to_additive_ignore_args
    descr :=
      "Auxiliary attribute for `to_additive` stating that certain arguments are not additivized."
    add   := fun _ stx ↦ do
        let ids ← match stx with
          | `(attr| to_additive_ignore_args $[$ids:num]*) => pure <| ids.map (·.1.isNatLit?.get!)
          | _ => throwUnsupportedSyntax
        return ids.toList }

/--
An attribute that stores all the declarations that needs their arguments reordered when
applying `@[to_additive]`. It is applied automatically by the `(reorder := ...)` syntax of
`to_additive`, and should not usually be added manually.
-/
initialize reorderAttr : NameMapExtension (List <| List Nat) ←
  registerNameMapAttribute {
    name := `to_additive_reorder
    descr := "\
      Auxiliary attribute for `to_additive` that stores arguments that need to be reordered. \
      This should not appear in any file. \
      We keep it as an attribute for now so that mathport can still use it, and it can generate a \
      warning."
    add := fun
    | _, stx@`(attr| to_additive_reorder $[$[$reorders:num]*],*) => do
      Linter.logLintIf linter.toAdditiveReorder stx m!"\
        Using this attribute is deprecated. Use `@[to_additive (reorder := <num>)]` instead.\n\n\
        That will also generate the additive version with the arguments swapped, \
        so you are probably able to remove the manually written additive declaration."
      pure <| reorders.toList.map (·.toList.map (·.raw.isNatLit?.get! - 1))
    | _, _ => throwUnsupportedSyntax }

/--
An attribute that is automatically added to declarations tagged with `@[to_additive]`, if needed.

This attribute tells which argument is the type where this declaration uses the multiplicative
structure. If there are multiple argument, we typically tag the first one.
If this argument contains a fixed type, this declaration will note be additivized.
See the Heuristics section of `to_additive.attr` for more details.

If a declaration is not tagged, it is presumed that the first argument is relevant.
`@[to_additive]` uses the function `to_additive.first_multiplicative_arg` to automatically tag
declarations. It is ok to update it manually if the automatic tagging made an error.

Implementation note: we only allow exactly 1 relevant argument, even though some declarations
(like `prod.group`) have multiple arguments with a multiplicative structure on it.
The reason is that whether we additivize a declaration is an all-or-nothing decision, and if
we will not be able to additivize declarations that (e.g.) talk about multiplication on `ℕ × α`
anyway.

Warning: interactions between this and the `(reorder := ...)` argument are not well-tested.
-/
initialize relevantArgAttr : NameMapExtension Nat ←
  registerNameMapAttribute {
    name := `to_additive_relevant_arg
    descr := "Auxiliary attribute for `to_additive` stating \
      which arguments are the types with a multiplicative structure."
    add := fun
    | _, `(attr| to_additive_relevant_arg $id) => pure <| id.1.isNatLit?.get!.pred
    | _, _ => throwUnsupportedSyntax }

/--
An attribute that stores all the declarations that deal with numeric literals on variable types.

Numeral literals occur in expressions without type information, so in order to decide whether `1`
needs to be changed to `0`, the context around the numeral is relevant.
Most numerals will be in an `OfNat.ofNat` application, though tactics can add numeral literals
inside arbitrary functions. By default we assume that we do not change numerals, unless it is
in a function application with the `to_additive_change_numeral` attribute.

`@[to_additive_change_numeral n₁ ...]` should be added to all functions that take one or more
numerals as argument that should be changed if `additiveTest` succeeds on the first argument,
i.e. when the numeral is only translated if the first argument is a variable
(or consists of variables).
The arguments `n₁ ...` are the positions of the numeral arguments (starting counting from 1).
-/
initialize changeNumeralAttr : NameMapExtension (List Nat) ←
  registerNameMapAttribute {
    name := `to_additive_change_numeral
    descr :=
      "Auxiliary attribute for `to_additive` that stores functions that have numerals as argument."
    add := fun
    | _, `(attr| to_additive_change_numeral $[$arg]*) =>
      pure <| arg.map (·.1.isNatLit?.get!.pred) |>.toList
    | _, _ => throwUnsupportedSyntax }

/-- Maps multiplicative names to their additive counterparts. -/
initialize translations : NameMapExtension Name ← registerNameMapExtension _

/-- Get the multiplicative → additive translation for the given name. -/
def findTranslation? (env : Environment) : Name → Option Name :=
  (ToAdditive.translations.getState env).find?

/-- Add a (multiplicative → additive) name translation to the translations map. -/
def insertTranslation (src tgt : Name) (failIfExists := true) : CoreM Unit := do
  if let some tgt' := findTranslation? (← getEnv) src then
    if failIfExists then
      throwError "The translation {src} ↦ {tgt'} already exists"
    else
      trace[to_additive] "The translation {src} ↦ {tgt'} already exists"
      return
  modifyEnv (ToAdditive.translations.addEntry · (src, tgt))
  trace[to_additive] "Added translation {src} ↦ {tgt}"

/-- `Config` is the type of the arguments that can be provided to `to_additive`. -/
structure Config : Type where
  /-- View the trace of the to_additive procedure.
  Equivalent to `set_option trace.to_additive true`. -/
  trace : Bool := false
  /-- The name of the target (the additive declaration). -/
  tgt : Name := Name.anonymous
  /-- An optional doc string. -/
  doc : Option String := none
  /-- If `allowAutoName` is `false` (default) then
  `@[to_additive]` will check whether the given name can be auto-generated. -/
  allowAutoName : Bool := false
  /-- The arguments that should be reordered by `to_additive`, using cycle notation. -/
  reorder : List (List Nat) := []
  /-- The attributes which we want to give to both the multiplicative and additive versions.
  For `simps` this will also add generated lemmas to the translation dictionary. -/
  attrs : Array Syntax := #[]
  /-- The `Syntax` element corresponding to the original multiplicative declaration
  (or the `to_additive` attribute if it is added later),
  which we need for adding definition ranges. -/
  ref : Syntax
  /-- An optional flag stating whether the additive declaration already exists.
    If this flag is set but wrong about whether the additive declaration exists, `to_additive` will
    raise a linter error.
    Note: the linter will never raise an error for inductive types and structures. -/
  existing : Option Bool := none
  deriving Repr

/-- Implementation function for `additiveTest`.
  We cache previous applications of the function, using an expression cache using ptr equality
  to avoid visiting the same subexpression many times. Note that we only need to cache the
  expressions without taking the value of `inApp` into account, since `inApp` only matters when
  the expression is a constant. However, for this reason we have to make sure that we never
  cache constant expressions, so that's why the `if`s in the implementation are in this order.

  Note that this function is still called many times by `applyReplacementFun`
  and we're not remembering the cache between these calls. -/
unsafe def additiveTestUnsafe (findTranslation? : Name → Option Name)
  (ignore : Name → Option (List ℕ)) (e : Expr) : Option Name :=
  let rec visit (e : Expr) (inApp := false) : OptionT (StateM (PtrSet Expr)) Name := do
    if e.isConst then
      if inApp || (findTranslation? e.constName).isSome then
        failure
      else
        return e.constName
    if (← get).contains e then
      failure
    modify fun s => s.insert e
    match e with
    | x@(.app e a)       =>
        visit e true <|> do
          -- make sure that we don't treat `(fun x => α) (n + 1)` as a type that depends on `Nat`
          guard !x.isConstantApplication
          if let some n := e.getAppFn.constName? then
            if let some l := ignore n then
              if e.getAppNumArgs + 1 ∈ l then
                failure
          visit a
    | .lam _ _ t _       => visit t
    | .forallE _ _ t _   => visit t
    | .letE _ _ e body _ => visit e <|> visit body
    | .mdata _ b         => visit b
    | .proj _ _ b        => visit b
    | _                  => failure
  Id.run <| (visit e).run' mkPtrSet

/--
`additiveTest e` tests whether the expression `e` contains a constant
`nm` that is not applied to any arguments, and such that `translations.find?[nm] = none`.
This is used in `@[to_additive]` for deciding which subexpressions to transform: we only transform
constants if `additiveTest` applied to their first argument returns `true`.
This means we will replace expression applied to e.g. `α` or `α × β`, but not when applied to
e.g. `ℕ` or `ℝ × α`.
We ignore all arguments specified by the `ignore` `NameMap`.
-/
def additiveTest (findTranslation? : Name → Option Name)
    (ignore : Name → Option (List ℕ)) (e : Expr) : Option Name :=
  unsafe additiveTestUnsafe findTranslation? ignore e

/-- Swap the first two elements of a list -/
def _root_.List.swapFirstTwo {α : Type _} : List α → List α
  | []      => []
  | [x]     => [x]
  | x::y::l => y::x::l

/-- Change the numeral `nat_lit 1` to the numeral `nat_lit 0`.
Leave all other expressions unchanged. -/
def changeNumeral : Expr → Expr
  | .lit (.natVal 1) => mkRawNatLit 0
  | e                => e

/--
`applyReplacementFun e` replaces the expression `e` with its additive counterpart.
It translates each identifier (inductive type, defined function etc) in an expression, unless
* The identifier occurs in an application with first argument `arg`; and
* `test arg` is false.
However, if `f` is in the dictionary `relevant`, then the argument `relevant.find f`
is tested, instead of the first argument.

It will also reorder arguments of certain functions, using `reorderFn`:
e.g. `g x₁ x₂ x₃ ... xₙ` becomes `g x₂ x₁ x₃ ... xₙ` if `reorderFn g = some [1]`.
-/
def applyReplacementFun (e : Expr) : MetaM Expr := do
  let env ← getEnv
  let reorderFn : Name → List (List ℕ) := fun nm ↦ (reorderAttr.find? env nm |>.getD [])
  let relevantArg : Name → ℕ := fun nm ↦ (relevantArgAttr.find? env nm).getD 0
  return aux
      (findTranslation? <| ← getEnv) reorderFn (ignoreArgsAttr.find? env)
      (changeNumeralAttr.find? env) relevantArg (← getBoolOption `trace.to_additive_detail) e
where /-- Implementation of `applyReplacementFun`. -/
  aux (findTranslation? : Name → Option Name)
    (reorderFn : Name → List (List ℕ)) (ignore : Name → Option (List ℕ))
    (changeNumeral? : Name → Option (List Nat)) (relevantArg : Name → ℕ) (trace : Bool) :
    Expr → Expr :=
  Lean.Expr.replaceRec fun r e ↦ Id.run do
    if trace then
      dbg_trace s!"replacing at {e}"
    match e with
    | .const n₀ ls₀ => do
      let n₁ := n₀.mapPrefix findTranslation?
      let ls₁ : List Level := if 0 ∈ (reorderFn n₀).flatten then ls₀.swapFirstTwo else ls₀
      if trace then
        if n₀ != n₁ then
          dbg_trace s!"changing {n₀} to {n₁}"
        if 0 ∈ (reorderFn n₀).flatten then
          dbg_trace s!"reordering the universe variables from {ls₀} to {ls₁}"
      return some <| Lean.mkConst n₁ ls₁
    | .app g x => do
      let gf := g.getAppFn
      if gf.isBVar && x.isLit then
        if trace then
          dbg_trace s!"applyReplacementFun: Variables applied to numerals are not changed {g.app x}"
        return some <| g.app x
      let gArgs := g.getAppArgs
      let mut gAllArgs := gArgs.push x
      let (gfAdditive, gAllArgsAdditive) ←
        if let some nm := gf.constName? then
          -- e = `(nm y₁ .. yₙ x)
          /- Test if the head should not be replaced. -/
          let relevantArgId := relevantArg nm
          let gfAdditive :=
            if relevantArgId < gAllArgs.size && gf.isConst then
              if let some fxd := additiveTest findTranslation? ignore gAllArgs[relevantArgId]! then
                Id.run <| do
                  if trace then
                    dbg_trace s!"The application of {nm} contains the fixed type \
                      {fxd}, so it is not changed"
                  gf
              else
                r gf
            else
              r gf
          /- Test if arguments should be reordered. -/
          let reorder := reorderFn nm
          if !reorder.isEmpty && relevantArgId < gAllArgs.size &&
            (additiveTest findTranslation? ignore gAllArgs[relevantArgId]!).isNone then
            gAllArgs := gAllArgs.permute! reorder
            if trace then
              dbg_trace s!"reordering the arguments of {nm} using the cyclic permutations {reorder}"
          /- Do not replace numerals in specific types. -/
          let firstArg := gAllArgs[0]!
          if let some changedArgNrs := changeNumeral? nm then
            if additiveTest findTranslation? ignore firstArg |>.isNone then
              if trace then
                dbg_trace s!"applyReplacementFun: We change the numerals in this expression. \
                  However, we will still recurse into all the non-numeral arguments."
              -- In this case, we still update all arguments of `g` that are not numerals,
              -- since all other arguments can contain subexpressions like
              -- `(fun x ↦ ℕ) (1 : G)`, and we have to update the `(1 : G)` to `(0 : G)`
              gAllArgs := gAllArgs.mapIdx fun argNr arg ↦
                if changedArgNrs.contains argNr then
                  changeNumeral arg
                else
                  arg
          pure <| (gfAdditive, ← gAllArgs.mapM r)
        else
          pure (← r gf, ← gAllArgs.mapM r)
      return some <| mkAppN gfAdditive gAllArgsAdditive
    | .proj n₀ idx e => do
      let n₁ := n₀.mapPrefix findTranslation?
      if trace then
        dbg_trace s!"applyReplacementFun: in projection {e}.{idx} of type {n₀}, \
          replace type with {n₁}"
      return some <| .proj n₁ idx <| ← r e
    | _ => return none

/-- Eta expands `e` at most `n` times. -/
def etaExpandN (n : Nat) (e : Expr) : MetaM Expr := do
  forallBoundedTelescope (← inferType e) (some n) fun xs _ ↦ mkLambdaFVars xs (mkAppN e xs)

/-- `e.expand` eta-expands all expressions that have as head a constant `n` in
`reorder`. They are expanded until they are applied to one more argument than the maximum in
`reorder.find n`. -/
def expand (e : Expr) : MetaM Expr := do
  let env ← getEnv
  let reorderFn : Name → List (List ℕ) := fun nm ↦ (reorderAttr.find? env nm |>.getD [])
  let e₂ ← Lean.Meta.transform (input := e) (post := fun e => return .done e) fun e ↦ do
    let e0 := e.getAppFn
    let es := e.getAppArgs
    let some e0n := e0.constName? | return .continue
    let reorder := reorderFn e0n
    if reorder.isEmpty then
      -- no need to expand if nothing needs reordering
      return .continue
    let needed_n := reorder.flatten.foldr Nat.max 0 + 1
    -- the second disjunct is a temporary fix to avoid infinite loops.
    -- We may need to use `replaceRec` or something similar to not change the head of an application
    if needed_n ≤ es.size || es.size == 0 then
      return .continue
    else
      -- in this case, we need to reorder arguments that are not yet
      -- applied, so first η-expand the function.
      let e' ← etaExpandN (needed_n - es.size) e
      trace[to_additive_detail] "expanded {e} to {e'}"
      return .continue e'
  if e != e₂ then
    trace[to_additive_detail] "expand:\nBefore: {e}\nAfter: {e₂}"
  return e₂

/-- Reorder pi-binders. See doc of `reorderAttr` for the interpretation of the argument -/
def reorderForall (reorder : List (List Nat) := []) (src : Expr) : MetaM Expr := do
  if reorder == [] then
    return src
  forallTelescope src fun xs e => do
    mkForallFVars (xs.permute! reorder) e

/-- Reorder lambda-binders. See doc of `reorderAttr` for the interpretation of the argument -/
def reorderLambda (reorder : List (List Nat) := []) (src : Expr) : MetaM Expr := do
  if reorder == [] then
    return src
  lambdaTelescope src fun xs e => do
    mkLambdaFVars (xs.permute! reorder) e

/-- Run applyReplacementFun on the given `srcDecl` to make a new declaration with name `tgt` -/
def updateDecl (tgt : Name) (srcDecl : ConstantInfo) (reorder : List (List Nat) := []) :
    MetaM ConstantInfo := do
  let mut decl := srcDecl.updateName tgt
  if 0 ∈ reorder.flatten then
    decl := decl.updateLevelParams decl.levelParams.swapFirstTwo
  decl := decl.updateType <| ← applyReplacementFun <| ← reorderForall reorder <| ← expand
    <| ← unfoldAuxLemmas decl.type
  if let some v := decl.value? then
    decl := decl.updateValue <| ← applyReplacementFun <| ← reorderLambda reorder <| ← expand
      <| ← unfoldAuxLemmas v
  else if let .opaqueInfo info := decl then -- not covered by `value?`
    decl := .opaqueInfo { info with
      value := ← applyReplacementFun <| ← reorderLambda reorder <| ← expand
        <| ← unfoldAuxLemmas info.value }
  return decl

/-- Find the target name of `pre` and all created auxiliary declarations. -/
def findTargetName (env : Environment) (src pre tgt_pre : Name) : CoreM Name :=
  /- This covers auxiliary declarations like `match_i` and `proof_i`. -/
  if let some post := pre.isPrefixOf? src then
    return tgt_pre ++ post
  /- This covers equation lemmas (for other declarations). -/
  else if let some post := privateToUserName? src then
    match findTranslation? env post.getPrefix with
    -- this is an equation lemma for a declaration without `to_additive`. We will skip this.
    | none => return src
    -- this is an equation lemma for a declaration with `to_additive`. We will additivize this.
    -- Note: if this errors we could do this instead by calling `getEqnsFor?`
    | some addName => return src.updatePrefix <| mkPrivateName env addName
  else if src.hasMacroScopes then
    mkFreshUserName src.eraseMacroScopes
  else
    throwError "internal @[to_additive] error."

/-- Returns a `NameSet` of all auxiliary constants in `e` that might have been generated
when adding `pre` to the environment.
Examples include `pre.match_5` and
`_private.Mathlib.MyFile.someOtherNamespace.someOtherDeclaration._eq_2`.
The last two examples may or may not have been generated by this declaration.
The last example may or may not be the equation lemma of a declaration with the `@[to_additive]`
attribute. We will only translate it has the `@[to_additive]` attribute.
-/
def findAuxDecls (e : Expr) (pre : Name) : NameSet :=
  e.foldConsts ∅ fun n l ↦
    if n.getPrefix == pre || isPrivateName n || n.hasMacroScopes then
      l.insert n
    else
      l

/-- It's just the same as `Lean.Meta.setInlineAttribute` but with type `CoreM Unit`.

TODO (lean4#4965): make `Lean.Meta.setInlineAttribute` a `CoreM Unit` and remove this definition. -/
def setInlineAttribute (declName : Name) (kind := Compiler.InlineAttributeKind.inline) :
    CoreM Unit := do
  let env ← getEnv
  match Compiler.setInlineAttribute env declName kind with
  | .ok env    => setEnv env
  | .error msg => throwError msg

/-- transform the declaration `src` and all declarations `pre._proof_i` occurring in `src`
using the transforms dictionary.
`replace_all`, `trace`, `ignore` and `reorder` are configuration options.
`pre` is the declaration that got the `@[to_additive]` attribute and `tgt_pre` is the target of this
declaration. -/
partial def transformDeclAux
    (cfg : Config) (pre tgt_pre : Name) : Name → CoreM Unit := fun src ↦ do
  let env ← getEnv
  trace[to_additive_detail] "visiting {src}"
  -- if we have already translated this declaration, we do nothing.
  if (findTranslation? env src).isSome && src != pre then
      return
  -- if this declaration is not `pre` and not an internal declaration, we return an error,
  -- since we should have already translated this declaration.
  if src != pre && !src.isInternalDetail then
    throwError "The declaration {pre} depends on the declaration {src} which is in the namespace \
      {pre}, but does not have the `@[to_additive]` attribute. This is not supported.\n\
      Workaround: move {src} to a different namespace."
  -- we find the additive name of `src`
  let tgt ← findTargetName env src pre tgt_pre
  -- we skip if we already transformed this declaration before.
  if env.contains tgt then
    if tgt == src then
      -- Note: this can happen for equation lemmas of declarations without `@[to_additive]`.
      trace[to_additive_detail] "Auxiliary declaration {src} will be translated to itself."
    else
      trace[to_additive_detail] "Already visited {tgt} as translation of {src}."
    return
  let srcDecl ← getConstInfo src
  -- we first transform all auxiliary declarations generated when elaborating `pre`
  for n in findAuxDecls srcDecl.type pre do
    transformDeclAux cfg pre tgt_pre n
  if let some value := srcDecl.value? then
    for n in findAuxDecls value pre do
      transformDeclAux cfg pre tgt_pre n
  if let .opaqueInfo {value, ..} := srcDecl then
    for n in findAuxDecls value pre do
      transformDeclAux cfg pre tgt_pre n
  -- if the auxiliary declaration doesn't have prefix `pre`, then we have to add this declaration
  -- to the translation dictionary, since otherwise we cannot find the additive name.
  if !pre.isPrefixOf src then
    insertTranslation src tgt
  -- now transform the source declaration
  let trgDecl : ConstantInfo ←
    MetaM.run' <| updateDecl tgt srcDecl <| if src == pre then cfg.reorder else []
  let value ← match trgDecl with
    | .thmInfo { value, .. } | .defnInfo { value, .. } | .opaqueInfo { value, .. } => pure value
    | _ => throwError "Expected {tgt} to have a value."
  trace[to_additive] "generating\n{tgt} : {trgDecl.type} :=\n  {value}"
  try
    -- make sure that the type is correct,
    -- and emit a more helpful error message if it fails
    discard <| MetaM.run' <| inferType value
  catch
    | Exception.error _ msg => throwError "@[to_additive] failed. \
      Type mismatch in additive declaration. For help, see the docstring \
      of `to_additive.attr`, section `Troubleshooting`. \
      Failed to add declaration\n{tgt}:\n{msg}"
    | _ => panic! "unreachable"
  if isNoncomputable env src then
    addDecl trgDecl.toDeclaration!
    setEnv <| addNoncomputable (← getEnv) tgt
  else
    addAndCompile trgDecl.toDeclaration!
  if let .defnDecl { hints := .abbrev, .. } := trgDecl.toDeclaration! then
    if (← getReducibilityStatus src) == .reducible then
      setReducibilityStatus tgt .reducible
    if Compiler.getInlineAttribute? (← getEnv) src == some .inline then
      setInlineAttribute tgt
  -- now add declaration ranges so jump-to-definition works
  -- note: we currently also do this for auxiliary declarations, while they are not normally
  -- generated for those. We could change that.
<<<<<<< HEAD
  addDeclarationRanges tgt {
    range := (← getDeclarationRange? (← getRef)).get!
    selectionRange := (← getDeclarationRange? cfg.ref).get! }
=======
  addDeclarationRangesFromSyntax tgt (← getRef) cfg.ref
>>>>>>> 5b391bd6
  if isProtected (← getEnv) src then
    setEnv <| addProtected (← getEnv) tgt
  if let some matcherInfo ← getMatcherInfo? src then
    /-
    Use `Match.addMatcherInfo tgt matcherInfo`
    once https://github.com/leanprover/lean4/pull/5068 is in
    -/
    modifyEnv fun env => Match.Extension.addMatcherInfo env tgt matcherInfo

/-- Copy the instance attribute in a `to_additive`

[todo] it seems not to work when the `to_additive` is added as an attribute later. -/
def copyInstanceAttribute (src tgt : Name) : CoreM Unit := do
  if (← isInstance src) then
    let prio := (← getInstancePriority? src).getD 100
    let attr_kind := (← getInstanceAttrKind? src).getD .global
    trace[to_additive_detail] "Making {tgt} an instance with priority {prio}."
    addInstance tgt attr_kind prio |>.run'

/-- Warn the user when the multiplicative declaration has an attribute. -/
def warnExt {σ α β : Type} [Inhabited σ] (stx : Syntax) (ext : PersistentEnvExtension α β σ)
    (f : σ → Name → Bool) (thisAttr attrName src tgt : Name) : CoreM Unit := do
  if f (ext.getState (← getEnv)) src then
    Linter.logLintIf linter.existingAttributeWarning stx <|
      m!"The source declaration {src} was given attribute {attrName} before calling @[{thisAttr}]. \
         The preferred method is to use `@[{thisAttr} (attr := {attrName})]` to apply the \
         attribute to both {src} and the target declaration {tgt}." ++
      if thisAttr == `to_additive then
        m!"\nSpecial case: If this declaration was generated by @[to_additive] \
          itself, you can use @[to_additive (attr := to_additive, {attrName})] on the original \
          declaration."
      else ""

/-- Warn the user when the multiplicative declaration has a simple scoped attribute. -/
def warnAttr {α β : Type} [Inhabited β] (stx : Syntax) (attr : SimpleScopedEnvExtension α β)
    (f : β → Name → Bool) (thisAttr attrName src tgt : Name) : CoreM Unit :=
warnExt stx attr.ext (f ·.stateStack.head!.state ·) thisAttr attrName src tgt

/-- Warn the user when the multiplicative declaration has a parametric attribute. -/
def warnParametricAttr {β : Type} (stx : Syntax) (attr : ParametricAttribute β)
    (thisAttr attrName src tgt : Name) : CoreM Unit :=
warnExt stx attr.ext (·.contains ·) thisAttr attrName src tgt

/-- `additivizeLemmas names desc t` runs `t` on all elements of `names`
and adds translations between the generated lemmas (the output of `t`).
`names` must be non-empty. -/
def additivizeLemmas {m : Type → Type} [Monad m] [MonadError m] [MonadLiftT CoreM m]
    (names : Array Name) (desc : String) (t : Name → m (Array Name)) : m Unit := do
  let auxLemmas ← names.mapM t
  let nLemmas := auxLemmas[0]!.size
  for (nm, lemmas) in names.zip auxLemmas do
    unless lemmas.size == nLemmas do
      throwError "{names[0]!} and {nm} do not generate the same number of {desc}."
  for (srcLemmas, tgtLemmas) in auxLemmas.zip <| auxLemmas.eraseIdx 0 do
    for (srcLemma, tgtLemma) in srcLemmas.zip tgtLemmas do
      insertTranslation srcLemma tgtLemma

/--
Find the first argument of `nm` that has a multiplicative type-class on it.
Returns 1 if there are no types with a multiplicative class as arguments.
E.g. `Prod.Group` returns 1, and `Pi.One` returns 2.
Note: we only consider the first argument of each type-class.
E.g. `[Pow A N]` is a multiplicative type-class on `A`, not on `N`.
-/
def firstMultiplicativeArg (nm : Name) : MetaM Nat := do
  forallTelescopeReducing (← getConstInfo nm).type fun xs _ ↦ do
    -- xs are the arguments to the constant
    let xs := xs.toList
    let l ← xs.filterMapM fun x ↦ do
      -- x is an argument and i is the index
      -- write `x : (y₀ : α₀) → ... → (yₙ : αₙ) → tgt_fn tgt_args₀ ... tgt_argsₘ`
      forallTelescopeReducing (← inferType x) fun _ys tgt ↦ do
        let (_tgt_fn, tgt_args) := tgt.getAppFnArgs
        if let some c := tgt.getAppFn.constName? then
          if findTranslation? (← getEnv) c |>.isNone then
            return none
        return tgt_args[0]?.bind fun tgtArg ↦
          xs.findIdx? fun x ↦ Expr.containsFVar tgtArg x.fvarId!
    trace[to_additive_detail] "firstMultiplicativeArg: {l}"
    match l with
    | [] => return 0
    | (head :: tail) => return tail.foldr Nat.min head

/-- Helper for `capitalizeLike`. -/
partial def capitalizeLikeAux (s : String) (i : String.Pos := 0) (p : String) : String :=
  if p.atEnd i || s.atEnd i then
    p
  else
    let j := p.next i
    if (s.get i).isLower then
      capitalizeLikeAux s j <| p.set i (p.get i |>.toLower)
    else if (s.get i).isUpper then
      capitalizeLikeAux s j <| p.set i (p.get i |>.toUpper)
    else
      capitalizeLikeAux s j p

/-- Capitalizes `s` char-by-char like `r`. If `s` is longer, it leaves the tail untouched. -/
def capitalizeLike (r : String) (s : String) :=
  capitalizeLikeAux r 0 s

/-- Capitalize First element of a list like `s`.
Note that we need to capitalize multiple characters in some cases,
in examples like `HMul` or `hAdd`. -/
def capitalizeFirstLike (s : String) : List String → List String
  | x :: r => capitalizeLike s x :: r
  | [] => []

/--
Dictionary used by `guessName` to autogenerate names.

Note: `guessName` capitalizes first element of the output according to
capitalization of the input. Input and first element should therefore be lower-case,
2nd element should be capitalized properly.
-/
def nameDict : String → List String
  | "one"         => ["zero"]
  | "mul"         => ["add"]
  | "smul"        => ["vadd"]
  | "inv"         => ["neg"]
  | "div"         => ["sub"]
  | "prod"        => ["sum"]
  | "hmul"        => ["hadd"]
  | "hsmul"       => ["hvadd"]
  | "hdiv"        => ["hsub"]
  | "hpow"        => ["hsmul"]
  | "finprod"     => ["finsum"]
  | "tprod"       => ["tsum"]
  | "pow"         => ["nsmul"]
  | "npow"        => ["nsmul"]
  | "zpow"        => ["zsmul"]
  | "mabs"        => ["abs"]
  | "monoid"      => ["add", "Monoid"]
  | "submonoid"   => ["add", "Submonoid"]
  | "group"       => ["add", "Group"]
  | "subgroup"    => ["add", "Subgroup"]
  | "semigroup"   => ["add", "Semigroup"]
  | "magma"       => ["add", "Magma"]
  | "haar"        => ["add", "Haar"]
  | "prehaar"     => ["add", "Prehaar"]
  | "unit"        => ["add", "Unit"]
  | "units"       => ["add", "Units"]
  | "cyclic"      => ["add", "Cyclic"]
  | "rootable"    => ["divisible"]
  | "semigrp"     => ["add", "Semigrp"]
  | "grp"         => ["add", "Grp"]
  | "commute"     => ["add", "Commute"]
  | "semiconj"    => ["add", "Semiconj"]
  | "zpowers"     => ["zmultiples"]
  | "powers"      => ["multiples"]
  | "multipliable"=> ["summable"]
  | "gpfree"      => ["apfree"]
  | x             => [x]

/--
Turn each element to lower-case, apply the `nameDict` and
capitalize the output like the input.
-/
def applyNameDict : List String → List String
  | x :: s => (capitalizeFirstLike x (nameDict x.toLower)) ++ applyNameDict s
  | [] => []

/--
There are a few abbreviations we use. For example "Nonneg" instead of "ZeroLE"
or "addComm" instead of "commAdd".
Note: The input to this function is case sensitive!
Todo: A lot of abbreviations here are manual fixes and there might be room to
      improve the naming logic to reduce the size of `fixAbbreviation`.
-/
def fixAbbreviation : List String → List String
  | "cancel" :: "Add" :: s            => "addCancel" :: fixAbbreviation s
  | "Cancel" :: "Add" :: s            => "AddCancel" :: fixAbbreviation s
  | "left" :: "Cancel" :: "Add" :: s  => "addLeftCancel" :: fixAbbreviation s
  | "Left" :: "Cancel" :: "Add" :: s  => "AddLeftCancel" :: fixAbbreviation s
  | "right" :: "Cancel" :: "Add" :: s => "addRightCancel" :: fixAbbreviation s
  | "Right" :: "Cancel" :: "Add" :: s => "AddRightCancel" :: fixAbbreviation s
  | "cancel" :: "Comm" :: "Add" :: s  => "addCancelComm" :: fixAbbreviation s
  | "Cancel" :: "Comm" :: "Add" :: s  => "AddCancelComm" :: fixAbbreviation s
  | "comm" :: "Add" :: s              => "addComm" :: fixAbbreviation s
  | "Comm" :: "Add" :: s              => "AddComm" :: fixAbbreviation s
  | "Zero" :: "LE" :: s               => "Nonneg" :: fixAbbreviation s
  | "zero" :: "_" :: "le" :: s        => "nonneg" :: fixAbbreviation s
  | "Zero" :: "LT" :: s               => "Pos" :: fixAbbreviation s
  | "zero" :: "_" :: "lt" :: s        => "pos" :: fixAbbreviation s
  | "LE" :: "Zero" :: s               => "Nonpos" :: fixAbbreviation s
  | "le" :: "_" :: "zero" :: s        => "nonpos" :: fixAbbreviation s
  | "LT" :: "Zero" :: s               => "Neg" :: fixAbbreviation s
  | "lt" :: "_" :: "zero" :: s        => "neg" :: fixAbbreviation s
  | "Add" :: "Single" :: s            => "Single" :: fixAbbreviation s
  | "add" :: "Single" :: s            => "single" :: fixAbbreviation s
  | "add" :: "_" :: "single" :: s     => "single" :: fixAbbreviation s
  | "Add" :: "Support" :: s           => "Support" :: fixAbbreviation s
  | "add" :: "Support" :: s           => "support" :: fixAbbreviation s
  | "add" :: "_" :: "support" :: s    => "support" :: fixAbbreviation s
  | "Add" :: "TSupport" :: s          => "TSupport" :: fixAbbreviation s
  | "add" :: "TSupport" :: s          => "tsupport" :: fixAbbreviation s
  | "add" :: "_" :: "tsupport" :: s   => "tsupport" :: fixAbbreviation s
  | "Add" :: "Indicator" :: s         => "Indicator" :: fixAbbreviation s
  | "add" :: "Indicator" :: s         => "indicator" :: fixAbbreviation s
  | "add" :: "_" :: "indicator" :: s  => "indicator" :: fixAbbreviation s
  | "is" :: "Square" :: s             => "even" :: fixAbbreviation s
  | "Is" :: "Square" :: s             => "Even" :: fixAbbreviation s
  -- "Regular" is well-used in mathlib with various meanings (e.g. in
  -- measure theory) and a direct translation
  -- "regular" --> ["add", "Regular"] in `nameDict` above seems error-prone.
  | "is" :: "Regular" :: s            => "isAddRegular" :: fixAbbreviation s
  | "Is" :: "Regular" :: s            => "IsAddRegular" :: fixAbbreviation s
  | "is" :: "Left" :: "Regular" :: s  => "isAddLeftRegular" :: fixAbbreviation s
  | "Is" :: "Left" :: "Regular" :: s  => "IsAddLeftRegular" :: fixAbbreviation s
  | "is" :: "Right" :: "Regular" :: s => "isAddRightRegular" :: fixAbbreviation s
  | "Is" :: "Right" :: "Regular" :: s => "IsAddRightRegular" :: fixAbbreviation s
  | "Has" :: "Fundamental" :: "Domain" :: s => "HasAddFundamentalDomain" :: fixAbbreviation s
  | "has" :: "Fundamental" :: "Domain" :: s => "hasAddFundamentalDomain" :: fixAbbreviation s
  | "Quotient" :: "Measure" :: s => "AddQuotientMeasure" :: fixAbbreviation s
  | "quotient" :: "Measure" :: s => "addQuotientMeasure" :: fixAbbreviation s
  -- the capitalization heuristic of `applyNameDict` doesn't work in the following cases
  | "HSmul" :: s                      => "HSMul" :: fixAbbreviation s -- from `HPow`
  | "NSmul" :: s                      => "NSMul" :: fixAbbreviation s -- from `NPow`
  | "Nsmul" :: s                      => "NSMul" :: fixAbbreviation s -- from `Pow`
  | "ZSmul" :: s                      => "ZSMul" :: fixAbbreviation s -- from `ZPow`
  | "neg" :: "Fun" :: s               => "invFun" :: fixAbbreviation s
  | "Neg" :: "Fun" :: s               => "InvFun" :: fixAbbreviation s
  | "unique" :: "Prods" :: s          => "uniqueSums" :: fixAbbreviation s
  | "Unique" :: "Prods" :: s          => "UniqueSums" :: fixAbbreviation s
  | "order" :: "Of" :: s              => "addOrderOf" :: fixAbbreviation s
  | "Order" :: "Of" :: s              => "AddOrderOf" :: fixAbbreviation s
  | "is"::"Of"::"Fin"::"Order"::s     => "isOfFinAddOrder" :: fixAbbreviation s
  | "Is"::"Of"::"Fin"::"Order"::s     => "IsOfFinAddOrder" :: fixAbbreviation s
  | "is" :: "Central" :: "Scalar" :: s  => "isCentralVAdd" :: fixAbbreviation s
  | "Is" :: "Central" :: "Scalar" :: s  => "IsCentralVAdd" :: fixAbbreviation s
  | "function" :: "_" :: "add" :: "Semiconj" :: s
                                      => "function" :: "_" :: "semiconj" :: fixAbbreviation s
  | "function" :: "_" :: "add" :: "Commute" :: s
                                      => "function" :: "_" :: "commute" :: fixAbbreviation s
  | "Zero" :: "Le" :: "Part" :: s         => "PosPart" :: fixAbbreviation s
  | "Le" :: "Zero" :: "Part" :: s         => "NegPart" :: fixAbbreviation s
  | "zero" :: "Le" :: "Part" :: s         => "posPart" :: fixAbbreviation s
  | "le" :: "Zero" :: "Part" :: s         => "negPart" :: fixAbbreviation s
  | "Division" :: "Add" :: "Monoid" :: s => "SubtractionMonoid" :: fixAbbreviation s
  | "division" :: "Add" :: "Monoid" :: s => "subtractionMonoid" :: fixAbbreviation s
  | "Sub" :: "Neg" :: "Zero" :: "Add" :: "Monoid" :: s => "SubNegZeroMonoid" :: fixAbbreviation s
  | "sub" :: "Neg" :: "Zero" :: "Add" :: "Monoid" :: s => "subNegZeroMonoid" :: fixAbbreviation s
  | x :: s                            => x :: fixAbbreviation s
  | []                                => []

/--
Autogenerate additive name.
This runs in several steps:
1) Split according to capitalisation rule and at `_`.
2) Apply word-by-word translation rules.
3) Fix up abbreviations that are not word-by-word translations, like "addComm" or "Nonneg".
-/
def guessName : String → String :=
  String.mapTokens '\'' <|
  fun s =>
    String.join <|
    fixAbbreviation <|
    applyNameDict <|
    s.splitCase

/-- Return the provided target name or autogenerate one if one was not provided. -/
def targetName (cfg : Config) (src : Name) : CoreM Name := do
  let .str pre s := src | throwError "to_additive: can't transport {src}"
  trace[to_additive_detail] "The name {s} splits as {s.splitCase}"
  let tgt_auto := guessName s
  let depth := cfg.tgt.getNumParts
  let pre := pre.mapPrefix <| findTranslation? (← getEnv)
  let (pre1, pre2) := pre.splitAt (depth - 1)
  if cfg.tgt == pre2.str tgt_auto && !cfg.allowAutoName && cfg.tgt != src then
    Linter.logLintIf linter.toAdditiveGenerateName cfg.ref m!"\
      to_additive correctly autogenerated target name for {src}.\n\
      You may remove the explicit argument {cfg.tgt}."
  let res := if cfg.tgt == .anonymous then pre.str tgt_auto else pre1 ++ cfg.tgt
  -- we allow translating to itself if `tgt == src`, which is occasionally useful for `additiveTest`
  if res == src && cfg.tgt != src then
    throwError "to_additive: can't transport {src} to itself."
  if cfg.tgt != .anonymous then
    trace[to_additive_detail] "The automatically generated name would be {pre.str tgt_auto}"
  return res

/-- if `f src = #[a_1, ..., a_n]` and `f tgt = #[b_1, ... b_n]` then `proceedFieldsAux src tgt f`
  will insert translations from `src.a_i` to `tgt.b_i`. -/
def proceedFieldsAux (src tgt : Name) (f : Name → CoreM (Array Name)) : CoreM Unit := do
  let srcFields ← f src
  let tgtFields ← f tgt
  if srcFields.size != tgtFields.size then
    throwError "Failed to map fields of {src}, {tgt} with {srcFields} ↦ {tgtFields}"
  for (srcField, tgtField) in srcFields.zip tgtFields do
    if srcField != tgtField then
      insertTranslation (src ++ srcField) (tgt ++ tgtField)
    else
      trace[to_additive] "Translation {src ++ srcField} ↦ {tgt ++ tgtField} is automatic."

/-- Add the structure fields of `src` to the translations dictionary
so that future uses of `to_additive` will map them to the corresponding `tgt` fields. -/
def proceedFields (src tgt : Name) : CoreM Unit := do
  let aux := proceedFieldsAux src tgt
  aux fun declName ↦ do
    if isStructure (← getEnv) declName then
      return getStructureFields (← getEnv) declName
    else
      return #[]
  aux fun declName ↦ do match (← getEnv).find? declName with
    | some (ConstantInfo.inductInfo {ctors := ctors, ..}) =>
        return ctors.toArray.map (.mkSimple ·.lastComponentAsString)
    | _ => pure #[]

/-- Elaboration of the configuration options for `to_additive`. -/
def elabToAdditive : Syntax → CoreM Config
  | `(attr| to_additive%$tk $[?%$trace]? $[$opts:toAdditiveOption]* $[$tgt]? $[$doc]?) => do
    let mut attrs := #[]
    let mut reorder := []
    let mut existing := some false
    for stx in opts do
      match stx with
      | `(toAdditiveOption| (attr := $[$stxs],*)) =>
        attrs := attrs ++ stxs
      | `(toAdditiveOption| (reorder := $[$[$reorders:num]*],*)) =>
        reorder := reorder ++ reorders.toList.map (·.toList.map (·.raw.isNatLit?.get! - 1))
      | `(toAdditiveOption| existing) =>
        existing := some true
      | _ => throwUnsupportedSyntax
    reorder := reorder.reverse
    trace[to_additive_detail] "attributes: {attrs}; reorder arguments: {reorder}"
    return { trace := trace.isSome
             tgt := match tgt with | some tgt => tgt.getId | none => Name.anonymous
             doc := doc.bind (·.raw.isStrLit?)
             allowAutoName := false
             attrs
             reorder
             existing
             ref := (tgt.map (·.raw)).getD tk }
  | _ => throwUnsupportedSyntax

mutual
/-- Apply attributes to the multiplicative and additive declarations. -/
partial def applyAttributes (stx : Syntax) (rawAttrs : Array Syntax) (thisAttr src tgt : Name) :
  TermElabM (Array Name) := do
  -- we only copy the `instance` attribute, since `@[to_additive] instance` is nice to allow
  copyInstanceAttribute src tgt
  -- Warn users if the multiplicative version has an attribute
  if linter.existingAttributeWarning.get (← getOptions) then
    let appliedAttrs ← getAllSimpAttrs src
    if appliedAttrs.size > 0 then
      Linter.logLintIf linter.existingAttributeWarning stx m!"\
        The source declaration {src} was given the simp-attribute(s) {appliedAttrs} before \
        calling @[{thisAttr}]. The preferred method is to use \
        `@[{thisAttr} (attr := {appliedAttrs})]` to apply the attribute to both \
        {src} and the target declaration {tgt}."
    warnAttr stx Lean.Elab.Tactic.Ext.extExtension
      (fun b n => (b.tree.values.any fun t => t.declName = n)) thisAttr `ext src tgt
    warnAttr stx Lean.Meta.Rfl.reflExt (·.values.contains ·) thisAttr `refl src tgt
    warnAttr stx Lean.Meta.Symm.symmExt (·.values.contains ·) thisAttr `symm src tgt
    warnAttr stx Batteries.Tactic.transExt (·.values.contains ·) thisAttr `trans src tgt
    warnAttr stx Lean.Meta.coeExt (·.contains ·) thisAttr `coe src tgt
    warnParametricAttr stx Lean.Linter.deprecatedAttr thisAttr `deprecated src tgt
    -- the next line also warns for `@[to_additive, simps]`, because of the application times
    warnParametricAttr stx simpsAttr thisAttr `simps src tgt
    warnExt stx Term.elabAsElim.ext (·.contains ·) thisAttr `elab_as_elim src tgt
  -- add attributes
  -- the following is similar to `Term.ApplyAttributesCore`, but we hijack the implementation of
  -- `simps` and `to_additive`.
  let attrs ← elabAttrs rawAttrs
  let (additiveAttrs, attrs) := attrs.partition (·.name == `to_additive)
  let nestedDecls ←
    match additiveAttrs.size with
      | 0 => pure #[]
      | 1 => addToAdditiveAttr tgt (← elabToAdditive additiveAttrs[0]!.stx) additiveAttrs[0]!.kind
      | _ => throwError "cannot apply {thisAttr} multiple times."
  let allDecls := #[src, tgt] ++ nestedDecls
  if attrs.size > 0 then
    trace[to_additive_detail] "Applying attributes {attrs.map (·.stx)} to {allDecls}"
  for attr in attrs do
    withRef attr.stx do withLogging do
    if attr.name == `simps then
      additivizeLemmas allDecls "simps lemmas" (simpsTacFromSyntax · attr.stx)
      return
    let env ← getEnv
    match getAttributeImpl env attr.name with
    | Except.error errMsg => throwError errMsg
    | Except.ok attrImpl =>
      let runAttr := do
        for decl in allDecls do
          attrImpl.add decl attr.stx attr.kind
      -- not truly an elaborator, but a sensible target for go-to-definition
      let elaborator := attrImpl.ref
      if (← getInfoState).enabled && (← getEnv).contains elaborator then
        withInfoContext (mkInfo := return .ofCommandInfo { elaborator, stx := attr.stx }) do
          try runAttr
          finally if attr.stx[0].isIdent || attr.stx[0].isAtom then
            -- Add an additional node over the leading identifier if there is one
            -- to make it look more function-like.
            -- Do this last because we want user-created infos to take precedence
            pushInfoLeaf <| .ofCommandInfo { elaborator, stx := attr.stx[0] }
      else
        runAttr
  return nestedDecls

/--
Copies equation lemmas and attributes from `src` to `tgt`
-/
partial def copyMetaData (cfg : Config) (src tgt : Name) : CoreM (Array Name) := do
  if let some eqns := eqnsAttribute.find? (← getEnv) src then
    unless (eqnsAttribute.find? (← getEnv) tgt).isSome do
      for eqn in eqns do _ ← addToAdditiveAttr eqn cfg
      eqnsAttribute.add tgt (eqns.map (findTranslation? (← getEnv) · |>.get!))
  else
    /- We need to generate all equation lemmas for `src` and `tgt`, even for non-recursive
    definitions. If we don't do that, the equation lemma for `src` might be generated later
    when doing a `rw`, but it won't be generated for `tgt`. -/
    additivizeLemmas #[src, tgt] "equation lemmas" fun nm ↦
      (·.getD #[]) <$> MetaM.run' (getEqnsFor? nm)
  MetaM.run' <| Elab.Term.TermElabM.run' <|
    applyAttributes cfg.ref cfg.attrs `to_additive src tgt

/--
Make a new copy of a declaration, replacing fragments of the names of identifiers in the type and
the body using the `translations` dictionary.
This is used to implement `@[to_additive]`.
-/
partial def transformDecl (cfg : Config) (src tgt : Name) : CoreM (Array Name) := do
  transformDeclAux cfg src tgt src
  copyMetaData cfg src tgt

/-- `addToAdditiveAttr src cfg` adds a `@[to_additive]` attribute to `src` with configuration `cfg`.
See the attribute implementation for more details.
It returns an array with names of additive declarations (usually 1, but more if there are nested
`to_additive` calls. -/
partial def addToAdditiveAttr (src : Name) (cfg : Config) (kind := AttributeKind.global) :
  AttrM (Array Name) := do
  if (kind != AttributeKind.global) then
    throwError "`to_additive` can only be used as a global attribute"
  withOptions (· |>.updateBool `trace.to_additive (cfg.trace || ·)) <| do
  let tgt ← targetName cfg src
  let alreadyExists := (← getEnv).contains tgt
  if cfg.existing == some !alreadyExists && !(← isInductive src) then
    Linter.logLintIf linter.toAdditiveExisting cfg.ref <|
      if alreadyExists then
        m!"The additive declaration already exists. Please specify this explicitly using \
           `@[to_additive existing]`."
      else
        "The additive declaration doesn't exist. Please remove the option `existing`."
  if cfg.reorder != [] then
    trace[to_additive] "@[to_additive] will reorder the arguments of {tgt}."
    reorderAttr.add src cfg.reorder
    -- we allow using this attribute if it's only to add the reorder configuration
    if findTranslation? (← getEnv) src |>.isSome then
      return #[tgt]
  let firstMultArg ← MetaM.run' <| firstMultiplicativeArg src
  if firstMultArg != 0 then
    trace[to_additive_detail] "Setting relevant_arg for {src} to be {firstMultArg}."
    relevantArgAttr.add src firstMultArg
  insertTranslation src tgt alreadyExists
  let nestedNames ←
    if alreadyExists then
      -- since `tgt` already exists, we just need to copy metadata and
      -- add translations `src.x ↦ tgt.x'` for any subfields.
      trace[to_additive_detail] "declaration {tgt} already exists."
      proceedFields src tgt
      copyMetaData cfg src tgt
    else
      -- tgt doesn't exist, so let's make it
      transformDecl cfg src tgt
  -- add pop-up information when mousing over `additive_name` of `@[to_additive additive_name]`
  -- (the information will be over the attribute of no additive name is given)
  pushInfoLeaf <| .ofTermInfo {
    elaborator := .anonymous, lctx := {}, expectedType? := none, isBinder := !alreadyExists,
    stx := cfg.ref, expr := ← mkConstWithLevelParams tgt }
  if let some doc := cfg.doc then
    addDocString tgt doc
  return nestedNames.push tgt

end

/--
The attribute `to_additive` can be used to automatically transport theorems
and definitions (but not inductive types and structures) from a multiplicative
theory to an additive theory.

To use this attribute, just write:

```
@[to_additive]
theorem mul_comm' {α} [CommSemigroup α] (x y : α) : x * y = y * x := mul_comm x y
```

This code will generate a theorem named `add_comm'`. It is also
possible to manually specify the name of the new declaration:

```
@[to_additive add_foo]
theorem foo := sorry
```

An existing documentation string will _not_ be automatically used, so if the theorem or definition
has a doc string, a doc string for the additive version should be passed explicitly to
`to_additive`.

```
/-- Multiplication is commutative -/
@[to_additive "Addition is commutative"]
theorem mul_comm' {α} [CommSemigroup α] (x y : α) : x * y = y * x := CommSemigroup.mul_comm
```

The transport tries to do the right thing in most cases using several
heuristics described below.  However, in some cases it fails, and
requires manual intervention.

Use the `(reorder := ...)` syntax to reorder the arguments in the generated additive declaration.
This is specified using cycle notation. For example `(reorder := 1 2, 5 6)` swaps the first two
arguments with each other and the fifth and the sixth argument and `(reorder := 3 4 5)` will move
the fifth argument before the third argument. This is mostly useful to translate declarations using
`Pow` to those using `SMul`.

Use the `(attr := ...)` syntax to apply attributes to both the multiplicative and the additive
version:

```
@[to_additive (attr := simp)] lemma mul_one' {G : Type*} [Group G] (x : G) : x * 1 = x := mul_one x
```

For `simps` this also ensures that some generated lemmas are added to the additive dictionary.
`@[to_additive (attr := to_additive)]` is a special case, where the `to_additive`
attribute is added to the generated lemma only, to additivize it again.
This is useful for lemmas about `Pow` to generate both lemmas about `SMul` and `VAdd`. Example:
```
@[to_additive (attr := to_additive VAdd_lemma, simp) SMul_lemma]
lemma Pow_lemma ... :=
```
In the above example, the `simp` is added to all 3 lemmas. All other options to `to_additive`
(like the generated name or `(reorder := ...)`) are not passed down,
and can be given manually to each individual `to_additive` call.

## Implementation notes

The transport process generally works by taking all the names of
identifiers appearing in the name, type, and body of a declaration and
creating a new declaration by mapping those names to additive versions
using a simple string-based dictionary and also using all declarations
that have previously been labeled with `to_additive`.

In the `mul_comm'` example above, `to_additive` maps:
* `mul_comm'` to `add_comm'`,
* `CommSemigroup` to `AddCommSemigroup`,
* `x * y` to `x + y` and `y * x` to `y + x`, and
* `CommSemigroup.mul_comm'` to `AddCommSemigroup.add_comm'`.

### Heuristics

`to_additive` uses heuristics to determine whether a particular identifier has to be
mapped to its additive version. The basic heuristic is

* Only map an identifier to its additive version if its first argument doesn't
  contain any unapplied identifiers.

Examples:
* `@Mul.mul Nat n m` (i.e. `(n * m : Nat)`) will not change to `+`, since its
  first argument is `Nat`, an identifier not applied to any arguments.
* `@Mul.mul (α × β) x y` will change to `+`. It's first argument contains only the identifier
  `Prod`, but this is applied to arguments, `α` and `β`.
* `@Mul.mul (α × Int) x y` will not change to `+`, since its first argument contains `Int`.

The reasoning behind the heuristic is that the first argument is the type which is "additivized",
and this usually doesn't make sense if this is on a fixed type.

There are some exceptions to this heuristic:

* Identifiers that have the `@[to_additive]` attribute are ignored.
  For example, multiplication in `↥Semigroup` is replaced by addition in `↥AddSemigroup`.
* If an identifier `d` has attribute `@[to_additive_relevant_arg n]` then the argument
  in position `n` is checked for a fixed type, instead of checking the first argument.
  `@[to_additive]` will automatically add the attribute `@[to_additive_relevant_arg n]` to a
  declaration when the first argument has no multiplicative type-class, but argument `n` does.
* If an identifier has attribute `@[to_additive_ignore_args n1 n2 ...]` then all the arguments in
  positions `n1`, `n2`, ... will not be checked for unapplied identifiers (start counting from 1).
  For example, `ContMDiffMap` has attribute `@[to_additive_ignore_args 21]`, which means
  that its 21st argument `(n : WithTop ℕ)` can contain `ℕ`
  (usually in the form `Top.top ℕ ...`) and still be additivized.
  So `@Mul.mul (C^∞⟮I, N; I', G⟯) _ f g` will be additivized.

### Troubleshooting

If `@[to_additive]` fails because the additive declaration raises a type mismatch, there are
various things you can try.
The first thing to do is to figure out what `@[to_additive]` did wrong by looking at the type
mismatch error.

* Option 1: The most common case is that it didn't additivize a declaration that should be
  additivized. This happened because the heuristic applied, and the first argument contains a
  fixed type, like `ℕ` or `ℝ`. However, the heuristic misfires on some other declarations.
  Solutions:
  * First figure out what the fixed type is in the first argument of the declaration that didn't
    get additivized. Note that this fixed type can occur in implicit arguments. If manually finding
    it is hard, you can run `set_option trace.to_additive_detail true` and search the output for the
    fragment "contains the fixed type" to find what the fixed type is.
  * If the fixed type has an additive counterpart (like `↥Semigroup`), give it the `@[to_additive]`
    attribute.
  * If the fixed type has nothing to do with algebraic operations (like `TopCat`), add the attribute
    `@[to_additive existing Foo]` to the fixed type `Foo`.
  * If the fixed type occurs inside the `k`-th argument of a declaration `d`, and the
    `k`-th argument is not connected to the multiplicative structure on `d`, consider adding
    attribute `[to_additive_ignore_args k]` to `d`.
    Example: `ContMDiffMap` ignores the argument `(n : WithTop ℕ)`
* Option 2: It additivized a declaration `d` that should remain multiplicative. Solution:
  * Make sure the first argument of `d` is a type with a multiplicative structure. If not, can you
    reorder the (implicit) arguments of `d` so that the first argument becomes a type with a
    multiplicative structure (and not some indexing type)?
    The reason is that `@[to_additive]` doesn't additivize declarations if their first argument
    contains fixed types like `ℕ` or `ℝ`. See section Heuristics.
    If the first argument is not the argument with a multiplicative type-class, `@[to_additive]`
    should have automatically added the attribute `@[to_additive_relevant_arg]` to the declaration.
    You can test this by running the following (where `d` is the full name of the declaration):
    ```
      open Lean in run_cmd logInfo m!"{ToAdditive.relevantArgAttr.find? (← getEnv) `d}"
    ```
    The expected output is `n` where the `n`-th (0-indexed) argument of `d` is a type (family)
    with a multiplicative structure on it. `none` means `0`.
    If you get a different output (or a failure), you could add the attribute
    `@[to_additive_relevant_arg n]` manually, where `n` is an (1-indexed) argument with a
    multiplicative structure.
* Option 3: Arguments / universe levels are incorrectly ordered in the additive version.
  This likely only happens when the multiplicative declaration involves `pow`/`^`. Solutions:
  * Ensure that the order of arguments of all relevant declarations are the same for the
    multiplicative and additive version. This might mean that arguments have an "unnatural" order
    (e.g. `Monoid.npow n x` corresponds to `x ^ n`, but it is convenient that `Monoid.npow` has this
    argument order, since it matches `AddMonoid.nsmul n x`.
  * If this is not possible, add `(reorder := ...)` argument to `to_additive`.

If neither of these solutions work, and `to_additive` is unable to automatically generate the
additive version of a declaration, manually write and prove the additive version.
Often the proof of a lemma/theorem can just be the multiplicative version of the lemma applied to
`multiplicative G`.
Afterwards, apply the attribute manually:

```
attribute [to_additive foo_add_bar] foo_bar
```

This will allow future uses of `to_additive` to recognize that
`foo_bar` should be replaced with `foo_add_bar`.

### Handling of hidden definitions

Before transporting the “main” declaration `src`, `to_additive` first
scans its type and value for names starting with `src`, and transports
them. This includes auxiliary definitions like `src._match_1`,
`src._proof_1`.

In addition to transporting the “main” declaration, `to_additive` transports
its equational lemmas and tags them as equational lemmas for the new declaration.

### Structure fields and constructors

If `src` is a structure, then the additive version has to be already written manually.
In this case `to_additive` adds all structure fields to its mapping.

### Name generation

* If `@[to_additive]` is called without a `name` argument, then the
  new name is autogenerated.  First, it takes the longest prefix of
  the source name that is already known to `to_additive`, and replaces
  this prefix with its additive counterpart. Second, it takes the last
  part of the name (i.e., after the last dot), and replaces common
  name parts (“mul”, “one”, “inv”, “prod”) with their additive versions.

* [todo] Namespaces can be transformed using `map_namespace`. For example:
  ```
  run_cmd to_additive.map_namespace `QuotientGroup `QuotientAddGroup
  ```

  Later uses of `to_additive` on declarations in the `QuotientGroup`
  namespace will be created in the `QuotientAddGroup` namespaces.

* If `@[to_additive]` is called with a `name` argument `new_name`
  /without a dot/, then `to_additive` updates the prefix as described
  above, then replaces the last part of the name with `new_name`.

* If `@[to_additive]` is called with a `name` argument
  `NewNamespace.new_name` /with a dot/, then `to_additive` uses this
  new name as is.

As a safety check, in the first case `to_additive` double checks
that the new name differs from the original one.

-/
initialize registerBuiltinAttribute {
    name := `to_additive
    descr := "Transport multiplicative to additive"
    add := fun src stx kind ↦ do _ ← addToAdditiveAttr src (← elabToAdditive stx) kind
    -- we (presumably) need to run after compilation to properly add the `simp` attribute
    applicationTime := .afterCompilation
  }

end ToAdditive

set_option linter.style.longFile 1700<|MERGE_RESOLUTION|>--- conflicted
+++ resolved
@@ -812,13 +812,7 @@
   -- now add declaration ranges so jump-to-definition works
   -- note: we currently also do this for auxiliary declarations, while they are not normally
   -- generated for those. We could change that.
-<<<<<<< HEAD
-  addDeclarationRanges tgt {
-    range := (← getDeclarationRange? (← getRef)).get!
-    selectionRange := (← getDeclarationRange? cfg.ref).get! }
-=======
   addDeclarationRangesFromSyntax tgt (← getRef) cfg.ref
->>>>>>> 5b391bd6
   if isProtected (← getEnv) src then
     setEnv <| addProtected (← getEnv) tgt
   if let some matcherInfo ← getMatcherInfo? src then
