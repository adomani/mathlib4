/-
Copyright (c) 2018 Kevin Buzzard, Patrick Massot. All rights reserved.
Released under Apache 2.0 license as described in the file LICENSE.
Authors: Kevin Buzzard, Patrick Massot

This file is to a certain extent based on `quotient_module.lean` by Johannes Hölzl.
-/
import Mathlib.Algebra.Group.Subgroup.Finite
import Mathlib.Algebra.Group.Subgroup.Pointwise
import Mathlib.GroupTheory.Congruence.Basic
import Mathlib.GroupTheory.Coset

/-!
# Quotients of groups by normal subgroups

This files develops the basic theory of quotients of groups by normal subgroups. In particular it
proves Noether's first and second isomorphism theorems.

## Main definitions

* `mk'`: the canonical group homomorphism `G →* G/N` given a normal subgroup `N` of `G`.
* `lift φ`: the group homomorphism `G/N →* H` given a group homomorphism `φ : G →* H` such that
  `N ⊆ ker φ`.
* `map f`: the group homomorphism `G/N →* H/M` given a group homomorphism `f : G →* H` such that
  `N ⊆ f⁻¹(M)`.

## Main statements

* `QuotientGroup.quotientKerEquivRange`: Noether's first isomorphism theorem, an explicit
  isomorphism `G/ker φ → range φ` for every group homomorphism `φ : G →* H`.
* `QuotientGroup.quotientInfEquivProdNormalQuotient`: Noether's second isomorphism theorem, an
  explicit isomorphism between `H/(H ∩ N)` and `(HN)/N` given a subgroup `H` and a normal subgroup
  `N` of a group `G`.
* `QuotientGroup.quotientQuotientEquivQuotient`: Noether's third isomorphism theorem,
  the canonical isomorphism between `(G / N) / (M / N)` and `G / M`, where `N ≤ M`.

## Tags

isomorphism theorems, quotient groups
-/

open Function
open scoped Pointwise

universe u v w x
namespace QuotientGroup

variable {G : Type u} [Group G] (N : Subgroup G) [nN : N.Normal] {H : Type v} [Group H]
  {M : Type x} [Monoid M]

/-- The congruence relation generated by a normal subgroup. -/
@[to_additive "The additive congruence relation generated by a normal additive subgroup."]
protected def con : Con G where
  toSetoid := leftRel N
  mul' := @fun a b c d hab hcd => by
    rw [leftRel_eq] at hab hcd ⊢
    dsimp only
    calc
      (a * c)⁻¹ * (b * d) = c⁻¹ * (a⁻¹ * b) * c⁻¹⁻¹ * (c⁻¹ * d) := by
        simp only [mul_inv_rev, mul_assoc, inv_mul_cancel_left]
      _ ∈ N := N.mul_mem (nN.conj_mem _ hab _) hcd

@[to_additive]
instance Quotient.group : Group (G ⧸ N) :=
  (QuotientGroup.con N).group

/-- The group homomorphism from `G` to `G/N`. -/
@[to_additive "The additive group homomorphism from `G` to `G/N`."]
def mk' : G →* G ⧸ N :=
  MonoidHom.mk' QuotientGroup.mk fun _ _ => rfl

@[to_additive (attr := simp)]
theorem coe_mk' : (mk' N : G → G ⧸ N) = mk :=
  rfl

@[to_additive (attr := simp)]
theorem mk'_apply (x : G) : mk' N x = x :=
  rfl

@[to_additive]
theorem mk'_surjective : Surjective <| mk' N :=
  @mk_surjective _ _ N

@[to_additive]
theorem mk'_eq_mk' {x y : G} : mk' N x = mk' N y ↔ ∃ z ∈ N, x * z = y :=
  QuotientGroup.eq'.trans <| by
    simp only [← _root_.eq_inv_mul_iff_mul_eq, exists_prop, exists_eq_right]

open scoped Pointwise in
@[to_additive]
theorem sound (U : Set (G ⧸ N)) (g : N.op) :
    g • (mk' N) ⁻¹' U = (mk' N) ⁻¹' U := by
  ext x
  simp only [Set.mem_preimage, Set.mem_smul_set_iff_inv_smul_mem]
  congr! 1
  exact Quotient.sound ⟨g⁻¹, rfl⟩

/-- Two `MonoidHom`s from a quotient group are equal if their compositions with
`QuotientGroup.mk'` are equal.

See note [partially-applied ext lemmas]. -/
@[to_additive (attr := ext 1100) "Two `AddMonoidHom`s from an additive quotient group are equal if
 their compositions with `AddQuotientGroup.mk'` are equal.

 See note [partially-applied ext lemmas]. "]
theorem monoidHom_ext ⦃f g : G ⧸ N →* M⦄ (h : f.comp (mk' N) = g.comp (mk' N)) : f = g :=
  MonoidHom.ext fun x => QuotientGroup.induction_on x <| (DFunLike.congr_fun h : _)

@[to_additive (attr := simp)]
theorem eq_one_iff {N : Subgroup G} [nN : N.Normal] (x : G) : (x : G ⧸ N) = 1 ↔ x ∈ N := by
  refine QuotientGroup.eq.trans ?_
  rw [mul_one, Subgroup.inv_mem_iff]

@[to_additive]
theorem ker_le_range_iff {I : Type w} [Group I] (f : G →* H) [f.range.Normal] (g : H →* I) :
    g.ker ≤ f.range ↔ (mk' f.range).comp g.ker.subtype = 1 :=
  ⟨fun h => MonoidHom.ext fun ⟨_, hx⟩ => (eq_one_iff _).mpr <| h hx,
    fun h x hx => (eq_one_iff _).mp <| by exact DFunLike.congr_fun h ⟨x, hx⟩⟩

@[to_additive (attr := simp)]
theorem ker_mk' : MonoidHom.ker (QuotientGroup.mk' N : G →* G ⧸ N) = N :=
  Subgroup.ext eq_one_iff
-- Porting note: I think this is misnamed without the prime

@[to_additive]
theorem eq_iff_div_mem {N : Subgroup G} [nN : N.Normal] {x y : G} :
    (x : G ⧸ N) = y ↔ x / y ∈ N := by
  refine eq_comm.trans (QuotientGroup.eq.trans ?_)
  rw [nN.mem_comm_iff, div_eq_mul_inv]

-- for commutative groups we don't need normality assumption

@[to_additive]
instance Quotient.commGroup {G : Type*} [CommGroup G] (N : Subgroup G) : CommGroup (G ⧸ N) :=
  { toGroup := have := N.normal_of_comm; QuotientGroup.Quotient.group N
    mul_comm := fun a b => Quotient.inductionOn₂' a b fun a b => congr_arg mk (mul_comm a b) }

local notation " Q " => G ⧸ N

@[to_additive (attr := simp)]
theorem mk_one : ((1 : G) : Q) = 1 :=
  rfl

@[to_additive (attr := simp)]
theorem mk_mul (a b : G) : ((a * b : G) : Q) = a * b :=
  rfl

@[to_additive (attr := simp)]
theorem mk_inv (a : G) : ((a⁻¹ : G) : Q) = (a : Q)⁻¹ :=
  rfl

@[to_additive (attr := simp)]
theorem mk_div (a b : G) : ((a / b : G) : Q) = a / b :=
  rfl

@[to_additive (attr := simp)]
theorem mk_pow (a : G) (n : ℕ) : ((a ^ n : G) : Q) = (a : Q) ^ n :=
  rfl

@[to_additive (attr := simp)]
theorem mk_zpow (a : G) (n : ℤ) : ((a ^ n : G) : Q) = (a : Q) ^ n :=
  rfl

@[to_additive (attr := simp)]
theorem mk_prod {G ι : Type*} [CommGroup G] (N : Subgroup G) (s : Finset ι) {f : ι → G} :
    ((Finset.prod s f : G) : G ⧸ N) = Finset.prod s (fun i => (f i : G ⧸ N)) :=
  map_prod (QuotientGroup.mk' N) _ _

@[to_additive (attr := simp)] lemma map_mk'_self : N.map (mk' N) = ⊥ := by aesop

/-- A group homomorphism `φ : G →* M` with `N ⊆ ker(φ)` descends (i.e. `lift`s) to a
group homomorphism `G/N →* M`. -/
@[to_additive "An `AddGroup` homomorphism `φ : G →+ M` with `N ⊆ ker(φ)` descends (i.e. `lift`s)
 to a group homomorphism `G/N →* M`."]
def lift (φ : G →* M) (HN : N ≤ φ.ker) : Q →* M :=
  (QuotientGroup.con N).lift φ fun x y h => by
    simp only [QuotientGroup.con, leftRel_apply, Con.rel_mk] at h
    rw [Con.ker_rel]
    calc
      φ x = φ (y * (x⁻¹ * y)⁻¹) := by rw [mul_inv_rev, inv_inv, mul_inv_cancel_left]
      _ = φ y := by rw [φ.map_mul, HN (N.inv_mem h), mul_one]

@[to_additive (attr := simp)]
theorem lift_mk {φ : G →* M} (HN : N ≤ φ.ker) (g : G) : lift N φ HN (g : Q) = φ g :=
  rfl

@[to_additive (attr := simp)]
theorem lift_mk' {φ : G →* M} (HN : N ≤ φ.ker) (g : G) : lift N φ HN (mk g : Q) = φ g :=
  rfl
-- TODO: replace `mk` with `mk'`)

@[to_additive (attr := simp)]
theorem lift_quot_mk {φ : G →* M} (HN : N ≤ φ.ker) (g : G) :
    lift N φ HN (Quot.mk _ g : Q) = φ g :=
  rfl

/-- A group homomorphism `f : G →* H` induces a map `G/N →* H/M` if `N ⊆ f⁻¹(M)`. -/
@[to_additive
      "An `AddGroup` homomorphism `f : G →+ H` induces a map `G/N →+ H/M` if `N ⊆ f⁻¹(M)`."]
def map (M : Subgroup H) [M.Normal] (f : G →* H) (h : N ≤ M.comap f) : G ⧸ N →* H ⧸ M := by
  refine QuotientGroup.lift N ((mk' M).comp f) ?_
  intro x hx
  refine QuotientGroup.eq.2 ?_
  rw [mul_one, Subgroup.inv_mem_iff]
  exact h hx

@[to_additive (attr := simp)]
theorem map_mk (M : Subgroup H) [M.Normal] (f : G →* H) (h : N ≤ M.comap f) (x : G) :
    map N M f h ↑x = ↑(f x) :=
  rfl

@[to_additive]
theorem map_mk' (M : Subgroup H) [M.Normal] (f : G →* H) (h : N ≤ M.comap f) (x : G) :
    map N M f h (mk' _ x) = ↑(f x) :=
  rfl

@[to_additive]
theorem map_id_apply (h : N ≤ Subgroup.comap (MonoidHom.id _) N := (Subgroup.comap_id N).le) (x) :
    map N N (MonoidHom.id _) h x = x :=
  induction_on' x fun _x => rfl

@[to_additive (attr := simp)]
theorem map_id (h : N ≤ Subgroup.comap (MonoidHom.id _) N := (Subgroup.comap_id N).le) :
    map N N (MonoidHom.id _) h = MonoidHom.id _ :=
  MonoidHom.ext (map_id_apply N h)

@[to_additive (attr := simp)]
theorem map_map {I : Type*} [Group I] (M : Subgroup H) (O : Subgroup I) [M.Normal] [O.Normal]
    (f : G →* H) (g : H →* I) (hf : N ≤ Subgroup.comap f M) (hg : M ≤ Subgroup.comap g O)
    (hgf : N ≤ Subgroup.comap (g.comp f) O :=
      hf.trans ((Subgroup.comap_mono hg).trans_eq (Subgroup.comap_comap _ _ _)))
    (x : G ⧸ N) : map M O g hg (map N M f hf x) = map N O (g.comp f) hgf x := by
  refine induction_on' x fun x => ?_
  simp only [map_mk, MonoidHom.comp_apply]

@[to_additive (attr := simp)]
theorem map_comp_map {I : Type*} [Group I] (M : Subgroup H) (O : Subgroup I) [M.Normal] [O.Normal]
    (f : G →* H) (g : H →* I) (hf : N ≤ Subgroup.comap f M) (hg : M ≤ Subgroup.comap g O)
    (hgf : N ≤ Subgroup.comap (g.comp f) O :=
      hf.trans ((Subgroup.comap_mono hg).trans_eq (Subgroup.comap_comap _ _ _))) :
    (map M O g hg).comp (map N M f hf) = map N O (g.comp f) hgf :=
  MonoidHom.ext (map_map N M O f g hf hg hgf)

section Pointwise
open Set

@[to_additive (attr := simp)] lemma image_coe : ((↑) : G → Q) '' N = 1 :=
  congr_arg ((↑) : Subgroup Q → Set Q) <| map_mk'_self N

@[to_additive]
lemma preimage_image_coe (s : Set G) : ((↑) : G → Q) ⁻¹' ((↑) '' s) = N * s := by
  ext a
  constructor
  · rintro ⟨b, hb, h⟩
    refine ⟨a / b, (QuotientGroup.eq_one_iff _).1 ?_, b, hb, div_mul_cancel _ _⟩
    simp only [h, QuotientGroup.mk_div, div_self']
  · rintro ⟨a, ha, b, hb, rfl⟩
    refine ⟨b, hb, ?_⟩
    simpa only [QuotientGroup.mk_mul, self_eq_mul_left, QuotientGroup.eq_one_iff]

@[to_additive]
lemma image_coe_inj {s t : Set G} : ((↑) : G → Q) '' s = ((↑) : G → Q) '' t ↔ ↑N * s = N * t := by
  simp_rw [← preimage_image_coe]
  exact QuotientGroup.mk_surjective.preimage_injective.eq_iff.symm

end Pointwise

section congr

variable (G' : Subgroup G) (H' : Subgroup H) [Subgroup.Normal G'] [Subgroup.Normal H']

/-- `QuotientGroup.congr` lifts the isomorphism `e : G ≃ H` to `G ⧸ G' ≃ H ⧸ H'`,
given that `e` maps `G` to `H`. -/
@[to_additive "`QuotientAddGroup.congr` lifts the isomorphism `e : G ≃ H` to `G ⧸ G' ≃ H ⧸ H'`,
 given that `e` maps `G` to `H`."]
def congr (e : G ≃* H) (he : G'.map e = H') : G ⧸ G' ≃* H ⧸ H' :=
  { map G' H' e (he ▸ G'.le_comap_map (e : G →* H)) with
    toFun := map G' H' e (he ▸ G'.le_comap_map (e : G →* H))
    invFun := map H' G' e.symm (he ▸ (G'.map_equiv_eq_comap_symm e).le)
    left_inv := fun x => by
      rw [map_map G' H' G' e e.symm (he ▸ G'.le_comap_map (e : G →* H))
        (he ▸ (G'.map_equiv_eq_comap_symm e).le)]
      simp only [map_map, ← MulEquiv.coe_monoidHom_trans, MulEquiv.self_trans_symm,
        MulEquiv.coe_monoidHom_refl, map_id_apply]
    right_inv := fun x => by
      rw [map_map H' G' H' e.symm e (he ▸ (G'.map_equiv_eq_comap_symm e).le)
        (he ▸ G'.le_comap_map (e : G →* H)) ]
      simp only [← MulEquiv.coe_monoidHom_trans, MulEquiv.symm_trans_self,
        MulEquiv.coe_monoidHom_refl, map_id_apply] }

@[simp]
theorem congr_mk (e : G ≃* H) (he : G'.map ↑e = H') (x) : congr G' H' e he (mk x) = e x :=
  rfl

theorem congr_mk' (e : G ≃* H) (he : G'.map ↑e = H') (x) :
    congr G' H' e he (mk' G' x) = mk' H' (e x) :=
  rfl

@[simp]
theorem congr_apply (e : G ≃* H) (he : G'.map ↑e = H') (x : G) :
    congr G' H' e he x = mk' H' (e x) :=
  rfl

@[simp]
theorem congr_refl (he : G'.map (MulEquiv.refl G : G →* G) = G' := Subgroup.map_id G') :
    congr G' G' (MulEquiv.refl G) he = MulEquiv.refl (G ⧸ G') := by
  ext ⟨x⟩
  rfl

@[simp]
theorem congr_symm (e : G ≃* H) (he : G'.map ↑e = H') :
    (congr G' H' e he).symm = congr H' G' e.symm ((Subgroup.map_symm_eq_iff_map_eq _).mpr he) :=
  rfl

end congr

variable (φ : G →* H)

open MonoidHom

/-- The induced map from the quotient by the kernel to the codomain. -/
@[to_additive "The induced map from the quotient by the kernel to the codomain."]
def kerLift : G ⧸ ker φ →* H :=
  lift _ φ fun _g => φ.mem_ker.mp

@[to_additive (attr := simp)]
theorem kerLift_mk (g : G) : (kerLift φ) g = φ g :=
  lift_mk _ _ _

@[to_additive (attr := simp)]
theorem kerLift_mk' (g : G) : (kerLift φ) (mk g) = φ g :=
  lift_mk' _ _ _

@[to_additive]
theorem kerLift_injective : Injective (kerLift φ) := fun a b =>
  Quotient.inductionOn₂' a b fun a b (h : φ a = φ b) =>
    Quotient.sound' <| by rw [leftRel_apply, mem_ker, φ.map_mul, ← h, φ.map_inv, inv_mul_self]

-- Note that `ker φ` isn't definitionally `ker (φ.rangeRestrict)`
-- so there is a bit of annoying code duplication here
/-- The induced map from the quotient by the kernel to the range. -/
@[to_additive "The induced map from the quotient by the kernel to the range."]
def rangeKerLift : G ⧸ ker φ →* φ.range :=
  lift _ φ.rangeRestrict fun g hg => (mem_ker _).mp <| by rwa [ker_rangeRestrict]

@[to_additive]
theorem rangeKerLift_injective : Injective (rangeKerLift φ) := fun a b =>
  Quotient.inductionOn₂' a b fun a b (h : φ.rangeRestrict a = φ.rangeRestrict b) =>
    Quotient.sound' <| by
      rw [leftRel_apply, ← ker_rangeRestrict, mem_ker, φ.rangeRestrict.map_mul, ← h,
        φ.rangeRestrict.map_inv, inv_mul_self]

@[to_additive]
theorem rangeKerLift_surjective : Surjective (rangeKerLift φ) := by
  rintro ⟨_, g, rfl⟩
  use mk g
  rfl

/-- **Noether's first isomorphism theorem** (a definition): the canonical isomorphism between
`G/(ker φ)` to `range φ`. -/
@[to_additive "The first isomorphism theorem (a definition): the canonical isomorphism between
`G/(ker φ)` to `range φ`."]
noncomputable def quotientKerEquivRange : G ⧸ ker φ ≃* range φ :=
  MulEquiv.ofBijective (rangeKerLift φ) ⟨rangeKerLift_injective φ, rangeKerLift_surjective φ⟩

/-- The canonical isomorphism `G/(ker φ) ≃* H` induced by a homomorphism `φ : G →* H`
with a right inverse `ψ : H → G`. -/
@[to_additive (attr := simps) "The canonical isomorphism `G/(ker φ) ≃+ H` induced by a homomorphism
`φ : G →+ H` with a right inverse `ψ : H → G`."]
def quotientKerEquivOfRightInverse (ψ : H → G) (hφ : RightInverse ψ φ) : G ⧸ ker φ ≃* H :=
  { kerLift φ with
    toFun := kerLift φ
    invFun := mk ∘ ψ
    left_inv := fun x => kerLift_injective φ (by rw [Function.comp_apply, kerLift_mk', hφ])
    right_inv := hφ }

/-- The canonical isomorphism `G/⊥ ≃* G`. -/
@[to_additive (attr := simps!) "The canonical isomorphism `G/⊥ ≃+ G`."]
def quotientBot : G ⧸ (⊥ : Subgroup G) ≃* G :=
  quotientKerEquivOfRightInverse (MonoidHom.id G) id fun _x => rfl

/-- The canonical isomorphism `G/(ker φ) ≃* H` induced by a surjection `φ : G →* H`.

For a `computable` version, see `QuotientGroup.quotientKerEquivOfRightInverse`.
-/
@[to_additive "The canonical isomorphism `G/(ker φ) ≃+ H` induced by a surjection `φ : G →+ H`.
For a `computable` version, see `QuotientAddGroup.quotientKerEquivOfRightInverse`."]
noncomputable def quotientKerEquivOfSurjective (hφ : Surjective φ) : G ⧸ ker φ ≃* H :=
  quotientKerEquivOfRightInverse φ _ hφ.hasRightInverse.choose_spec

/-- If two normal subgroups `M` and `N` of `G` are the same, their quotient groups are
isomorphic. -/
@[to_additive "If two normal subgroups `M` and `N` of `G` are the same, their quotient groups are
isomorphic."]
def quotientMulEquivOfEq {M N : Subgroup G} [M.Normal] [N.Normal] (h : M = N) : G ⧸ M ≃* G ⧸ N :=
  { Subgroup.quotientEquivOfEq h with
    map_mul' := fun q r => Quotient.inductionOn₂' q r fun _g _h => rfl }

@[to_additive (attr := simp)]
theorem quotientMulEquivOfEq_mk {M N : Subgroup G} [M.Normal] [N.Normal] (h : M = N) (x : G) :
    QuotientGroup.quotientMulEquivOfEq h (QuotientGroup.mk x) = QuotientGroup.mk x :=
  rfl

/-- Let `A', A, B', B` be subgroups of `G`. If `A' ≤ B'` and `A ≤ B`,
then there is a map `A / (A' ⊓ A) →* B / (B' ⊓ B)` induced by the inclusions. -/
@[to_additive "Let `A', A, B', B` be subgroups of `G`. If `A' ≤ B'` and `A ≤ B`, then there is a map
`A / (A' ⊓ A) →+ B / (B' ⊓ B)` induced by the inclusions."]
def quotientMapSubgroupOfOfLe {A' A B' B : Subgroup G} [_hAN : (A'.subgroupOf A).Normal]
    [_hBN : (B'.subgroupOf B).Normal] (h' : A' ≤ B') (h : A ≤ B) :
    A ⧸ A'.subgroupOf A →* B ⧸ B'.subgroupOf B :=
  map _ _ (Subgroup.inclusion h) <| Subgroup.comap_mono h'

@[to_additive (attr := simp)]
theorem quotientMapSubgroupOfOfLe_mk {A' A B' B : Subgroup G} [_hAN : (A'.subgroupOf A).Normal]
    [_hBN : (B'.subgroupOf B).Normal] (h' : A' ≤ B') (h : A ≤ B) (x : A) :
    quotientMapSubgroupOfOfLe h' h x = ↑(Subgroup.inclusion h x : B) :=
  rfl

/-- Let `A', A, B', B` be subgroups of `G`.
If `A' = B'` and `A = B`, then the quotients `A / (A' ⊓ A)` and `B / (B' ⊓ B)` are isomorphic.

Applying this equiv is nicer than rewriting along the equalities, since the type of
`(A'.subgroupOf A : Subgroup A)` depends on `A`.
-/
@[to_additive "Let `A', A, B', B` be subgroups of `G`. If `A' = B'` and `A = B`, then the quotients
`A / (A' ⊓ A)` and `B / (B' ⊓ B)` are isomorphic. Applying this equiv is nicer than rewriting along
the equalities, since the type of `(A'.addSubgroupOf A : AddSubgroup A)` depends on on `A`. "]
def equivQuotientSubgroupOfOfEq {A' A B' B : Subgroup G} [hAN : (A'.subgroupOf A).Normal]
    [hBN : (B'.subgroupOf B).Normal] (h' : A' = B') (h : A = B) :
    A ⧸ A'.subgroupOf A ≃* B ⧸ B'.subgroupOf B :=
  MonoidHom.toMulEquiv (quotientMapSubgroupOfOfLe h'.le h.le) (quotientMapSubgroupOfOfLe h'.ge h.ge)
    (by ext ⟨x, hx⟩; rfl)
    (by ext ⟨x, hx⟩; rfl)

section ZPow

variable {A B C : Type u} [CommGroup A] [CommGroup B] [CommGroup C]
variable (f : A →* B) (g : B →* A) (e : A ≃* B) (d : B ≃* C) (n : ℤ)

/-- The map of quotients by powers of an integer induced by a group homomorphism. -/
@[to_additive "The map of quotients by multiples of an integer induced by an additive group
homomorphism."]
def homQuotientZPowOfHom :
    A ⧸ (zpowGroupHom n : A →* A).range →* B ⧸ (zpowGroupHom n : B →* B).range :=
  lift _ ((mk' _).comp f) fun g ⟨h, (hg : h ^ n = g)⟩ =>
    (eq_one_iff _).mpr ⟨f h, by
      simp only [← hg, map_zpow, zpowGroupHom_apply]⟩

@[to_additive (attr := simp)]
theorem homQuotientZPowOfHom_id : homQuotientZPowOfHom (MonoidHom.id A) n = MonoidHom.id _ :=
  monoidHom_ext _ rfl

@[to_additive (attr := simp)]
theorem homQuotientZPowOfHom_comp :
    homQuotientZPowOfHom (f.comp g) n =
      (homQuotientZPowOfHom f n).comp (homQuotientZPowOfHom g n) :=
  monoidHom_ext _ rfl

@[to_additive (attr := simp)]
theorem homQuotientZPowOfHom_comp_of_rightInverse (i : Function.RightInverse g f) :
    (homQuotientZPowOfHom f n).comp (homQuotientZPowOfHom g n) = MonoidHom.id _ :=
  monoidHom_ext _ <| MonoidHom.ext fun x => congrArg _ <| i x

/-- The equivalence of quotients by powers of an integer induced by a group isomorphism. -/
@[to_additive "The equivalence of quotients by multiples of an integer induced by an additive group
isomorphism."]
def equivQuotientZPowOfEquiv :
    A ⧸ (zpowGroupHom n : A →* A).range ≃* B ⧸ (zpowGroupHom n : B →* B).range :=
  MonoidHom.toMulEquiv _ _
    (homQuotientZPowOfHom_comp_of_rightInverse (e.symm : B →* A) (e : A →* B) n e.left_inv)
    (homQuotientZPowOfHom_comp_of_rightInverse (e : A →* B) (e.symm : B →* A) n e.right_inv)
    -- Porting note: had to explicitly coerce the `MulEquiv`s to `MonoidHom`s

@[to_additive (attr := simp)]
theorem equivQuotientZPowOfEquiv_refl :
    MulEquiv.refl (A ⧸ (zpowGroupHom n : A →* A).range) =
      equivQuotientZPowOfEquiv (MulEquiv.refl A) n := by
  ext x
  rw [← Quotient.out_eq' x]
  rfl

@[to_additive (attr := simp)]
theorem equivQuotientZPowOfEquiv_symm :
    (equivQuotientZPowOfEquiv e n).symm = equivQuotientZPowOfEquiv e.symm n :=
  rfl

@[to_additive (attr := simp)]
theorem equivQuotientZPowOfEquiv_trans :
    (equivQuotientZPowOfEquiv e n).trans (equivQuotientZPowOfEquiv d n) =
      equivQuotientZPowOfEquiv (e.trans d) n := by
  ext x
  rw [← Quotient.out_eq' x]
  rfl

end ZPow

section SndIsomorphismThm

open Subgroup

/-- **Noether's second isomorphism theorem**: given two subgroups `H` and `N` of a group `G`, where
`N` is normal, defines an isomorphism between `H/(H ∩ N)` and `(HN)/N`. -/
@[to_additive "The second isomorphism theorem: given two subgroups `H` and `N` of a group `G`, where
`N` is normal, defines an isomorphism between `H/(H ∩ N)` and `(H + N)/N`"]
noncomputable def quotientInfEquivProdNormalQuotient (H N : Subgroup G) [N.Normal] :
    H ⧸ N.subgroupOf H ≃* _ ⧸ N.subgroupOf (H ⊔ N) :=
  let
    φ :-- φ is the natural homomorphism H →* (HN)/N.
      H →*
      _ ⧸ N.subgroupOf (H ⊔ N) :=
    (mk' <| N.subgroupOf (H ⊔ N)).comp (inclusion le_sup_left)
  have φ_surjective : Surjective φ := fun x =>
    x.inductionOn' <| by
      rintro ⟨y, hy : y ∈ (H ⊔ N)⟩
      rw [← SetLike.mem_coe] at hy
      rw [mul_normal H N] at hy
      rcases hy with ⟨h, hh, n, hn, rfl⟩
      use ⟨h, hh⟩
      let _ : Setoid ↑(H ⊔ N) :=
        (@leftRel ↑(H ⊔ N) (H ⊔ N : Subgroup G).toGroup (N.subgroupOf (H ⊔ N)))
      -- Porting note: Lean couldn't find this automatically
      refine Quotient.eq.mpr ?_
      change Setoid.r _ _
      rw [leftRel_apply]
      change h⁻¹ * (h * n) ∈ N
      rwa [← mul_assoc, inv_mul_self, one_mul]
  (quotientMulEquivOfEq (by simp [φ, ← comap_ker])).trans
    (quotientKerEquivOfSurjective φ φ_surjective)

end SndIsomorphismThm

section ThirdIsoThm

variable (M : Subgroup G) [nM : M.Normal]

@[to_additive]
instance map_normal : (M.map (QuotientGroup.mk' N)).Normal :=
  nM.map _ mk_surjective

variable (h : N ≤ M)

/-- The map from the third isomorphism theorem for groups: `(G / N) / (M / N) → G / M`. -/
@[to_additive "The map from the third isomorphism theorem for additive groups:
`(A / N) / (M / N) → A / M`."]
def quotientQuotientEquivQuotientAux : (G ⧸ N) ⧸ M.map (mk' N) →* G ⧸ M :=
  lift (M.map (mk' N)) (map N M (MonoidHom.id G) h)
    (by
      rintro _ ⟨x, hx, rfl⟩
      rw [mem_ker, map_mk' N M _ _ x]
      exact (QuotientGroup.eq_one_iff _).mpr hx)

@[to_additive (attr := simp)]
theorem quotientQuotientEquivQuotientAux_mk (x : G ⧸ N) :
    quotientQuotientEquivQuotientAux N M h x = QuotientGroup.map N M (MonoidHom.id G) h x :=
  QuotientGroup.lift_mk' _ _ x

@[to_additive]
theorem quotientQuotientEquivQuotientAux_mk_mk (x : G) :
    quotientQuotientEquivQuotientAux N M h (x : G ⧸ N) = x :=
  QuotientGroup.lift_mk' (M.map (mk' N)) _ x

/-- **Noether's third isomorphism theorem** for groups: `(G / N) / (M / N) ≃* G / M`. -/
@[to_additive
      "**Noether's third isomorphism theorem** for additive groups: `(A / N) / (M / N) ≃+ A / M`."]
def quotientQuotientEquivQuotient : (G ⧸ N) ⧸ M.map (QuotientGroup.mk' N) ≃* G ⧸ M :=
  MonoidHom.toMulEquiv (quotientQuotientEquivQuotientAux N M h)
    (QuotientGroup.map _ _ (QuotientGroup.mk' N) (Subgroup.le_comap_map _ _))
    (by ext; simp)
    (by ext; simp)

end ThirdIsoThm

section trivial

@[to_additive]
theorem subsingleton_quotient_top : Subsingleton (G ⧸ (⊤ : Subgroup G)) := by
  dsimp [HasQuotient.Quotient, QuotientGroup.instHasQuotientSubgroup, Quotient]
  rw [leftRel_eq]
  exact Trunc.instSubsingletonTrunc

/-- If the quotient by a subgroup gives a singleton then the subgroup is the whole group. -/
@[to_additive "If the quotient by an additive subgroup gives a singleton then the additive subgroup
is the whole additive group."]
theorem subgroup_eq_top_of_subsingleton (H : Subgroup G) (h : Subsingleton (G ⧸ H)) : H = ⊤ :=
  top_unique fun x _ => by
    have this : 1⁻¹ * x ∈ H := QuotientGroup.eq.1 (Subsingleton.elim _ _)
    rwa [inv_one, one_mul] at this

end trivial

@[to_additive]
theorem comap_comap_center {H₁ : Subgroup G} [H₁.Normal] {H₂ : Subgroup (G ⧸ H₁)} [H₂.Normal] :
    ((Subgroup.center ((G ⧸ H₁) ⧸ H₂)).comap (mk' H₂)).comap (mk' H₁) =
      (Subgroup.center (G ⧸ H₂.comap (mk' H₁))).comap (mk' (H₂.comap (mk' H₁))) := by
  ext x
  simp only [mk'_apply, Subgroup.mem_comap, Subgroup.mem_center_iff, forall_mk, ← mk_mul,
    eq_iff_div_mem, mk_div]

/-- A group is made up of a disjoint union of cosets of a subgroup. -/
@[to_additive "A additive group is made up of a disjoint union of cosets of an additive
subgroup. -/"]
lemma univ_eq_iUnion_image_mul (H : Subgroup G) :
    (Set.univ (α := G)) = ⋃ x : G ⧸ H, (x.out' * ·) '' H := by
  ext x
  simp only [Set.mem_univ, Set.image_add_right, Set.mem_iUnion, Set.mem_preimage, SetLike.mem_coe,
    true_iff]
  refine ⟨x, ?_⟩
  simp [← QuotientGroup.eq]

end QuotientGroup

namespace Group

open scoped Classical

open QuotientGroup Subgroup

variable {F G H : Type u} [Group F] [Group G] [Group H] [Fintype F] [Fintype H]
variable (f : F →* G) (g : G →* H)

/-- If `F` and `H` are finite such that `ker(G →* H) ≤ im(F →* G)`, then `G` is finite. -/
@[to_additive "If `F` and `H` are finite such that `ker(G →+ H) ≤ im(F →+ G)`, then `G` is finite."]
noncomputable def fintypeOfKerLeRange (h : g.ker ≤ f.range) : Fintype G :=
  @Fintype.ofEquiv _ _
    (@instFintypeProd _ _ (Fintype.ofInjective _ <| kerLift_injective g) <|
      Fintype.ofInjective _ <| inclusion_injective h)
    groupEquivQuotientProdSubgroup.symm

/-- If `F` and `H` are finite such that `ker(G →* H) = im(F →* G)`, then `G` is finite. -/
@[to_additive "If `F` and `H` are finite such that `ker(G →+ H) = im(F →+ G)`, then `G` is finite."]
noncomputable def fintypeOfKerEqRange (h : g.ker = f.range) : Fintype G :=
  fintypeOfKerLeRange _ _ h.le

/-- If `ker(G →* H)` and `H` are finite, then `G` is finite. -/
@[to_additive "If `ker(G →+ H)` and `H` are finite, then `G` is finite."]
noncomputable def fintypeOfKerOfCodom [Fintype g.ker] : Fintype G :=
  fintypeOfKerLeRange ((topEquiv : _ ≃* G).toMonoidHom.comp <| inclusion le_top) g fun x hx =>
    ⟨⟨x, hx⟩, rfl⟩

/-- If `F` and `coker(F →* G)` are finite, then `G` is finite. -/
@[to_additive "If `F` and `coker(F →+ G)` are finite, then `G` is finite."]
noncomputable def fintypeOfDomOfCoker [Normal f.range] [Fintype <| G ⧸ f.range] : Fintype G :=
  fintypeOfKerLeRange _ (mk' f.range) fun x => (eq_one_iff x).mp

@[to_additive]
lemma _root_.Finite.of_finite_quot_finite_subgroup {H : Subgroup G}
    (hH : Set.Finite (H : Set G)) (h : Finite (G ⧸ H)) : Finite G := by
<<<<<<< HEAD
  rw [← Set.finite_univ_iff, QuotientGroup.univ_eq_iUnion_image_mul H]
  rw [← Set.finite_univ_iff] at h
  exact h.iUnion (fun _ _ ↦ hH.image _) (by simp)
=======
  have : Finite H := hH
  exact Finite.of_equiv _ (groupEquivQuotientProdSubgroup (s := H)).symm
>>>>>>> d6b77ff1

end Group<|MERGE_RESOLUTION|>--- conflicted
+++ resolved
@@ -645,13 +645,7 @@
 @[to_additive]
 lemma _root_.Finite.of_finite_quot_finite_subgroup {H : Subgroup G}
     (hH : Set.Finite (H : Set G)) (h : Finite (G ⧸ H)) : Finite G := by
-<<<<<<< HEAD
-  rw [← Set.finite_univ_iff, QuotientGroup.univ_eq_iUnion_image_mul H]
-  rw [← Set.finite_univ_iff] at h
-  exact h.iUnion (fun _ _ ↦ hH.image _) (by simp)
-=======
   have : Finite H := hH
   exact Finite.of_equiv _ (groupEquivQuotientProdSubgroup (s := H)).symm
->>>>>>> d6b77ff1
 
 end Group