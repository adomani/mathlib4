--- conflicted
+++ resolved
@@ -25,7 +25,6 @@
 
 The non-existence of nontrivial blocks is the definition of primitive actions.
 
-<<<<<<< HEAD
 ## Results for actions on finite sets
 
 - `IsBlock.ncard_block_mul_ncard_orbit_eq` : The cardinality of a block
@@ -41,11 +40,6 @@
 ## References
 
 We follow [wielandt1964].
-=======
-## References
-
-We follow [wieland1964].
->>>>>>> c8b66175
 
 -/
 
