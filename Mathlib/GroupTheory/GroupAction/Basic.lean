--- conflicted
+++ resolved
@@ -212,96 +212,41 @@
 
 end MulAction
 
-<<<<<<< HEAD
-section Fixed
+section FixedPoints
 
 variable (M : Type u) (α : Type v) {β : Type w} [Monoid M]
 
 section Monoid
 
 variable [Monoid α] [MulDistribMulAction M α] [Monoid β] [MulDistribMulAction M β] {f : α →* β}
-
-/-- The submonoid of elements fixed under the whole action. -/
-def MulDistribMulAction.fixedSubmonoid : Submonoid α where
-=======
-section FixedPoints
-
-variable (M : Type u) (α : Type v) [Monoid M]
-
-section Monoid
-
-variable [Monoid α] [MulDistribMulAction M α]
 
 /-- The submonoid of elements fixed under the whole action. -/
 def FixedPoints.submonoid : Submonoid α where
->>>>>>> 2b345b75
   carrier := MulAction.fixedPoints M α
   one_mem' := smul_one
   mul_mem' := fun ha hb _ => by rw [MulDistribMulAction.smul_mul, ha, hb]
 
 @[simp]
-<<<<<<< HEAD
-lemma MulDistribMulAction.mem_fixedSubmonoid (a : α) :
-    a ∈ fixedSubmonoid M α ↔ ∀ m : M, m • a = a :=
+lemma FixedPoints.mem_submonoid (a : α) : a ∈ submonoid M α ↔ ∀ m : M, m • a = a :=
   Iff.rfl
 
 variable {M α}
 
-/-- The `MonoidHom` of submonoids `MulDistribMulAction.fixedSubmonoid` fixed by the whole action
-induced by a `MonoidHom` of monoids. -/
-def MonoidHom.fixedSubmonoidMap (hf : ∀ m : M, ∀ a : α, f (m • a) = m • f a) :
-    MulDistribMulAction.fixedSubmonoid M α →* MulDistribMulAction.fixedSubmonoid M β :=
+/-- The `MonoidHom` of submonoids `FixedPoints.submonoid` fixed by the whole action induced by a
+`MonoidHom` of monoids. -/
+def MonoidHom.fixedPointsMap' (hf : ∀ m : M, ∀ a : α, f (m • a) = m • f a) :
+    FixedPoints.submonoid M α →* FixedPoints.submonoid M β :=
   f.submonoidMap' <| by rintro _ ⟨g, h, rfl⟩ m; rw [← hf, h]
 
-lemma MonoidHom.fixedSubmonoidMap_injective {hf : ∀ m : M, ∀ a : α, f (m • a) = m • f a}
-    (hf' : Function.Injective f) : Function.Injective <| f.fixedSubmonoidMap hf :=
+lemma MonoidHom.fixedPointsMap'_injective {hf : ∀ m : M, ∀ a : α, f (m • a) = m • f a}
+    (hf' : Function.Injective f) : Function.Injective <| f.fixedPointsMap' hf :=
   submonoidMap'_injective hf'
 
-=======
-lemma FixedPoints.mem_fixedSubmonoid (a : α) : a ∈ submonoid M α ↔ ∀ m : M, m • a = a :=
-  Iff.rfl
-
->>>>>>> 2b345b75
 end Monoid
 
 section Group
 
-<<<<<<< HEAD
 variable [Group α] [MulDistribMulAction M α] [Group β] [MulDistribMulAction M β] {f : α →* β}
-
-/-- The subgroup of elements fixed under the whole action. -/
-def MulDistribMulAction.fixedSubgroup : Subgroup α where
-  __ := fixedSubmonoid M α
-  inv_mem' := fun ha _ => by rw [smul_inv', ha]
-
-/-- The notation for `MulDistribMulAction.fixedSubgroup`, chosen to resemble `αᴹ`. -/
-notation α "^*" M:51 => MulDistribMulAction.fixedSubgroup M α
-
-@[simp]
-lemma MulDistribMulAction.mem_fixedSubgroup (a : α) : a ∈ α^*M ↔ ∀ m : M, m • a = a :=
-  Iff.rfl
-
-variable {M α}
-
-/-- The `MonoidHom` of subgroups `MulDistribMulAction.fixedSubgroup` fixed by the whole action
-induced by a `MonoidHom` of groups. -/
-def MonoidHom.fixedSubgroupMap (hf : ∀ m : M, ∀ a : α, f (m • a) = m • f a) : α^*M →* β^*M :=
-  fixedSubmonoidMap hf
-
-lemma MonoidHom.fixedSubgroupMap_injective {hf : ∀ m : M, ∀ a : α, f (m • a) = m • f a}
-    (hf' : Function.Injective f) : Function.Injective <| f.fixedSubgroupMap hf :=
-  fixedSubmonoidMap_injective hf'
-
-end Group
-
-section AddMonoid
-
-variable [AddMonoid α] [DistribMulAction M α] [AddMonoid β] [DistribMulAction M β] {f : α →+ β}
-
-/-- The additive submonoid of elements fixed under the whole action. -/
-def DistribMulAction.fixedAddSubmonoid : AddSubmonoid α where
-=======
-variable [Group α] [MulDistribMulAction M α]
 
 /-- The subgroup of elements fixed under the whole action. -/
 def FixedPoints.subgroup : Subgroup α where
@@ -315,77 +260,50 @@
 lemma FixedPoints.mem_subgroup (a : α) : a ∈ α^*M ↔ ∀ m : M, m • a = a :=
   Iff.rfl
 
+variable {M α}
+
+/-- The `MonoidHom` of subgroups `FixedPoints.subgroup` fixed by the whole action induced by a
+`MonoidHom` of groups. -/
+def MonoidHom.fixedPointsMap (hf : ∀ m : M, ∀ a : α, f (m • a) = m • f a) : α^*M →* β^*M :=
+  fixedPointsMap' hf
+
+lemma MonoidHom.fixedPointsMap_injective {hf : ∀ m : M, ∀ a : α, f (m • a) = m • f a}
+    (hf' : Function.Injective f) : Function.Injective <| f.fixedPointsMap hf :=
+  fixedPointsMap'_injective hf'
+
 end Group
 
 section AddMonoid
 
-variable [AddMonoid α] [DistribMulAction M α]
+variable [AddMonoid α] [DistribMulAction M α] [AddMonoid β] [DistribMulAction M β] {f : α →+ β}
 
 /-- The additive submonoid of elements fixed under the whole action. -/
 def FixedPoints.addSubmonoid : AddSubmonoid α where
->>>>>>> 2b345b75
   carrier := MulAction.fixedPoints M α
   zero_mem' := smul_zero
   add_mem' := fun ha hb _ => by rw [smul_add, ha, hb]
 
 @[simp]
-<<<<<<< HEAD
-lemma DistribMulAction.mem_fixedAddSubmonoid (a : α) :
-    a ∈ fixedAddSubmonoid M α ↔ ∀ m : M, m • a = a :=
+lemma FixedPoints.mem_addSubmonoid (a : α) : a ∈ addSubmonoid M α ↔ ∀ m : M, m • a = a :=
   Iff.rfl
 
 variable {M α}
 
-/-- The `AddMonoidHom` of additive submonoids `DistribMulAction.fixedAddSubmonoid` fixed by the
-whole action induced by an `AddMonoidHom` of additive monoids. -/
-def AddMonoidHom.fixedAddSubmonoidMap (hf : ∀ m : M, ∀ a : α, f (m • a) = m • f a) :
-    DistribMulAction.fixedAddSubmonoid M α →+ DistribMulAction.fixedAddSubmonoid M β :=
+/-- The `AddMonoidHom` of additive submonoids `FixedPoints.addSubmonoid` fixed by the whole action
+induced by an `AddMonoidHom` of additive monoids. -/
+def AddMonoidHom.fixedPointsMap' (hf : ∀ m : M, ∀ a : α, f (m • a) = m • f a) :
+    FixedPoints.addSubmonoid M α →+ FixedPoints.addSubmonoid M β :=
   f.addSubmonoidMap' <| by rintro _ ⟨g, h, rfl⟩ m; rw [← hf, h]
 
-lemma AddMonoidHom.fixedAddSubmonoidMap_injective {hf : ∀ m : M, ∀ a : α, f (m • a) = m • f a}
-    (hf' : Function.Injective f) : Function.Injective <| f.fixedAddSubmonoidMap hf :=
+lemma AddMonoidHom.fixedPointsMap'_injective {hf : ∀ m : M, ∀ a : α, f (m • a) = m • f a}
+    (hf' : Function.Injective f) : Function.Injective <| f.fixedPointsMap' hf :=
   addSubmonoidMap'_injective hf'
 
-=======
-lemma FixedPoints.mem_addSubmonoid (a : α) : a ∈ addSubmonoid M α ↔ ∀ m : M, m • a = a :=
-  Iff.rfl
-
->>>>>>> 2b345b75
 end AddMonoid
 
 section AddGroup
 
-<<<<<<< HEAD
 variable [AddGroup α] [DistribMulAction M α] [AddGroup β] [DistribMulAction M β] {f : α →+ β}
-
-/-- The additive subgroup of elements fixed under the whole action. -/
-def DistribMulAction.fixedAddSubgroup : AddSubgroup α where
-  __ := fixedAddSubmonoid M α
-  neg_mem' := fun ha _ => by rw [smul_neg, ha]
-
-/-- The notation for `DistribMulAction.fixedAddSubgroup`, chosen to resemble `αᴹ`. -/
-notation α "^+" M:51 => DistribMulAction.fixedAddSubgroup M α
-
-@[simp]
-lemma DistribMulAction.mem_fixedAddSubgroup (a : α) : a ∈ α^+M ↔ ∀ m : M, m • a = a :=
-  Iff.rfl
-
-variable {M α}
-
-/-- The `AddMonoidHom` of additive subgroups `DistribMulAction.fixedAddSubgroup` fixed by the whole
-action induced by an `AddMonoidHom` of additive groups. -/
-def AddMonoidHom.fixedAddSubgroupMap (hf : ∀ m : M, ∀ a : α, f (m • a) = m • f a) : α^+M →+ β^+M :=
-  fixedAddSubmonoidMap hf
-
-lemma AddMonoidHom.fixedAddSubgroupMap_injective {hf : ∀ m : M, ∀ a : α, f (m • a) = m • f a}
-    (hf' : Function.Injective f) : Function.Injective <| f.fixedAddSubgroupMap hf :=
-  fixedAddSubmonoidMap_injective hf'
-
-end AddGroup
-
-end Fixed
-=======
-variable [AddGroup α] [DistribMulAction M α]
 
 /-- The additive subgroup of elements fixed under the whole action. -/
 def FixedPoints.addSubgroup : AddSubgroup α where
@@ -399,10 +317,20 @@
 lemma FixedPoints.mem_addSubgroup (a : α) : a ∈ α^+M ↔ ∀ m : M, m • a = a :=
   Iff.rfl
 
+variable {M α}
+
+/-- The `AddMonoidHom` of additive subgroups `FixedPoints.addSubgroup` fixed by the whole action
+induced by an `AddMonoidHom` of additive groups. -/
+def AddMonoidHom.fixedPointsMap (hf : ∀ m : M, ∀ a : α, f (m • a) = m • f a) : α^+M →+ β^+M :=
+  fixedPointsMap' hf
+
+lemma AddMonoidHom.fixedPointsMap_injective {hf : ∀ m : M, ∀ a : α, f (m • a) = m • f a}
+    (hf' : Function.Injective f) : Function.Injective <| f.fixedPointsMap hf :=
+  fixedPointsMap'_injective hf'
+
 end AddGroup
 
 end FixedPoints
->>>>>>> 2b345b75
 
 /-- `smul` by a `k : M` over a ring is injective, if `k` is not a zero divisor.
 The general theory of such `k` is elaborated by `IsSMulRegular`.
