--- conflicted
+++ resolved
@@ -64,20 +64,12 @@
 attribute [to_additive] SMulMemClass
 
 /-- Not registered as an instance because `R` is an `outParam` in `SMulMemClass S R M`. -/
-<<<<<<< HEAD
-lemma AddSubmonoidClass.nsmulMemClass {S M : Type _} [AddMonoid M] [SetLike S M]
-=======
 lemma AddSubmonoidClass.nsmulMemClass {S M : Type*} [AddMonoid M] [SetLike S M]
->>>>>>> 65ef10e6
     [AddSubmonoidClass S M] : SMulMemClass S ℕ M where
   smul_mem n _x hx := nsmul_mem hx n
 
 /-- Not registered as an instance because `R` is an `outParam` in `SMulMemClass S R M`. -/
-<<<<<<< HEAD
-lemma AddSubgroupClass.zsmulMemClass {S M : Type _} [SubNegMonoid M] [SetLike S M]
-=======
 lemma AddSubgroupClass.zsmulMemClass {S M : Type*} [SubNegMonoid M] [SetLike S M]
->>>>>>> 65ef10e6
     [AddSubgroupClass S M] : SMulMemClass S ℤ M where
   smul_mem n _x hx := zsmul_mem hx n
 
