--- conflicted
+++ resolved
@@ -139,17 +139,6 @@
     one_ne_zero <| hfy1.symm.trans hfy0
 
 @[simp]
-<<<<<<< HEAD
-theorem zero_ne_of (x : α) : 0 ≠ of x := by
-  intro h
-  let f : FreeAbelianGroup α →+ ℤ := lift 1
-  have hfx : f (of x) = 1 := lift.of _ _
-  have hf0 : f (of x) = 0 := congr(f $h.symm).trans <| map_zero f
-  exact one_ne_zero <| hfx.symm.trans hf0
-
-@[simp]
-theorem of_ne_zero (x : α) : of x ≠ 0 := zero_ne_of _ |>.symm
-=======
 theorem of_ne_zero (x : α) : of x ≠ 0 := by
   intro h
   let f : FreeAbelianGroup α →+ ℤ := lift 1
@@ -159,7 +148,6 @@
 
 @[simp]
 theorem zero_ne_of (x : α) : 0 ≠ of x := of_ne_zero _ |>.symm
->>>>>>> c9027b37
 
 instance [Nonempty α] : Nontrivial (FreeAbelianGroup α) where
   exists_pair_ne := let ⟨x⟩ := ‹Nonempty α›; ⟨0, of x, zero_ne_of _⟩
