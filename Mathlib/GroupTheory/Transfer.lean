/-
Copyright (c) 2022 Thomas Browning. All rights reserved.
Released under Apache 2.0 license as described in the file LICENSE.
Authors: Thomas Browning
-/
import Mathlib.GroupTheory.Complement
import Mathlib.GroupTheory.Sylow

#align_import group_theory.transfer from "leanprover-community/mathlib"@"4be589053caf347b899a494da75410deb55fb3ef"

/-!
# The Transfer Homomorphism

In this file we construct the transfer homomorphism.

## Main definitions

- `diff ϕ S T` : The difference of two left transversals `S` and `T` under the homomorphism `ϕ`.
- `transfer ϕ` : The transfer homomorphism induced by `ϕ`.
- `transferCenterPow`: The transfer homomorphism `G →* center G`.

## Main results
- `transferCenterPow_apply`:
  The transfer homomorphism `G →* center G` is given by `g ↦ g ^ (center G).index`.
- `ker_transferSylow_isComplement'`: Burnside's transfer (or normal `p`-complement) theorem:
  If `hP : N(P) ≤ C(P)`, then `(transfer P hP).ker` is a normal `p`-complement.
-/


open scoped BigOperators

variable {G : Type*} [Group G] {H : Subgroup G} {A : Type*} [CommGroup A] (ϕ : H →* A)

namespace Subgroup

namespace leftTransversals

open Finset MulAction

open scoped Pointwise

variable (R S T : leftTransversals (H : Set G)) [FiniteIndex H]

/-- The difference of two left transversals -/
@[to_additive "The difference of two left transversals"]
noncomputable def diff : A :=
  let α := MemLeftTransversals.toEquiv S.2
  let β := MemLeftTransversals.toEquiv T.2
  (@Finset.univ (G ⧸ H) H.fintypeQuotientOfFiniteIndex).prod fun q =>
    ϕ
      ⟨(α q : G)⁻¹ * β q,
        QuotientGroup.leftRel_apply.mp <|
          Quotient.exact' ((α.symm_apply_apply q).trans (β.symm_apply_apply q).symm)⟩
#align subgroup.left_transversals.diff Subgroup.leftTransversals.diff
#align add_subgroup.left_transversals.diff AddSubgroup.leftTransversals.diff

@[to_additive]
theorem diff_mul_diff : diff ϕ R S * diff ϕ S T = diff ϕ R T :=
  prod_mul_distrib.symm.trans
    (prod_congr rfl fun q _ =>
      (ϕ.map_mul _ _).symm.trans
        (congr_arg ϕ
          (by simp_rw [Subtype.ext_iff, coe_mul, mul_assoc, mul_inv_cancel_left])))
#align subgroup.left_transversals.diff_mul_diff Subgroup.leftTransversals.diff_mul_diff
#align add_subgroup.left_transversals.diff_add_diff AddSubgroup.leftTransversals.diff_add_diff

@[to_additive]
theorem diff_self : diff ϕ T T = 1 :=
  mul_right_eq_self.mp (diff_mul_diff ϕ T T T)
#align subgroup.left_transversals.diff_self Subgroup.leftTransversals.diff_self
#align add_subgroup.left_transversals.diff_self AddSubgroup.leftTransversals.diff_self

@[to_additive]
theorem diff_inv : (diff ϕ S T)⁻¹ = diff ϕ T S :=
  inv_eq_of_mul_eq_one_right <| (diff_mul_diff ϕ S T S).trans <| diff_self ϕ S
#align subgroup.left_transversals.diff_inv Subgroup.leftTransversals.diff_inv
#align add_subgroup.left_transversals.diff_neg AddSubgroup.leftTransversals.diff_neg

@[to_additive]
theorem smul_diff_smul (g : G) : diff ϕ (g • S) (g • T) = diff ϕ S T :=
  let _ := H.fintypeQuotientOfFiniteIndex
  Fintype.prod_equiv (MulAction.toPerm g).symm _ _ fun _ ↦ by
    simp only [smul_apply_eq_smul_apply_inv_smul, smul_eq_mul, mul_inv_rev, mul_assoc,
      inv_mul_cancel_left, toPerm_symm_apply]
#align subgroup.left_transversals.smul_diff_smul Subgroup.leftTransversals.smul_diff_smul
#align add_subgroup.left_transversals.vadd_diff_vadd AddSubgroup.leftTransversals.vadd_diff_vadd

end leftTransversals

end Subgroup

namespace MonoidHom

open MulAction Subgroup Subgroup.leftTransversals

/-- Given `ϕ : H →* A` from `H : Subgroup G` to a commutative group `A`,
the transfer homomorphism is `transfer ϕ : G →* A`. -/
@[to_additive "Given `ϕ : H →+ A` from `H : AddSubgroup G` to an additive commutative group `A`,
the transfer homomorphism is `transfer ϕ : G →+ A`."]
noncomputable def transfer [FiniteIndex H] : G →* A :=
  let T : leftTransversals (H : Set G) := Inhabited.default
  { toFun := fun g => diff ϕ T (g • T)
<<<<<<< HEAD
    -- Porting note(#MMMMM): added `simp only`
    map_one' := by simp only; rw [one_smul, diff_self]
=======
    -- Porting note(#12129): additional beta reduction needed
    map_one' := by beta_reduce; rw [one_smul, diff_self]
    -- Porting note: added `simp only` (not just beta reduction)
>>>>>>> 88ce0991
    map_mul' := fun g h => by simp only; rw [mul_smul, ← diff_mul_diff, smul_diff_smul] }
#align monoid_hom.transfer MonoidHom.transfer
#align add_monoid_hom.transfer AddMonoidHom.transfer

variable (T : leftTransversals (H : Set G))

@[to_additive]
theorem transfer_def [FiniteIndex H] (g : G) : transfer ϕ g = diff ϕ T (g • T) := by
  rw [transfer, ← diff_mul_diff, ← smul_diff_smul, mul_comm, diff_mul_diff] <;> rfl
#align monoid_hom.transfer_def MonoidHom.transfer_def
#align add_monoid_hom.transfer_def AddMonoidHom.transfer_def

/-- Explicit computation of the transfer homomorphism. -/
theorem transfer_eq_prod_quotient_orbitRel_zpowers_quot [FiniteIndex H] (g : G)
    [Fintype (Quotient (orbitRel (zpowers g) (G ⧸ H)))] :
    transfer ϕ g =
      ∏ q : Quotient (orbitRel (zpowers g) (G ⧸ H)),
        ϕ
          ⟨q.out'.out'⁻¹ * g ^ Function.minimalPeriod (g • ·) q.out' * q.out'.out',
            QuotientGroup.out'_conj_pow_minimalPeriod_mem H g q.out'⟩ := by
  classical
    letI := H.fintypeQuotientOfFiniteIndex
    calc
      transfer ϕ g = ∏ q : G ⧸ H, _ := transfer_def ϕ (transferTransversal H g) g
      _ = _ := ((quotientEquivSigmaZMod H g).symm.prod_comp _).symm
      _ = _ := Finset.prod_sigma _ _ _
      _ = _ := by
        refine' Fintype.prod_congr _ _ (fun q => _)
        simp only [quotientEquivSigmaZMod_symm_apply, transferTransversal_apply',
          transferTransversal_apply'']
        rw [Fintype.prod_eq_single (0 : ZMod (Function.minimalPeriod (g • ·) q.out')) _]
        · simp only [if_pos, ZMod.cast_zero, zpow_zero, one_mul, mul_assoc]
        · intro k hk
          simp only [if_neg hk, inv_mul_self]
          exact map_one ϕ
#align monoid_hom.transfer_eq_prod_quotient_orbit_rel_zpowers_quot MonoidHom.transfer_eq_prod_quotient_orbitRel_zpowers_quot

/-- Auxiliary lemma in order to state `transfer_eq_pow`. -/
theorem transfer_eq_pow_aux (g : G)
    (key : ∀ (k : ℕ) (g₀ : G), g₀⁻¹ * g ^ k * g₀ ∈ H → g₀⁻¹ * g ^ k * g₀ = g ^ k) :
    g ^ H.index ∈ H := by
  by_cases hH : H.index = 0
  · rw [hH, pow_zero]
    exact H.one_mem
  letI := fintypeOfIndexNeZero hH
  classical
    replace key : ∀ (k : ℕ) (g₀ : G), g₀⁻¹ * g ^ k * g₀ ∈ H → g ^ k ∈ H := fun k g₀ hk =>
      (_root_.congr_arg (· ∈ H) (key k g₀ hk)).mp hk
    replace key : ∀ q : G ⧸ H, g ^ Function.minimalPeriod (g • ·) q ∈ H := fun q =>
      key (Function.minimalPeriod (g • ·) q) q.out'
        (QuotientGroup.out'_conj_pow_minimalPeriod_mem H g q)
    let f : Quotient (orbitRel (zpowers g) (G ⧸ H)) → zpowers g := fun q =>
      (⟨g, mem_zpowers g⟩ : zpowers g) ^ Function.minimalPeriod (g • ·) q.out'
    have hf : ∀ q, f q ∈ H.subgroupOf (zpowers g) := fun q => key q.out'
    replace key :=
      Subgroup.prod_mem (H.subgroupOf (zpowers g)) fun q (_ : q ∈ Finset.univ) => hf q
    simpa only [f, minimalPeriod_eq_card, Finset.prod_pow_eq_pow_sum, Fintype.card_sigma,
      Fintype.card_congr (selfEquivSigmaOrbits (zpowers g) (G ⧸ H)), index_eq_card] using key
#align monoid_hom.transfer_eq_pow_aux MonoidHom.transfer_eq_pow_aux

theorem transfer_eq_pow [FiniteIndex H] (g : G)
    (key : ∀ (k : ℕ) (g₀ : G), g₀⁻¹ * g ^ k * g₀ ∈ H → g₀⁻¹ * g ^ k * g₀ = g ^ k) :
    transfer ϕ g = ϕ ⟨g ^ H.index, transfer_eq_pow_aux g key⟩ := by
  classical
    letI := H.fintypeQuotientOfFiniteIndex
    change ∀ (k g₀) (hk : g₀⁻¹ * g ^ k * g₀ ∈ H), ↑(⟨g₀⁻¹ * g ^ k * g₀, hk⟩ : H) = g ^ k at key
    rw [transfer_eq_prod_quotient_orbitRel_zpowers_quot, ← Finset.prod_to_list]
    -- Porting note: this used to be in the `rw`
    refine' (List.prod_map_hom _ _ _).trans _
    refine' congrArg ϕ (Subtype.coe_injective _)
    simp only -- Porting note: added `simp only`
    rw [H.coe_mk, ← (zpowers g).coe_mk g (mem_zpowers g), ← (zpowers g).coe_pow,
      index_eq_card, Fintype.card_congr (selfEquivSigmaOrbits (zpowers g) (G ⧸ H)),
      Fintype.card_sigma, ← Finset.prod_pow_eq_pow_sum, ← Finset.prod_to_list]
    simp only [Subgroup.val_list_prod, List.map_map, ← minimalPeriod_eq_card]
    congr
    funext
    apply key
#align monoid_hom.transfer_eq_pow MonoidHom.transfer_eq_pow

theorem transfer_center_eq_pow [FiniteIndex (center G)] (g : G) :
    transfer (MonoidHom.id (center G)) g = ⟨g ^ (center G).index, (center G).pow_index_mem g⟩ :=
  transfer_eq_pow (id (center G)) g fun k _ hk => by rw [← mul_right_inj, ← hk.comm,
    mul_inv_cancel_right]
#align monoid_hom.transfer_center_eq_pow MonoidHom.transfer_center_eq_pow

variable (G)

/-- The transfer homomorphism `G →* center G`. -/
noncomputable def transferCenterPow [FiniteIndex (center G)] : G →* center G where
  toFun g := ⟨g ^ (center G).index, (center G).pow_index_mem g⟩
  map_one' := Subtype.ext (one_pow (center G).index)
  map_mul' a b := by simp_rw [← show ∀ _, (_ : center G) = _ from transfer_center_eq_pow, map_mul]
#align monoid_hom.transfer_center_pow MonoidHom.transferCenterPow

variable {G}

@[simp]
theorem transferCenterPow_apply [FiniteIndex (center G)] (g : G) :
    ↑(transferCenterPow G g) = g ^ (center G).index :=
  rfl
#align monoid_hom.transfer_center_pow_apply MonoidHom.transferCenterPow_apply

section BurnsideTransfer

variable {p : ℕ} (P : Sylow p G) (hP : (P : Subgroup G).normalizer ≤ centralizer (P : Set G))

/-- The homomorphism `G →* P` in Burnside's transfer theorem. -/
noncomputable def transferSylow [FiniteIndex (P : Subgroup G)] : G →* (P : Subgroup G) :=
  @transfer G _ P P
    (@Subgroup.IsCommutative.commGroup G _ P
      ⟨⟨fun a b => Subtype.ext (hP (le_normalizer b.2) a a.2)⟩⟩)
    (MonoidHom.id P) _
#align monoid_hom.transfer_sylow MonoidHom.transferSylow

variable [Fact p.Prime] [Finite (Sylow p G)]

/-- Auxiliary lemma in order to state `transferSylow_eq_pow`. -/
theorem transferSylow_eq_pow_aux (g : G) (hg : g ∈ P) (k : ℕ) (g₀ : G)
    (h : g₀⁻¹ * g ^ k * g₀ ∈ P) : g₀⁻¹ * g ^ k * g₀ = g ^ k := by
  haveI : (P : Subgroup G).IsCommutative :=
    ⟨⟨fun a b => Subtype.ext (hP (le_normalizer b.2) a a.2)⟩⟩
  replace hg := (P : Subgroup G).pow_mem hg k
  obtain ⟨n, hn, h⟩ := P.conj_eq_normalizer_conj_of_mem (g ^ k) g₀ hg h
  exact h.trans (Commute.inv_mul_cancel (hP hn (g ^ k) hg).symm)
#align monoid_hom.transfer_sylow_eq_pow_aux MonoidHom.transferSylow_eq_pow_aux

variable [FiniteIndex (P : Subgroup G)]

theorem transferSylow_eq_pow (g : G) (hg : g ∈ P) :
    transferSylow P hP g =
      ⟨g ^ (P : Subgroup G).index, transfer_eq_pow_aux g (transferSylow_eq_pow_aux P hP g hg)⟩ :=
  @transfer_eq_pow G _ P P (@Subgroup.IsCommutative.commGroup G _ P
    ⟨⟨fun a b => Subtype.ext (hP (le_normalizer b.2) a a.2)⟩⟩) _ _ g
      (transferSylow_eq_pow_aux P hP g hg) -- Porting note: apply used to do this automatically
#align monoid_hom.transfer_sylow_eq_pow MonoidHom.transferSylow_eq_pow

theorem transferSylow_restrict_eq_pow : ⇑((transferSylow P hP).restrict (P : Subgroup G)) =
    (fun x : P => x ^ (P : Subgroup G).index) :=
  funext fun g => transferSylow_eq_pow P hP g g.2
#align monoid_hom.transfer_sylow_restrict_eq_pow MonoidHom.transferSylow_restrict_eq_pow

/-- **Burnside's normal p-complement theorem**: If `N(P) ≤ C(P)`, then `P` has a normal
complement. -/
theorem ker_transferSylow_isComplement' : IsComplement' (transferSylow P hP).ker P := by
  have hf : Function.Bijective ((transferSylow P hP).restrict (P : Subgroup G)) :=
    (transferSylow_restrict_eq_pow P hP).symm ▸
      (P.2.powEquiv'
          (not_dvd_index_sylow P
            (mt index_eq_zero_of_relindex_eq_zero index_ne_zero_of_finite))).bijective
  rw [Function.Bijective, ← range_top_iff_surjective, restrict_range] at hf
  have := range_top_iff_surjective.mp (top_le_iff.mp (hf.2.ge.trans
    (map_le_range (transferSylow P hP) P)))
  rw [← (comap_injective this).eq_iff, comap_top, comap_map_eq, sup_comm, SetLike.ext'_iff,
    normal_mul, ← ker_eq_bot_iff, ← (map_injective (P : Subgroup G).subtype_injective).eq_iff,
    ker_restrict, subgroupOf_map_subtype, Subgroup.map_bot, coe_top] at hf
  exact isComplement'_of_disjoint_and_mul_eq_univ (disjoint_iff.2 hf.1) hf.2
#align monoid_hom.ker_transfer_sylow_is_complement' MonoidHom.ker_transferSylow_isComplement'

theorem not_dvd_card_ker_transferSylow : ¬p ∣ Nat.card (transferSylow P hP).ker :=
  (ker_transferSylow_isComplement' P hP).index_eq_card ▸ not_dvd_index_sylow P <|
    mt index_eq_zero_of_relindex_eq_zero index_ne_zero_of_finite
#align monoid_hom.not_dvd_card_ker_transfer_sylow MonoidHom.not_dvd_card_ker_transferSylow

theorem ker_transferSylow_disjoint (Q : Subgroup G) (hQ : IsPGroup p Q) :
    Disjoint (transferSylow P hP).ker Q :=
  disjoint_iff.mpr <|
    card_eq_one.mp <|
      (hQ.to_le inf_le_right).card_eq_or_dvd.resolve_right fun h =>
        not_dvd_card_ker_transferSylow P hP <| h.trans <| nat_card_dvd_of_le _ _ inf_le_left
#align monoid_hom.ker_transfer_sylow_disjoint MonoidHom.ker_transferSylow_disjoint

end BurnsideTransfer

end MonoidHom<|MERGE_RESOLUTION|>--- conflicted
+++ resolved
@@ -100,14 +100,9 @@
 noncomputable def transfer [FiniteIndex H] : G →* A :=
   let T : leftTransversals (H : Set G) := Inhabited.default
   { toFun := fun g => diff ϕ T (g • T)
-<<<<<<< HEAD
-    -- Porting note(#MMMMM): added `simp only`
-    map_one' := by simp only; rw [one_smul, diff_self]
-=======
     -- Porting note(#12129): additional beta reduction needed
     map_one' := by beta_reduce; rw [one_smul, diff_self]
     -- Porting note: added `simp only` (not just beta reduction)
->>>>>>> 88ce0991
     map_mul' := fun g h => by simp only; rw [mul_smul, ← diff_mul_diff, smul_diff_smul] }
 #align monoid_hom.transfer MonoidHom.transfer
 #align add_monoid_hom.transfer AddMonoidHom.transfer
