--- conflicted
+++ resolved
@@ -269,35 +269,6 @@
   by_contra! h
   exact b.sub_notMem_range_root hi hj <| P.root_sub_root_mem_of_pairingIn_pos h hij
 
-<<<<<<< HEAD
-lemma pos_of_sum_smul_sub_mem_range_root
-    [Nontrivial M] [NoZeroSMulDivisors ℤ M] [Fintype ι] [P.IsReduced]
-    {i : ι} (hi : i ∈ b.support) {f : ι → ℕ}
-    (hf₀ : f.support ⊆ b.support)
-    (h₁ : ∑ j, f j • P.root j ∈ range P.root)
-    (h₂ : ∑ j, f j • P.root j - P.root i ∈ range P.root) :
-    0 < f i := by
-  have _i : CharZero R := CharZero.of_noZeroSMulDivisors R M
-  classical
-  let g (j : ι) : ℤ := f j - if j = i then 1 else 0
-  suffices 0 ≤ g by simpa [g] using this i
-  have hg₀ : g.support ⊆ b.support := fun j hj ↦ by
-    rcases eq_or_ne j i with rfl | hij; · assumption
-    exact hf₀ <| by simpa [hij, g] using hj
-  have hg₁ : ∑ j, g j • P.root j = ∑ j, f j • P.root j - P.root i := by simp [g, sub_smul]
-  suffices ¬ g ≤ 0 by have := b.pos_or_neg_of_sum_smul_root_mem g (by rwa [hg₁]) hg₀; tauto
-  intro contra
-  replace contra (j : ι) (hj : j ≠ i) : f j = 0 := by simpa [g, hj] using contra j
-  replace contra : ∑ j, f j • P.root j = f i • P.root i :=
-    Finset.sum_eq_single_of_mem _ (by aesop) (by aesop)
-  suffices f i = 1 by simp [this ▸ contra, P.ne_zero] at h₂
-  by_contra hfi
-  rw [contra] at h₁
-  have aux : f i ≠ 0 := fun hi₀ ↦ by simp [hi₀, P.ne_zero] at h₁
-  replace hfi : (f i).AtLeastTwo := ⟨by omega⟩
-  exact P.nsmul_notMem_range_root h₁
-=======
->>>>>>> ec6d1764
 variable {b}
 variable [IsDomain R] [P.IsCrystallographic] [Finite ι] {i j : b.support}
 
@@ -353,13 +324,9 @@
 include b
 
 lemma exists_root_eq_sum_nat_or_neg (i : ι) :
-<<<<<<< HEAD
-    ∃ f : ι → ℕ, P.root i = ∑ j, f j • P.root j ∨ P.root i = -∑ j, f j • P.root j := by
-=======
     ∃ f : ι → ℕ, f.support ⊆ b.support ∧
       (P.root i =   ∑ j ∈ b.support, f j • P.root j ∨
        P.root i = - ∑ j ∈ b.support, f j • P.root j) := by
->>>>>>> ec6d1764
   classical
   simp_rw [← neg_eq_iff_eq_neg]
   suffices ∀ m ∈ AddSubmonoid.closure (P.root '' b.support),
