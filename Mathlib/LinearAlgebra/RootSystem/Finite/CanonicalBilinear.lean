--- conflicted
+++ resolved
@@ -260,7 +260,6 @@
   use ⟨(c • 2 • P.root i), by aesop⟩
   simp
 
-<<<<<<< HEAD
 /-!
 theorem polarization_reflection (i : ι) (x : M) :
     P.Polarization (P.reflection i x) = P.coreflection i (P.Polarization x) := by
@@ -307,8 +306,6 @@
 
 end IsCrystallographic
 
-=======
->>>>>>> 5d2254fa
 end CommRing
 
 section LinearOrderedCommRing
