--- conflicted
+++ resolved
@@ -75,11 +75,7 @@
 
 This is an auxiliary definition for the equivalence `Matrix.toBilin'`. -/
 def BilinForm.toMatrixAux (b : n → M₂) : BilinForm R₂ M₂ →ₗ[R₂] Matrix n n R₂ :=
-<<<<<<< HEAD
-  (LinearMap.toMatrix₂Aux R₂ b b) ∘ₗ BilinForm.toLinHom
-=======
   LinearMap.toMatrix₂Aux b b
->>>>>>> 0b522a14
 #align bilin_form.to_matrix_aux BilinForm.toMatrixAux
 
 @[simp]
