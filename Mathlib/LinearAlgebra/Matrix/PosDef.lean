--- conflicted
+++ resolved
@@ -283,11 +283,7 @@
 /-- For `A` positive semidefinite, we have `x⋆ A x = 0` iff `A x = 0` (linear maps version). -/
 theorem PosSemidef.toLinearMap₂'_zero_iff [DecidableEq n]
     {A : Matrix n n 𝕜} (hA : PosSemidef A) (x : n → 𝕜) :
-<<<<<<< HEAD
-    Matrix.toLinearMap₂' (R := 𝕜) A (star x) x = 0 ↔ Matrix.toLin' A x = 0 := by
-=======
     Matrix.toLinearMap₂' 𝕜 A (star x) x = 0 ↔ Matrix.toLin' A x = 0 := by
->>>>>>> 11ef3771
   simpa only [toLinearMap₂'_apply', toLin'_apply] using hA.dotProduct_mulVec_zero_iff x
 
 /-!
@@ -383,22 +379,14 @@
 theorem posDef_of_toMatrix' [DecidableEq n] {Q : QuadraticForm ℝ (n → ℝ)}
     (hQ : Q.toMatrix'.PosDef) : Q.PosDef := by
   rw [← toQuadraticMap_associated ℝ Q,
-<<<<<<< HEAD
-    ← LinearMap.toMatrix₂'.left_inv (R := ℝ) ((associatedHom (R := ℝ) ℝ) Q)]
-=======
     ← (LinearMap.toMatrix₂' ℝ).left_inv ((associatedHom (R := ℝ) ℝ) Q)]
->>>>>>> 11ef3771
   exact hQ.toQuadraticForm'
 #align quadratic_form.pos_def_of_to_matrix' QuadraticForm.posDef_of_toMatrix'
 
 theorem posDef_toMatrix' [DecidableEq n] {Q : QuadraticForm ℝ (n → ℝ)} (hQ : Q.PosDef) :
     Q.toMatrix'.PosDef := by
   rw [← toQuadraticMap_associated ℝ Q, ←
-<<<<<<< HEAD
-    LinearMap.toMatrix₂'.left_inv (R := ℝ) ((associatedHom (R := ℝ) ℝ) Q)] at hQ
-=======
     (LinearMap.toMatrix₂' ℝ).left_inv ((associatedHom (R := ℝ) ℝ) Q)] at hQ
->>>>>>> 11ef3771
   exact .of_toQuadraticForm' (isSymm_toMatrix' Q) hQ
 #align quadratic_form.pos_def_to_matrix' QuadraticForm.posDef_toMatrix'
 
