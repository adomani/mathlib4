--- conflicted
+++ resolved
@@ -252,14 +252,11 @@
     map_add' f g := by ext; simp
     map_smul' c f := by ext; simp }
 
-<<<<<<< HEAD
-=======
 theorem finsuppProdLEquiv_symm_apply_apply
     {α β R M : Type*} [Semiring R] [AddCommMonoid M] [Module R M]
     (f : α →₀ β →₀ M) (xy) : (finsuppProdLEquiv R).symm f xy = f xy.1 xy.2 := by
   simp [Finsupp.uncurry_apply]
 
->>>>>>> c2eae280
 end Prod
 
 end Finsupp
