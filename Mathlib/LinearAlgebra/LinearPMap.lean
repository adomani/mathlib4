/-
Copyright (c) 2020 Yury Kudryashov All rights reserved.
Released under Apache 2.0 license as described in the file LICENSE.
Authors: Yury Kudryashov, Moritz Doll
-/
import Mathlib.LinearAlgebra.Prod

#align_import linear_algebra.linear_pmap from "leanprover-community/mathlib"@"8b981918a93bc45a8600de608cde7944a80d92b9"

/-!
# Partially defined linear maps

A `LinearPMap R E F` or `E →ₗ.[R] F` is a linear map from a submodule of `E` to `F`.
We define a `SemilatticeInf` with `OrderBot` instance on this, and define three operations:

* `mkSpanSingleton` defines a partial linear map defined on the span of a singleton.
* `sup` takes two partial linear maps `f`, `g` that agree on the intersection of their
  domains, and returns the unique partial linear map on `f.domain ⊔ g.domain` that
  extends both `f` and `g`.
* `sSup` takes a `DirectedOn (· ≤ ·)` set of partial linear maps, and returns the unique
  partial linear map on the `sSup` of their domains that extends all these maps.

Moreover, we define
* `LinearPMap.graph` is the graph of the partial linear map viewed as a submodule of `E × F`.

Partially defined maps are currently used in `Mathlib` to prove Hahn-Banach theorem
and its variations. Namely, `LinearPMap.sSup` implies that every chain of `LinearPMap`s
is bounded above.
They are also the basis for the theory of unbounded operators.

-/

universe u v w

/-- A `LinearPMap R E F` or `E →ₗ.[R] F` is a linear map from a submodule of `E` to `F`. -/
structure LinearPMap (R : Type u) [Ring R] (E : Type v) [AddCommGroup E] [Module R E] (F : Type w)
  [AddCommGroup F] [Module R F] where
  domain : Submodule R E
  toFun : domain →ₗ[R] F
#align linear_pmap LinearPMap

@[inherit_doc] notation:25 E " →ₗ.[" R:25 "] " F:0 => LinearPMap R E F

variable {R : Type*} [Ring R] {E : Type*} [AddCommGroup E] [Module R E] {F : Type*}
  [AddCommGroup F] [Module R F] {G : Type*} [AddCommGroup G] [Module R G]

namespace LinearPMap

open Submodule

-- Porting note: A new definition underlying a coercion `↑`.
@[coe]
def toFun' (f : E →ₗ.[R] F) : f.domain → F := f.toFun

instance : CoeFun (E →ₗ.[R] F) fun f : E →ₗ.[R] F => f.domain → F :=
  ⟨toFun'⟩

@[simp]
theorem toFun_eq_coe (f : E →ₗ.[R] F) (x : f.domain) : f.toFun x = f x :=
  rfl
#align linear_pmap.to_fun_eq_coe LinearPMap.toFun_eq_coe

@[ext]
theorem ext {f g : E →ₗ.[R] F} (h : f.domain = g.domain)
    (h' : ∀ ⦃x : f.domain⦄ ⦃y : g.domain⦄ (_h : (x : E) = y), f x = g y) : f = g := by
  rcases f with ⟨f_dom, f⟩
  rcases g with ⟨g_dom, g⟩
  obtain rfl : f_dom = g_dom := h
  obtain rfl : f = g := LinearMap.ext fun x => h' rfl
  rfl
#align linear_pmap.ext LinearPMap.ext

@[simp]
theorem map_zero (f : E →ₗ.[R] F) : f 0 = 0 :=
  f.toFun.map_zero
#align linear_pmap.map_zero LinearPMap.map_zero

theorem ext_iff {f g : E →ₗ.[R] F} :
    f = g ↔
      ∃ _domain_eq : f.domain = g.domain,
        ∀ ⦃x : f.domain⦄ ⦃y : g.domain⦄ (_h : (x : E) = y), f x = g y :=
  ⟨fun EQ =>
    EQ ▸
      ⟨rfl, fun x y h => by
        congr
        exact mod_cast h⟩,
    fun ⟨deq, feq⟩ => ext deq feq⟩
#align linear_pmap.ext_iff LinearPMap.ext_iff

theorem ext' {s : Submodule R E} {f g : s →ₗ[R] F} (h : f = g) : mk s f = mk s g :=
  h ▸ rfl
#align linear_pmap.ext' LinearPMap.ext'

theorem map_add (f : E →ₗ.[R] F) (x y : f.domain) : f (x + y) = f x + f y :=
  f.toFun.map_add x y
#align linear_pmap.map_add LinearPMap.map_add

theorem map_neg (f : E →ₗ.[R] F) (x : f.domain) : f (-x) = -f x :=
  f.toFun.map_neg x
#align linear_pmap.map_neg LinearPMap.map_neg

theorem map_sub (f : E →ₗ.[R] F) (x y : f.domain) : f (x - y) = f x - f y :=
  f.toFun.map_sub x y
#align linear_pmap.map_sub LinearPMap.map_sub

theorem map_smul (f : E →ₗ.[R] F) (c : R) (x : f.domain) : f (c • x) = c • f x :=
  f.toFun.map_smul c x
#align linear_pmap.map_smul LinearPMap.map_smul

@[simp]
theorem mk_apply (p : Submodule R E) (f : p →ₗ[R] F) (x : p) : mk p f x = f x :=
  rfl
#align linear_pmap.mk_apply LinearPMap.mk_apply

/-- The unique `LinearPMap` on `R ∙ x` that sends `x` to `y`. This version works for modules
over rings, and requires a proof of `∀ c, c • x = 0 → c • y = 0`. -/
noncomputable def mkSpanSingleton' (x : E) (y : F) (H : ∀ c : R, c • x = 0 → c • y = 0) :
    E →ₗ.[R] F where
  domain := R ∙ x
  toFun :=
    have H : ∀ c₁ c₂ : R, c₁ • x = c₂ • x → c₁ • y = c₂ • y := by
      intro c₁ c₂ h
      rw [← sub_eq_zero, ← sub_smul] at h ⊢
      exact H _ h
    { toFun := fun z => Classical.choose (mem_span_singleton.1 z.prop) • y
      -- Porting note(#12129): additional beta reduction needed
      -- Porting note: Were `Classical.choose_spec (mem_span_singleton.1 _)`.
      map_add' := fun y z => by
        beta_reduce
        rw [← add_smul]
        apply H
        simp only [add_smul, sub_smul,
          fun w : R ∙ x => Classical.choose_spec (mem_span_singleton.1 w.prop)]
        apply coe_add
      map_smul' := fun c z => by
        beta_reduce
        rw [smul_smul]
        apply H
        simp only [mul_smul,
          fun w : R ∙ x => Classical.choose_spec (mem_span_singleton.1 w.prop)]
        apply coe_smul }
#align linear_pmap.mk_span_singleton' LinearPMap.mkSpanSingleton'

@[simp]
theorem domain_mkSpanSingleton (x : E) (y : F) (H : ∀ c : R, c • x = 0 → c • y = 0) :
    (mkSpanSingleton' x y H).domain = R ∙ x :=
  rfl
#align linear_pmap.domain_mk_span_singleton LinearPMap.domain_mkSpanSingleton

@[simp]
theorem mkSpanSingleton'_apply (x : E) (y : F) (H : ∀ c : R, c • x = 0 → c • y = 0) (c : R) (h) :
    mkSpanSingleton' x y H ⟨c • x, h⟩ = c • y := by
  dsimp [mkSpanSingleton']
  rw [← sub_eq_zero, ← sub_smul]
  apply H
  simp only [sub_smul, one_smul, sub_eq_zero]
  apply Classical.choose_spec (mem_span_singleton.1 h)
#align linear_pmap.mk_span_singleton'_apply LinearPMap.mkSpanSingleton'_apply

@[simp]
theorem mkSpanSingleton'_apply_self (x : E) (y : F) (H : ∀ c : R, c • x = 0 → c • y = 0) (h) :
    mkSpanSingleton' x y H ⟨x, h⟩ = y := by
  -- Porting note: A placeholder should be specified before `convert`.
  have := by refine mkSpanSingleton'_apply x y H 1 ?_; rwa [one_smul]
  convert this <;> rw [one_smul]
#align linear_pmap.mk_span_singleton'_apply_self LinearPMap.mkSpanSingleton'_apply_self

/-- The unique `LinearPMap` on `span R {x}` that sends a non-zero vector `x` to `y`.
This version works for modules over division rings. -/
@[reducible]
noncomputable def mkSpanSingleton {K E F : Type*} [DivisionRing K] [AddCommGroup E] [Module K E]
    [AddCommGroup F] [Module K F] (x : E) (y : F) (hx : x ≠ 0) : E →ₗ.[K] F :=
  mkSpanSingleton' x y fun c hc =>
    (smul_eq_zero.1 hc).elim (fun hc => by rw [hc, zero_smul]) fun hx' => absurd hx' hx
#align linear_pmap.mk_span_singleton LinearPMap.mkSpanSingleton

theorem mkSpanSingleton_apply (K : Type*) {E F : Type*} [DivisionRing K] [AddCommGroup E]
    [Module K E] [AddCommGroup F] [Module K F] {x : E} (hx : x ≠ 0) (y : F) :
    mkSpanSingleton x y hx ⟨x, (Submodule.mem_span_singleton_self x : x ∈ Submodule.span K {x})⟩ =
      y :=
  LinearPMap.mkSpanSingleton'_apply_self _ _ _ _
#align linear_pmap.mk_span_singleton_apply LinearPMap.mkSpanSingleton_apply

/-- Projection to the first coordinate as a `LinearPMap` -/
protected def fst (p : Submodule R E) (p' : Submodule R F) : E × F →ₗ.[R] E where
  domain := p.prod p'
  toFun := (LinearMap.fst R E F).comp (p.prod p').subtype
#align linear_pmap.fst LinearPMap.fst

@[simp]
theorem fst_apply (p : Submodule R E) (p' : Submodule R F) (x : p.prod p') :
    LinearPMap.fst p p' x = (x : E × F).1 :=
  rfl
#align linear_pmap.fst_apply LinearPMap.fst_apply

/-- Projection to the second coordinate as a `LinearPMap` -/
protected def snd (p : Submodule R E) (p' : Submodule R F) : E × F →ₗ.[R] F where
  domain := p.prod p'
  toFun := (LinearMap.snd R E F).comp (p.prod p').subtype
#align linear_pmap.snd LinearPMap.snd

@[simp]
theorem snd_apply (p : Submodule R E) (p' : Submodule R F) (x : p.prod p') :
    LinearPMap.snd p p' x = (x : E × F).2 :=
  rfl
#align linear_pmap.snd_apply LinearPMap.snd_apply

instance le : LE (E →ₗ.[R] F) :=
  ⟨fun f g => f.domain ≤ g.domain ∧ ∀ ⦃x : f.domain⦄ ⦃y : g.domain⦄ (_h : (x : E) = y), f x = g y⟩
#align linear_pmap.has_le LinearPMap.le

theorem apply_comp_inclusion {T S : E →ₗ.[R] F} (h : T ≤ S) (x : T.domain) :
    T x = S (Submodule.inclusion h.1 x) :=
  h.2 rfl
#align linear_pmap.apply_comp_of_le LinearPMap.apply_comp_inclusion

theorem exists_of_le {T S : E →ₗ.[R] F} (h : T ≤ S) (x : T.domain) :
    ∃ y : S.domain, (x : E) = y ∧ T x = S y :=
  ⟨⟨x.1, h.1 x.2⟩, ⟨rfl, h.2 rfl⟩⟩
#align linear_pmap.exists_of_le LinearPMap.exists_of_le

theorem eq_of_le_of_domain_eq {f g : E →ₗ.[R] F} (hle : f ≤ g) (heq : f.domain = g.domain) :
    f = g :=
  ext heq hle.2
#align linear_pmap.eq_of_le_of_domain_eq LinearPMap.eq_of_le_of_domain_eq

/-- Given two partial linear maps `f`, `g`, the set of points `x` such that
both `f` and `g` are defined at `x` and `f x = g x` form a submodule. -/
def eqLocus (f g : E →ₗ.[R] F) : Submodule R E where
  carrier := { x | ∃ (hf : x ∈ f.domain) (hg : x ∈ g.domain), f ⟨x, hf⟩ = g ⟨x, hg⟩ }
  zero_mem' := ⟨zero_mem _, zero_mem _, f.map_zero.trans g.map_zero.symm⟩
  add_mem' := fun {x y} ⟨hfx, hgx, hx⟩ ⟨hfy, hgy, hy⟩ =>
    ⟨add_mem hfx hfy, add_mem hgx hgy, by
      erw [f.map_add ⟨x, hfx⟩ ⟨y, hfy⟩, g.map_add ⟨x, hgx⟩ ⟨y, hgy⟩, hx, hy]⟩
  -- Porting note: `by rintro` is required, or error of a free variable happens.
  smul_mem' := by
    rintro c x ⟨hfx, hgx, hx⟩
    exact
      ⟨smul_mem _ c hfx, smul_mem _ c hgx,
        by erw [f.map_smul c ⟨x, hfx⟩, g.map_smul c ⟨x, hgx⟩, hx]⟩
#align linear_pmap.eq_locus LinearPMap.eqLocus

instance inf : Inf (E →ₗ.[R] F) :=
  ⟨fun f g => ⟨f.eqLocus g, f.toFun.comp <| inclusion fun _x hx => hx.fst⟩⟩
#align linear_pmap.has_inf LinearPMap.inf

instance bot : Bot (E →ₗ.[R] F) :=
  ⟨⟨⊥, 0⟩⟩
#align linear_pmap.has_bot LinearPMap.bot

instance inhabited : Inhabited (E →ₗ.[R] F) :=
  ⟨⊥⟩
#align linear_pmap.inhabited LinearPMap.inhabited

instance semilatticeInf : SemilatticeInf (E →ₗ.[R] F) where
  le := (· ≤ ·)
  le_refl f := ⟨le_refl f.domain, fun x y h => Subtype.eq h ▸ rfl⟩
  le_trans := fun f g h ⟨fg_le, fg_eq⟩ ⟨gh_le, gh_eq⟩ =>
    ⟨le_trans fg_le gh_le, fun x z hxz =>
      have hxy : (x : E) = inclusion fg_le x := rfl
      (fg_eq hxy).trans (gh_eq <| hxy.symm.trans hxz)⟩
  le_antisymm f g fg gf := eq_of_le_of_domain_eq fg (le_antisymm fg.1 gf.1)
  inf := (· ⊓ ·)
  -- Porting note: `by rintro` is required, or error of a metavariable happens.
  le_inf := by
    rintro f g h ⟨fg_le, fg_eq⟩ ⟨fh_le, fh_eq⟩
    exact ⟨fun x hx =>
      ⟨fg_le hx, fh_le hx, by
        -- Porting note: `[exact ⟨x, hx⟩, rfl, rfl]` → `[skip, exact ⟨x, hx⟩, skip] <;> rfl`
        refine' (fg_eq _).symm.trans (fh_eq _) <;> [skip; exact ⟨x, hx⟩; skip] <;> rfl⟩,
      fun x ⟨y, yg, hy⟩ h => by
        apply fg_eq
        exact h⟩
  inf_le_left f g := ⟨fun x hx => hx.fst, fun x y h => congr_arg f <| Subtype.eq <| h⟩
  inf_le_right f g :=
    ⟨fun x hx => hx.snd.fst, fun ⟨x, xf, xg, hx⟩ y h => hx.trans <| congr_arg g <| Subtype.eq <| h⟩
#align linear_pmap.semilattice_inf LinearPMap.semilatticeInf

instance orderBot : OrderBot (E →ₗ.[R] F) where
  bot := ⊥
  bot_le f :=
    ⟨bot_le, fun x y h => by
      have hx : x = 0 := Subtype.eq ((mem_bot R).1 x.2)
      have hy : y = 0 := Subtype.eq (h.symm.trans (congr_arg _ hx))
      rw [hx, hy, map_zero, map_zero]⟩
#align linear_pmap.order_bot LinearPMap.orderBot

theorem le_of_eqLocus_ge {f g : E →ₗ.[R] F} (H : f.domain ≤ f.eqLocus g) : f ≤ g :=
  suffices f ≤ f ⊓ g from le_trans this inf_le_right
  ⟨H, fun _x _y hxy => ((inf_le_left : f ⊓ g ≤ f).2 hxy.symm).symm⟩
#align linear_pmap.le_of_eq_locus_ge LinearPMap.le_of_eqLocus_ge

theorem domain_mono : StrictMono (@domain R _ E _ _ F _ _) := fun _f _g hlt =>
  lt_of_le_of_ne hlt.1.1 fun heq => ne_of_lt hlt <| eq_of_le_of_domain_eq (le_of_lt hlt) heq
#align linear_pmap.domain_mono LinearPMap.domain_mono

private theorem sup_aux (f g : E →ₗ.[R] F)
    (h : ∀ (x : f.domain) (y : g.domain), (x : E) = y → f x = g y) :
    ∃ fg : ↥(f.domain ⊔ g.domain) →ₗ[R] F,
      ∀ (x : f.domain) (y : g.domain) (z : ↥(f.domain ⊔ g.domain)),
        (x : E) + y = ↑z → fg z = f x + g y := by
  choose x hx y hy hxy using fun z : ↥(f.domain ⊔ g.domain) => mem_sup.1 z.prop
  set fg := fun z => f ⟨x z, hx z⟩ + g ⟨y z, hy z⟩
  have fg_eq : ∀ (x' : f.domain) (y' : g.domain) (z' : ↥(f.domain ⊔ g.domain))
      (_H : (x' : E) + y' = z'), fg z' = f x' + g y' := by
    intro x' y' z' H
    dsimp [fg]
    rw [add_comm, ← sub_eq_sub_iff_add_eq_add, eq_comm, ← map_sub, ← map_sub]
    apply h
    simp only [← eq_sub_iff_add_eq] at hxy
    simp only [AddSubgroupClass.coe_sub, coe_mk, coe_mk, hxy, ← sub_add, ← sub_sub, sub_self,
      zero_sub, ← H]
    apply neg_add_eq_sub
  refine' ⟨{ toFun := fg.. }, fg_eq⟩
  · rintro ⟨z₁, hz₁⟩ ⟨z₂, hz₂⟩
    rw [← add_assoc, add_right_comm (f _), ← map_add, add_assoc, ← map_add]
    apply fg_eq
    simp only [coe_add, coe_mk, ← add_assoc]
    rw [add_right_comm (x _), hxy, add_assoc, hxy, coe_mk, coe_mk]
  · intro c z
    rw [smul_add, ← map_smul, ← map_smul]
    apply fg_eq
    simp only [coe_smul, coe_mk, ← smul_add, hxy, RingHom.id_apply]

/-- Given two partial linear maps that agree on the intersection of their domains,
`f.sup g h` is the unique partial linear map on `f.domain ⊔ g.domain` that agrees
with `f` and `g`. -/
protected noncomputable def sup (f g : E →ₗ.[R] F)
    (h : ∀ (x : f.domain) (y : g.domain), (x : E) = y → f x = g y) : E →ₗ.[R] F :=
  ⟨_, Classical.choose (sup_aux f g h)⟩
#align linear_pmap.sup LinearPMap.sup

@[simp]
theorem domain_sup (f g : E →ₗ.[R] F)
    (h : ∀ (x : f.domain) (y : g.domain), (x : E) = y → f x = g y) :
    (f.sup g h).domain = f.domain ⊔ g.domain :=
  rfl
#align linear_pmap.domain_sup LinearPMap.domain_sup

theorem sup_apply {f g : E →ₗ.[R] F} (H : ∀ (x : f.domain) (y : g.domain), (x : E) = y → f x = g y)
    (x : f.domain) (y : g.domain) (z : ↥(f.domain ⊔ g.domain)) (hz : (↑x : E) + ↑y = ↑z) :
    f.sup g H z = f x + g y :=
  Classical.choose_spec (sup_aux f g H) x y z hz
#align linear_pmap.sup_apply LinearPMap.sup_apply

protected theorem left_le_sup (f g : E →ₗ.[R] F)
    (h : ∀ (x : f.domain) (y : g.domain), (x : E) = y → f x = g y) : f ≤ f.sup g h := by
  refine' ⟨le_sup_left, fun z₁ z₂ hz => _⟩
  rw [← add_zero (f _), ← g.map_zero]
  refine' (sup_apply h _ _ _ _).symm
  simpa
#align linear_pmap.left_le_sup LinearPMap.left_le_sup

protected theorem right_le_sup (f g : E →ₗ.[R] F)
    (h : ∀ (x : f.domain) (y : g.domain), (x : E) = y → f x = g y) : g ≤ f.sup g h := by
  refine' ⟨le_sup_right, fun z₁ z₂ hz => _⟩
  rw [← zero_add (g _), ← f.map_zero]
  refine' (sup_apply h _ _ _ _).symm
  simpa
#align linear_pmap.right_le_sup LinearPMap.right_le_sup

protected theorem sup_le {f g h : E →ₗ.[R] F}
    (H : ∀ (x : f.domain) (y : g.domain), (x : E) = y → f x = g y) (fh : f ≤ h) (gh : g ≤ h) :
    f.sup g H ≤ h :=
  have Hf : f ≤ f.sup g H ⊓ h := le_inf (f.left_le_sup g H) fh
  have Hg : g ≤ f.sup g H ⊓ h := le_inf (f.right_le_sup g H) gh
  le_of_eqLocus_ge <| sup_le Hf.1 Hg.1
#align linear_pmap.sup_le LinearPMap.sup_le

/-- Hypothesis for `LinearPMap.sup` holds, if `f.domain` is disjoint with `g.domain`. -/
theorem sup_h_of_disjoint (f g : E →ₗ.[R] F) (h : Disjoint f.domain g.domain) (x : f.domain)
    (y : g.domain) (hxy : (x : E) = y) : f x = g y := by
  rw [disjoint_def] at h
  have hy : y = 0 := Subtype.eq (h y (hxy ▸ x.2) y.2)
  have hx : x = 0 := Subtype.eq (hxy.trans <| congr_arg _ hy)
  simp [*]
#align linear_pmap.sup_h_of_disjoint LinearPMap.sup_h_of_disjoint

/-! ### Algebraic operations -/


section Zero

instance instZero : Zero (E →ₗ.[R] F) := ⟨⊤, 0⟩

@[simp]
theorem zero_domain : (0 : E →ₗ.[R] F).domain = ⊤ := rfl

@[simp]
theorem zero_apply (x : (⊤ : Submodule R E)) : (0 : E →ₗ.[R] F) x = 0 := rfl

end Zero

section SMul

variable {M N : Type*} [Monoid M] [DistribMulAction M F] [SMulCommClass R M F]
variable [Monoid N] [DistribMulAction N F] [SMulCommClass R N F]

instance instSMul : SMul M (E →ₗ.[R] F) :=
  ⟨fun a f =>
    { domain := f.domain
      toFun := a • f.toFun }⟩
#align linear_pmap.has_smul LinearPMap.instSMul

@[simp]
theorem smul_domain (a : M) (f : E →ₗ.[R] F) : (a • f).domain = f.domain :=
  rfl
#align linear_pmap.smul_domain LinearPMap.smul_domain

theorem smul_apply (a : M) (f : E →ₗ.[R] F) (x : (a • f).domain) : (a • f) x = a • f x :=
  rfl
#align linear_pmap.smul_apply LinearPMap.smul_apply

@[simp]
theorem coe_smul (a : M) (f : E →ₗ.[R] F) : ⇑(a • f) = a • ⇑f :=
  rfl
#align linear_pmap.coe_smul LinearPMap.coe_smul

instance instSMulCommClass [SMulCommClass M N F] : SMulCommClass M N (E →ₗ.[R] F) :=
  ⟨fun a b f => ext' <| smul_comm a b f.toFun⟩
#align linear_pmap.smul_comm_class LinearPMap.instSMulCommClass

instance instIsScalarTower [SMul M N] [IsScalarTower M N F] : IsScalarTower M N (E →ₗ.[R] F) :=
  ⟨fun a b f => ext' <| smul_assoc a b f.toFun⟩
#align linear_pmap.is_scalar_tower LinearPMap.instIsScalarTower

instance instMulAction : MulAction M (E →ₗ.[R] F) where
  smul := (· • ·)
  one_smul := fun ⟨_s, f⟩ => ext' <| one_smul M f
  mul_smul a b f := ext' <| mul_smul a b f.toFun
#align linear_pmap.mul_action LinearPMap.instMulAction

end SMul

instance instNeg : Neg (E →ₗ.[R] F) :=
  ⟨fun f => ⟨f.domain, -f.toFun⟩⟩
#align linear_pmap.has_neg LinearPMap.instNeg

@[simp]
theorem neg_domain (f : E →ₗ.[R] F) : (-f).domain = f.domain := rfl

@[simp]
theorem neg_apply (f : E →ₗ.[R] F) (x) : (-f) x = -f x :=
  rfl
#align linear_pmap.neg_apply LinearPMap.neg_apply

instance instInvolutiveNeg : InvolutiveNeg (E →ₗ.[R] F) :=
  ⟨fun f => by
    ext x y hxy
    · rfl
    · simp only [neg_apply, neg_neg]
      cases x
      congr⟩

section Add

instance instAdd : Add (E →ₗ.[R] F) :=
  ⟨fun f g =>
    { domain := f.domain ⊓ g.domain
      toFun := f.toFun.comp (inclusion (inf_le_left : f.domain ⊓ g.domain ≤ _))
        + g.toFun.comp (inclusion (inf_le_right : f.domain ⊓ g.domain ≤ _)) }⟩

theorem add_domain (f g : E →ₗ.[R] F) : (f + g).domain = f.domain ⊓ g.domain := rfl

theorem add_apply (f g : E →ₗ.[R] F) (x : (f.domain ⊓ g.domain : Submodule R E)) :
    (f + g) x = f ⟨x, x.prop.1⟩ + g ⟨x, x.prop.2⟩ := rfl

instance instAddSemigroup : AddSemigroup (E →ₗ.[R] F) where
  add_assoc := fun f g h => by
    ext x y hxy
    · simp only [add_domain, inf_assoc]
    · simp only [add_apply, hxy, add_assoc]

<<<<<<< HEAD
instance instAddCommSemigroup : AddCommSemigroup (E →ₗ.[R] F) where
  add_comm := fun f g => by
    ext x y hxy
    · simp only [add_domain, inf_comm]
    · simp only [add_apply, hxy, add_comm]

=======
>>>>>>> 5b96848c
instance instAddZeroClass : AddZeroClass (E →ₗ.[R] F) :=
  ⟨fun f => by
    ext x y hxy
    · simp [add_domain]
    · simp only [add_apply, hxy, zero_apply, zero_add],
  fun f => by
    ext x y hxy
    · simp [add_domain]
    · simp only [add_apply, hxy, zero_apply, add_zero]⟩

instance instAddMonoid : AddMonoid (E →ₗ.[R] F) where
  zero_add f := by
    simp
  add_zero := by
    simp
  nsmul := nsmulRec

instance instAddCommMonoid : AddCommMonoid (E →ₗ.[R] F) :=
  ⟨fun f g => by
    ext x y hxy
    · simp only [add_domain, inf_comm]
    · simp only [add_apply, hxy, add_comm]⟩

end Add

section VAdd

instance instVAdd : VAdd (E →ₗ[R] F) (E →ₗ.[R] F) :=
  ⟨fun f g =>
    { domain := g.domain
      toFun := f.comp g.domain.subtype + g.toFun }⟩
#align linear_pmap.has_vadd LinearPMap.instVAdd

@[simp]
theorem vadd_domain (f : E →ₗ[R] F) (g : E →ₗ.[R] F) : (f +ᵥ g).domain = g.domain :=
  rfl
#align linear_pmap.vadd_domain LinearPMap.vadd_domain

theorem vadd_apply (f : E →ₗ[R] F) (g : E →ₗ.[R] F) (x : (f +ᵥ g).domain) :
    (f +ᵥ g) x = f x + g x :=
  rfl
#align linear_pmap.vadd_apply LinearPMap.vadd_apply

@[simp]
theorem coe_vadd (f : E →ₗ[R] F) (g : E →ₗ.[R] F) : ⇑(f +ᵥ g) = ⇑(f.comp g.domain.subtype) + ⇑g :=
  rfl
#align linear_pmap.coe_vadd LinearPMap.coe_vadd

instance instAddAction : AddAction (E →ₗ[R] F) (E →ₗ.[R] F)
    where
  vadd := (· +ᵥ ·)
  zero_vadd := fun ⟨_s, _f⟩ => ext' <| zero_add _
  add_vadd := fun _f₁ _f₂ ⟨_s, _g⟩ => ext' <| LinearMap.ext fun _x => add_assoc _ _ _
#align linear_pmap.add_action LinearPMap.instAddAction

end VAdd

section Sub

instance instSub : Sub (E →ₗ.[R] F) :=
  ⟨fun f g =>
    { domain := f.domain ⊓ g.domain
      toFun := f.toFun.comp (inclusion (inf_le_left : f.domain ⊓ g.domain ≤ _))
        - g.toFun.comp (inclusion (inf_le_right : f.domain ⊓ g.domain ≤ _)) }⟩

theorem sub_domain (f g : E →ₗ.[R] F) : (f - g).domain = f.domain ⊓ g.domain := rfl

theorem sub_apply (f g : E →ₗ.[R] F) (x : (f.domain ⊓ g.domain : Submodule R E)) :
    (f - g) x = f ⟨x, x.prop.1⟩ - g ⟨x, x.prop.2⟩ := rfl

instance instSubtractionCommMonoid : SubtractionCommMonoid (E →ₗ.[R] F) where
  add_comm := add_comm
  sub_eq_add_neg f g := by
    ext x y h
    · rfl
    simp [sub_apply, add_apply, neg_apply, ← sub_eq_add_neg, h]
  neg_neg := neg_neg
  neg_add_rev f g := by
    ext x y h
    · simp [add_domain, sub_domain, neg_domain, And.comm]
    simp [sub_apply, add_apply, neg_apply, ← sub_eq_add_neg, h]
  neg_eq_of_add f g h' := by
    ext x y h
    · have : (0 : E →ₗ.[R] F).domain = ⊤ := zero_domain
      simp only [← h', add_domain, ge_iff_le, inf_eq_top_iff] at this
      rw [neg_domain, this.1, this.2]
    simp only [inf_coe, neg_domain, Eq.ndrec, Int.ofNat_eq_coe, neg_apply]
    rw [ext_iff] at h'
    rcases h' with ⟨hdom, h'⟩
    rw [zero_domain] at hdom
    simp only [inf_coe, neg_domain, Eq.ndrec, Int.ofNat_eq_coe, zero_domain, top_coe, zero_apply,
      Subtype.forall, mem_top, forall_true_left, forall_eq'] at h'
    specialize h' x.1 (by simp [hdom])
    simp only [inf_coe, neg_domain, Eq.ndrec, Int.ofNat_eq_coe, add_apply, Subtype.coe_eta,
      ← neg_eq_iff_add_eq_zero] at h'
    rw [h', h]
  zsmul := zsmulRec

end Sub

section

variable {K : Type*} [DivisionRing K] [Module K E] [Module K F]

/-- Extend a `LinearPMap` to `f.domain ⊔ K ∙ x`. -/
noncomputable def supSpanSingleton (f : E →ₗ.[K] F) (x : E) (y : F) (hx : x ∉ f.domain) :
    E →ₗ.[K] F :=
  -- Porting note: `simpa [..]` → `simp [..]; exact ..`
  f.sup (mkSpanSingleton x y fun h₀ => hx <| h₀.symm ▸ f.domain.zero_mem) <|
    sup_h_of_disjoint _ _ <| by simp [disjoint_span_singleton]; exact fun h => False.elim <| hx h
#align linear_pmap.sup_span_singleton LinearPMap.supSpanSingleton

@[simp]
theorem domain_supSpanSingleton (f : E →ₗ.[K] F) (x : E) (y : F) (hx : x ∉ f.domain) :
    (f.supSpanSingleton x y hx).domain = f.domain ⊔ K ∙ x :=
  rfl
#align linear_pmap.domain_sup_span_singleton LinearPMap.domain_supSpanSingleton

@[simp, nolint simpNF] -- Porting note: Left-hand side does not simplify.
theorem supSpanSingleton_apply_mk (f : E →ₗ.[K] F) (x : E) (y : F) (hx : x ∉ f.domain) (x' : E)
    (hx' : x' ∈ f.domain) (c : K) :
    f.supSpanSingleton x y hx
        ⟨x' + c • x, mem_sup.2 ⟨x', hx', _, mem_span_singleton.2 ⟨c, rfl⟩, rfl⟩⟩ =
      f ⟨x', hx'⟩ + c • y := by
  -- Porting note: `erw [..]; rfl; exact ..` → `erw [..]; exact ..; rfl`
  -- That is, the order of the side goals generated by `erw` changed.
  erw [sup_apply _ ⟨x', hx'⟩ ⟨c • x, _⟩, mkSpanSingleton'_apply]
  · exact mem_span_singleton.2 ⟨c, rfl⟩
  · rfl
#align linear_pmap.sup_span_singleton_apply_mk LinearPMap.supSpanSingleton_apply_mk

end

private theorem sSup_aux (c : Set (E →ₗ.[R] F)) (hc : DirectedOn (· ≤ ·) c) :
    ∃ f : ↥(sSup (domain '' c)) →ₗ[R] F, (⟨_, f⟩ : E →ₗ.[R] F) ∈ upperBounds c := by
  rcases c.eq_empty_or_nonempty with ceq | cne
  · subst c
    simp
  have hdir : DirectedOn (· ≤ ·) (domain '' c) :=
    directedOn_image.2 (hc.mono @(domain_mono.monotone))
  have P : ∀ x : ↥(sSup (domain '' c)), { p : c // (x : E) ∈ p.val.domain } := by
    rintro x
    apply Classical.indefiniteDescription
    have := (mem_sSup_of_directed (cne.image _) hdir).1 x.2
    -- Porting note: + `← bex_def`
    rwa [Set.exists_mem_image, ← bex_def, SetCoe.exists'] at this
  set f : ↥(sSup (domain '' c)) → F := fun x => (P x).val.val ⟨x, (P x).property⟩
  have f_eq : ∀ (p : c) (x : ↥(sSup (domain '' c))) (y : p.1.1) (_hxy : (x : E) = y),
      f x = p.1 y := by
    intro p x y hxy
    rcases hc (P x).1.1 (P x).1.2 p.1 p.2 with ⟨q, _hqc, hxq, hpq⟩
    -- Porting note: `refine' ..; exacts [inclusion hpq.1 y, hxy, rfl]`
    --               → `refine' .. <;> [skip; exact inclusion hpq.1 y; rfl]; exact hxy`
    refine' (hxq.2 _).trans (hpq.2 _).symm <;> [skip; exact inclusion hpq.1 y; rfl]; exact hxy
  refine' ⟨{ toFun := f.. }, _⟩
  · intro x y
    rcases hc (P x).1.1 (P x).1.2 (P y).1.1 (P y).1.2 with ⟨p, hpc, hpx, hpy⟩
    set x' := inclusion hpx.1 ⟨x, (P x).2⟩
    set y' := inclusion hpy.1 ⟨y, (P y).2⟩
    rw [f_eq ⟨p, hpc⟩ x x' rfl, f_eq ⟨p, hpc⟩ y y' rfl, f_eq ⟨p, hpc⟩ (x + y) (x' + y') rfl,
      map_add]
  · intro c x
    simp only [RingHom.id_apply]
    rw [f_eq (P x).1 (c • x) (c • ⟨x, (P x).2⟩) rfl, ← map_smul]
  · intro p hpc
    refine' ⟨le_sSup <| Set.mem_image_of_mem domain hpc, fun x y hxy => Eq.symm _⟩
    exact f_eq ⟨p, hpc⟩ _ _ hxy.symm

protected noncomputable def sSup (c : Set (E →ₗ.[R] F)) (hc : DirectedOn (· ≤ ·) c) : E →ₗ.[R] F :=
  ⟨_, Classical.choose <| sSup_aux c hc⟩
#align linear_pmap.Sup LinearPMap.sSup

protected theorem le_sSup {c : Set (E →ₗ.[R] F)} (hc : DirectedOn (· ≤ ·) c) {f : E →ₗ.[R] F}
    (hf : f ∈ c) : f ≤ LinearPMap.sSup c hc :=
  Classical.choose_spec (sSup_aux c hc) hf
#align linear_pmap.le_Sup LinearPMap.le_sSup

protected theorem sSup_le {c : Set (E →ₗ.[R] F)} (hc : DirectedOn (· ≤ ·) c) {g : E →ₗ.[R] F}
    (hg : ∀ f ∈ c, f ≤ g) : LinearPMap.sSup c hc ≤ g :=
  le_of_eqLocus_ge <|
    sSup_le fun _ ⟨f, hf, Eq⟩ =>
      Eq ▸
        have : f ≤ LinearPMap.sSup c hc ⊓ g := le_inf (LinearPMap.le_sSup _ hf) (hg f hf)
        this.1
#align linear_pmap.Sup_le LinearPMap.sSup_le

protected theorem sSup_apply {c : Set (E →ₗ.[R] F)} (hc : DirectedOn (· ≤ ·) c) {l : E →ₗ.[R] F}
    (hl : l ∈ c) (x : l.domain) :
    (LinearPMap.sSup c hc) ⟨x, (LinearPMap.le_sSup hc hl).1 x.2⟩ = l x := by
  symm
  apply (Classical.choose_spec (sSup_aux c hc) hl).2
  rfl
#align linear_pmap.Sup_apply LinearPMap.sSup_apply

end LinearPMap

namespace LinearMap

/-- Restrict a linear map to a submodule, reinterpreting the result as a `LinearPMap`. -/
def toPMap (f : E →ₗ[R] F) (p : Submodule R E) : E →ₗ.[R] F :=
  ⟨p, f.comp p.subtype⟩
#align linear_map.to_pmap LinearMap.toPMap

@[simp]
theorem toPMap_apply (f : E →ₗ[R] F) (p : Submodule R E) (x : p) : f.toPMap p x = f x :=
  rfl
#align linear_map.to_pmap_apply LinearMap.toPMap_apply

@[simp]
theorem toPMap_domain (f : E →ₗ[R] F) (p : Submodule R E) : (f.toPMap p).domain = p :=
  rfl
#align linear_map.to_pmap_domain LinearMap.toPMap_domain

/-- Compose a linear map with a `LinearPMap` -/
def compPMap (g : F →ₗ[R] G) (f : E →ₗ.[R] F) : E →ₗ.[R] G where
  domain := f.domain
  toFun := g.comp f.toFun
#align linear_map.comp_pmap LinearMap.compPMap

@[simp]
theorem compPMap_apply (g : F →ₗ[R] G) (f : E →ₗ.[R] F) (x) : g.compPMap f x = g (f x) :=
  rfl
#align linear_map.comp_pmap_apply LinearMap.compPMap_apply

end LinearMap

namespace LinearPMap

/-- Restrict codomain of a `LinearPMap` -/
def codRestrict (f : E →ₗ.[R] F) (p : Submodule R F) (H : ∀ x, f x ∈ p) : E →ₗ.[R] p
    where
  domain := f.domain
  toFun := f.toFun.codRestrict p H
#align linear_pmap.cod_restrict LinearPMap.codRestrict

/-- Compose two `LinearPMap`s -/
def comp (g : F →ₗ.[R] G) (f : E →ₗ.[R] F) (H : ∀ x : f.domain, f x ∈ g.domain) : E →ₗ.[R] G :=
  g.toFun.compPMap <| f.codRestrict _ H
#align linear_pmap.comp LinearPMap.comp

/-- `f.coprod g` is the partially defined linear map defined on `f.domain × g.domain`,
and sending `p` to `f p.1 + g p.2`. -/
def coprod (f : E →ₗ.[R] G) (g : F →ₗ.[R] G) : E × F →ₗ.[R] G where
  domain := f.domain.prod g.domain
  toFun :=
    -- Porting note: This is just
    -- `(f.comp (LinearPMap.fst f.domain g.domain) fun x => x.2.1).toFun +`
    -- `  (g.comp (LinearPMap.snd f.domain g.domain) fun x => x.2.2).toFun`,
    HAdd.hAdd
      (α := f.domain.prod g.domain →ₗ[R] G)
      (β := f.domain.prod g.domain →ₗ[R] G)
      (f.comp (LinearPMap.fst f.domain g.domain) fun x => x.2.1).toFun
      (g.comp (LinearPMap.snd f.domain g.domain) fun x => x.2.2).toFun
#align linear_pmap.coprod LinearPMap.coprod

@[simp]
theorem coprod_apply (f : E →ₗ.[R] G) (g : F →ₗ.[R] G) (x) :
    f.coprod g x = f ⟨(x : E × F).1, x.2.1⟩ + g ⟨(x : E × F).2, x.2.2⟩ :=
  rfl
#align linear_pmap.coprod_apply LinearPMap.coprod_apply

/-- Restrict a partially defined linear map to a submodule of `E` contained in `f.domain`. -/
def domRestrict (f : E →ₗ.[R] F) (S : Submodule R E) : E →ₗ.[R] F :=
  ⟨S ⊓ f.domain, f.toFun.comp (Submodule.inclusion (by simp))⟩
#align linear_pmap.dom_restrict LinearPMap.domRestrict

@[simp]
theorem domRestrict_domain (f : E →ₗ.[R] F) {S : Submodule R E} :
    (f.domRestrict S).domain = S ⊓ f.domain :=
  rfl
#align linear_pmap.dom_restrict_domain LinearPMap.domRestrict_domain

theorem domRestrict_apply {f : E →ₗ.[R] F} {S : Submodule R E} ⦃x : ↥(S ⊓ f.domain)⦄ ⦃y : f.domain⦄
    (h : (x : E) = y) : f.domRestrict S x = f y := by
  have : Submodule.inclusion (by simp) x = y := by
    ext
    simp [h]
  rw [← this]
  exact LinearPMap.mk_apply _ _ _
#align linear_pmap.dom_restrict_apply LinearPMap.domRestrict_apply

theorem domRestrict_le {f : E →ₗ.[R] F} {S : Submodule R E} : f.domRestrict S ≤ f :=
  ⟨by simp, fun x y hxy => domRestrict_apply hxy⟩
#align linear_pmap.dom_restrict_le LinearPMap.domRestrict_le

/-! ### Graph -/


section Graph

/-- The graph of a `LinearPMap` viewed as a submodule on `E × F`. -/
def graph (f : E →ₗ.[R] F) : Submodule R (E × F) :=
  f.toFun.graph.map (f.domain.subtype.prodMap (LinearMap.id : F →ₗ[R] F))
#align linear_pmap.graph LinearPMap.graph

theorem mem_graph_iff' (f : E →ₗ.[R] F) {x : E × F} : x ∈ f.graph ↔ ∃ y : f.domain, (↑y, f y) = x :=
  by simp [graph]
#align linear_pmap.mem_graph_iff' LinearPMap.mem_graph_iff'

@[simp]
theorem mem_graph_iff (f : E →ₗ.[R] F) {x : E × F} :
    x ∈ f.graph ↔ ∃ y : f.domain, (↑y : E) = x.1 ∧ f y = x.2 := by
  cases x
  simp_rw [mem_graph_iff', Prod.mk.inj_iff]
#align linear_pmap.mem_graph_iff LinearPMap.mem_graph_iff

/-- The tuple `(x, f x)` is contained in the graph of `f`. -/
theorem mem_graph (f : E →ₗ.[R] F) (x : domain f) : ((x : E), f x) ∈ f.graph := by simp
#align linear_pmap.mem_graph LinearPMap.mem_graph

theorem graph_map_fst_eq_domain (f : E →ₗ.[R] F) :
    f.graph.map (LinearMap.fst R E F) = f.domain := by
  ext x
  simp only [Submodule.mem_map, mem_graph_iff, Subtype.exists, exists_and_left, exists_eq_left,
    LinearMap.fst_apply, Prod.exists, exists_and_right, exists_eq_right]
  constructor <;> intro h
  · rcases h with ⟨x, hx, _⟩
    exact hx
  · use f ⟨x, h⟩
    simp only [h, exists_const]

theorem graph_map_snd_eq_range (f : E →ₗ.[R] F) :
    f.graph.map (LinearMap.snd R E F) = LinearMap.range f.toFun := by ext; simp

variable {M : Type*} [Monoid M] [DistribMulAction M F] [SMulCommClass R M F] (y : M)

/-- The graph of `z • f` as a pushforward. -/
theorem smul_graph (f : E →ₗ.[R] F) (z : M) :
    (z • f).graph =
      f.graph.map ((LinearMap.id : E →ₗ[R] E).prodMap (z • (LinearMap.id : F →ₗ[R] F))) := by
  ext x; cases' x with x_fst x_snd
  constructor <;> intro h
  · rw [mem_graph_iff] at h
    rcases h with ⟨y, hy, h⟩
    rw [LinearPMap.smul_apply] at h
    rw [Submodule.mem_map]
    simp only [mem_graph_iff, LinearMap.prodMap_apply, LinearMap.id_coe, id,
      LinearMap.smul_apply, Prod.mk.inj_iff, Prod.exists, exists_exists_and_eq_and]
    use x_fst, y, hy
  rw [Submodule.mem_map] at h
  rcases h with ⟨x', hx', h⟩
  cases x'
  simp only [LinearMap.prodMap_apply, LinearMap.id_coe, id, LinearMap.smul_apply,
    Prod.mk.inj_iff] at h
  rw [mem_graph_iff] at hx' ⊢
  rcases hx' with ⟨y, hy, hx'⟩
  use y
  rw [← h.1, ← h.2]
  simp [hy, hx']
#align linear_pmap.smul_graph LinearPMap.smul_graph

/-- The graph of `-f` as a pushforward. -/
theorem neg_graph (f : E →ₗ.[R] F) :
    (-f).graph =
    f.graph.map ((LinearMap.id : E →ₗ[R] E).prodMap (-(LinearMap.id : F →ₗ[R] F))) := by
  ext x; cases' x with x_fst x_snd
  constructor <;> intro h
  · rw [mem_graph_iff] at h
    rcases h with ⟨y, hy, h⟩
    rw [LinearPMap.neg_apply] at h
    rw [Submodule.mem_map]
    simp only [mem_graph_iff, LinearMap.prodMap_apply, LinearMap.id_coe, id,
      LinearMap.neg_apply, Prod.mk.inj_iff, Prod.exists, exists_exists_and_eq_and]
    use x_fst, y, hy
  rw [Submodule.mem_map] at h
  rcases h with ⟨x', hx', h⟩
  cases x'
  simp only [LinearMap.prodMap_apply, LinearMap.id_coe, id, LinearMap.neg_apply,
    Prod.mk.inj_iff] at h
  rw [mem_graph_iff] at hx' ⊢
  rcases hx' with ⟨y, hy, hx'⟩
  use y
  rw [← h.1, ← h.2]
  simp [hy, hx']
#align linear_pmap.neg_graph LinearPMap.neg_graph

theorem mem_graph_snd_inj (f : E →ₗ.[R] F) {x y : E} {x' y' : F} (hx : (x, x') ∈ f.graph)
    (hy : (y, y') ∈ f.graph) (hxy : x = y) : x' = y' := by
  rw [mem_graph_iff] at hx hy
  rcases hx with ⟨x'', hx1, hx2⟩
  rcases hy with ⟨y'', hy1, hy2⟩
  simp only at hx1 hx2 hy1 hy2
  rw [← hx1, ← hy1, SetLike.coe_eq_coe] at hxy
  rw [← hx2, ← hy2, hxy]
#align linear_pmap.mem_graph_snd_inj LinearPMap.mem_graph_snd_inj

theorem mem_graph_snd_inj' (f : E →ₗ.[R] F) {x y : E × F} (hx : x ∈ f.graph) (hy : y ∈ f.graph)
    (hxy : x.1 = y.1) : x.2 = y.2 := by
  cases x
  cases y
  exact f.mem_graph_snd_inj hx hy hxy
#align linear_pmap.mem_graph_snd_inj' LinearPMap.mem_graph_snd_inj'

/-- The property that `f 0 = 0` in terms of the graph. -/
theorem graph_fst_eq_zero_snd (f : E →ₗ.[R] F) {x : E} {x' : F} (h : (x, x') ∈ f.graph)
    (hx : x = 0) : x' = 0 :=
  f.mem_graph_snd_inj h f.graph.zero_mem hx
#align linear_pmap.graph_fst_eq_zero_snd LinearPMap.graph_fst_eq_zero_snd

theorem mem_domain_iff {f : E →ₗ.[R] F} {x : E} : x ∈ f.domain ↔ ∃ y : F, (x, y) ∈ f.graph := by
  constructor <;> intro h
  · use f ⟨x, h⟩
    exact f.mem_graph ⟨x, h⟩
  cases' h with y h
  rw [mem_graph_iff] at h
  cases' h with x' h
  simp only at h
  rw [← h.1]
  simp
#align linear_pmap.mem_domain_iff LinearPMap.mem_domain_iff

theorem mem_domain_of_mem_graph {f : E →ₗ.[R] F} {x : E} {y : F} (h : (x, y) ∈ f.graph) :
    x ∈ f.domain := by
  rw [mem_domain_iff]
  exact ⟨y, h⟩
#align linear_pmap.mem_domain_of_mem_graph LinearPMap.mem_domain_of_mem_graph

theorem image_iff {f : E →ₗ.[R] F} {x : E} {y : F} (hx : x ∈ f.domain) :
    y = f ⟨x, hx⟩ ↔ (x, y) ∈ f.graph := by
  rw [mem_graph_iff]
  constructor <;> intro h
  · use ⟨x, hx⟩
    simp [h]
  rcases h with ⟨⟨x', hx'⟩, ⟨h1, h2⟩⟩
  simp only [Submodule.coe_mk] at h1 h2
  simp only [← h2, h1]
#align linear_pmap.image_iff LinearPMap.image_iff

theorem mem_range_iff {f : E →ₗ.[R] F} {y : F} : y ∈ Set.range f ↔ ∃ x : E, (x, y) ∈ f.graph := by
  constructor <;> intro h
  · rw [Set.mem_range] at h
    rcases h with ⟨⟨x, hx⟩, h⟩
    use x
    rw [← h]
    exact f.mem_graph ⟨x, hx⟩
  cases' h with x h
  rw [mem_graph_iff] at h
  cases' h with x h
  rw [Set.mem_range]
  use x
  simp only at h
  rw [h.2]
#align linear_pmap.mem_range_iff LinearPMap.mem_range_iff

theorem mem_domain_iff_of_eq_graph {f g : E →ₗ.[R] F} (h : f.graph = g.graph) {x : E} :
    x ∈ f.domain ↔ x ∈ g.domain := by simp_rw [mem_domain_iff, h]
#align linear_pmap.mem_domain_iff_of_eq_graph LinearPMap.mem_domain_iff_of_eq_graph

theorem le_of_le_graph {f g : E →ₗ.[R] F} (h : f.graph ≤ g.graph) : f ≤ g := by
  constructor
  · intro x hx
    rw [mem_domain_iff] at hx ⊢
    cases' hx with y hx
    use y
    exact h hx
  rintro ⟨x, hx⟩ ⟨y, hy⟩ hxy
  rw [image_iff]
  refine' h _
  simp only [Submodule.coe_mk] at hxy
  rw [hxy] at hx
  rw [← image_iff hx]
  simp [hxy]
#align linear_pmap.le_of_le_graph LinearPMap.le_of_le_graph

theorem le_graph_of_le {f g : E →ₗ.[R] F} (h : f ≤ g) : f.graph ≤ g.graph := by
  intro x hx
  rw [mem_graph_iff] at hx ⊢
  cases' hx with y hx
  use ⟨y, h.1 y.2⟩
  simp only [hx, Submodule.coe_mk, eq_self_iff_true, true_and_iff]
  convert hx.2 using 1
  refine' (h.2 _).symm
  simp only [hx.1, Submodule.coe_mk]
#align linear_pmap.le_graph_of_le LinearPMap.le_graph_of_le

theorem le_graph_iff {f g : E →ₗ.[R] F} : f.graph ≤ g.graph ↔ f ≤ g :=
  ⟨le_of_le_graph, le_graph_of_le⟩
#align linear_pmap.le_graph_iff LinearPMap.le_graph_iff

theorem eq_of_eq_graph {f g : E →ₗ.[R] F} (h : f.graph = g.graph) : f = g := by
  -- Porting note: `ext` → `refine ext ..`
  refine ext (Submodule.ext fun x => ?_) (fun x y h' => ?_)
  exact mem_domain_iff_of_eq_graph h
  exact (le_of_le_graph h.le).2 h'
#align linear_pmap.eq_of_eq_graph LinearPMap.eq_of_eq_graph

end Graph

end LinearPMap

namespace Submodule

section SubmoduleToLinearPMap

theorem existsUnique_from_graph {g : Submodule R (E × F)}
    (hg : ∀ {x : E × F} (_hx : x ∈ g) (_hx' : x.fst = 0), x.snd = 0) {a : E}
    (ha : a ∈ g.map (LinearMap.fst R E F)) : ∃! b : F, (a, b) ∈ g := by
  refine' exists_unique_of_exists_of_unique _ _
  · convert ha
    simp
  intro y₁ y₂ hy₁ hy₂
  have hy : ((0 : E), y₁ - y₂) ∈ g := by
    convert g.sub_mem hy₁ hy₂
    exact (sub_self _).symm
  exact sub_eq_zero.mp (hg hy (by simp))
#align submodule.exists_unique_from_graph Submodule.existsUnique_from_graph

/-- Auxiliary definition to unfold the existential quantifier. -/
noncomputable def valFromGraph {g : Submodule R (E × F)}
    (hg : ∀ (x : E × F) (_hx : x ∈ g) (_hx' : x.fst = 0), x.snd = 0) {a : E}
    (ha : a ∈ g.map (LinearMap.fst R E F)) : F :=
  (ExistsUnique.exists (existsUnique_from_graph @hg ha)).choose
#align submodule.val_from_graph Submodule.valFromGraph

theorem valFromGraph_mem {g : Submodule R (E × F)}
    (hg : ∀ (x : E × F) (_hx : x ∈ g) (_hx' : x.fst = 0), x.snd = 0) {a : E}
    (ha : a ∈ g.map (LinearMap.fst R E F)) : (a, valFromGraph hg ha) ∈ g :=
  (ExistsUnique.exists (existsUnique_from_graph @hg ha)).choose_spec
#align submodule.val_from_graph_mem Submodule.valFromGraph_mem

/-- Define a `LinearMap` from its graph.

Helper definition for `LinearPMap`. -/
noncomputable def toLinearPMapAux (g : Submodule R (E × F))
    (hg : ∀ (x : E × F) (_hx : x ∈ g) (_hx' : x.fst = 0), x.snd = 0) :
    g.map (LinearMap.fst R E F) →ₗ[R] F where
  toFun := fun x => valFromGraph hg x.2
  map_add' := fun v w => by
    have hadd := (g.map (LinearMap.fst R E F)).add_mem v.2 w.2
    have hvw := valFromGraph_mem hg hadd
    have hvw' := g.add_mem (valFromGraph_mem hg v.2) (valFromGraph_mem hg w.2)
    rw [Prod.mk_add_mk] at hvw'
    exact (existsUnique_from_graph @hg hadd).unique hvw hvw'
  map_smul' := fun a v => by
    have hsmul := (g.map (LinearMap.fst R E F)).smul_mem a v.2
    have hav := valFromGraph_mem hg hsmul
    have hav' := g.smul_mem a (valFromGraph_mem hg v.2)
    rw [Prod.smul_mk] at hav'
    exact (existsUnique_from_graph @hg hsmul).unique hav hav'

open scoped Classical in
/-- Define a `LinearPMap` from its graph.

In the case that the submodule is not a graph of a `LinearPMap` then the underlying linear map
is just the zero map. -/
noncomputable def toLinearPMap (g : Submodule R (E × F)) : E →ₗ.[R] F
    where
  domain := g.map (LinearMap.fst R E F)
  toFun := if hg : ∀ (x : E × F) (_hx : x ∈ g) (_hx' : x.fst = 0), x.snd = 0 then
    g.toLinearPMapAux hg else 0
#align submodule.to_linear_pmap Submodule.toLinearPMap

theorem toLinearPMap_domain (g : Submodule R (E × F)) :
    g.toLinearPMap.domain = g.map (LinearMap.fst R E F) := rfl

theorem toLinearPMap_apply_aux {g : Submodule R (E × F)}
    (hg : ∀ (x : E × F) (_hx : x ∈ g) (_hx' : x.fst = 0), x.snd = 0)
    (x : g.map (LinearMap.fst R E F)) :
    g.toLinearPMap x = valFromGraph hg x.2 := by
  classical
  change (if hg : _ then g.toLinearPMapAux hg else 0) x = _
  rw [dif_pos]
  · rfl
  · exact hg

theorem mem_graph_toLinearPMap {g : Submodule R (E × F)}
    (hg : ∀ (x : E × F) (_hx : x ∈ g) (_hx' : x.fst = 0), x.snd = 0)
    (x : g.map (LinearMap.fst R E F)) : (x.val, g.toLinearPMap x) ∈ g := by
  rw [toLinearPMap_apply_aux hg]
  exact valFromGraph_mem hg x.2
#align submodule.mem_graph_to_linear_pmap Submodule.mem_graph_toLinearPMap

@[simp]
theorem toLinearPMap_graph_eq (g : Submodule R (E × F))
    (hg : ∀ (x : E × F) (_hx : x ∈ g) (_hx' : x.fst = 0), x.snd = 0) :
    g.toLinearPMap.graph = g := by
  ext x
  constructor <;> intro hx
  · rw [LinearPMap.mem_graph_iff] at hx
    rcases hx with ⟨y, hx1, hx2⟩
    convert g.mem_graph_toLinearPMap hg y using 1
    exact Prod.ext hx1.symm hx2.symm
  rw [LinearPMap.mem_graph_iff]
  cases' x with x_fst x_snd
  have hx_fst : x_fst ∈ g.map (LinearMap.fst R E F) := by
    simp only [mem_map, LinearMap.fst_apply, Prod.exists, exists_and_right, exists_eq_right]
    exact ⟨x_snd, hx⟩
  refine' ⟨⟨x_fst, hx_fst⟩, Subtype.coe_mk x_fst hx_fst, _⟩
  rw [toLinearPMap_apply_aux hg]
  exact (existsUnique_from_graph @hg hx_fst).unique (valFromGraph_mem hg hx_fst) hx
#align submodule.to_linear_pmap_graph_eq Submodule.toLinearPMap_graph_eq

theorem toLinearPMap_range (g : Submodule R (E × F))
    (hg : ∀ (x : E × F) (_hx : x ∈ g) (_hx' : x.fst = 0), x.snd = 0) :
    LinearMap.range g.toLinearPMap.toFun = g.map (LinearMap.snd R E F) := by
  rwa [← LinearPMap.graph_map_snd_eq_range, toLinearPMap_graph_eq]

end SubmoduleToLinearPMap

end Submodule

namespace LinearPMap

section inverse

/-- The inverse of a `LinearPMap`. -/
noncomputable def inverse (f : E →ₗ.[R] F) : F →ₗ.[R] E :=
  (f.graph.map (LinearEquiv.prodComm R E F)).toLinearPMap

variable {f : E →ₗ.[R] F}

theorem inverse_domain : (inverse f).domain = LinearMap.range f.toFun := by
  rw [inverse, Submodule.toLinearPMap_domain, ← graph_map_snd_eq_range,
    ← LinearEquiv.fst_comp_prodComm, Submodule.map_comp]
  rfl

variable (hf : LinearMap.ker f.toFun = ⊥)

/-- The graph of the inverse generates a `LinearPMap`. -/
theorem mem_inverse_graph_snd_eq_zero (x : F × E)
    (hv : x ∈ (graph f).map (LinearEquiv.prodComm R E F))
    (hv' : x.fst = 0) : x.snd = 0 := by
  simp only [Submodule.mem_map, mem_graph_iff, Subtype.exists, exists_and_left, exists_eq_left,
    LinearEquiv.prodComm_apply, Prod.exists, Prod.swap_prod_mk] at hv
  rcases hv with ⟨a, b, ⟨ha, h1⟩, ⟨h2, h3⟩⟩
  simp only at hv' ⊢
  rw [hv'] at h1
  rw [LinearMap.ker_eq_bot'] at hf
  specialize hf ⟨a, ha⟩ h1
  simp only [Submodule.mk_eq_zero] at hf
  exact hf

theorem inverse_graph : (inverse f).graph = f.graph.map (LinearEquiv.prodComm R E F) := by
  rw [inverse, Submodule.toLinearPMap_graph_eq _ (mem_inverse_graph_snd_eq_zero hf)]

theorem inverse_range : LinearMap.range (inverse f).toFun = f.domain := by
  rw [inverse, Submodule.toLinearPMap_range _ (mem_inverse_graph_snd_eq_zero hf),
    ← graph_map_fst_eq_domain, ← LinearEquiv.snd_comp_prodComm, Submodule.map_comp]
  rfl

theorem mem_inverse_graph (x : f.domain) : (f x, (x : E)) ∈ (inverse f).graph := by
  simp only [inverse_graph hf, Submodule.mem_map, mem_graph_iff, Subtype.exists, exists_and_left,
    exists_eq_left, LinearEquiv.prodComm_apply, Prod.exists, Prod.swap_prod_mk, Prod.mk.injEq]
  exact ⟨(x : E), f x, ⟨x.2, Eq.refl _⟩, Eq.refl _, Eq.refl _⟩

theorem inverse_apply_eq {y : (inverse f).domain} {x : f.domain} (hxy : f x = y) :
    (inverse f) y = x := by
  have := mem_inverse_graph hf x
  simp only [mem_graph_iff, Subtype.exists, exists_and_left, exists_eq_left] at this
  rcases this with ⟨hx, h⟩
  rw [← h]
  congr
  simp only [hxy, Subtype.coe_eta]

end inverse

end LinearPMap<|MERGE_RESOLUTION|>--- conflicted
+++ resolved
@@ -471,15 +471,12 @@
     · simp only [add_domain, inf_assoc]
     · simp only [add_apply, hxy, add_assoc]
 
-<<<<<<< HEAD
 instance instAddCommSemigroup : AddCommSemigroup (E →ₗ.[R] F) where
   add_comm := fun f g => by
     ext x y hxy
     · simp only [add_domain, inf_comm]
     · simp only [add_apply, hxy, add_comm]
 
-=======
->>>>>>> 5b96848c
 instance instAddZeroClass : AddZeroClass (E →ₗ.[R] F) :=
   ⟨fun f => by
     ext x y hxy
