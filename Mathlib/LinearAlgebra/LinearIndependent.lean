/-
Copyright (c) 2020 Anne Baanen. All rights reserved.
Released under Apache 2.0 license as described in the file LICENSE.
Authors: Johannes Hölzl, Mario Carneiro, Alexander Bentkamp, Anne Baanen
-/
import Mathlib.Algebra.BigOperators.Fin
import Mathlib.LinearAlgebra.Finsupp
import Mathlib.LinearAlgebra.Prod
import Mathlib.SetTheory.Cardinal.Basic
import Mathlib.Tactic.FinCases
import Mathlib.Tactic.LinearCombination
import Mathlib.Lean.Expr.ExtraRecognizers
import Mathlib.Data.Set.Subsingleton

#align_import linear_algebra.linear_independent from "leanprover-community/mathlib"@"9d684a893c52e1d6692a504a118bfccbae04feeb"

/-!

# Linear independence

This file defines linear independence in a module or vector space.

It is inspired by Isabelle/HOL's linear algebra, and hence indirectly by HOL Light.

We define `LinearIndependent R v` as `ker (Finsupp.total ι M R v) = ⊥`. Here `Finsupp.total` is the
linear map sending a function `f : ι →₀ R` with finite support to the linear combination of vectors
from `v` with these coefficients. Then we prove that several other statements are equivalent to this
one, including injectivity of `Finsupp.total ι M R v` and some versions with explicitly written
linear combinations.

## Main definitions
All definitions are given for families of vectors, i.e. `v : ι → M` where `M` is the module or
vector space and `ι : Type*` is an arbitrary indexing type.

* `LinearIndependent R v` states that the elements of the family `v` are linearly independent.

* `LinearIndependent.repr hv x` returns the linear combination representing `x : span R (range v)`
on the linearly independent vectors `v`, given `hv : LinearIndependent R v`
(using classical choice). `LinearIndependent.repr hv` is provided as a linear map.

## Main statements

We prove several specialized tests for linear independence of families of vectors and of sets of
vectors.

* `Fintype.linearIndependent_iff`: if `ι` is a finite type, then any function `f : ι → R` has
  finite support, so we can reformulate the statement using `∑ i : ι, f i • v i` instead of a sum
  over an auxiliary `s : Finset ι`;
* `linearIndependent_empty_type`: a family indexed by an empty type is linearly independent;
* `linearIndependent_unique_iff`: if `ι` is a singleton, then `LinearIndependent K v` is
  equivalent to `v default ≠ 0`;
* `linearIndependent_option`, `linearIndependent_sum`, `linearIndependent_fin_cons`,
  `linearIndependent_fin_succ`: type-specific tests for linear independence of families of vector
  fields;
* `linearIndependent_insert`, `linearIndependent_union`, `linearIndependent_pair`,
  `linearIndependent_singleton`: linear independence tests for set operations.

In many cases we additionally provide dot-style operations (e.g., `LinearIndependent.union`) to
make the linear independence tests usable as `hv.insert ha` etc.

We also prove that, when working over a division ring,
any family of vectors includes a linear independent subfamily spanning the same subspace.

## Implementation notes

We use families instead of sets because it allows us to say that two identical vectors are linearly
dependent.

If you want to use sets, use the family `(fun x ↦ x : s → M)` given a set `s : Set M`. The lemmas
`LinearIndependent.to_subtype_range` and `LinearIndependent.of_subtype_range` connect those two
worlds.

## Tags

linearly dependent, linear dependence, linearly independent, linear independence

-/


noncomputable section

open Function Set Submodule

open BigOperators Cardinal

universe u' u

variable {ι : Type u'} {ι' : Type*} {R : Type*} {K : Type*}
variable {M : Type*} {M' M'' : Type*} {V : Type u} {V' : Type*}

section Module

variable {v : ι → M}
variable [Semiring R] [AddCommMonoid M] [AddCommMonoid M'] [AddCommMonoid M'']
variable [Module R M] [Module R M'] [Module R M'']
variable {a b : R} {x y : M}
variable (R) (v)

/-- `LinearIndependent R v` states the family of vectors `v` is linearly independent over `R`. -/
def LinearIndependent : Prop :=
  LinearMap.ker (Finsupp.total ι M R v) = ⊥
#align linear_independent LinearIndependent

open Lean PrettyPrinter.Delaborator SubExpr in
/-- Delaborator for `LinearIndependent` that suggests pretty printing with type hints
in case the family of vectors is over a `Set`.

Type hints look like `LinearIndependent fun (v : ↑s) => ↑v` or `LinearIndependent (ι := ↑s) f`,
depending on whether the family is a lambda expression or not. -/
@[delab app.LinearIndependent]
def delabLinearIndependent : Delab :=
  whenPPOption getPPNotation <|
  whenNotPPOption getPPAnalysisSkip <|
  withOptionAtCurrPos `pp.analysis.skip true do
    let e ← getExpr
    guard <| e.isAppOfArity ``LinearIndependent 7
    let some _ := (e.getArg! 0).coeTypeSet? | failure
    let optionsPerPos ← if (e.getArg! 3).isLambda then
      withNaryArg 3 do return (← read).optionsPerPos.setBool (← getPos) pp.funBinderTypes.name true
    else
      withNaryArg 0 do return (← read).optionsPerPos.setBool (← getPos) `pp.analysis.namedArg true
    withTheReader Context ({· with optionsPerPos}) delab

variable {R} {v}

theorem linearIndependent_iff : LinearIndependent R v ↔ ∀ l, Finsupp.total ι M R v l = 0 → l = 0 :=
  by simp [LinearIndependent, LinearMap.ker_eq_bot']
#align linear_independent_iff linearIndependent_iff

theorem linearIndependent_iff' :
    LinearIndependent R v ↔
      ∀ s : Finset ι, ∀ g : ι → R, ∑ i in s, g i • v i = 0 → ∀ i ∈ s, g i = 0 :=
  linearIndependent_iff.trans
    ⟨fun hf s g hg i his =>
      have h :=
        hf (∑ i in s, Finsupp.single i (g i)) <| by
          simpa only [map_sum, Finsupp.total_single] using hg
      calc
        g i = (Finsupp.lapply i : (ι →₀ R) →ₗ[R] R) (Finsupp.single i (g i)) := by
          { rw [Finsupp.lapply_apply, Finsupp.single_eq_same] }
        _ = ∑ j in s, (Finsupp.lapply i : (ι →₀ R) →ₗ[R] R) (Finsupp.single j (g j)) :=
          Eq.symm <|
            Finset.sum_eq_single i
              (fun j _hjs hji => by rw [Finsupp.lapply_apply, Finsupp.single_eq_of_ne hji])
              fun hnis => hnis.elim his
        _ = (∑ j in s, Finsupp.single j (g j)) i := (map_sum ..).symm
        _ = 0 := DFunLike.ext_iff.1 h i,
      fun hf l hl =>
      Finsupp.ext fun i =>
        _root_.by_contradiction fun hni => hni <| hf _ _ hl _ <| Finsupp.mem_support_iff.2 hni⟩
#align linear_independent_iff' linearIndependent_iff'

theorem linearIndependent_iff'' :
    LinearIndependent R v ↔
      ∀ (s : Finset ι) (g : ι → R), (∀ i ∉ s, g i = 0) →
        ∑ i in s, g i • v i = 0 → ∀ i, g i = 0 := by
  classical
  exact linearIndependent_iff'.trans
    ⟨fun H s g hg hv i => if his : i ∈ s then H s g hv i his else hg i his, fun H s g hg i hi => by
      convert
        H s (fun j => if j ∈ s then g j else 0) (fun j hj => if_neg hj)
          (by simp_rw [ite_smul, zero_smul, Finset.sum_extend_by_zero, hg]) i
      exact (if_pos hi).symm⟩
#align linear_independent_iff'' linearIndependent_iff''

theorem not_linearIndependent_iff :
    ¬LinearIndependent R v ↔
      ∃ s : Finset ι, ∃ g : ι → R, ∑ i in s, g i • v i = 0 ∧ ∃ i ∈ s, g i ≠ 0 := by
  rw [linearIndependent_iff']
  simp only [exists_prop, not_forall]
#align not_linear_independent_iff not_linearIndependent_iff

theorem Fintype.linearIndependent_iff [Fintype ι] :
    LinearIndependent R v ↔ ∀ g : ι → R, ∑ i, g i • v i = 0 → ∀ i, g i = 0 := by
  refine'
    ⟨fun H g => by simpa using linearIndependent_iff'.1 H Finset.univ g, fun H =>
      linearIndependent_iff''.2 fun s g hg hs i => H _ _ _⟩
  rw [← hs]
  refine' (Finset.sum_subset (Finset.subset_univ _) fun i _ hi => _).symm
  rw [hg i hi, zero_smul]
#align fintype.linear_independent_iff Fintype.linearIndependent_iff

/-- A finite family of vectors `v i` is linear independent iff the linear map that sends
`c : ι → R` to `∑ i, c i • v i` has the trivial kernel. -/
theorem Fintype.linearIndependent_iff' [Fintype ι] [DecidableEq ι] :
    LinearIndependent R v ↔
      LinearMap.ker (LinearMap.lsum R (fun _ ↦ R) ℕ fun i ↦ LinearMap.id.smulRight (v i)) = ⊥ :=
  by simp [Fintype.linearIndependent_iff, LinearMap.ker_eq_bot', funext_iff]
#align fintype.linear_independent_iff' Fintype.linearIndependent_iff'

theorem Fintype.not_linearIndependent_iff [Fintype ι] :
    ¬LinearIndependent R v ↔ ∃ g : ι → R, ∑ i, g i • v i = 0 ∧ ∃ i, g i ≠ 0 := by
  simpa using not_iff_not.2 Fintype.linearIndependent_iff
#align fintype.not_linear_independent_iff Fintype.not_linearIndependent_iff

theorem linearIndependent_empty_type [IsEmpty ι] : LinearIndependent R v :=
  linearIndependent_iff.mpr fun v _hv => Subsingleton.elim v 0
#align linear_independent_empty_type linearIndependent_empty_type

theorem LinearIndependent.ne_zero [Nontrivial R] (i : ι) (hv : LinearIndependent R v) : v i ≠ 0 :=
  fun h =>
  zero_ne_one' R <|
    Eq.symm
      (by
        suffices (Finsupp.single i 1 : ι →₀ R) i = 0 by simpa
        rw [linearIndependent_iff.1 hv (Finsupp.single i 1)]
        · simp
        · simp [h])
#align linear_independent.ne_zero LinearIndependent.ne_zero

lemma LinearIndependent.eq_zero_of_pair {x y : M} (h : LinearIndependent R ![x, y])
    {s t : R} (h' : s • x + t • y = 0) : s = 0 ∧ t = 0 := by
  have := linearIndependent_iff'.1 h Finset.univ ![s, t]
  simp only [Fin.sum_univ_two, Matrix.cons_val_zero, Matrix.cons_val_one, Matrix.head_cons, h',
    Finset.mem_univ, forall_true_left] at this
  exact ⟨this 0, this 1⟩

lemma LinearIndependent.pair_iff {x y : M} :
    LinearIndependent R ![x, y] ↔ ∀ (s t : R), s • x + t • y = 0 → s = 0 ∧ t = 0 := by
  refine ⟨fun h s t hst ↦ h.eq_zero_of_pair hst, fun h ↦ ?_⟩
  apply Fintype.linearIndependent_iff.2
  intro g hg
  simp only [Fin.sum_univ_two, Matrix.cons_val_zero, Matrix.cons_val_one, Matrix.head_cons] at hg
  intro i
  fin_cases i
  exacts [(h _ _ hg).1, (h _ _ hg).2]

/-- A subfamily of a linearly independent family (i.e., a composition with an injective map) is a
linearly independent family. -/
theorem LinearIndependent.comp (h : LinearIndependent R v) (f : ι' → ι) (hf : Injective f) :
    LinearIndependent R (v ∘ f) := by
  rw [linearIndependent_iff, Finsupp.total_comp]
  intro l hl
  have h_map_domain : ∀ x, (Finsupp.mapDomain f l) (f x) = 0 := by
    rw [linearIndependent_iff.1 h (Finsupp.mapDomain f l) hl]; simp
  ext x
  convert h_map_domain x
  rw [Finsupp.mapDomain_apply hf]
#align linear_independent.comp LinearIndependent.comp

/-- A family is linearly independent if and only if all of its finite subfamily is
linearly independent. -/
theorem linearIndependent_iff_finset_linearIndependent :
    LinearIndependent R v ↔ ∀ (s : Finset ι), LinearIndependent R (v ∘ (Subtype.val : s → ι)) :=
  ⟨fun H _ ↦ H.comp _ Subtype.val_injective, fun H ↦ linearIndependent_iff'.2 fun s g hg i hi ↦
    Fintype.linearIndependent_iff.1 (H s) (g ∘ Subtype.val)
      (hg ▸ Finset.sum_attach s fun j ↦ g j • v j) ⟨i, hi⟩⟩

theorem LinearIndependent.coe_range (i : LinearIndependent R v) :
    LinearIndependent R ((↑) : range v → M) := by simpa using i.comp _ (rangeSplitting_injective v)
#align linear_independent.coe_range LinearIndependent.coe_range

/-- If `v` is a linearly independent family of vectors and the kernel of a linear map `f` is
disjoint with the submodule spanned by the vectors of `v`, then `f ∘ v` is a linearly independent
family of vectors. See also `LinearIndependent.map'` for a special case assuming `ker f = ⊥`. -/
theorem LinearIndependent.map (hv : LinearIndependent R v) {f : M →ₗ[R] M'}
    (hf_inj : Disjoint (span R (range v)) (LinearMap.ker f)) : LinearIndependent R (f ∘ v) := by
  rw [disjoint_iff_inf_le, ← Set.image_univ, Finsupp.span_image_eq_map_total,
    map_inf_eq_map_inf_comap, map_le_iff_le_comap, comap_bot, Finsupp.supported_univ, top_inf_eq]
      at hf_inj
  unfold LinearIndependent at hv ⊢
  rw [hv, le_bot_iff] at hf_inj
  haveI : Inhabited M := ⟨0⟩
  rw [Finsupp.total_comp, Finsupp.lmapDomain_total _ _ f, LinearMap.ker_comp,
    hf_inj]
  exact fun _ => rfl
#align linear_independent.map LinearIndependent.map

/-- If `v` is an injective family of vectors such that `f ∘ v` is linearly independent, then `v`
    spans a submodule disjoint from the kernel of `f` -/
theorem Submodule.range_ker_disjoint {f : M →ₗ[R] M'}
    (hv : LinearIndependent R (f ∘ v)) :
    Disjoint (span R (range v)) (LinearMap.ker f) := by
  rw [LinearIndependent, Finsupp.total_comp, Finsupp.lmapDomain_total R _ f (fun _ ↦ rfl),
    LinearMap.ker_comp] at hv
  rw [disjoint_iff_inf_le, ← Set.image_univ, Finsupp.span_image_eq_map_total,
    map_inf_eq_map_inf_comap, hv, inf_bot_eq, map_bot]

/-- An injective linear map sends linearly independent families of vectors to linearly independent
families of vectors. See also `LinearIndependent.map` for a more general statement. -/
theorem LinearIndependent.map' (hv : LinearIndependent R v) (f : M →ₗ[R] M')
    (hf_inj : LinearMap.ker f = ⊥) : LinearIndependent R (f ∘ v) :=
  hv.map <| by simp [hf_inj]
#align linear_independent.map' LinearIndependent.map'

/-- If `M / R` and `M' / R'` are modules, `i : R' → R` is a map, `j : M →+ M'` is a monoid map,
such that they send non-zero elements to non-zero elements, and compatible with the scalar
multiplications on `M` and `M'`, then `j` sends linearly independent families of vectors to
linearly independent families of vectors. As a special case, taking `R = R'`
it is `LinearIndependent.map'`. -/
theorem LinearIndependent.map_of_injective_injective {R' : Type*} {M' : Type*}
    [Semiring R'] [AddCommMonoid M'] [Module R' M'] (hv : LinearIndependent R v)
    (i : R' → R) (j : M →+ M') (hi : ∀ r, i r = 0 → r = 0) (hj : ∀ m, j m = 0 → m = 0)
    (hc : ∀ (r : R') (m : M), j (i r • m) = r • j m) : LinearIndependent R' (j ∘ v) := by
  rw [linearIndependent_iff'] at hv ⊢
  intro S r' H s hs
  simp_rw [comp_apply, ← hc, ← map_sum] at H
  exact hi _ <| hv _ _ (hj _ H) s hs

/-- If `M / R` and `M' / R'` are modules, `i : R → R'` is a surjective map which maps zero to zero,
`j : M →+ M'` is a monoid map which sends non-zero elements to non-zero elements, such that the
scalar multiplications on `M` and `M'` are compatible, then `j` sends linearly independent families
of vectors to linearly independent families of vectors. As a special case, taking `R = R'`
it is `LinearIndependent.map'`. -/
theorem LinearIndependent.map_of_surjective_injective {R' : Type*} {M' : Type*}
    [Semiring R'] [AddCommMonoid M'] [Module R' M'] (hv : LinearIndependent R v)
    (i : ZeroHom R R') (j : M →+ M') (hi : Surjective i) (hj : ∀ m, j m = 0 → m = 0)
    (hc : ∀ (r : R) (m : M), j (r • m) = i r • j m) : LinearIndependent R' (j ∘ v) := by
  obtain ⟨i', hi'⟩ := hi.hasRightInverse
  refine hv.map_of_injective_injective i' j (fun _ h ↦ ?_) hj fun r m ↦ ?_
  · apply_fun i at h
    rwa [hi', i.map_zero] at h
  rw [hc (i' r) m, hi']

/-- If the image of a family of vectors under a linear map is linearly independent, then so is
the original family. -/
theorem LinearIndependent.of_comp (f : M →ₗ[R] M') (hfv : LinearIndependent R (f ∘ v)) :
    LinearIndependent R v :=
  linearIndependent_iff'.2 fun s g hg i his =>
    have : (∑ i : ι in s, g i • f (v i)) = 0 := by
      simp_rw [← map_smul, ← map_sum, hg, f.map_zero]
    linearIndependent_iff'.1 hfv s g this i his
#align linear_independent.of_comp LinearIndependent.of_comp

/-- If `f` is an injective linear map, then the family `f ∘ v` is linearly independent
if and only if the family `v` is linearly independent. -/
protected theorem LinearMap.linearIndependent_iff (f : M →ₗ[R] M') (hf_inj : LinearMap.ker f = ⊥) :
    LinearIndependent R (f ∘ v) ↔ LinearIndependent R v :=
  ⟨fun h => h.of_comp f, fun h => h.map <| by simp only [hf_inj, disjoint_bot_right]⟩
#align linear_map.linear_independent_iff LinearMap.linearIndependent_iff

@[nontriviality]
theorem linearIndependent_of_subsingleton [Subsingleton R] : LinearIndependent R v :=
  linearIndependent_iff.2 fun _l _hl => Subsingleton.elim _ _
#align linear_independent_of_subsingleton linearIndependent_of_subsingleton

theorem linearIndependent_equiv (e : ι ≃ ι') {f : ι' → M} :
    LinearIndependent R (f ∘ e) ↔ LinearIndependent R f :=
  ⟨fun h => Function.comp_id f ▸ e.self_comp_symm ▸ h.comp _ e.symm.injective, fun h =>
    h.comp _ e.injective⟩
#align linear_independent_equiv linearIndependent_equiv

theorem linearIndependent_equiv' (e : ι ≃ ι') {f : ι' → M} {g : ι → M} (h : f ∘ e = g) :
    LinearIndependent R g ↔ LinearIndependent R f :=
  h ▸ linearIndependent_equiv e
#align linear_independent_equiv' linearIndependent_equiv'

theorem linearIndependent_subtype_range {ι} {f : ι → M} (hf : Injective f) :
    LinearIndependent R ((↑) : range f → M) ↔ LinearIndependent R f :=
  Iff.symm <| linearIndependent_equiv' (Equiv.ofInjective f hf) rfl
#align linear_independent_subtype_range linearIndependent_subtype_range

alias ⟨LinearIndependent.of_subtype_range, _⟩ := linearIndependent_subtype_range
#align linear_independent.of_subtype_range LinearIndependent.of_subtype_range

theorem linearIndependent_image {ι} {s : Set ι} {f : ι → M} (hf : Set.InjOn f s) :
    (LinearIndependent R fun x : s => f x) ↔ LinearIndependent R fun x : f '' s => (x : M) :=
  linearIndependent_equiv' (Equiv.Set.imageOfInjOn _ _ hf) rfl
#align linear_independent_image linearIndependent_image

theorem linearIndependent_span (hs : LinearIndependent R v) :
    LinearIndependent R (M := span R (range v))
      (fun i : ι => ⟨v i, subset_span (mem_range_self i)⟩) :=
  LinearIndependent.of_comp (span R (range v)).subtype hs
#align linear_independent_span linearIndependent_span

/-- See `LinearIndependent.fin_cons` for a family of elements in a vector space. -/
theorem LinearIndependent.fin_cons' {m : ℕ} (x : M) (v : Fin m → M) (hli : LinearIndependent R v)
    (x_ortho : ∀ (c : R) (y : Submodule.span R (Set.range v)), c • x + y = (0 : M) → c = 0) :
    LinearIndependent R (Fin.cons x v : Fin m.succ → M) := by
  rw [Fintype.linearIndependent_iff] at hli ⊢
  rintro g total_eq j
  simp_rw [Fin.sum_univ_succ, Fin.cons_zero, Fin.cons_succ] at total_eq
  have : g 0 = 0 := by
    refine' x_ortho (g 0) ⟨∑ i : Fin m, g i.succ • v i, _⟩ total_eq
    exact sum_mem fun i _ => smul_mem _ _ (subset_span ⟨i, rfl⟩)
  rw [this, zero_smul, zero_add] at total_eq
  exact Fin.cases this (hli _ total_eq) j
#align linear_independent.fin_cons' LinearIndependent.fin_cons'

/-- A set of linearly independent vectors in a module `M` over a semiring `K` is also linearly
independent over a subring `R` of `K`.
The implementation uses minimal assumptions about the relationship between `R`, `K` and `M`.
The version where `K` is an `R`-algebra is `LinearIndependent.restrict_scalars_algebras`.
 -/
theorem LinearIndependent.restrict_scalars [Semiring K] [SMulWithZero R K] [Module K M]
    [IsScalarTower R K M] (hinj : Function.Injective fun r : R => r • (1 : K))
    (li : LinearIndependent K v) : LinearIndependent R v := by
  refine' linearIndependent_iff'.mpr fun s g hg i hi => hinj _
  dsimp only; rw [zero_smul]
  refine' (linearIndependent_iff'.mp li : _) _ (g · • (1:K)) _ i hi
  simp_rw [smul_assoc, one_smul]
  exact hg
#align linear_independent.restrict_scalars LinearIndependent.restrict_scalars

/-- Every finite subset of a linearly independent set is linearly independent. -/
theorem linearIndependent_finset_map_embedding_subtype (s : Set M)
    (li : LinearIndependent R ((↑) : s → M)) (t : Finset s) :
    LinearIndependent R ((↑) : Finset.map (Embedding.subtype s) t → M) := by
  let f : t.map (Embedding.subtype s) → s := fun x =>
    ⟨x.1, by
      obtain ⟨x, h⟩ := x
      rw [Finset.mem_map] at h
      obtain ⟨a, _ha, rfl⟩ := h
      simp only [Subtype.coe_prop, Embedding.coe_subtype]⟩
  convert LinearIndependent.comp li f ?_
  rintro ⟨x, hx⟩ ⟨y, hy⟩
  rw [Finset.mem_map] at hx hy
  obtain ⟨a, _ha, rfl⟩ := hx
  obtain ⟨b, _hb, rfl⟩ := hy
  simp only [f, imp_self, Subtype.mk_eq_mk]
#align linear_independent_finset_map_embedding_subtype linearIndependent_finset_map_embedding_subtype

/-- If every finite set of linearly independent vectors has cardinality at most `n`,
then the same is true for arbitrary sets of linearly independent vectors.
-/
theorem linearIndependent_bounded_of_finset_linearIndependent_bounded {n : ℕ}
    (H : ∀ s : Finset M, (LinearIndependent R fun i : s => (i : M)) → s.card ≤ n) :
    ∀ s : Set M, LinearIndependent R ((↑) : s → M) → #s ≤ n := by
  intro s li
  apply Cardinal.card_le_of
  intro t
  rw [← Finset.card_map (Embedding.subtype s)]
  apply H
  apply linearIndependent_finset_map_embedding_subtype _ li
#align linear_independent_bounded_of_finset_linear_independent_bounded linearIndependent_bounded_of_finset_linearIndependent_bounded

section Subtype

/-! The following lemmas use the subtype defined by a set in `M` as the index set `ι`. -/


theorem linearIndependent_comp_subtype {s : Set ι} :
    LinearIndependent R (v ∘ (↑) : s → M) ↔
      ∀ l ∈ Finsupp.supported R R s, (Finsupp.total ι M R v) l = 0 → l = 0 := by
  simp only [linearIndependent_iff, (· ∘ ·), Finsupp.mem_supported, Finsupp.total_apply,
    Set.subset_def, Finset.mem_coe]
  constructor
  · intro h l hl₁ hl₂
    have := h (l.subtypeDomain s) ((Finsupp.sum_subtypeDomain_index hl₁).trans hl₂)
    exact (Finsupp.subtypeDomain_eq_zero_iff hl₁).1 this
  · intro h l hl
    refine' Finsupp.embDomain_eq_zero.1 (h (l.embDomain <| Function.Embedding.subtype s) _ _)
    · suffices ∀ i hi, ¬l ⟨i, hi⟩ = 0 → i ∈ s by simpa
      intros
      assumption
    · rwa [Finsupp.embDomain_eq_mapDomain, Finsupp.sum_mapDomain_index]
      exacts [fun _ => zero_smul _ _, fun _ _ _ => add_smul _ _ _]
#align linear_independent_comp_subtype linearIndependent_comp_subtype

theorem linearDependent_comp_subtype' {s : Set ι} :
    ¬LinearIndependent R (v ∘ (↑) : s → M) ↔
      ∃ f : ι →₀ R, f ∈ Finsupp.supported R R s ∧ Finsupp.total ι M R v f = 0 ∧ f ≠ 0 :=
  by simp [linearIndependent_comp_subtype, and_left_comm]
#align linear_dependent_comp_subtype' linearDependent_comp_subtype'

/-- A version of `linearDependent_comp_subtype'` with `Finsupp.total` unfolded. -/
theorem linearDependent_comp_subtype {s : Set ι} :
    ¬LinearIndependent R (v ∘ (↑) : s → M) ↔
      ∃ f : ι →₀ R, f ∈ Finsupp.supported R R s ∧ ∑ i in f.support, f i • v i = 0 ∧ f ≠ 0 :=
  linearDependent_comp_subtype'
#align linear_dependent_comp_subtype linearDependent_comp_subtype

theorem linearIndependent_subtype {s : Set M} :
    LinearIndependent R (fun x => x : s → M) ↔
      ∀ l ∈ Finsupp.supported R R s, (Finsupp.total M M R id) l = 0 → l = 0 :=
  by apply linearIndependent_comp_subtype (v := id)
#align linear_independent_subtype linearIndependent_subtype

theorem linearIndependent_comp_subtype_disjoint {s : Set ι} :
    LinearIndependent R (v ∘ (↑) : s → M) ↔
      Disjoint (Finsupp.supported R R s) (LinearMap.ker <| Finsupp.total ι M R v) :=
  by rw [linearIndependent_comp_subtype, LinearMap.disjoint_ker]
#align linear_independent_comp_subtype_disjoint linearIndependent_comp_subtype_disjoint

theorem linearIndependent_subtype_disjoint {s : Set M} :
    LinearIndependent R (fun x => x : s → M) ↔
      Disjoint (Finsupp.supported R R s) (LinearMap.ker <| Finsupp.total M M R id) :=
  by apply linearIndependent_comp_subtype_disjoint (v := id)
#align linear_independent_subtype_disjoint linearIndependent_subtype_disjoint

theorem linearIndependent_iff_totalOn {s : Set M} :
    LinearIndependent R (fun x => x : s → M) ↔
    (LinearMap.ker <| Finsupp.totalOn M M R id s) = ⊥ := by
  rw [Finsupp.totalOn, LinearMap.ker, LinearMap.comap_codRestrict, Submodule.map_bot, comap_bot,
    LinearMap.ker_comp, linearIndependent_subtype_disjoint, disjoint_iff_inf_le, ←
    map_comap_subtype, map_le_iff_le_comap, comap_bot, ker_subtype, le_bot_iff]
#align linear_independent_iff_total_on linearIndependent_iff_totalOn

theorem LinearIndependent.restrict_of_comp_subtype {s : Set ι}
    (hs : LinearIndependent R (v ∘ (↑) : s → M)) : LinearIndependent R (s.restrict v) :=
  hs
#align linear_independent.restrict_of_comp_subtype LinearIndependent.restrict_of_comp_subtype

variable (R M)

theorem linearIndependent_empty : LinearIndependent R (fun x => x : (∅ : Set M) → M) := by
  simp [linearIndependent_subtype_disjoint]
#align linear_independent_empty linearIndependent_empty

variable {R M}

theorem LinearIndependent.mono {t s : Set M} (h : t ⊆ s) :
    LinearIndependent R (fun x => x : s → M) → LinearIndependent R (fun x => x : t → M) := by
  simp only [linearIndependent_subtype_disjoint]
  exact Disjoint.mono_left (Finsupp.supported_mono h)
#align linear_independent.mono LinearIndependent.mono

theorem linearIndependent_of_finite (s : Set M)
    (H : ∀ t ⊆ s, Set.Finite t → LinearIndependent R (fun x => x : t → M)) :
    LinearIndependent R (fun x => x : s → M) :=
  linearIndependent_subtype.2 fun l hl =>
    linearIndependent_subtype.1 (H _ hl (Finset.finite_toSet _)) l (Subset.refl _)
#align linear_independent_of_finite linearIndependent_of_finite

theorem linearIndependent_iUnion_of_directed {η : Type*} {s : η → Set M} (hs : Directed (· ⊆ ·) s)
    (h : ∀ i, LinearIndependent R (fun x => x : s i → M)) :
    LinearIndependent R (fun x => x : (⋃ i, s i) → M) := by
  by_cases hη : Nonempty η
  · refine' linearIndependent_of_finite (⋃ i, s i) fun t ht ft => _
    rcases finite_subset_iUnion ft ht with ⟨I, fi, hI⟩
    rcases hs.finset_le fi.toFinset with ⟨i, hi⟩
    exact (h i).mono (Subset.trans hI <| iUnion₂_subset fun j hj => hi j (fi.mem_toFinset.2 hj))
  · refine (linearIndependent_empty R M).mono (t := iUnion (s ·)) ?_
    rintro _ ⟨_, ⟨i, _⟩, _⟩
    exact hη ⟨i⟩
#align linear_independent_Union_of_directed linearIndependent_iUnion_of_directed

theorem linearIndependent_sUnion_of_directed {s : Set (Set M)} (hs : DirectedOn (· ⊆ ·) s)
    (h : ∀ a ∈ s, LinearIndependent R ((↑) : ((a : Set M) : Type _) → M)) :
    LinearIndependent R (fun x => x : ⋃₀ s → M) := by
  rw [sUnion_eq_iUnion];
    exact linearIndependent_iUnion_of_directed hs.directed_val (by simpa using h)
#align linear_independent_sUnion_of_directed linearIndependent_sUnion_of_directed

theorem linearIndependent_biUnion_of_directed {η} {s : Set η} {t : η → Set M}
    (hs : DirectedOn (t ⁻¹'o (· ⊆ ·)) s) (h : ∀ a ∈ s, LinearIndependent R (fun x => x : t a → M)) :
    LinearIndependent R (fun x => x : (⋃ a ∈ s, t a) → M) := by
  rw [biUnion_eq_iUnion]
  exact
    linearIndependent_iUnion_of_directed (directed_comp.2 <| hs.directed_val) (by simpa using h)
#align linear_independent_bUnion_of_directed linearIndependent_biUnion_of_directed

end Subtype

end Module

/-! ### Properties which require `Ring R` -/


section Module

variable {v : ι → M}
variable [Ring R] [AddCommGroup M] [AddCommGroup M'] [AddCommGroup M'']
variable [Module R M] [Module R M'] [Module R M'']
variable {a b : R} {x y : M}

theorem linearIndependent_iff_injective_total :
    LinearIndependent R v ↔ Function.Injective (Finsupp.total ι M R v) :=
  linearIndependent_iff.trans
    (injective_iff_map_eq_zero (Finsupp.total ι M R v).toAddMonoidHom).symm
#align linear_independent_iff_injective_total linearIndependent_iff_injective_total

alias ⟨LinearIndependent.injective_total, _⟩ := linearIndependent_iff_injective_total
#align linear_independent.injective_total LinearIndependent.injective_total

theorem LinearIndependent.injective [Nontrivial R] (hv : LinearIndependent R v) : Injective v := by
  intro i j hij
  let l : ι →₀ R := Finsupp.single i (1 : R) - Finsupp.single j 1
  have h_total : Finsupp.total ι M R v l = 0 := by
    simp_rw [l, LinearMap.map_sub, Finsupp.total_apply]
    simp [hij]
  have h_single_eq : Finsupp.single i (1 : R) = Finsupp.single j 1 := by
    rw [linearIndependent_iff] at hv
    simp [eq_add_of_sub_eq' (hv l h_total)]
  simpa [Finsupp.single_eq_single_iff] using h_single_eq
#align linear_independent.injective LinearIndependent.injective

theorem LinearIndependent.to_subtype_range {ι} {f : ι → M} (hf : LinearIndependent R f) :
    LinearIndependent R ((↑) : range f → M) := by
  nontriviality R
  exact (linearIndependent_subtype_range hf.injective).2 hf
#align linear_independent.to_subtype_range LinearIndependent.to_subtype_range

theorem LinearIndependent.to_subtype_range' {ι} {f : ι → M} (hf : LinearIndependent R f) {t}
    (ht : range f = t) : LinearIndependent R ((↑) : t → M) :=
  ht ▸ hf.to_subtype_range
#align linear_independent.to_subtype_range' LinearIndependent.to_subtype_range'

theorem LinearIndependent.image_of_comp {ι ι'} (s : Set ι) (f : ι → ι') (g : ι' → M)
    (hs : LinearIndependent R fun x : s => g (f x)) :
    LinearIndependent R fun x : f '' s => g x := by
  nontriviality R
  have : InjOn f s := injOn_iff_injective.2 hs.injective.of_comp
  exact (linearIndependent_equiv' (Equiv.Set.imageOfInjOn f s this) rfl).1 hs
#align linear_independent.image_of_comp LinearIndependent.image_of_comp

theorem LinearIndependent.image {ι} {s : Set ι} {f : ι → M}
    (hs : LinearIndependent R fun x : s => f x) : LinearIndependent R fun x : f '' s => (x : M) :=
  by convert LinearIndependent.image_of_comp s f id hs
#align linear_independent.image LinearIndependent.image

theorem LinearIndependent.group_smul {G : Type*} [hG : Group G] [DistribMulAction G R]
    [DistribMulAction G M] [IsScalarTower G R M] [SMulCommClass G R M] {v : ι → M}
    (hv : LinearIndependent R v) (w : ι → G) : LinearIndependent R (w • v) := by
  rw [linearIndependent_iff''] at hv ⊢
  intro s g hgs hsum i
  refine' (smul_eq_zero_iff_eq (w i)).1 _
  refine' hv s (fun i => w i • g i) (fun i hi => _) _ i
  · dsimp only
    exact (hgs i hi).symm ▸ smul_zero _
  · rw [← hsum, Finset.sum_congr rfl _]
    intros
    dsimp
    rw [smul_assoc, smul_comm]
#align linear_independent.group_smul LinearIndependent.group_smul

-- This lemma cannot be proved with `LinearIndependent.group_smul` since the action of
-- `Rˣ` on `R` is not commutative.
theorem LinearIndependent.units_smul {v : ι → M} (hv : LinearIndependent R v) (w : ι → Rˣ) :
    LinearIndependent R (w • v) := by
  rw [linearIndependent_iff''] at hv ⊢
  intro s g hgs hsum i
  rw [← (w i).mul_left_eq_zero]
  refine' hv s (fun i => g i • (w i : R)) (fun i hi => _) _ i
  · dsimp only
    exact (hgs i hi).symm ▸ zero_smul _ _
  · rw [← hsum, Finset.sum_congr rfl _]
    intros
    erw [Pi.smul_apply, smul_assoc]
    rfl
#align linear_independent.units_smul LinearIndependent.units_smul

lemma LinearIndependent.eq_of_pair {x y : M} (h : LinearIndependent R ![x, y])
    {s t s' t' : R} (h' : s • x + t • y = s' • x + t' • y) : s = s' ∧ t = t' := by
  have : (s - s') • x + (t - t') • y = 0 := by
    rw [← sub_eq_zero_of_eq h', ← sub_eq_zero]
    simp only [sub_smul]
    abel
  simpa [sub_eq_zero] using h.eq_zero_of_pair this

lemma LinearIndependent.eq_zero_of_pair' {x y : M} (h : LinearIndependent R ![x, y])
    {s t : R} (h' : s • x = t • y) : s = 0 ∧ t = 0 := by
  suffices H : s = 0 ∧ 0 = t from ⟨H.1, H.2.symm⟩
  exact h.eq_of_pair (by simpa using h')

/-- If two vectors `x` and `y` are linearly independent, so are their linear combinations
`a x + b y` and `c x + d y` provided the determinant `a * d - b * c` is nonzero. -/
lemma LinearIndependent.linear_combination_pair_of_det_ne_zero {R M : Type*} [CommRing R]
    [NoZeroDivisors R] [AddCommGroup M] [Module R M]
    {x y : M} (h : LinearIndependent R ![x, y])
    {a b c d : R} (h' : a * d - b * c ≠ 0) :
    LinearIndependent R ![a • x + b • y, c • x + d • y] := by
  apply LinearIndependent.pair_iff.2 (fun s t hst ↦ ?_)
  have H : (s * a + t * c) • x + (s * b + t * d) • y = 0 := by
    convert hst using 1
    simp only [_root_.add_smul, smul_add, smul_smul]
    abel
  have I1 : s * a + t * c = 0 := (h.eq_zero_of_pair H).1
  have I2 : s * b + t * d = 0 := (h.eq_zero_of_pair H).2
  have J1 : (a * d - b * c) * s = 0 := by linear_combination d * I1 - c * I2
  have J2 : (a * d - b * c) * t = 0 := by linear_combination -b * I1 + a * I2
  exact ⟨by simpa [h'] using mul_eq_zero.1 J1, by simpa [h'] using mul_eq_zero.1 J2⟩

section Maximal

universe v w

/--
A linearly independent family is maximal if there is no strictly larger linearly independent family.
-/
@[nolint unusedArguments]
def LinearIndependent.Maximal {ι : Type w} {R : Type u} [Semiring R] {M : Type v} [AddCommMonoid M]
    [Module R M] {v : ι → M} (_i : LinearIndependent R v) : Prop :=
  ∀ (s : Set M) (_i' : LinearIndependent R ((↑) : s → M)) (_h : range v ≤ s), range v = s
#align linear_independent.maximal LinearIndependent.Maximal

/-- An alternative characterization of a maximal linearly independent family,
quantifying over types (in the same universe as `M`) into which the indexing family injects.
-/
theorem LinearIndependent.maximal_iff {ι : Type w} {R : Type u} [Ring R] [Nontrivial R] {M : Type v}
    [AddCommGroup M] [Module R M] {v : ι → M} (i : LinearIndependent R v) :
    i.Maximal ↔
      ∀ (κ : Type v) (w : κ → M) (_i' : LinearIndependent R w) (j : ι → κ) (_h : w ∘ j = v),
        Surjective j := by
  constructor
  · rintro p κ w i' j rfl
    specialize p (range w) i'.coe_range (range_comp_subset_range _ _)
    rw [range_comp, ← image_univ (f := w)] at p
    exact range_iff_surjective.mp (image_injective.mpr i'.injective p)
  · intro p w i' h
    specialize
      p w ((↑) : w → M) i' (fun i => ⟨v i, range_subset_iff.mp h i⟩)
        (by
          ext
          simp)
    have q := congr_arg (fun s => ((↑) : w → M) '' s) p.range_eq
    dsimp at q
    rw [← image_univ, image_image] at q
    simpa using q
#align linear_independent.maximal_iff LinearIndependent.maximal_iff

end Maximal

/-- Linear independent families are injective, even if you multiply either side. -/
theorem LinearIndependent.eq_of_smul_apply_eq_smul_apply {M : Type*} [AddCommGroup M] [Module R M]
    {v : ι → M} (li : LinearIndependent R v) (c d : R) (i j : ι) (hc : c ≠ 0)
    (h : c • v i = d • v j) : i = j := by
  let l : ι →₀ R := Finsupp.single i c - Finsupp.single j d
  have h_total : Finsupp.total ι M R v l = 0 := by
    simp_rw [l, LinearMap.map_sub, Finsupp.total_apply]
    simp [h]
  have h_single_eq : Finsupp.single i c = Finsupp.single j d := by
    rw [linearIndependent_iff] at li
    simp [eq_add_of_sub_eq' (li l h_total)]
  rcases (Finsupp.single_eq_single_iff ..).mp h_single_eq with (⟨H, _⟩ | ⟨hc, _⟩)
  · exact H
  · contradiction
#align linear_independent.eq_of_smul_apply_eq_smul_apply LinearIndependent.eq_of_smul_apply_eq_smul_apply

section Subtype

/-! The following lemmas use the subtype defined by a set in `M` as the index set `ι`. -/

theorem LinearIndependent.disjoint_span_image (hv : LinearIndependent R v) {s t : Set ι}
    (hs : Disjoint s t) : Disjoint (Submodule.span R <| v '' s) (Submodule.span R <| v '' t) := by
  simp only [disjoint_def, Finsupp.mem_span_image_iff_total]
  rintro _ ⟨l₁, hl₁, rfl⟩ ⟨l₂, hl₂, H⟩
  rw [hv.injective_total.eq_iff] at H; subst l₂
  have : l₁ = 0 := Submodule.disjoint_def.mp (Finsupp.disjoint_supported_supported hs) _ hl₁ hl₂
  simp [this]
#align linear_independent.disjoint_span_image LinearIndependent.disjoint_span_image

theorem LinearIndependent.not_mem_span_image [Nontrivial R] (hv : LinearIndependent R v) {s : Set ι}
    {x : ι} (h : x ∉ s) : v x ∉ Submodule.span R (v '' s) := by
  have h' : v x ∈ Submodule.span R (v '' {x}) := by
    rw [Set.image_singleton]
    exact mem_span_singleton_self (v x)
  intro w
  apply LinearIndependent.ne_zero x hv
  refine' disjoint_def.1 (hv.disjoint_span_image _) (v x) h' w
  simpa using h
#align linear_independent.not_mem_span_image LinearIndependent.not_mem_span_image

theorem LinearIndependent.total_ne_of_not_mem_support [Nontrivial R] (hv : LinearIndependent R v)
    {x : ι} (f : ι →₀ R) (h : x ∉ f.support) : Finsupp.total ι M R v f ≠ v x := by
  replace h : x ∉ (f.support : Set ι) := h
  have p := hv.not_mem_span_image h
  intro w
  rw [← w] at p
  rw [Finsupp.span_image_eq_map_total] at p
  simp only [not_exists, not_and, mem_map] at p -- Porting note: `mem_map` isn't currently triggered
  exact p f (f.mem_supported_support R) rfl
#align linear_independent.total_ne_of_not_mem_support LinearIndependent.total_ne_of_not_mem_support

theorem linearIndependent_sum {v : Sum ι ι' → M} :
    LinearIndependent R v ↔
      LinearIndependent R (v ∘ Sum.inl) ∧
        LinearIndependent R (v ∘ Sum.inr) ∧
          Disjoint (Submodule.span R (range (v ∘ Sum.inl)))
            (Submodule.span R (range (v ∘ Sum.inr))) := by
  classical
  rw [range_comp v, range_comp v]
  refine' ⟨_, _⟩
  · intro h
    refine' ⟨h.comp _ Sum.inl_injective, h.comp _ Sum.inr_injective, _⟩
    refine' h.disjoint_span_image _
    -- Porting note: `isCompl_range_inl_range_inr.1` timeouts.
    exact IsCompl.disjoint isCompl_range_inl_range_inr
  rintro ⟨hl, hr, hlr⟩
  rw [linearIndependent_iff'] at *
  intro s g hg i hi
  have :
    ((∑ i in s.preimage Sum.inl (Sum.inl_injective.injOn _), (fun x => g x • v x) (Sum.inl i)) +
        ∑ i in s.preimage Sum.inr (Sum.inr_injective.injOn _), (fun x => g x • v x) (Sum.inr i)) =
      0 := by
    -- Porting note: `g` must be specified.
    rw [Finset.sum_preimage' (g := fun x => g x • v x),
      Finset.sum_preimage' (g := fun x => g x • v x), ← Finset.sum_union, ← Finset.filter_or]
    · simpa only [← mem_union, range_inl_union_range_inr, mem_univ, Finset.filter_True]
    · -- Porting note: Here was one `exact`, but timeouted.
      refine Finset.disjoint_filter.2 fun x _ hx =>
        disjoint_left.1 ?_ hx
      exact IsCompl.disjoint isCompl_range_inl_range_inr
  · rw [← eq_neg_iff_add_eq_zero] at this
    rw [disjoint_def'] at hlr
    have A := by
      refine hlr _ (sum_mem fun i _ => ?_) _ (neg_mem <| sum_mem fun i _ => ?_) this
      · exact smul_mem _ _ (subset_span ⟨Sum.inl i, mem_range_self _, rfl⟩)
      · exact smul_mem _ _ (subset_span ⟨Sum.inr i, mem_range_self _, rfl⟩)
    cases' i with i i
    · exact hl _ _ A i (Finset.mem_preimage.2 hi)
    · rw [this, neg_eq_zero] at A
      exact hr _ _ A i (Finset.mem_preimage.2 hi)
#align linear_independent_sum linearIndependent_sum

theorem LinearIndependent.sum_type {v' : ι' → M} (hv : LinearIndependent R v)
    (hv' : LinearIndependent R v')
    (h : Disjoint (Submodule.span R (range v)) (Submodule.span R (range v'))) :
    LinearIndependent R (Sum.elim v v') :=
  linearIndependent_sum.2 ⟨hv, hv', h⟩
#align linear_independent.sum_type LinearIndependent.sum_type

theorem LinearIndependent.union {s t : Set M} (hs : LinearIndependent R (fun x => x : s → M))
    (ht : LinearIndependent R (fun x => x : t → M)) (hst : Disjoint (span R s) (span R t)) :
    LinearIndependent R (fun x => x : ↥(s ∪ t) → M) :=
  (hs.sum_type ht <| by simpa).to_subtype_range' <| by simp
#align linear_independent.union LinearIndependent.union

theorem linearIndependent_iUnion_finite_subtype {ι : Type*} {f : ι → Set M}
    (hl : ∀ i, LinearIndependent R (fun x => x : f i → M))
    (hd : ∀ i, ∀ t : Set ι, t.Finite → i ∉ t → Disjoint (span R (f i)) (⨆ i ∈ t, span R (f i))) :
    LinearIndependent R (fun x => x : (⋃ i, f i) → M) := by
  classical
  rw [iUnion_eq_iUnion_finset f]
  apply linearIndependent_iUnion_of_directed
  · apply directed_of_isDirected_le
    exact fun t₁ t₂ ht => iUnion_mono fun i => iUnion_subset_iUnion_const fun h => ht h
  intro t
  induction' t using Finset.induction_on with i s his ih
  · refine' (linearIndependent_empty R M).mono _
    simp
  · rw [Finset.set_biUnion_insert]
    refine' (hl _).union ih _
    rw [span_iUnion₂]
    exact hd i s s.finite_toSet his
#align linear_independent_Union_finite_subtype linearIndependent_iUnion_finite_subtype

theorem linearIndependent_iUnion_finite {η : Type*} {ιs : η → Type*} {f : ∀ j : η, ιs j → M}
    (hindep : ∀ j, LinearIndependent R (f j))
    (hd : ∀ i, ∀ t : Set η,
      t.Finite → i ∉ t → Disjoint (span R (range (f i))) (⨆ i ∈ t, span R (range (f i)))) :
    LinearIndependent R fun ji : Σ j, ιs j => f ji.1 ji.2 := by
  nontriviality R
  apply LinearIndependent.of_subtype_range
  · rintro ⟨x₁, x₂⟩ ⟨y₁, y₂⟩ hxy
    by_cases h_cases : x₁ = y₁
    · subst h_cases
      apply Sigma.eq
<<<<<<< HEAD
      rw [LinearIndependent.injective (hindep _) hxy]
      rfl
=======
      · rw [LinearIndependent.injective (hindep _) hxy]
        rfl
>>>>>>> 0bac9389
    · have h0 : f x₁ x₂ = 0 := by
        apply
          disjoint_def.1 (hd x₁ {y₁} (finite_singleton y₁) fun h => h_cases (eq_of_mem_singleton h))
            (f x₁ x₂) (subset_span (mem_range_self _))
        rw [iSup_singleton]
        simp only at hxy
        rw [hxy]
        exact subset_span (mem_range_self y₂)
      exact False.elim ((hindep x₁).ne_zero _ h0)
  rw [range_sigma_eq_iUnion_range]
  apply linearIndependent_iUnion_finite_subtype (fun j => (hindep j).to_subtype_range) hd
#align linear_independent_Union_finite linearIndependent_iUnion_finite

end Subtype

section repr

variable (hv : LinearIndependent R v)

/-- Canonical isomorphism between linear combinations and the span of linearly independent vectors.
-/
@[simps (config := { rhsMd := default }) symm_apply]
def LinearIndependent.totalEquiv (hv : LinearIndependent R v) :
    (ι →₀ R) ≃ₗ[R] span R (range v) := by
  apply LinearEquiv.ofBijective (LinearMap.codRestrict (span R (range v)) (Finsupp.total ι M R v) _)
  constructor
  · rw [← LinearMap.ker_eq_bot, LinearMap.ker_codRestrict]
    · apply hv
    · intro l
      rw [← Finsupp.range_total]
      rw [LinearMap.mem_range]
      apply mem_range_self l
  · rw [← LinearMap.range_eq_top, LinearMap.range_eq_map, LinearMap.map_codRestrict, ←
      LinearMap.range_le_iff_comap, range_subtype, Submodule.map_top]
    rw [Finsupp.range_total]
#align linear_independent.total_equiv LinearIndependent.totalEquiv
#align linear_independent.total_equiv_symm_apply LinearIndependent.totalEquiv_symm_apply

-- Porting note: The original theorem generated by `simps` was
--               different from the theorem on Lean 3, and not simp-normal form.
@[simp]
theorem LinearIndependent.totalEquiv_apply_coe (hv : LinearIndependent R v) (l : ι →₀ R) :
    hv.totalEquiv l = Finsupp.total ι M R v l := rfl
#align linear_independent.total_equiv_apply_coe LinearIndependent.totalEquiv_apply_coe

/-- Linear combination representing a vector in the span of linearly independent vectors.

Given a family of linearly independent vectors, we can represent any vector in their span as
a linear combination of these vectors. These are provided by this linear map.
It is simply one direction of `LinearIndependent.total_equiv`. -/
def LinearIndependent.repr (hv : LinearIndependent R v) : span R (range v) →ₗ[R] ι →₀ R :=
  hv.totalEquiv.symm
#align linear_independent.repr LinearIndependent.repr

@[simp]
theorem LinearIndependent.total_repr (x) : Finsupp.total ι M R v (hv.repr x) = x :=
  Subtype.ext_iff.1 (LinearEquiv.apply_symm_apply hv.totalEquiv x)
#align linear_independent.total_repr LinearIndependent.total_repr

theorem LinearIndependent.total_comp_repr :
    (Finsupp.total ι M R v).comp hv.repr = Submodule.subtype _ :=
  LinearMap.ext <| hv.total_repr
#align linear_independent.total_comp_repr LinearIndependent.total_comp_repr

theorem LinearIndependent.repr_ker : LinearMap.ker hv.repr = ⊥ := by
  rw [LinearIndependent.repr, LinearEquiv.ker]
#align linear_independent.repr_ker LinearIndependent.repr_ker

theorem LinearIndependent.repr_range : LinearMap.range hv.repr = ⊤ := by
  rw [LinearIndependent.repr, LinearEquiv.range]
#align linear_independent.repr_range LinearIndependent.repr_range

theorem LinearIndependent.repr_eq {l : ι →₀ R} {x : span R (range v)}
    (eq : Finsupp.total ι M R v l = ↑x) : hv.repr x = l := by
  have :
    ↑((LinearIndependent.totalEquiv hv : (ι →₀ R) →ₗ[R] span R (range v)) l) =
      Finsupp.total ι M R v l :=
    rfl
  have : (LinearIndependent.totalEquiv hv : (ι →₀ R) →ₗ[R] span R (range v)) l = x := by
    rw [eq] at this
    exact Subtype.ext_iff.2 this
  rw [← LinearEquiv.symm_apply_apply hv.totalEquiv l]
  rw [← this]
  rfl
#align linear_independent.repr_eq LinearIndependent.repr_eq

theorem LinearIndependent.repr_eq_single (i) (x : span R (range v)) (hx : ↑x = v i) :
    hv.repr x = Finsupp.single i 1 := by
  apply hv.repr_eq
  simp [Finsupp.total_single, hx]
#align linear_independent.repr_eq_single LinearIndependent.repr_eq_single

theorem LinearIndependent.span_repr_eq [Nontrivial R] (x) :
    Span.repr R (Set.range v) x =
      (hv.repr x).equivMapDomain (Equiv.ofInjective _ hv.injective) := by
  have p :
    (Span.repr R (Set.range v) x).equivMapDomain (Equiv.ofInjective _ hv.injective).symm =
      hv.repr x := by
    apply (LinearIndependent.totalEquiv hv).injective
    ext
    simp only [LinearIndependent.totalEquiv_apply_coe, Equiv.self_comp_ofInjective_symm,
      LinearIndependent.total_repr, Finsupp.total_equivMapDomain, Span.finsupp_total_repr]
  ext ⟨_, ⟨i, rfl⟩⟩
  simp [← p]
#align linear_independent.span_repr_eq LinearIndependent.span_repr_eq

theorem linearIndependent_iff_not_smul_mem_span :
    LinearIndependent R v ↔ ∀ (i : ι) (a : R), a • v i ∈ span R (v '' (univ \ {i})) → a = 0 :=
  ⟨fun hv i a ha => by
    rw [Finsupp.span_image_eq_map_total, mem_map] at ha
    rcases ha with ⟨l, hl, e⟩
    rw [sub_eq_zero.1 (linearIndependent_iff.1 hv (l - Finsupp.single i a) (by simp [e]))] at hl
    by_contra hn
    exact (not_mem_of_mem_diff (hl <| by simp [hn])) (mem_singleton _), fun H =>
    linearIndependent_iff.2 fun l hl => by
      ext i; simp only [Finsupp.zero_apply]
      by_contra hn
      refine' hn (H i _ _)
      refine' (Finsupp.mem_span_image_iff_total R).2 ⟨Finsupp.single i (l i) - l, _, _⟩
      · rw [Finsupp.mem_supported']
        intro j hj
        have hij : j = i :=
          Classical.not_not.1 fun hij : j ≠ i =>
            hj ((mem_diff _).2 ⟨mem_univ _, fun h => hij (eq_of_mem_singleton h)⟩)
        simp [hij]
      · simp [hl]⟩
#align linear_independent_iff_not_smul_mem_span linearIndependent_iff_not_smul_mem_span

/-- See also `CompleteLattice.independent_iff_linearIndependent_of_ne_zero`. -/
theorem LinearIndependent.independent_span_singleton (hv : LinearIndependent R v) :
    CompleteLattice.Independent fun i => R ∙ v i := by
  refine' CompleteLattice.independent_def.mp fun i => _
  rw [disjoint_iff_inf_le]
  intro m hm
  simp only [mem_inf, mem_span_singleton, iSup_subtype'] at hm
  rw [← span_range_eq_iSup] at hm
  obtain ⟨⟨r, rfl⟩, hm⟩ := hm
  suffices r = 0 by simp [this]
  apply linearIndependent_iff_not_smul_mem_span.mp hv i
  -- Porting note: The original proof was using `convert hm`.
  suffices v '' (univ \ {i}) = range fun j : { j // j ≠ i } => v j by
    rwa [this]
  ext
  simp
#align linear_independent.independent_span_singleton LinearIndependent.independent_span_singleton

variable (R)

theorem exists_maximal_independent' (s : ι → M) :
    ∃ I : Set ι,
      (LinearIndependent R fun x : I => s x) ∧
        ∀ J : Set ι, I ⊆ J → (LinearIndependent R fun x : J => s x) → I = J := by
  let indep : Set ι → Prop := fun I => LinearIndependent R (s ∘ (↑) : I → M)
  let X := { I : Set ι // indep I }
  let r : X → X → Prop := fun I J => I.1 ⊆ J.1
  have key : ∀ c : Set X, IsChain r c → indep (⋃ (I : X) (_ : I ∈ c), I) := by
    intro c hc
    dsimp [indep]
    rw [linearIndependent_comp_subtype]
    intro f hsupport hsum
    rcases eq_empty_or_nonempty c with (rfl | hn)
    · simpa using hsupport
    haveI : IsRefl X r := ⟨fun _ => Set.Subset.refl _⟩
    obtain ⟨I, _I_mem, hI⟩ : ∃ I ∈ c, (f.support : Set ι) ⊆ I :=
      hc.directedOn.exists_mem_subset_of_finset_subset_biUnion hn hsupport
    exact linearIndependent_comp_subtype.mp I.2 f hI hsum
  have trans : Transitive r := fun I J K => Set.Subset.trans
  obtain ⟨⟨I, hli : indep I⟩, hmax : ∀ a, r ⟨I, hli⟩ a → r a ⟨I, hli⟩⟩ :=
    exists_maximal_of_chains_bounded
      (fun c hc => ⟨⟨⋃ I ∈ c, (I : Set ι), key c hc⟩, fun I => Set.subset_biUnion_of_mem⟩) @trans
  exact ⟨I, hli, fun J hsub hli => Set.Subset.antisymm hsub (hmax ⟨J, hli⟩ hsub)⟩
#align exists_maximal_independent' exists_maximal_independent'

theorem exists_maximal_independent (s : ι → M) :
    ∃ I : Set ι,
      (LinearIndependent R fun x : I => s x) ∧
        ∀ i ∉ I, ∃ a : R, a ≠ 0 ∧ a • s i ∈ span R (s '' I) := by
  classical
    rcases exists_maximal_independent' R s with ⟨I, hIlinind, hImaximal⟩
    use I, hIlinind
    intro i hi
    specialize hImaximal (I ∪ {i}) (by simp)
    set J := I ∪ {i} with hJ
    have memJ : ∀ {x}, x ∈ J ↔ x = i ∨ x ∈ I := by simp [hJ]
    have hiJ : i ∈ J := by simp [J]
    have h := by
      refine mt hImaximal ?_
      · intro h2
        rw [h2] at hi
        exact absurd hiJ hi
    obtain ⟨f, supp_f, sum_f, f_ne⟩ := linearDependent_comp_subtype.mp h
    have hfi : f i ≠ 0 := by
      contrapose hIlinind
      refine' linearDependent_comp_subtype.mpr ⟨f, _, sum_f, f_ne⟩
      simp only [Finsupp.mem_supported, hJ] at supp_f ⊢
      rintro x hx
      refine' (memJ.mp (supp_f hx)).resolve_left _
      rintro rfl
      exact hIlinind (Finsupp.mem_support_iff.mp hx)
    use f i, hfi
    have hfi' : i ∈ f.support := Finsupp.mem_support_iff.mpr hfi
    rw [← Finset.insert_erase hfi', Finset.sum_insert (Finset.not_mem_erase _ _),
      add_eq_zero_iff_eq_neg] at sum_f
    rw [sum_f]
    refine' neg_mem (sum_mem fun c hc => smul_mem _ _ (subset_span ⟨c, _, rfl⟩))
    exact (memJ.mp (supp_f (Finset.erase_subset _ _ hc))).resolve_left (Finset.ne_of_mem_erase hc)
#align exists_maximal_independent exists_maximal_independent

end repr

theorem surjective_of_linearIndependent_of_span [Nontrivial R] (hv : LinearIndependent R v)
    (f : ι' ↪ ι) (hss : range v ⊆ span R (range (v ∘ f))) : Surjective f := by
  intro i
  let repr : (span R (range (v ∘ f)) : Type _) → ι' →₀ R := (hv.comp f f.injective).repr
  let l := (repr ⟨v i, hss (mem_range_self i)⟩).mapDomain f
  have h_total_l : Finsupp.total ι M R v l = v i := by
    dsimp only [l]
    rw [Finsupp.total_mapDomain]
    rw [(hv.comp f f.injective).total_repr]
    -- Porting note: `rfl` isn't necessary.
  have h_total_eq : (Finsupp.total ι M R v) l = (Finsupp.total ι M R v) (Finsupp.single i 1) := by
    rw [h_total_l, Finsupp.total_single, one_smul]
  have l_eq : l = _ := LinearMap.ker_eq_bot.1 hv h_total_eq
  dsimp only [l] at l_eq
  rw [← Finsupp.embDomain_eq_mapDomain] at l_eq
  rcases Finsupp.single_of_embDomain_single (repr ⟨v i, _⟩) f i (1 : R) zero_ne_one.symm l_eq with
    ⟨i', hi'⟩
  use i'
  exact hi'.2
#align surjective_of_linear_independent_of_span surjective_of_linearIndependent_of_span

theorem eq_of_linearIndependent_of_span_subtype [Nontrivial R] {s t : Set M}
    (hs : LinearIndependent R (fun x => x : s → M)) (h : t ⊆ s) (hst : s ⊆ span R t) : s = t := by
  let f : t ↪ s :=
    ⟨fun x => ⟨x.1, h x.2⟩, fun a b hab => Subtype.coe_injective (Subtype.mk.inj hab)⟩
  have h_surj : Surjective f := by
    apply surjective_of_linearIndependent_of_span hs f _
    convert hst <;> simp [f, comp]
  show s = t
  · apply Subset.antisymm _ h
    intro x hx
    rcases h_surj ⟨x, hx⟩ with ⟨y, hy⟩
    convert y.mem
    rw [← Subtype.mk.inj hy]
#align eq_of_linear_independent_of_span_subtype eq_of_linearIndependent_of_span_subtype

open LinearMap

theorem LinearIndependent.image_subtype {s : Set M} {f : M →ₗ[R] M'}
    (hs : LinearIndependent R (fun x => x : s → M))
    (hf_inj : Disjoint (span R s) (LinearMap.ker f)) :
    LinearIndependent R (fun x => x : f '' s → M') := by
  rw [← Subtype.range_coe (s := s)] at hf_inj
  refine' (hs.map hf_inj).to_subtype_range' _
  simp [Set.range_comp f]
#align linear_independent.image_subtype LinearIndependent.image_subtype

theorem LinearIndependent.inl_union_inr {s : Set M} {t : Set M'}
    (hs : LinearIndependent R (fun x => x : s → M))
    (ht : LinearIndependent R (fun x => x : t → M')) :
    LinearIndependent R (fun x => x : ↥(inl R M M' '' s ∪ inr R M M' '' t) → M × M') := by
  refine' (hs.image_subtype _).union (ht.image_subtype _) _ <;> [simp; simp; skip]
  -- Note: #8386 had to change `span_image` into `span_image _`
  simp only [span_image _]
  simp [disjoint_iff, prod_inf_prod]
#align linear_independent.inl_union_inr LinearIndependent.inl_union_inr

theorem linearIndependent_inl_union_inr' {v : ι → M} {v' : ι' → M'} (hv : LinearIndependent R v)
    (hv' : LinearIndependent R v') :
    LinearIndependent R (Sum.elim (inl R M M' ∘ v) (inr R M M' ∘ v')) :=
  (hv.map' (inl R M M') ker_inl).sum_type (hv'.map' (inr R M M') ker_inr) <| by
    refine' isCompl_range_inl_inr.disjoint.mono _ _ <;>
      simp only [span_le, range_coe, range_comp_subset_range]
#align linear_independent_inl_union_inr' linearIndependent_inl_union_inr'

-- See, for example, Keith Conrad's note
--  <https://kconrad.math.uconn.edu/blurbs/galoistheory/linearchar.pdf>
/-- Dedekind's linear independence of characters -/
theorem linearIndependent_monoidHom (G : Type*) [Monoid G] (L : Type*) [CommRing L]
    [NoZeroDivisors L] : LinearIndependent L (M := G → L) (fun f => f : (G →* L) → G → L) := by
  -- Porting note: Some casts are required.
  letI := Classical.decEq (G →* L);
  letI : MulAction L L := DistribMulAction.toMulAction;
  -- We prove linear independence by showing that only the trivial linear combination vanishes.
  exact linearIndependent_iff'.2
    -- To do this, we use `Finset` induction,
    -- Porting note: `False.elim` → `fun h => False.elim <| Finset.not_mem_empty _ h`
    fun s =>
      Finset.induction_on s
        (fun g _hg i h => False.elim <| Finset.not_mem_empty _ h) fun a s has ih g hg =>
        -- Here
        -- * `a` is a new character we will insert into the `Finset` of characters `s`,
        -- * `ih` is the fact that only the trivial linear combination of characters in `s` is zero
        -- * `hg` is the fact that `g` are the coefficients of a linear combination summing to zero
        -- and it remains to prove that `g` vanishes on `insert a s`.
        -- We now make the key calculation:
        -- For any character `i` in the original `Finset`, we have `g i • i = g i • a` as functions
        -- on the monoid `G`.
        have h1 : ∀ i ∈ s, (g i • (i : G → L)) = g i • (a : G → L) := fun i his =>
          funext fun x : G =>
            -- We prove these expressions are equal by showing
            -- the differences of their values on each monoid element `x` is zero
            eq_of_sub_eq_zero <|
            ih (fun j => g j * j x - g j * a x)
              (funext fun y : G => calc
                -- After that, it's just a chase scene.
                (∑ i in s, ((g i * i x - g i * a x) • (i : G → L))) y =
                    ∑ i in s, (g i * i x - g i * a x) * i y :=
                  Finset.sum_apply ..
                _ = ∑ i in s, (g i * i x * i y - g i * a x * i y) :=
                  Finset.sum_congr rfl fun _ _ => sub_mul ..
                _ = (∑ i in s, g i * i x * i y) - ∑ i in s, g i * a x * i y :=
                  Finset.sum_sub_distrib
                _ =
                    (g a * a x * a y + ∑ i in s, g i * i x * i y) -
                      (g a * a x * a y + ∑ i in s, g i * a x * i y) :=
                  by rw [add_sub_add_left_eq_sub]
                _ =
                    (∑ i in insert a s, g i * i x * i y) -
                      ∑ i in insert a s, g i * a x * i y :=
                  by rw [Finset.sum_insert has, Finset.sum_insert has]
                _ =
                    (∑ i in insert a s, g i * i (x * y)) -
                      ∑ i in insert a s, a x * (g i * i y) :=
                  congr
                    (congr_arg Sub.sub
                      (Finset.sum_congr rfl fun i _ => by rw [i.map_mul, mul_assoc]))
                    (Finset.sum_congr rfl fun _ _ => by rw [mul_assoc, mul_left_comm])
                _ =
                    (∑ i in insert a s, (g i • (i : G → L))) (x * y) -
                      a x * (∑ i in insert a s, (g i • (i : G → L))) y :=
                  by rw [Finset.sum_apply, Finset.sum_apply, Finset.mul_sum]; rfl
                _ = 0 - a x * 0 := by rw [hg]; rfl
                _ = 0 := by rw [mul_zero, sub_zero]
                )
              i his
        -- On the other hand, since `a` is not already in `s`, for any character `i ∈ s`
        -- there is some element of the monoid on which it differs from `a`.
        have h2 : ∀ i : G →* L, i ∈ s → ∃ y, i y ≠ a y := fun i his =>
          Classical.by_contradiction fun h =>
            have hia : i = a := MonoidHom.ext fun y =>
              Classical.by_contradiction fun hy => h ⟨y, hy⟩
            has <| hia ▸ his
        -- From these two facts we deduce that `g` actually vanishes on `s`,
        have h3 : ∀ i ∈ s, g i = 0 := fun i his =>
          let ⟨y, hy⟩ := h2 i his
          have h : g i • i y = g i • a y := congr_fun (h1 i his) y
          Or.resolve_right (mul_eq_zero.1 <| by rw [mul_sub, sub_eq_zero]; exact h)
            (sub_ne_zero_of_ne hy)
        -- And so, using the fact that the linear combination over `s` and over `insert a s` both
        -- vanish, we deduce that `g a = 0`.
        have h4 : g a = 0 :=
          calc
            g a = g a * 1 := (mul_one _).symm
            _ = (g a • (a : G → L)) 1 := by rw [← a.map_one]; rfl
            _ = (∑ i in insert a s, (g i • (i : G → L))) 1 := by
              rw [Finset.sum_eq_single a]
              · intro i his hia
                rw [Finset.mem_insert] at his
                rw [h3 i (his.resolve_left hia), zero_smul]
              · intro haas
                exfalso
                apply haas
                exact Finset.mem_insert_self a s
            _ = 0 := by rw [hg]; rfl
        -- Now we're done; the last two facts together imply that `g` vanishes on every element
        -- of `insert a s`.
        (Finset.forall_mem_insert ..).2 ⟨h4, h3⟩
#align linear_independent_monoid_hom linearIndependent_monoidHom

lemma linearIndependent_algHom_toLinearMap
    (K M L) [CommSemiring K] [Semiring M] [Algebra K M] [CommRing L] [IsDomain L] [Algebra K L] :
    LinearIndependent L (AlgHom.toLinearMap : (M →ₐ[K] L) → M →ₗ[K] L) := by
  apply LinearIndependent.of_comp (LinearMap.ltoFun K M L)
  exact (linearIndependent_monoidHom M L).comp
    (RingHom.toMonoidHom ∘ AlgHom.toRingHom)
    (fun _ _ e ↦ AlgHom.ext (DFunLike.congr_fun e : _))

lemma linearIndependent_algHom_toLinearMap' (K M L) [CommRing K]
    [Semiring M] [Algebra K M] [CommRing L] [IsDomain L] [Algebra K L] [NoZeroSMulDivisors K L] :
    LinearIndependent K (AlgHom.toLinearMap : (M →ₐ[K] L) → M →ₗ[K] L) := by
  apply (linearIndependent_algHom_toLinearMap K M L).restrict_scalars
  simp_rw [Algebra.smul_def, mul_one]
  exact NoZeroSMulDivisors.algebraMap_injective K L

theorem le_of_span_le_span [Nontrivial R] {s t u : Set M} (hl : LinearIndependent R ((↑) : u → M))
    (hsu : s ⊆ u) (htu : t ⊆ u) (hst : span R s ≤ span R t) : s ⊆ t := by
  have :=
    eq_of_linearIndependent_of_span_subtype (hl.mono (Set.union_subset hsu htu))
      (Set.subset_union_right _ _) (Set.union_subset (Set.Subset.trans subset_span hst) subset_span)
  rw [← this]; apply Set.subset_union_left
#align le_of_span_le_span le_of_span_le_span

theorem span_le_span_iff [Nontrivial R] {s t u : Set M} (hl : LinearIndependent R ((↑) : u → M))
    (hsu : s ⊆ u) (htu : t ⊆ u) : span R s ≤ span R t ↔ s ⊆ t :=
  ⟨le_of_span_le_span hl hsu htu, span_mono⟩
#align span_le_span_iff span_le_span_iff

end Module

section Nontrivial

variable [Ring R] [Nontrivial R] [AddCommGroup M] [AddCommGroup M']
variable [Module R M] [NoZeroSMulDivisors R M] [Module R M']
variable {v : ι → M} {s t : Set M} {x y z : M}

theorem linearIndependent_unique_iff (v : ι → M) [Unique ι] :
    LinearIndependent R v ↔ v default ≠ 0 := by
  simp only [linearIndependent_iff, Finsupp.total_unique, smul_eq_zero]
  refine' ⟨fun h hv => _, fun hv l hl => Finsupp.unique_ext <| hl.resolve_right hv⟩
  have := h (Finsupp.single default 1) (Or.inr hv)
  exact one_ne_zero (Finsupp.single_eq_zero.1 this)
#align linear_independent_unique_iff linearIndependent_unique_iff

alias ⟨_, linearIndependent_unique⟩ := linearIndependent_unique_iff
#align linear_independent_unique linearIndependent_unique

theorem linearIndependent_singleton {x : M} (hx : x ≠ 0) :
    LinearIndependent R (fun x => x : ({x} : Set M) → M) :=
  linearIndependent_unique ((↑) : ({x} : Set M) → M) hx
#align linear_independent_singleton linearIndependent_singleton

end Nontrivial

/-!
### Properties which require `DivisionRing K`

These can be considered generalizations of properties of linear independence in vector spaces.
-/


section Module

variable [DivisionRing K] [AddCommGroup V] [AddCommGroup V']
variable [Module K V] [Module K V']
variable {v : ι → V} {s t : Set V} {x y z : V}

open Submodule

/- TODO: some of the following proofs can generalized with a zero_ne_one predicate type class
   (instead of a data containing type class) -/
theorem mem_span_insert_exchange :
    x ∈ span K (insert y s) → x ∉ span K s → y ∈ span K (insert x s) := by
  simp [mem_span_insert]
  rintro a z hz rfl h
  refine' ⟨a⁻¹, -a⁻¹ • z, smul_mem _ _ hz, _⟩
  have a0 : a ≠ 0 := by
    rintro rfl
    simp_all
  simp [a0, smul_add, smul_smul]
#align mem_span_insert_exchange mem_span_insert_exchange

theorem linearIndependent_iff_not_mem_span :
    LinearIndependent K v ↔ ∀ i, v i ∉ span K (v '' (univ \ {i})) := by
  apply linearIndependent_iff_not_smul_mem_span.trans
  constructor
  · intro h i h_in_span
    apply one_ne_zero (h i 1 (by simp [h_in_span]))
  · intro h i a ha
    by_contra ha'
    exact False.elim (h _ ((smul_mem_iff _ ha').1 ha))
#align linear_independent_iff_not_mem_span linearIndependent_iff_not_mem_span

protected theorem LinearIndependent.insert (hs : LinearIndependent K (fun b => b : s → V))
    (hx : x ∉ span K s) : LinearIndependent K (fun b => b : ↥(insert x s) → V) := by
  rw [← union_singleton]
  have x0 : x ≠ 0 := mt (by rintro rfl; apply zero_mem (span K s)) hx
  apply hs.union (linearIndependent_singleton x0)
  rwa [disjoint_span_singleton' x0]
#align linear_independent.insert LinearIndependent.insert

theorem linearIndependent_option' :
    LinearIndependent K (fun o => Option.casesOn' o x v : Option ι → V) ↔
      LinearIndependent K v ∧ x ∉ Submodule.span K (range v) := by
  -- Porting note: Explicit universe level is required in `Equiv.optionEquivSumPUnit`.
  rw [← linearIndependent_equiv (Equiv.optionEquivSumPUnit.{_, u'} ι).symm, linearIndependent_sum,
    @range_unique _ PUnit, @linearIndependent_unique_iff PUnit, disjoint_span_singleton]
  dsimp [(· ∘ ·)]
  refine' ⟨fun h => ⟨h.1, fun hx => h.2.1 <| h.2.2 hx⟩, fun h => ⟨h.1, _, fun hx => (h.2 hx).elim⟩⟩
  rintro rfl
  exact h.2 (zero_mem _)
#align linear_independent_option' linearIndependent_option'

theorem LinearIndependent.option (hv : LinearIndependent K v)
    (hx : x ∉ Submodule.span K (range v)) :
    LinearIndependent K (fun o => Option.casesOn' o x v : Option ι → V) :=
  linearIndependent_option'.2 ⟨hv, hx⟩
#align linear_independent.option LinearIndependent.option

theorem linearIndependent_option {v : Option ι → V} :
    LinearIndependent K v ↔
      LinearIndependent K (v ∘ (↑) : ι → V) ∧ v none ∉ Submodule.span K (range (v ∘ (↑) : ι → V)) :=
  by simp only [← linearIndependent_option', Option.casesOn'_none_coe]
#align linear_independent_option linearIndependent_option

theorem linearIndependent_insert' {ι} {s : Set ι} {a : ι} {f : ι → V} (has : a ∉ s) :
    (LinearIndependent K fun x : ↥(insert a s) => f x) ↔
      (LinearIndependent K fun x : s => f x) ∧ f a ∉ Submodule.span K (f '' s) := by
  classical
  rw [← linearIndependent_equiv ((Equiv.optionEquivSumPUnit _).trans (Equiv.Set.insert has).symm),
    linearIndependent_option]
  -- Porting note: `simp [(· ∘ ·), range_comp f]` → `simp [(· ∘ ·)]; erw [range_comp f ..]; simp`
  -- https://github.com/leanprover-community/mathlib4/issues/5164
  simp only [(· ∘ ·)]
  erw [range_comp f ((↑) : s → ι)]
  simp
#align linear_independent_insert' linearIndependent_insert'

theorem linearIndependent_insert (hxs : x ∉ s) :
    (LinearIndependent K fun b : ↥(insert x s) => (b : V)) ↔
      (LinearIndependent K fun b : s => (b : V)) ∧ x ∉ Submodule.span K s :=
  (linearIndependent_insert' (f := id) hxs).trans <| by simp
#align linear_independent_insert linearIndependent_insert

theorem linearIndependent_pair {x y : V} (hx : x ≠ 0) (hy : ∀ a : K, a • x ≠ y) :
    LinearIndependent K ((↑) : ({x, y} : Set V) → V) :=
  pair_comm y x ▸ (linearIndependent_singleton hx).insert <|
    mt mem_span_singleton.1 (not_exists.2 hy)
#align linear_independent_pair linearIndependent_pair

theorem linearIndependent_fin_cons {n} {v : Fin n → V} :
    LinearIndependent K (Fin.cons x v : Fin (n + 1) → V) ↔
      LinearIndependent K v ∧ x ∉ Submodule.span K (range v) := by
  rw [← linearIndependent_equiv (finSuccEquiv n).symm, linearIndependent_option]
  -- Porting note: `convert Iff.rfl; ...` → `exact Iff.rfl`
  exact Iff.rfl
#align linear_independent_fin_cons linearIndependent_fin_cons

theorem linearIndependent_fin_snoc {n} {v : Fin n → V} :
    LinearIndependent K (Fin.snoc v x : Fin (n + 1) → V) ↔
      LinearIndependent K v ∧ x ∉ Submodule.span K (range v) := by
  -- Porting note: `rw` → `erw`
  -- https://github.com/leanprover-community/mathlib4/issues/5164
  -- Here Lean can not see that `fun i ↦ Fin.cons x v (↑(finRotate (n + 1)) i)`
  -- matches with `?f ∘ ↑(finRotate (n + 1))`.
  erw [Fin.snoc_eq_cons_rotate, linearIndependent_equiv, linearIndependent_fin_cons]
#align linear_independent_fin_snoc linearIndependent_fin_snoc

/-- See `LinearIndependent.fin_cons'` for an uglier version that works if you
only have a module over a semiring. -/
theorem LinearIndependent.fin_cons {n} {v : Fin n → V} (hv : LinearIndependent K v)
    (hx : x ∉ Submodule.span K (range v)) : LinearIndependent K (Fin.cons x v : Fin (n + 1) → V) :=
  linearIndependent_fin_cons.2 ⟨hv, hx⟩
#align linear_independent.fin_cons LinearIndependent.fin_cons

theorem linearIndependent_fin_succ {n} {v : Fin (n + 1) → V} :
    LinearIndependent K v ↔
      LinearIndependent K (Fin.tail v) ∧ v 0 ∉ Submodule.span K (range <| Fin.tail v) :=
  by rw [← linearIndependent_fin_cons, Fin.cons_self_tail]
#align linear_independent_fin_succ linearIndependent_fin_succ

theorem linearIndependent_fin_succ' {n} {v : Fin (n + 1) → V} :
    LinearIndependent K v ↔
      LinearIndependent K (Fin.init v) ∧ v (Fin.last _) ∉ Submodule.span K (range <| Fin.init v) :=
  by rw [← linearIndependent_fin_snoc, Fin.snoc_init_self]
#align linear_independent_fin_succ' linearIndependent_fin_succ'

theorem linearIndependent_fin2 {f : Fin 2 → V} :
    LinearIndependent K f ↔ f 1 ≠ 0 ∧ ∀ a : K, a • f 1 ≠ f 0 := by
  rw [linearIndependent_fin_succ, linearIndependent_unique_iff, range_unique, mem_span_singleton,
    not_exists, show Fin.tail f default = f 1 by rw [← Fin.succ_zero_eq_one]; rfl]
#align linear_independent_fin2 linearIndependent_fin2

theorem exists_linearIndependent_extension (hs : LinearIndependent K ((↑) : s → V)) (hst : s ⊆ t) :
    ∃ b ⊆ t, s ⊆ b ∧ t ⊆ span K b ∧ LinearIndependent K ((↑) : b → V) := by
  -- Porting note: The placeholder should be solved before `rcases`.
  have := by
    refine zorn_subset_nonempty { b | b ⊆ t ∧ LinearIndependent K ((↑) : b → V) } ?_ _ ⟨hst, hs⟩
    · refine' fun c hc cc _c0 => ⟨⋃₀ c, ⟨_, _⟩, fun x => _⟩
      · exact sUnion_subset fun x xc => (hc xc).1
      · exact linearIndependent_sUnion_of_directed cc.directedOn fun x xc => (hc xc).2
      · exact subset_sUnion_of_mem
  rcases this with
    ⟨b, ⟨bt, bi⟩, sb, h⟩
  · refine' ⟨b, bt, sb, fun x xt => _, bi⟩
    by_contra hn
    apply hn
    rw [← h _ ⟨insert_subset_iff.2 ⟨xt, bt⟩, bi.insert hn⟩ (subset_insert _ _)]
    exact subset_span (mem_insert _ _)
#align exists_linear_independent_extension exists_linearIndependent_extension

variable (K t)

theorem exists_linearIndependent :
    ∃ b ⊆ t, span K b = span K t ∧ LinearIndependent K ((↑) : b → V) := by
  obtain ⟨b, hb₁, -, hb₂, hb₃⟩ :=
    exists_linearIndependent_extension (linearIndependent_empty K V) (Set.empty_subset t)
  exact ⟨b, hb₁, (span_eq_of_le _ hb₂ (Submodule.span_mono hb₁)).symm, hb₃⟩
#align exists_linear_independent exists_linearIndependent

variable {K t}

/-- `LinearIndependent.extend` adds vectors to a linear independent set `s ⊆ t` until it spans
all elements of `t`. -/
noncomputable def LinearIndependent.extend (hs : LinearIndependent K (fun x => x : s → V))
    (hst : s ⊆ t) : Set V :=
  Classical.choose (exists_linearIndependent_extension hs hst)
#align linear_independent.extend LinearIndependent.extend

theorem LinearIndependent.extend_subset (hs : LinearIndependent K (fun x => x : s → V))
    (hst : s ⊆ t) : hs.extend hst ⊆ t :=
  let ⟨hbt, _hsb, _htb, _hli⟩ := Classical.choose_spec (exists_linearIndependent_extension hs hst)
  hbt
#align linear_independent.extend_subset LinearIndependent.extend_subset

theorem LinearIndependent.subset_extend (hs : LinearIndependent K (fun x => x : s → V))
    (hst : s ⊆ t) : s ⊆ hs.extend hst :=
  let ⟨_hbt, hsb, _htb, _hli⟩ := Classical.choose_spec (exists_linearIndependent_extension hs hst)
  hsb
#align linear_independent.subset_extend LinearIndependent.subset_extend

theorem LinearIndependent.subset_span_extend (hs : LinearIndependent K (fun x => x : s → V))
    (hst : s ⊆ t) : t ⊆ span K (hs.extend hst) :=
  let ⟨_hbt, _hsb, htb, _hli⟩ := Classical.choose_spec (exists_linearIndependent_extension hs hst)
  htb
#align linear_independent.subset_span_extend LinearIndependent.subset_span_extend

theorem LinearIndependent.linearIndependent_extend (hs : LinearIndependent K (fun x => x : s → V))
    (hst : s ⊆ t) : LinearIndependent K ((↑) : hs.extend hst → V) :=
  let ⟨_hbt, _hsb, _htb, hli⟩ := Classical.choose_spec (exists_linearIndependent_extension hs hst)
  hli
#align linear_independent.linear_independent_extend LinearIndependent.linearIndependent_extend

-- TODO(Mario): rewrite?
theorem exists_of_linearIndependent_of_finite_span {t : Finset V}
    (hs : LinearIndependent K (fun x => x : s → V)) (hst : s ⊆ (span K ↑t : Submodule K V)) :
    ∃ t' : Finset V, ↑t' ⊆ s ∪ ↑t ∧ s ⊆ ↑t' ∧ t'.card = t.card := by
  classical
  have :
    ∀ t : Finset V,
      ∀ s' : Finset V,
        ↑s' ⊆ s →
          s ∩ ↑t = ∅ →
            s ⊆ (span K ↑(s' ∪ t) : Submodule K V) →
              ∃ t' : Finset V, ↑t' ⊆ s ∪ ↑t ∧ s ⊆ ↑t' ∧ t'.card = (s' ∪ t).card :=
    fun t =>
    Finset.induction_on t
      (fun s' hs' _ hss' =>
        have : s = ↑s' := eq_of_linearIndependent_of_span_subtype hs hs' <| by simpa using hss'
        ⟨s', by simp [this]⟩)
      fun b₁ t hb₁t ih s' hs' hst hss' =>
      have hb₁s : b₁ ∉ s := fun h => by
        have : b₁ ∈ s ∩ ↑(insert b₁ t) := ⟨h, Finset.mem_insert_self _ _⟩
        rwa [hst] at this
      have hb₁s' : b₁ ∉ s' := fun h => hb₁s <| hs' h
      have hst : s ∩ ↑t = ∅ :=
        eq_empty_of_subset_empty <|
          -- Porting note: `-inter_subset_left, -subset_inter_iff` required.
          Subset.trans
            (by simp [inter_subset_inter, Subset.refl, -inter_subset_left, -subset_inter_iff])
            (le_of_eq hst)
      Classical.by_cases (p := s ⊆ (span K ↑(s' ∪ t) : Submodule K V))
        (fun this =>
          let ⟨u, hust, hsu, Eq⟩ := ih _ hs' hst this
          have hb₁u : b₁ ∉ u := fun h => (hust h).elim hb₁s hb₁t
          ⟨insert b₁ u, by simp [insert_subset_insert hust], Subset.trans hsu (by simp), by
            simp [Eq, hb₁t, hb₁s', hb₁u]⟩)
        fun this =>
        let ⟨b₂, hb₂s, hb₂t⟩ := not_subset.mp this
        have hb₂t' : b₂ ∉ s' ∪ t := fun h => hb₂t <| subset_span h
        have : s ⊆ (span K ↑(insert b₂ s' ∪ t) : Submodule K V) := fun b₃ hb₃ => by
          have : ↑(s' ∪ insert b₁ t) ⊆ insert b₁ (insert b₂ ↑(s' ∪ t) : Set V) := by
            -- Porting note: Too many theorems to be excluded, so
            --               `simp only` is shorter.
            simp only [insert_eq, union_subset_union, Subset.refl,
              subset_union_right, Finset.union_insert, Finset.coe_insert]
          have hb₃ : b₃ ∈ span K (insert b₁ (insert b₂ ↑(s' ∪ t) : Set V)) :=
            span_mono this (hss' hb₃)
          have : s ⊆ (span K (insert b₁ ↑(s' ∪ t)) : Submodule K V) := by
            simpa [insert_eq, -singleton_union, -union_singleton] using hss'
          -- Porting note: `by exact` is required to prevent timeout.
          have hb₁ : b₁ ∈ span K (insert b₂ ↑(s' ∪ t)) := by
            exact mem_span_insert_exchange (this hb₂s) hb₂t
          rw [span_insert_eq_span hb₁] at hb₃; simpa using hb₃
        let ⟨u, hust, hsu, eq⟩ := ih _ (by simp [insert_subset_iff, hb₂s, hs']) hst this
        -- Porting note: `hb₂t'` → `Finset.card_insert_of_not_mem hb₂t'`
        ⟨u, Subset.trans hust <| union_subset_union (Subset.refl _) (by simp [subset_insert]), hsu,
          by simp [eq, Finset.card_insert_of_not_mem hb₂t', hb₁t, hb₁s']⟩
  have eq : ((t.filter fun x => x ∈ s) ∪ t.filter fun x => x ∉ s) = t := by
    ext1 x
    by_cases x ∈ s <;> simp [*]
  apply
    Exists.elim
      (this (t.filter fun x => x ∉ s) (t.filter fun x => x ∈ s) (by simp [Set.subset_def])
        (by simp (config := { contextual := true }) [Set.ext_iff]) (by rwa [eq]))
  intro u h
  exact
    ⟨u, Subset.trans h.1 (by simp (config := { contextual := true }) [subset_def, and_imp, or_imp]),
      h.2.1, by simp only [h.2.2, eq]⟩
#align exists_of_linear_independent_of_finite_span exists_of_linearIndependent_of_finite_span

theorem exists_finite_card_le_of_finite_of_linearIndependent_of_span (ht : t.Finite)
    (hs : LinearIndependent K (fun x => x : s → V)) (hst : s ⊆ span K t) :
    ∃ h : s.Finite, h.toFinset.card ≤ ht.toFinset.card :=
  have : s ⊆ (span K ↑ht.toFinset : Submodule K V) := by simp; assumption
  let ⟨u, _hust, hsu, Eq⟩ := exists_of_linearIndependent_of_finite_span hs this
  have : s.Finite := u.finite_toSet.subset hsu
  ⟨this, by rw [← Eq]; exact Finset.card_le_card <| Finset.coe_subset.mp <| by simp [hsu]⟩
#align exists_finite_card_le_of_finite_of_linear_independent_of_span exists_finite_card_le_of_finite_of_linearIndependent_of_span

end Module<|MERGE_RESOLUTION|>--- conflicted
+++ resolved
@@ -837,13 +837,8 @@
     by_cases h_cases : x₁ = y₁
     · subst h_cases
       apply Sigma.eq
-<<<<<<< HEAD
-      rw [LinearIndependent.injective (hindep _) hxy]
-      rfl
-=======
       · rw [LinearIndependent.injective (hindep _) hxy]
         rfl
->>>>>>> 0bac9389
     · have h0 : f x₁ x₂ = 0 := by
         apply
           disjoint_def.1 (hd x₁ {y₁} (finite_singleton y₁) fun h => h_cases (eq_of_mem_singleton h))
