/-
Copyright (c) 2019 Johannes Hölzl. All rights reserved.
Released under Apache 2.0 license as described in the file LICENSE.
Authors: Johannes Hölzl, Antoine Chambert-Loir
-/
import Mathlib.Algebra.DirectSum.Finsupp
import Mathlib.LinearAlgebra.DirectSum.TensorProduct
import Mathlib.LinearAlgebra.DirectSum.PiTensorProduct
import Mathlib.LinearAlgebra.Finsupp.SumProd
import Mathlib.RingTheory.PiTensorProduct

/-!
# Results on finitely supported functions.

* `TensorProduct.finsuppLeft`, the tensor product of `ι →₀ M` and `N`
  is linearly equivalent to `ι →₀ M ⊗[R] N`

* `TensorProduct.finsuppScalarLeft`, the tensor product of `ι →₀ R` and `N`
  is linearly equivalent to `ι →₀ N`

* `TensorProduct.finsuppRight`, the tensor product of `M` and `ι →₀ N`
  is linearly equivalent to `ι →₀ M ⊗[R] N`

* `TensorProduct.finsuppScalarRight`, the tensor product of `M` and `ι →₀ R`
  is linearly equivalent to `ι →₀ N`

* `TensorProduct.finsuppLeft'`, if `M` is an `S`-module,
  then the tensor product of `ι →₀ M` and `N` is `S`-linearly equivalent
  to `ι →₀ M ⊗[R] N`

* `finsuppTensorFinsupp`, the tensor product of `ι →₀ M` and `κ →₀ N`
  is linearly equivalent to `(ι × κ) →₀ (M ⊗ N)`.

* `finsuppPiTensorProduct`, the tensor product of the family `κ i →₀ M i` indexed by `ι` is linearly
  equivalent to `∏ i, κ i →₀ ⨂[R] i, M i`.

## Case of MvPolynomial

These functions apply to `MvPolynomial`, one can define
```
noncomputable def MvPolynomial.rTensor' :
    MvPolynomial σ S ⊗[R] N ≃ₗ[S] (σ →₀ ℕ) →₀ (S ⊗[R] N) :=
  TensorProduct.finsuppLeft'

noncomputable def MvPolynomial.rTensor :
    MvPolynomial σ R ⊗[R] N ≃ₗ[R] (σ →₀ ℕ) →₀ N :=
  TensorProduct.finsuppScalarLeft
```

However, to be actually usable, these definitions need lemmas to be given in companion PR.

## Case of `Polynomial`

`Polynomial` is a structure containing a `Finsupp`, so these functions
can't be applied directly to `Polynomial`.

Some linear equivs need to be added to mathlib for that.
This belongs to a companion PR.

## TODO

* generalize to `MonoidAlgebra`, `AlgHom `

* reprove `TensorProduct.finsuppLeft'` using existing heterobasic version of `TensorProduct.congr`
-/


noncomputable section

open DirectSum TensorProduct Set LinearMap Submodule

section TensorProduct

variable (R : Type*) [CommSemiring R]
  (M : Type*) [AddCommMonoid M] [Module R M]
  (N : Type*) [AddCommMonoid N] [Module R N]

namespace TensorProduct

variable (ι : Type*) [DecidableEq ι]

/-- The tensor product of `ι →₀ M` and `N` is linearly equivalent to `ι →₀ M ⊗[R] N` -/
noncomputable def finsuppLeft :
    (ι →₀ M) ⊗[R] N ≃ₗ[R] ι →₀ M ⊗[R] N :=
  congr (finsuppLEquivDirectSum R M ι) (.refl R N) ≪≫ₗ
    directSumLeft R (fun _ ↦ M) N ≪≫ₗ (finsuppLEquivDirectSum R _ ι).symm

variable {R M N ι}

lemma finsuppLeft_apply_tmul (p : ι →₀ M) (n : N) :
    finsuppLeft R M N ι (p ⊗ₜ[R] n) = p.sum fun i m ↦ Finsupp.single i (m ⊗ₜ[R] n) := by
  induction p using Finsupp.induction_linear with
  | zero => simp
  | add f g hf hg => simp [add_tmul, map_add, hf, hg, Finsupp.sum_add_index]
  | single => simp [finsuppLeft]

@[simp]
lemma finsuppLeft_apply_tmul_apply (p : ι →₀ M) (n : N) (i : ι) :
    finsuppLeft R M N ι (p ⊗ₜ[R] n) i = p i ⊗ₜ[R] n := by
  rw [finsuppLeft_apply_tmul, Finsupp.sum_apply,
    Finsupp.sum_eq_single i (fun _ _ ↦ Finsupp.single_eq_of_ne) (by simp), Finsupp.single_eq_same]

theorem finsuppLeft_apply (t : (ι →₀ M) ⊗[R] N) (i : ι) :
    finsuppLeft R M N ι t i = rTensor N (Finsupp.lapply i) t := by
  induction t with
  | zero => simp
  | tmul f n => simp only [finsuppLeft_apply_tmul_apply, rTensor_tmul, Finsupp.lapply_apply]
  | add x y hx hy => simp [map_add, hx, hy]

@[simp]
lemma finsuppLeft_symm_apply_single (i : ι) (m : M) (n : N) :
    (finsuppLeft R M N ι).symm (Finsupp.single i (m ⊗ₜ[R] n)) =
      Finsupp.single i m ⊗ₜ[R] n := by
  simp [finsuppLeft, Finsupp.lsum]

variable (R M N ι)
/-- The tensor product of `M` and `ι →₀ N` is linearly equivalent to `ι →₀ M ⊗[R] N` -/
noncomputable def finsuppRight :
    M ⊗[R] (ι →₀ N) ≃ₗ[R] ι →₀ M ⊗[R] N :=
  congr (.refl R M) (finsuppLEquivDirectSum R N ι) ≪≫ₗ
    directSumRight R M (fun _ : ι ↦ N) ≪≫ₗ (finsuppLEquivDirectSum R _ ι).symm

variable {R M N ι}

lemma finsuppRight_apply_tmul (m : M) (p : ι →₀ N) :
    finsuppRight R M N ι (m ⊗ₜ[R] p) = p.sum fun i n ↦ Finsupp.single i (m ⊗ₜ[R] n) := by
  induction p using Finsupp.induction_linear with
  | zero => simp
  | add f g hf hg => simp [tmul_add, map_add, hf, hg, Finsupp.sum_add_index]
  | single => simp [finsuppRight]

@[simp]
lemma finsuppRight_apply_tmul_apply (m : M) (p : ι →₀ N) (i : ι) :
    finsuppRight R M N ι (m ⊗ₜ[R] p) i = m ⊗ₜ[R] p i := by
  rw [finsuppRight_apply_tmul, Finsupp.sum_apply,
    Finsupp.sum_eq_single i (fun _ _ ↦ Finsupp.single_eq_of_ne) (by simp), Finsupp.single_eq_same]

theorem finsuppRight_apply (t : M ⊗[R] (ι →₀ N)) (i : ι) :
    finsuppRight R M N ι t i = lTensor M (Finsupp.lapply i) t := by
  induction t with
  | zero => simp
  | tmul m f => simp [finsuppRight_apply_tmul_apply]
  | add x y hx hy => simp [map_add, hx, hy]

@[simp]
lemma finsuppRight_symm_apply_single (i : ι) (m : M) (n : N) :
    (finsuppRight R M N ι).symm (Finsupp.single i (m ⊗ₜ[R] n)) =
      m ⊗ₜ[R] Finsupp.single i n := by
  simp [finsuppRight, Finsupp.lsum]

variable {S : Type*} [CommSemiring S] [Algebra R S]
  [Module S M] [IsScalarTower R S M]

lemma finsuppLeft_smul' (s : S) (t : (ι →₀ M) ⊗[R] N) :
    finsuppLeft R M N ι (s • t) = s • finsuppLeft R M N ι t := by
  induction t with
  | zero => simp
  | add x y hx hy => simp [hx, hy]
  | tmul p n => ext; simp [smul_tmul', finsuppLeft_apply_tmul_apply]

variable (R M N ι S)
/-- When `M` is also an `S`-module, then `TensorProduct.finsuppLeft R M N``
  is an `S`-linear equiv -/
noncomputable def finsuppLeft' :
    (ι →₀ M) ⊗[R] N ≃ₗ[S] ι →₀ M ⊗[R] N where
  __ := finsuppLeft R M N ι
  map_smul' := finsuppLeft_smul'

variable {R M N ι S}
lemma finsuppLeft'_apply (x : (ι →₀ M) ⊗[R] N) :
    finsuppLeft' R M N ι S x = finsuppLeft R M N ι x := rfl

/- -- TODO : reprove using the existing heterobasic lemmas
noncomputable example :
    (ι →₀ M) ⊗[R] N ≃ₗ[S] ι →₀ (M ⊗[R] N) := by
  have f : (⨁ (i₁ : ι), M) ⊗[R] N ≃ₗ[S] ⨁ (i : ι), M ⊗[R] N := sorry
  exact (AlgebraTensorModule.congr
    (finsuppLEquivDirectSum S M ι) (.refl R N)).trans
    (f.trans (finsuppLEquivDirectSum S (M ⊗[R] N) ι).symm) -/

variable (R M N ι)
/-- The tensor product of `ι →₀ R` and `N` is linearly equivalent to `ι →₀ N` -/
noncomputable def finsuppScalarLeft :
    (ι →₀ R) ⊗[R] N ≃ₗ[R] ι →₀ N :=
  finsuppLeft R R N ι ≪≫ₗ (Finsupp.mapRange.linearEquiv (TensorProduct.lid R N))

variable {R M N ι}
@[simp]
lemma finsuppScalarLeft_apply_tmul_apply (p : ι →₀ R) (n : N) (i : ι) :
    finsuppScalarLeft R N ι (p ⊗ₜ[R] n) i = p i • n := by
  simp [finsuppScalarLeft]

lemma finsuppScalarLeft_apply_tmul (p : ι →₀ R) (n : N) :
    finsuppScalarLeft R N ι (p ⊗ₜ[R] n) = p.sum fun i m ↦ Finsupp.single i (m • n) := by
  ext i
  rw [finsuppScalarLeft_apply_tmul_apply, Finsupp.sum_apply,
    Finsupp.sum_eq_single i (fun _ _ ↦ Finsupp.single_eq_of_ne) (by simp), Finsupp.single_eq_same]

lemma finsuppScalarLeft_apply (pn : (ι →₀ R) ⊗[R] N) (i : ι) :
    finsuppScalarLeft R N ι pn i = TensorProduct.lid R N ((Finsupp.lapply i).rTensor N pn) := by
  simp [finsuppScalarLeft, finsuppLeft_apply]

@[simp]
lemma finsuppScalarLeft_symm_apply_single (i : ι) (n : N) :
    (finsuppScalarLeft R N ι).symm (Finsupp.single i n) =
      (Finsupp.single i 1) ⊗ₜ[R] n := by
  simp [finsuppScalarLeft, finsuppLeft_symm_apply_single]

variable (R M N ι)

/-- The tensor product of `M` and `ι →₀ R` is linearly equivalent to `ι →₀ M` -/
noncomputable def finsuppScalarRight :
    M ⊗[R] (ι →₀ R) ≃ₗ[R] ι →₀ M :=
  finsuppRight R M R ι ≪≫ₗ Finsupp.mapRange.linearEquiv (TensorProduct.rid R M)

variable {R M N ι}

@[simp]
lemma finsuppScalarRight_apply_tmul_apply (m : M) (p : ι →₀ R) (i : ι) :
    finsuppScalarRight R M ι (m ⊗ₜ[R] p) i = p i • m := by
  simp [finsuppScalarRight]

lemma finsuppScalarRight_apply_tmul (m : M) (p : ι →₀ R) :
    finsuppScalarRight R M ι (m ⊗ₜ[R] p) = p.sum fun i n ↦ Finsupp.single i (n • m) := by
  ext i
  rw [finsuppScalarRight_apply_tmul_apply, Finsupp.sum_apply,
    Finsupp.sum_eq_single i (fun _ _ ↦ Finsupp.single_eq_of_ne) (by simp), Finsupp.single_eq_same]

lemma finsuppScalarRight_apply (t : M ⊗[R] (ι →₀ R)) (i : ι) :
    finsuppScalarRight R M ι t i = TensorProduct.rid R M ((Finsupp.lapply i).lTensor M t) := by
  simp [finsuppScalarRight, finsuppRight_apply]

@[simp]
lemma finsuppScalarRight_symm_apply_single (i : ι) (m : M) :
    (finsuppScalarRight R M ι).symm (Finsupp.single i m) =
      m ⊗ₜ[R] (Finsupp.single i 1) := by
  simp [finsuppScalarRight, finsuppRight_symm_apply_single]

end TensorProduct

end TensorProduct

variable (R S M N ι κ : Type*)
  [CommSemiring R] [AddCommMonoid M] [Module R M] [AddCommMonoid N] [Module R N]
  [Semiring S] [Algebra R S]

theorem Finsupp.linearCombination_one_tmul [DecidableEq ι] {v : ι → M} :
    (linearCombination S ((1 : S) ⊗ₜ[R] v ·)).restrictScalars R =
      (linearCombination R v).lTensor S ∘ₗ (finsuppScalarRight R S ι).symm := by
  ext; simp [smul_tmul']

variable [Module S M] [IsScalarTower R S M]

open scoped Classical in
/-- The tensor product of `ι →₀ M` and `κ →₀ N` is linearly equivalent to `(ι × κ) →₀ (M ⊗ N)`. -/
def finsuppTensorFinsupp : (ι →₀ M) ⊗[R] (κ →₀ N) ≃ₗ[S] ι × κ →₀ M ⊗[R] N :=
  TensorProduct.AlgebraTensorModule.congr
    (finsuppLEquivDirectSum S M ι) (finsuppLEquivDirectSum R N κ) ≪≫ₗ
    ((TensorProduct.directSum R S (fun _ : ι => M) fun _ : κ => N) ≪≫ₗ
      (finsuppLEquivDirectSum S (M ⊗[R] N) (ι × κ)).symm)

@[simp]
theorem finsuppTensorFinsupp_single (i : ι) (m : M) (k : κ) (n : N) :
    finsuppTensorFinsupp R S M N ι κ (Finsupp.single i m ⊗ₜ Finsupp.single k n) =
      Finsupp.single (i, k) (m ⊗ₜ n) := by
  simp [finsuppTensorFinsupp]

@[simp]
theorem finsuppTensorFinsupp_apply (f : ι →₀ M) (g : κ →₀ N) (i : ι) (k : κ) :
    finsuppTensorFinsupp R S M N ι κ (f ⊗ₜ g) (i, k) = f i ⊗ₜ g k := by
  induction f using Finsupp.induction_linear with
  | zero => simp
  | add f₁ f₂ hf₁ hf₂ => simp [add_tmul, hf₁, hf₂]
  | single i' m =>
    induction g using Finsupp.induction_linear with
    | zero => simp
    | add g₁ g₂ hg₁ hg₂ => simp [tmul_add, hg₁, hg₂]
    | single k' n =>
      classical
      simp_rw [finsuppTensorFinsupp_single, Finsupp.single_apply, Prod.mk_inj, ite_and]
      split_ifs <;> simp

@[simp]
theorem finsuppTensorFinsupp_symm_single (i : ι × κ) (m : M) (n : N) :
    (finsuppTensorFinsupp R S M N ι κ).symm (Finsupp.single i (m ⊗ₜ n)) =
      Finsupp.single i.1 m ⊗ₜ Finsupp.single i.2 n :=
  Prod.casesOn i fun _ _ =>
    (LinearEquiv.symm_apply_eq _).2 (finsuppTensorFinsupp_single _ _ _ _ _ _ _ _ _ _).symm

/-- A variant of `finsuppTensorFinsupp` where the first module is the ground ring. -/
def finsuppTensorFinsuppLid : (ι →₀ R) ⊗[R] (κ →₀ N) ≃ₗ[R] ι × κ →₀ N :=
  finsuppTensorFinsupp R R R N ι κ ≪≫ₗ Finsupp.lcongr (Equiv.refl _) (TensorProduct.lid R N)

@[simp]
theorem finsuppTensorFinsuppLid_apply_apply (f : ι →₀ R) (g : κ →₀ N) (a : ι) (b : κ) :
    finsuppTensorFinsuppLid R N ι κ (f ⊗ₜ[R] g) (a, b) = f a • g b := by
  simp [finsuppTensorFinsuppLid]

@[simp]
theorem finsuppTensorFinsuppLid_single_tmul_single (a : ι) (b : κ) (r : R) (n : N) :
    finsuppTensorFinsuppLid R N ι κ (Finsupp.single a r ⊗ₜ[R] Finsupp.single b n) =
      Finsupp.single (a, b) (r • n) := by
  simp [finsuppTensorFinsuppLid]

@[simp]
theorem finsuppTensorFinsuppLid_symm_single_smul (i : ι × κ) (r : R) (n : N) :
    (finsuppTensorFinsuppLid R N ι κ).symm (Finsupp.single i (r • n)) =
      Finsupp.single i.1 r ⊗ₜ Finsupp.single i.2 n :=
  Prod.casesOn i fun _ _ =>
    (LinearEquiv.symm_apply_eq _).2 (finsuppTensorFinsuppLid_single_tmul_single ..).symm

/-- A variant of `finsuppTensorFinsupp` where the second module is the ground ring. -/
def finsuppTensorFinsuppRid : (ι →₀ M) ⊗[R] (κ →₀ R) ≃ₗ[R] ι × κ →₀ M :=
  finsuppTensorFinsupp R R M R ι κ ≪≫ₗ Finsupp.lcongr (Equiv.refl _) (TensorProduct.rid R M)

@[simp]
theorem finsuppTensorFinsuppRid_apply_apply (f : ι →₀ M) (g : κ →₀ R) (a : ι) (b : κ) :
    finsuppTensorFinsuppRid R M ι κ (f ⊗ₜ[R] g) (a, b) = g b • f a := by
  simp [finsuppTensorFinsuppRid]

@[simp]
theorem finsuppTensorFinsuppRid_single_tmul_single (a : ι) (b : κ) (m : M) (r : R) :
    finsuppTensorFinsuppRid R M ι κ (Finsupp.single a m ⊗ₜ[R] Finsupp.single b r) =
      Finsupp.single (a, b) (r • m) := by
  simp [finsuppTensorFinsuppRid]

@[simp]
theorem finsuppTensorFinsuppRid_symm_single_smul (i : ι × κ) (m : M) (r : R) :
    (finsuppTensorFinsuppRid R M ι κ).symm (Finsupp.single i (r • m)) =
      Finsupp.single i.1 m ⊗ₜ Finsupp.single i.2 r :=
  Prod.casesOn i fun _ _ =>
    (LinearEquiv.symm_apply_eq _).2 (finsuppTensorFinsuppRid_single_tmul_single ..).symm

/-- A variant of `finsuppTensorFinsupp` where both modules are the ground ring. -/
def finsuppTensorFinsupp' : (ι →₀ R) ⊗[R] (κ →₀ R) ≃ₗ[R] ι × κ →₀ R :=
  finsuppTensorFinsuppLid R R ι κ

@[simp]
theorem finsuppTensorFinsupp'_apply_apply (f : ι →₀ R) (g : κ →₀ R) (a : ι) (b : κ) :
    finsuppTensorFinsupp' R ι κ (f ⊗ₜ[R] g) (a, b) = f a * g b :=
  finsuppTensorFinsuppLid_apply_apply R R ι κ f g a b

@[simp]
theorem finsuppTensorFinsupp'_single_tmul_single (a : ι) (b : κ) (r₁ r₂ : R) :
    finsuppTensorFinsupp' R ι κ (Finsupp.single a r₁ ⊗ₜ[R] Finsupp.single b r₂) =
      Finsupp.single (a, b) (r₁ * r₂) :=
  finsuppTensorFinsuppLid_single_tmul_single R R ι κ a b r₁ r₂

theorem finsuppTensorFinsupp'_symm_single_mul (i : ι × κ) (r₁ r₂ : R) :
    (finsuppTensorFinsupp' R ι κ).symm (Finsupp.single i (r₁ * r₂)) =
      Finsupp.single i.1 r₁ ⊗ₜ Finsupp.single i.2 r₂ :=
  finsuppTensorFinsuppLid_symm_single_smul R R ι κ i r₁ r₂

theorem finsuppTensorFinsupp'_symm_single_eq_single_one_tmul (i : ι × κ) (r : R) :
    (finsuppTensorFinsupp' R ι κ).symm (Finsupp.single i r) =
      Finsupp.single i.1 1 ⊗ₜ Finsupp.single i.2 r := by
  nth_rw 1 [← one_mul r]
  exact finsuppTensorFinsupp'_symm_single_mul R ι κ i _ _

theorem finsuppTensorFinsupp'_symm_single_eq_tmul_single_one (i : ι × κ) (r : R) :
    (finsuppTensorFinsupp' R ι κ).symm (Finsupp.single i r) =
      Finsupp.single i.1 r ⊗ₜ Finsupp.single i.2 1 := by
  nth_rw 1 [← mul_one r]
  exact finsuppTensorFinsupp'_symm_single_mul R ι κ i _ _

theorem finsuppTensorFinsuppLid_self :
    finsuppTensorFinsuppLid R R ι κ = finsuppTensorFinsupp' R ι κ := rfl

theorem finsuppTensorFinsuppRid_self :
    finsuppTensorFinsuppRid R R ι κ = finsuppTensorFinsupp' R ι κ := by
  rw [finsuppTensorFinsupp', finsuppTensorFinsuppLid, finsuppTensorFinsuppRid,
    TensorProduct.lid_eq_rid]

<<<<<<< HEAD
/-!
The case of `PiTensorProduct`.
-/

section PiTensorProduct

open PiTensorProduct BigOperators

attribute [local ext] TensorProduct.ext

variable (R : Type*) [CommSemiring R]
variable {ι : Type*} [Fintype ι] [DecidableEq ι]
variable (κ : ι → Type*) [(i : ι) → DecidableEq (κ i)]
variable (M : ι → Type*) [∀ i, AddCommMonoid (M i)] [∀ i, Module R (M i)]

/-- If `ι` is a `Fintype`, `κ i` is a family of types indexed by `ι` and `M i` is a family
of modules indexed by `ι`, then the tensor product of the family `κ i →₀ M i` is linearly
equivalent to `∏ i, κ i →₀ ⨂[R] i, M i`.
-/
def finsuppPiTensorProduct : (⨂[R] i, κ i →₀ M i) ≃ₗ[R] ((i : ι) → κ i) →₀ ⨂[R] i, M i :=
  PiTensorProduct.congr (fun i ↦ finsuppLEquivDirectSum R (M i) (κ i)) ≪≫ₗ
  (PiTensorProduct.directSum R (fun (i : ι) (_ : κ i) ↦ M i)) ≪≫ₗ
  (finsuppLEquivDirectSum R (⨂[R] i, M i) ((i : ι) → κ i)).symm

@[simp]
theorem finsuppPiTensorProduct_tprod_single (p : (i : ι) → κ i) (m : (i : ι) → M i) :
    finsuppPiTensorProduct R κ M (⨂ₜ[R] i, Finsupp.single (p i) (m i)) =
    Finsupp.single p (⨂ₜ[R] i, m i) := by
  simp [finsuppPiTensorProduct]

@[simp]
theorem finsuppPiTensorProduct_apply (f : (i : ι) → (κ i →₀ M i)) (p : (i : ι) → κ i) :
    finsuppPiTensorProduct R κ M (⨂ₜ[R] i, f i) p = ⨂ₜ[R] i, f i (p i) := by
  simp only [finsuppPiTensorProduct, finsuppLEquivDirectSum, LinearEquiv.trans_apply, congr_tprod]
  erw [directSum_tprod_apply R (M := fun i _ => M i) _ p]
  rfl

@[simp]
theorem finsuppPiTensorProduct_symm_single_tprod (p : (i : ι) → κ i) (m : (i : ι) → M i) :
    (finsuppPiTensorProduct R κ M).symm (Finsupp.single p (⨂ₜ[R] i, m i)) =
    ⨂ₜ[R] i, Finsupp.single (p i) (m i) :=
  (LinearEquiv.symm_apply_eq _).2 (finsuppPiTensorProduct_tprod_single _ _ _ _ _).symm

/-- A variant of `finsuppPiTensorProduct` where all modules `M i` are the ground ring.
-/
def finsuppPiTensorProduct' : (⨂[R] i, (κ i →₀ R)) ≃ₗ[R] ((i : ι) → κ i) →₀ R :=
  finsuppPiTensorProduct R κ (fun _ ↦ R) ≪≫ₗ
  Finsupp.lcongr (Equiv.refl ((i : ι) → κ i)) (constantBaseRingEquiv ι R).toLinearEquiv

@[simp]
theorem finsuppPiTensorProduct'_apply_apply (f : (i : ι) → κ i →₀ R) (p : (i : ι) → κ i) :
    finsuppPiTensorProduct' R κ (⨂ₜ[R] i, f i) p = ∏ i, f i (p i) := by
  simp only [finsuppPiTensorProduct', LinearEquiv.trans_apply, Finsupp.lcongr_apply_apply,
    Equiv.refl_symm, Equiv.refl_apply, finsuppPiTensorProduct_apply, AlgEquiv.toLinearEquiv_apply,
    constantBaseRingEquiv_tprod]

@[simp]
theorem finsuppPiTensorProduct'_tprod_single (p : (i : ι) → κ i) (r : ι → R) :
    finsuppPiTensorProduct' R κ (⨂ₜ[R] i, Finsupp.single (p i) (r i)) =
    Finsupp.single p (∏ i, r i) := by
  simp [finsuppPiTensorProduct']

end PiTensorProduct
=======
end
>>>>>>> 7ed4f813
<|MERGE_RESOLUTION|>--- conflicted
+++ resolved
@@ -371,7 +371,8 @@
   rw [finsuppTensorFinsupp', finsuppTensorFinsuppLid, finsuppTensorFinsuppRid,
     TensorProduct.lid_eq_rid]
 
-<<<<<<< HEAD
+end
+
 /-!
 The case of `PiTensorProduct`.
 -/
@@ -434,7 +435,4 @@
     Finsupp.single p (∏ i, r i) := by
   simp [finsuppPiTensorProduct']
 
-end PiTensorProduct
-=======
-end
->>>>>>> 7ed4f813
+end PiTensorProduct