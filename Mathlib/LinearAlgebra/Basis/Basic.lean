/-
Copyright (c) 2017 Johannes Hölzl. All rights reserved.
Released under Apache 2.0 license as described in the file LICENSE.
Authors: Johannes Hölzl, Mario Carneiro, Alexander Bentkamp
-/
import Mathlib.Algebra.BigOperators.Finprod
import Mathlib.Data.Fintype.BigOperators
import Mathlib.LinearAlgebra.Basis.Defs
import Mathlib.LinearAlgebra.Finsupp.SumProd
import Mathlib.LinearAlgebra.LinearIndependent.Basic
import Mathlib.LinearAlgebra.Pi

/-!
# Bases

Further results on bases in modules and vector spaces.

-/

assert_not_exists Ordinal

noncomputable section

universe u

open Function Set Submodule Finsupp

variable {ι : Type*} {ι' : Type*} {R : Type*} {R₂ : Type*} {M : Type*} {M' : Type*}

section Module

variable [Semiring R] [AddCommMonoid M] [Module R M] [AddCommMonoid M'] [Module R M']

namespace Basis

variable (b : Basis ι R M)

section Coord

theorem coe_sumCoords_eq_finsum : (b.sumCoords : M → R) = fun m => ∑ᶠ i, b.coord i m := by
  ext m
  simp only [Basis.sumCoords, Basis.coord, Finsupp.lapply_apply, LinearMap.id_coe,
    LinearEquiv.coe_coe, Function.comp_apply, Finsupp.coe_lsum, LinearMap.coe_comp,
    finsum_eq_sum _ (b.repr m).finite_support, Finsupp.sum, Finset.finite_toSet_toFinset, id,
    Finsupp.fun_support_eq]

end Coord

protected theorem linearIndependent : LinearIndependent R b :=
  fun x y hxy => by
    rw [← b.repr_linearCombination x, hxy, b.repr_linearCombination y]

protected theorem ne_zero [Nontrivial R] (i) : b i ≠ 0 :=
  b.linearIndependent.ne_zero i

section Prod

variable (b' : Basis ι' R M')

/-- `Basis.prod` maps an `ι`-indexed basis for `M` and an `ι'`-indexed basis for `M'`
to an `ι ⊕ ι'`-index basis for `M × M'`.
For the specific case of `R × R`, see also `Basis.finTwoProd`. -/
protected def prod : Basis (ι ⊕ ι') R (M × M') :=
  ofRepr ((b.repr.prod b'.repr).trans (Finsupp.sumFinsuppLEquivProdFinsupp R).symm)

@[simp]
theorem prod_repr_inl (x) (i) : (b.prod b').repr x (Sum.inl i) = b.repr x.1 i :=
  rfl

@[simp]
theorem prod_repr_inr (x) (i) : (b.prod b').repr x (Sum.inr i) = b'.repr x.2 i :=
  rfl

theorem prod_apply_inl_fst (i) : (b.prod b' (Sum.inl i)).1 = b i :=
  b.repr.injective <| by
    ext j
    simp only [Basis.prod, Basis.coe_ofRepr, LinearEquiv.symm_trans_apply, LinearEquiv.prod_symm,
      LinearEquiv.prod_apply, b.repr.apply_symm_apply, LinearEquiv.symm_symm, repr_self,
      Equiv.toFun_as_coe, Finsupp.fst_sumFinsuppLEquivProdFinsupp]
    apply Finsupp.single_apply_left Sum.inl_injective

theorem prod_apply_inr_fst (i) : (b.prod b' (Sum.inr i)).1 = 0 :=
  b.repr.injective <| by
    ext i
    simp only [Basis.prod, Basis.coe_ofRepr, LinearEquiv.symm_trans_apply, LinearEquiv.prod_symm,
      LinearEquiv.prod_apply, b.repr.apply_symm_apply, LinearEquiv.symm_symm, repr_self,
      Equiv.toFun_as_coe, Finsupp.fst_sumFinsuppLEquivProdFinsupp, LinearEquiv.map_zero,
      Finsupp.zero_apply]
    apply Finsupp.single_eq_of_ne Sum.inr_ne_inl

theorem prod_apply_inl_snd (i) : (b.prod b' (Sum.inl i)).2 = 0 :=
  b'.repr.injective <| by
    ext j
    simp only [Basis.prod, Basis.coe_ofRepr, LinearEquiv.symm_trans_apply, LinearEquiv.prod_symm,
      LinearEquiv.prod_apply, b'.repr.apply_symm_apply, LinearEquiv.symm_symm, repr_self,
      Equiv.toFun_as_coe, Finsupp.snd_sumFinsuppLEquivProdFinsupp, LinearEquiv.map_zero,
      Finsupp.zero_apply]
    apply Finsupp.single_eq_of_ne Sum.inl_ne_inr

theorem prod_apply_inr_snd (i) : (b.prod b' (Sum.inr i)).2 = b' i :=
  b'.repr.injective <| by
    ext i
    simp only [Basis.prod, Basis.coe_ofRepr, LinearEquiv.symm_trans_apply, LinearEquiv.prod_symm,
      LinearEquiv.prod_apply, b'.repr.apply_symm_apply, LinearEquiv.symm_symm, repr_self,
      Equiv.toFun_as_coe, Finsupp.snd_sumFinsuppLEquivProdFinsupp]
    apply Finsupp.single_apply_left Sum.inr_injective

@[simp]
theorem prod_apply (i) :
    b.prod b' i = Sum.elim (LinearMap.inl R M M' ∘ b) (LinearMap.inr R M M' ∘ b') i := by
  ext <;> cases i <;>
    simp only [prod_apply_inl_fst, Sum.elim_inl, LinearMap.inl_apply, prod_apply_inr_fst,
      Sum.elim_inr, LinearMap.inr_apply, prod_apply_inl_snd, prod_apply_inr_snd, Function.comp]

end Prod

section NoZeroSMulDivisors

-- Can't be an instance because the basis can't be inferred.
protected theorem noZeroSMulDivisors [NoZeroDivisors R] (b : Basis ι R M) :
    NoZeroSMulDivisors R M :=
  ⟨fun {c x} hcx => by
    exact or_iff_not_imp_right.mpr fun hx => by
      rw [← b.linearCombination_repr x, ← LinearMap.map_smul,
        ← map_zero (linearCombination R b)] at hcx
      have := b.linearIndependent hcx
      rw [smul_eq_zero] at this
      exact this.resolve_right fun hr => hx (b.repr.map_eq_zero_iff.mp hr)⟩

protected theorem smul_eq_zero [NoZeroDivisors R] (b : Basis ι R M) {c : R} {x : M} :
    c • x = 0 ↔ c = 0 ∨ x = 0 :=
  @smul_eq_zero _ _ _ _ _ b.noZeroSMulDivisors _ _

end NoZeroSMulDivisors

section Singleton

theorem basis_singleton_iff {R M : Type*} [Ring R] [Nontrivial R] [AddCommGroup M] [Module R M]
    [NoZeroSMulDivisors R M] (ι : Type*) [Unique ι] :
    Nonempty (Basis ι R M) ↔ ∃ x ≠ 0, ∀ y : M, ∃ r : R, r • x = y := by
  constructor
  · rintro ⟨b⟩
    refine ⟨b default, b.linearIndependent.ne_zero _, ?_⟩
    simpa [span_singleton_eq_top_iff, Set.range_unique] using b.span_eq
  · rintro ⟨x, nz, w⟩
    refine ⟨ofRepr <| LinearEquiv.symm
      { toFun := fun f => f default • x
        invFun := fun y => Finsupp.single default (w y).choose
        left_inv := fun f => Finsupp.unique_ext ?_
        right_inv := fun y => ?_
        map_add' := fun y z => ?_
        map_smul' := fun c y => ?_ }⟩
    · simp [Finsupp.add_apply, add_smul]
    · simp only [Finsupp.coe_smul, Pi.smul_apply, RingHom.id_apply]
      rw [← smul_assoc]
    · refine smul_left_injective _ nz ?_
      simp only [Finsupp.single_eq_same]
      exact (w (f default • x)).choose_spec
    · simp only [Finsupp.single_eq_same]
      exact (w y).choose_spec

end Singleton

variable {v : ι → M} {x y : M}

section Mk

variable (hli : LinearIndependent R v) (hsp : ⊤ ≤ span R (range v))

/-- A linear independent family of vectors spanning the whole module is a basis. -/
protected noncomputable def mk : Basis ι R M :=
  .ofRepr
    { hli.repr.comp (LinearMap.id.codRestrict _ fun _ => hsp Submodule.mem_top) with
      invFun := Finsupp.linearCombination _ v
      left_inv := fun x => hli.linearCombination_repr ⟨x, _⟩
      right_inv := fun _ => hli.repr_eq rfl }

@[simp]
theorem mk_repr : (Basis.mk hli hsp).repr x = hli.repr ⟨x, hsp Submodule.mem_top⟩ :=
  rfl

theorem mk_apply (i : ι) : Basis.mk hli hsp i = v i :=
  show Finsupp.linearCombination _ v _ = v i by simp

@[simp]
theorem coe_mk : ⇑(Basis.mk hli hsp) = v :=
  funext (mk_apply _ _)

variable {hli hsp}

/-- Given a basis, the `i`th element of the dual basis evaluates to 1 on the `i`th element of the
basis. -/
theorem mk_coord_apply_eq (i : ι) : (Basis.mk hli hsp).coord i (v i) = 1 :=
  show hli.repr ⟨v i, Submodule.subset_span (mem_range_self i)⟩ i = 1 by simp [hli.repr_eq_single i]

/-- Given a basis, the `i`th element of the dual basis evaluates to 0 on the `j`th element of the
basis if `j ≠ i`. -/
theorem mk_coord_apply_ne {i j : ι} (h : j ≠ i) : (Basis.mk hli hsp).coord i (v j) = 0 :=
  show hli.repr ⟨v j, Submodule.subset_span (mem_range_self j)⟩ i = 0 by
    simp [hli.repr_eq_single j, h]

/-- Given a basis, the `i`th element of the dual basis evaluates to the Kronecker delta on the
`j`th element of the basis. -/
theorem mk_coord_apply [DecidableEq ι] {i j : ι} :
    (Basis.mk hli hsp).coord i (v j) = if j = i then 1 else 0 := by
  rcases eq_or_ne j i with h | h
  · simp only [h, if_true, eq_self_iff_true, mk_coord_apply_eq i]
  · simp only [h, if_false, mk_coord_apply_ne h]

end Mk

section Span

variable (hli : LinearIndependent R v)

/-- A linear independent family of vectors is a basis for their span. -/
protected noncomputable def span : Basis ι R (span R (range v)) :=
  Basis.mk (linearIndependent_span hli) <| by
    intro x _
    have : ∀ i, v i ∈ span R (range v) := fun i ↦ subset_span (Set.mem_range_self _)
    have h₁ : (((↑) : span R (range v) → M) '' range fun i => ⟨v i, this i⟩) = range v := by
      simp only [SetLike.coe_sort_coe, ← Set.range_comp]
      rfl
    have h₂ : map (Submodule.subtype (span R (range v))) (span R (range fun i => ⟨v i, this i⟩)) =
        span R (range v) := by
      rw [← span_image, Submodule.coe_subtype, h₁]
    have h₃ : (x : M) ∈ map (Submodule.subtype (span R (range v)))
        (span R (Set.range fun i => Subtype.mk (v i) (this i))) := by
      rw [h₂]
      apply Subtype.mem x
    rcases mem_map.1 h₃ with ⟨y, hy₁, hy₂⟩
    have h_x_eq_y : x = y := by
      rw [Subtype.ext_iff, ← hy₂]
      simp
    rwa [h_x_eq_y]

protected theorem span_apply (i : ι) : (Basis.span hli i : M) = v i :=
  congr_arg ((↑) : span R (range v) → M) <| Basis.mk_apply _ _ _

end Span

theorem groupSMul_span_eq_top {G : Type*} [Group G] [DistribMulAction G R] [DistribMulAction G M]
    [IsScalarTower G R M] {v : ι → M} (hv : Submodule.span R (Set.range v) = ⊤) {w : ι → G} :
    Submodule.span R (Set.range (w • v)) = ⊤ := by
  rw [eq_top_iff]
  intro j hj
  rw [← hv] at hj
  rw [Submodule.mem_span] at hj ⊢
  refine fun p hp => hj p fun u hu => ?_
  obtain ⟨i, rfl⟩ := hu
  have : ((w i)⁻¹ • (1 : R)) • w i • v i ∈ p := p.smul_mem ((w i)⁻¹ • (1 : R)) (hp ⟨i, rfl⟩)
  rwa [smul_one_smul, inv_smul_smul] at this

/-- Given a basis `v` and a map `w` such that for all `i`, `w i` are elements of a group,
`groupSMul` provides the basis corresponding to `w • v`. -/
def groupSMul {G : Type*} [Group G] [DistribMulAction G R] [DistribMulAction G M]
    [IsScalarTower G R M] [SMulCommClass G R M] (v : Basis ι R M) (w : ι → G) : Basis ι R M :=
  Basis.mk (LinearIndependent.group_smul v.linearIndependent w) (groupSMul_span_eq_top v.span_eq).ge

theorem groupSMul_apply {G : Type*} [Group G] [DistribMulAction G R] [DistribMulAction G M]
    [IsScalarTower G R M] [SMulCommClass G R M] {v : Basis ι R M} {w : ι → G} (i : ι) :
    v.groupSMul w i = (w • (v : ι → M)) i :=
  mk_apply (LinearIndependent.group_smul v.linearIndependent w)
    (groupSMul_span_eq_top v.span_eq).ge i

theorem units_smul_span_eq_top {v : ι → M} (hv : Submodule.span R (Set.range v) = ⊤) {w : ι → Rˣ} :
    Submodule.span R (Set.range (w • v)) = ⊤ :=
  groupSMul_span_eq_top hv

/-- Given a basis `v` and a map `w` such that for all `i`, `w i` is a unit, `unitsSMul`
provides the basis corresponding to `w • v`. -/
def unitsSMul (v : Basis ι R M) (w : ι → Rˣ) : Basis ι R M :=
  Basis.mk (LinearIndependent.units_smul v.linearIndependent w)
    (units_smul_span_eq_top v.span_eq).ge

theorem unitsSMul_apply {v : Basis ι R M} {w : ι → Rˣ} (i : ι) : unitsSMul v w i = w i • v i :=
  mk_apply (LinearIndependent.units_smul v.linearIndependent w)
    (units_smul_span_eq_top v.span_eq).ge i

variable [CommSemiring R₂] [Module R₂ M]

@[simp]
theorem coord_unitsSMul (e : Basis ι R₂ M) (w : ι → R₂ˣ) (i : ι) :
    (unitsSMul e w).coord i = (w i)⁻¹ • e.coord i := by
  classical
    apply e.ext
    intro j
    trans ((unitsSMul e w).coord i) ((w j)⁻¹ • (unitsSMul e w) j)
    · congr
      simp [Basis.unitsSMul, ← mul_smul]
    simp only [Basis.coord_apply, LinearMap.smul_apply, Basis.repr_self, Units.smul_def,
      map_smul, Finsupp.single_apply]
    split_ifs with h <;> simp [h]

@[simp]
theorem repr_unitsSMul (e : Basis ι R₂ M) (w : ι → R₂ˣ) (v : M) (i : ι) :
    (e.unitsSMul w).repr v i = (w i)⁻¹ • e.repr v i :=
  congr_arg (fun f : M →ₗ[R₂] R₂ => f v) (e.coord_unitsSMul w i)

/-- A version of `unitsSMul` that uses `IsUnit`. -/
def isUnitSMul (v : Basis ι R M) {w : ι → R} (hw : ∀ i, IsUnit (w i)) : Basis ι R M :=
  unitsSMul v fun i => (hw i).unit

theorem isUnitSMul_apply {v : Basis ι R M} {w : ι → R} (hw : ∀ i, IsUnit (w i)) (i : ι) :
    v.isUnitSMul hw i = w i • v i :=
  unitsSMul_apply i

theorem repr_isUnitSMul {v : Basis ι R₂ M} {w : ι → R₂} (hw : ∀ i, IsUnit (w i)) (x : M) (i : ι) :
    (v.isUnitSMul hw).repr x i = (hw i).unit⁻¹ • v.repr x i :=
  repr_unitsSMul _ _ _ _

/-- Any basis is a maximal linear independent set.
-/
theorem maximal [Nontrivial R] (b : Basis ι R M) : b.linearIndependent.Maximal := fun w hi h => by
  -- If `w` is strictly bigger than `range b`,
  apply le_antisymm h
  -- then choose some `x ∈ w \ range b`,
  intro x p
  by_contra q
  -- and write it in terms of the basis.
  have e := b.linearCombination_repr x
  -- This then expresses `x` as a linear combination
  -- of elements of `w` which are in the range of `b`,
  let u : ι ↪ w :=
    ⟨fun i => ⟨b i, h ⟨i, rfl⟩⟩, fun i i' r =>
      b.injective (by simpa only [Subtype.mk_eq_mk] using r)⟩
  simp_rw [Finsupp.linearCombination_apply] at e
  change ((b.repr x).sum fun (i : ι) (a : R) ↦ a • (u i : M)) = ((⟨x, p⟩ : w) : M) at e
  rw [← Finsupp.sum_embDomain (f := u) (g := fun x r ↦ r • (x : M)),
      ← Finsupp.linearCombination_apply] at e
  -- Now we can contradict the linear independence of `hi`
  refine hi.linearCombination_ne_of_not_mem_support _ ?_ e
  simp only [Finset.mem_map, Finsupp.support_embDomain]
  rintro ⟨j, -, W⟩
  simp only [u, Embedding.coeFn_mk, Subtype.mk_eq_mk] at W
  apply q ⟨j, W⟩

end Basis

end Module

section Module

open LinearMap

variable {v : ι → M}
variable [Ring R] [CommRing R₂] [AddCommGroup M]
variable [Module R M] [Module R₂ M]
variable {x y : M}
variable (b : Basis ι R M)

theorem Basis.eq_bot_of_rank_eq_zero [NoZeroDivisors R] (b : Basis ι R M) (N : Submodule R M)
    (rank_eq : ∀ {m : ℕ} (v : Fin m → N), LinearIndependent R ((↑) ∘ v : Fin m → M) → m = 0) :
    N = ⊥ := by
  rw [Submodule.eq_bot_iff]
  intro x hx
  contrapose! rank_eq with x_ne
  refine ⟨1, fun _ => ⟨x, hx⟩, ?_, one_ne_zero⟩
  rw [Fintype.linearIndependent_iff]
  rintro g sum_eq i
  obtain ⟨_, hi⟩ := i
  simp only [Function.const_apply, Fin.default_eq_zero, Submodule.coe_mk, Finset.univ_unique,
    Function.comp_const, Finset.sum_singleton] at sum_eq
  convert (b.smul_eq_zero.mp sum_eq).resolve_right x_ne

namespace Basis

section Fin

/-- Let `b` be a basis for a submodule `N` of `M`. If `y : M` is linear independent of `N`
and `y` and `N` together span the whole of `M`, then there is a basis for `M`
whose basis vectors are given by `Fin.cons y b`. -/
noncomputable def mkFinCons {n : ℕ} {N : Submodule R M} (y : M) (b : Basis (Fin n) R N)
    (hli : ∀ (c : R), ∀ x ∈ N, c • y + x = 0 → c = 0) (hsp : ∀ z : M, ∃ c : R, z + c • y ∈ N) :
    Basis (Fin (n + 1)) R M :=
  have span_b : Submodule.span R (Set.range (N.subtype ∘ b)) = N := by
    rw [Set.range_comp, Submodule.span_image, b.span_eq, Submodule.map_subtype_top]
  Basis.mk (v := Fin.cons y (N.subtype ∘ b))
    ((b.linearIndependent.map' N.subtype (Submodule.ker_subtype _)).fin_cons' _ _
      (by
        rintro c ⟨x, hx⟩ hc
        rw [span_b] at hx
        exact hli c x hx hc))
    fun x _ => by
      rw [Fin.range_cons, Submodule.mem_span_insert', span_b]
      exact hsp x

@[simp]
theorem coe_mkFinCons {n : ℕ} {N : Submodule R M} (y : M) (b : Basis (Fin n) R N)
    (hli : ∀ (c : R), ∀ x ∈ N, c • y + x = 0 → c = 0) (hsp : ∀ z : M, ∃ c : R, z + c • y ∈ N) :
    (mkFinCons y b hli hsp : Fin (n + 1) → M) = Fin.cons y ((↑) ∘ b) := by
  unfold mkFinCons
  exact coe_mk (v := Fin.cons y (N.subtype ∘ b)) _ _

/-- Let `b` be a basis for a submodule `N ≤ O`. If `y ∈ O` is linear independent of `N`
and `y` and `N` together span the whole of `O`, then there is a basis for `O`
whose basis vectors are given by `Fin.cons y b`. -/
noncomputable def mkFinConsOfLE {n : ℕ} {N O : Submodule R M} (y : M) (yO : y ∈ O)
    (b : Basis (Fin n) R N) (hNO : N ≤ O) (hli : ∀ (c : R), ∀ x ∈ N, c • y + x = 0 → c = 0)
    (hsp : ∀ z ∈ O, ∃ c : R, z + c • y ∈ N) : Basis (Fin (n + 1)) R O :=
  mkFinCons ⟨y, yO⟩ (b.map (Submodule.comapSubtypeEquivOfLe hNO).symm)
    (fun c x hc hx => hli c x (Submodule.mem_comap.mp hc) (congr_arg ((↑) : O → M) hx))
    fun z => hsp z z.2

@[simp]
theorem coe_mkFinConsOfLE {n : ℕ} {N O : Submodule R M} (y : M) (yO : y ∈ O) (b : Basis (Fin n) R N)
    (hNO : N ≤ O) (hli : ∀ (c : R), ∀ x ∈ N, c • y + x = 0 → c = 0)
    (hsp : ∀ z ∈ O, ∃ c : R, z + c • y ∈ N) :
    (mkFinConsOfLE y yO b hNO hli hsp : Fin (n + 1) → O) =
      Fin.cons ⟨y, yO⟩ (Submodule.inclusion hNO ∘ b) :=
  coe_mkFinCons _ _ _ _

/-- The basis of `R × R` given by the two vectors `(1, 0)` and `(0, 1)`. -/
protected def finTwoProd (R : Type*) [Semiring R] : Basis (Fin 2) R (R × R) :=
  Basis.ofEquivFun (LinearEquiv.finTwoArrow R R).symm

@[simp]
theorem finTwoProd_zero (R : Type*) [Semiring R] : Basis.finTwoProd R 0 = (1, 0) := by
  simp [Basis.finTwoProd, LinearEquiv.finTwoArrow]

@[simp]
theorem finTwoProd_one (R : Type*) [Semiring R] : Basis.finTwoProd R 1 = (0, 1) := by
  simp [Basis.finTwoProd, LinearEquiv.finTwoArrow]

@[simp]
theorem coe_finTwoProd_repr {R : Type*} [Semiring R] (x : R × R) :
    ⇑((Basis.finTwoProd R).repr x) = ![x.fst, x.snd] :=
  rfl

end Fin

end Basis

end Module

section Induction

variable [Ring R] [IsDomain R]
variable [AddCommGroup M] [Module R M] {b : ι → M}

/-- If `N` is a submodule with finite rank, do induction on adjoining a linear independent
element to a submodule. -/
def Submodule.inductionOnRankAux (b : Basis ι R M) (P : Submodule R M → Sort*)
    (ih : ∀ N : Submodule R M,
      (∀ N' ≤ N, ∀ x ∈ N, (∀ (c : R), ∀ y ∈ N', c • x + y = (0 : M) → c = 0) → P N') → P N)
    (n : ℕ) (N : Submodule R M)
    (rank_le : ∀ {m : ℕ} (v : Fin m → N), LinearIndependent R ((↑) ∘ v : Fin m → M) → m ≤ n) :
    P N := by
  haveI : DecidableEq M := Classical.decEq M
  have Pbot : P ⊥ := by
    apply ih
    intro N _ x x_mem x_ortho
    exfalso
    rw [mem_bot] at x_mem
    simpa [x_mem] using x_ortho 1 0 N.zero_mem
  induction n generalizing N with
  | zero =>
    suffices N = ⊥ by rwa [this]
    apply Basis.eq_bot_of_rank_eq_zero b _ fun m hv => Nat.le_zero.mp (rank_le _ hv)
  | succ n rank_ih =>
    apply ih
    intro N' N'_le x x_mem x_ortho
    apply rank_ih
    intro m v hli
    refine Nat.succ_le_succ_iff.mp (rank_le (Fin.cons ⟨x, x_mem⟩ fun i => ⟨v i, N'_le (v i).2⟩) ?_)
    convert hli.fin_cons' x _ ?_
    · ext i
      refine Fin.cases ?_ ?_ i <;> simp
    · intro c y hcy
      refine x_ortho c y (Submodule.span_le.mpr ?_ y.2) hcy
      rintro _ ⟨z, rfl⟩
      exact (v z).2

end Induction

/-- An element of a non-unital-non-associative algebra is in the center exactly when it commutes
with the basis elements. -/
lemma Basis.mem_center_iff {A}
    [Semiring R] [NonUnitalNonAssocSemiring A]
    [Module R A] [SMulCommClass R A A] [SMulCommClass R R A] [IsScalarTower R A A]
    (b : Basis ι R A) {z : A} :
    z ∈ Set.center A ↔
      (∀ i, Commute (b i) z) ∧ ∀ i j,
        z * (b i * b j) = (z * b i) * b j
          ∧ (b i * z) * b j = b i * (z * b j)
          ∧ (b i * b j) * z = b i * (b j * z) := by
  constructor
  · intro h
    constructor
    · intro i
      apply (h.1 (b i)).symm
    · intros
      exact ⟨h.2 _ _, ⟨h.3 _ _, h.4 _ _⟩⟩
  · intro h
    rw [center, mem_setOf_eq]
    constructor
    case comm =>
      intro y
      rw [← b.linearCombination_repr y, linearCombination_apply, sum, Finset.sum_mul,
          Finset.mul_sum]
      simp_rw [mul_smul_comm, smul_mul_assoc, (h.1 _).eq]
    case left_assoc =>
      intro c d
      rw [← b.linearCombination_repr c, ← b.linearCombination_repr d, linearCombination_apply,
          linearCombination_apply, sum, sum, Finset.sum_mul, Finset.mul_sum, Finset.mul_sum,
          Finset.mul_sum]
      simp_rw [smul_mul_assoc, Finset.mul_sum, Finset.sum_mul, mul_smul_comm, Finset.mul_sum,
        Finset.smul_sum, smul_mul_assoc, mul_smul_comm, (h.2 _ _).1,
        (@SMulCommClass.smul_comm R R A)]
      rw [Finset.sum_comm]
    case mid_assoc =>
      intro c d
      rw [← b.linearCombination_repr c, ← b.linearCombination_repr d, linearCombination_apply,
          linearCombination_apply, sum, sum, Finset.sum_mul, Finset.mul_sum, Finset.mul_sum,
          Finset.mul_sum]
      simp_rw [smul_mul_assoc, Finset.sum_mul, mul_smul_comm, smul_mul_assoc, (h.2 _ _).2.1]
    case right_assoc =>
      intro c d
      rw [← b.linearCombination_repr c, ← b.linearCombination_repr d, linearCombination_apply,
          linearCombination_apply, sum, Finsupp.sum, Finset.sum_mul]
      simp_rw [smul_mul_assoc, Finset.mul_sum, Finset.sum_mul, mul_smul_comm, Finset.mul_sum,
               Finset.smul_sum, smul_mul_assoc, mul_smul_comm, Finset.sum_mul, smul_mul_assoc,
               (h.2 _ _).2.2]

section RestrictScalars

variable {S : Type*} [CommRing R] [Ring S] [Nontrivial S] [AddCommGroup M]
variable [Algebra R S] [Module S M] [Module R M]
variable [IsScalarTower R S M] [NoZeroSMulDivisors R S] (b : Basis ι S M)
variable (R)

open Submodule

/-- Let `b` be an `S`-basis of `M`. Let `R` be a CommRing such that `Algebra R S` has no zero smul
divisors, then the submodule of `M` spanned by `b` over `R` admits `b` as an `R`-basis. -/
noncomputable def Basis.restrictScalars : Basis ι R (span R (Set.range b)) :=
  Basis.span (b.linearIndependent.restrict_scalars (smul_left_injective R one_ne_zero))

@[simp]
theorem Basis.restrictScalars_apply (i : ι) : (b.restrictScalars R i : M) = b i := by
  simp only [Basis.restrictScalars, Basis.span_apply]

@[simp]
theorem Basis.restrictScalars_repr_apply (m : span R (Set.range b)) (i : ι) :
    algebraMap R S ((b.restrictScalars R).repr m i) = b.repr m i := by
  suffices
    Finsupp.mapRange.linearMap (Algebra.linearMap R S) ∘ₗ (b.restrictScalars R).repr.toLinearMap =
      ((b.repr : M →ₗ[S] ι →₀ S).restrictScalars R).domRestrict _
    by exact DFunLike.congr_fun (LinearMap.congr_fun this m) i
  refine Basis.ext (b.restrictScalars R) fun _ => ?_
  simp only [LinearMap.coe_comp, LinearEquiv.coe_toLinearMap, Function.comp_apply, map_one,
    Basis.repr_self, Finsupp.mapRange.linearMap_apply, Finsupp.mapRange_single,
    Algebra.linearMap_apply, LinearMap.domRestrict_apply, LinearEquiv.coe_coe,
    Basis.restrictScalars_apply, LinearMap.coe_restrictScalars]

/-- Let `b` be an `S`-basis of `M`. Then `m : M` lies in the `R`-module spanned by `b` iff all the
coordinates of `m` on the basis `b` are in `R` (see `Basis.mem_span` for the case `R = S`). -/
theorem Basis.mem_span_iff_repr_mem (m : M) :
    m ∈ span R (Set.range b) ↔ ∀ i, b.repr m i ∈ Set.range (algebraMap R S) := by
  refine
    ⟨fun hm i => ⟨(b.restrictScalars R).repr ⟨m, hm⟩ i, b.restrictScalars_repr_apply R ⟨m, hm⟩ i⟩,
      fun h => ?_⟩
  rw [← b.linearCombination_repr m, Finsupp.linearCombination_apply S _]
  refine sum_mem fun i _ => ?_
  obtain ⟨_, h⟩ := h i
  simp_rw [← h, algebraMap_smul]
  exact smul_mem _ _ (subset_span (Set.mem_range_self i))

end RestrictScalars

section AddSubgroup

variable {M R : Type*} [Ring R] [Nontrivial R] [NoZeroSMulDivisors ℤ R]
  [AddCommGroup M] [Module R M] (A : AddSubgroup M) {ι : Type*} (b : Basis ι R M)

/--
Let `A` be an subgroup of an additive commutative group `M` that is also an `R`-module.
Construct a basis of `A` as a `ℤ`-basis from a `R`-basis of `E` that generates `A`.
-/
noncomputable def Basis.addSubgroupOfClosure (h : A = .closure (Set.range b)) :
    Basis ι ℤ A.toIntSubmodule :=
  (b.restrictScalars ℤ).map <|
    LinearEquiv.ofEq _ _
      (by rw [h, ← Submodule.span_int_eq_addSubgroup_closure, toAddSubgroup_toIntSubmodule])

@[simp]
theorem Basis.addSubgroupOfClosure_apply (h : A = .closure (Set.range b)) (i : ι) :
    b.addSubgroupOfClosure A h i = b i := by
  simp [addSubgroupOfClosure]

@[simp]
theorem Basis.addSubgroupOfClosure_repr_apply (h : A = .closure (Set.range b)) (x : A) (i : ι) :
    (b.addSubgroupOfClosure A h).repr x i = b.repr x i := by
  suffices Finsupp.mapRange.linearMap (Algebra.linearMap ℤ R) ∘ₗ
      (b.addSubgroupOfClosure A h).repr.toLinearMap =
        ((b.repr : M →ₗ[R] ι →₀ R).restrictScalars ℤ).domRestrict A.toIntSubmodule by
    exact DFunLike.congr_fun (LinearMap.congr_fun this x) i
<<<<<<< HEAD
  refine (b.addSubgroupOfClosure A h).ext fun _ ↦ by simp
=======
  exact (b.addSubgroupOfClosure A h).ext fun _ ↦ by simp
>>>>>>> f988aaba

end AddSubgroup<|MERGE_RESOLUTION|>--- conflicted
+++ resolved
@@ -595,10 +595,6 @@
       (b.addSubgroupOfClosure A h).repr.toLinearMap =
         ((b.repr : M →ₗ[R] ι →₀ R).restrictScalars ℤ).domRestrict A.toIntSubmodule by
     exact DFunLike.congr_fun (LinearMap.congr_fun this x) i
-<<<<<<< HEAD
-  refine (b.addSubgroupOfClosure A h).ext fun _ ↦ by simp
-=======
   exact (b.addSubgroupOfClosure A h).ext fun _ ↦ by simp
->>>>>>> f988aaba
 
 end AddSubgroup