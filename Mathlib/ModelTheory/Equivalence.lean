--- conflicted
+++ resolved
@@ -9,21 +9,12 @@
 # Equivalence of Formulas
 
 ## Main Definitions
-<<<<<<< HEAD
-- `FirstOrder.Language.Theory.Implies`: `φ ⟹[T] ψ` indicates that `φ` implies `ψ` in models of `T`.
-- `FirstOrder.Language.Theory.SemanticallyEquivalent`: `φ ⇔[T] ψ` indicates that `φ` and `ψ` are
-  equivalent formulas or sentences in models of `T`.
-
-## TODO
-- Construct the quotient of `L.Formula α` modulo `⇔[T]` and its Boolean Algebra structure.
-=======
 - `FirstOrder.Language.Theory.Imp`: `φ ⟹[T] ψ` indicates that `φ` implies `ψ` in models of `T`.
 - `FirstOrder.Language.Theory.Iff`: `φ ⇔[T] ψ` indicates that `φ` and `ψ` are equivalent formulas or
   sentences in models of `T`.
 
 ## TODO
 - Define the quotient of `L.Formula α` modulo `⇔[T]` and its Boolean Algebra structure.
->>>>>>> 81d41598
 
 -/
 
@@ -113,104 +104,17 @@
 /-- Two (bounded) formulas are semantically equivalent over a theory `T` when they have the same
 interpretation in every model of `T`. (This is also known as logical equivalence, which also has a
 proof-theoretic definition.) -/
-<<<<<<< HEAD
-def Implies (T : L.Theory) (φ ψ : L.BoundedFormula α n) : Prop :=
-  T ⊨ᵇ φ.imp ψ
-
-@[inherit_doc FirstOrder.Language.Theory.Implies]
-scoped[FirstOrder] notation:25 φ " ⟹[" T "] " ψ => Language.Theory.Implies T φ ψ
-
-namespace Implies
-
-@[refl]
-protected theorem refl (φ : L.BoundedFormula α n) : φ ⟹[T] φ := fun _ _ _ => id
-
-instance : IsRefl (L.BoundedFormula α n) T.Implies := ⟨Implies.refl⟩
-
-@[trans]
-protected theorem trans {φ ψ θ : L.BoundedFormula α n} (h1 : φ ⟹[T] ψ) (h2 : ψ ⟹[T] θ) :
-    φ ⟹[T] θ := fun M v xs => (h2 M v xs) ∘ (h1 M v xs)
-
-instance : IsTrans (L.BoundedFormula α n) T.Implies := ⟨fun _ _ _ => Implies.trans⟩
-
-end Implies
-
-section Implies
-
-lemma bot_implies (φ : L.BoundedFormula α n) : ⊥ ⟹[T] φ := fun M v xs => by
-  simp only [BoundedFormula.realize_imp, BoundedFormula.realize_bot, false_implies]
-
-lemma implies_top (φ : L.BoundedFormula α n) : φ ⟹[T] ⊤ := fun M v xs => by
-  simp only [BoundedFormula.realize_imp, BoundedFormula.realize_top, implies_true]
-
-lemma implies_sup_left {φ ψ : L.BoundedFormula α n} : φ ⟹[T] φ ⊔ ψ := fun M v xs => by
-  simp only [BoundedFormula.realize_imp, BoundedFormula.realize_sup]
-  exact Or.inl
-
-lemma implies_sup_right {φ ψ : L.BoundedFormula α n} : ψ ⟹[T] φ ⊔ ψ := fun M v xs => by
-  simp only [BoundedFormula.realize_imp, BoundedFormula.realize_sup]
-  exact Or.inr
-
-lemma sup_implies {φ ψ θ : L.BoundedFormula α n} (h₁ : φ ⟹[T] θ) (h₂ : ψ ⟹[T] θ) :
-    φ ⊔ ψ ⟹[T] θ := fun M v xs => by
-  simp only [BoundedFormula.realize_imp, BoundedFormula.realize_sup]
-  exact fun h => h.elim (h₁ M v xs) (h₂ M v xs)
-
-lemma inf_implies_left {φ ψ : L.BoundedFormula α n} : φ ⊓ ψ ⟹[T] φ := fun M v xs => by
-  simp only [BoundedFormula.realize_imp, BoundedFormula.realize_inf]
-  exact And.left
-
-lemma inf_implies_right {φ ψ : L.BoundedFormula α n} : φ ⊓ ψ ⟹[T] ψ := fun M v xs => by
-  simp only [BoundedFormula.realize_imp, BoundedFormula.realize_inf]
-  exact And.right
-
-lemma implies_inf {φ ψ θ : L.BoundedFormula α n} (h₁ : φ ⟹[T] ψ) (h₂ : φ ⟹[T] θ) :
-    φ ⟹[T] ψ ⊓ θ := fun M v xs => by
-  simp only [BoundedFormula.realize_imp, BoundedFormula.realize_inf]
-  exact fun h => ⟨h₁ M v xs h, h₂ M v xs h⟩
-
-lemma inf_not_implies_bot (φ : L.BoundedFormula α n) :
-    φ ⊓ ∼φ ⟹[T] ⊥ := fun M v xs => by simp only [BoundedFormula.realize_imp,
-      BoundedFormula.realize_inf, BoundedFormula.realize_not, and_not_self,
-      BoundedFormula.realize_bot, imp_self]
-
-lemma top_implies_sup_not (φ : L.BoundedFormula α n) :
-    ⊤ ⟹[T] φ ⊔ ∼φ := fun M v xs => by
-    simp only [BoundedFormula.realize_imp,
-      BoundedFormula.realize_top, BoundedFormula.realize_sup, BoundedFormula.realize_not,
-      true_implies]
-    exact or_not
-
-end Implies
-
-/-- Two (bounded) formulas are semantically equivalent over a theory `T` when they have the same
-interpretation in every model of `T`. (This is also known as logical equivalence, which also has a
-proof-theoretic definition.) -/
-def SemanticallyEquivalent (T : L.Theory) (φ ψ : L.BoundedFormula α n) : Prop :=
-=======
 protected def Iff (T : L.Theory) (φ ψ : L.BoundedFormula α n) : Prop :=
->>>>>>> 81d41598
   T ⊨ᵇ φ.iff ψ
 
 @[inherit_doc FirstOrder.Language.Theory.Iff]
 scoped[FirstOrder]
 notation:51 φ:50 " ⇔[" T "] " ψ:51 => Language.Theory.Iff T φ ψ
 
-<<<<<<< HEAD
-theorem semanticallyEquivalent_iff_implies_and_implies {φ ψ : L.BoundedFormula α n} :
-    (φ ⇔[T] ψ) ↔ (φ ⟹[T] ψ) ∧ (ψ ⟹[T] φ) := by
-  simp only [Implies, ModelsBoundedFormula, BoundedFormula.realize_imp, ← forall_and,
-    SemanticallyEquivalent, BoundedFormula.realize_iff, iff_iff_implies_and_implies]
-
-theorem implies_antisymm {φ ψ : L.BoundedFormula α n} (h₁ : φ ⟹[T] ψ) (h₂ : ψ ⟹[T] φ) :
-    φ ⇔[T] ψ :=
-  semanticallyEquivalent_iff_implies_and_implies.2 ⟨h₁, h₂⟩
-=======
 theorem iff_iff_imp_and_imp {φ ψ : L.BoundedFormula α n} :
     (φ ⇔[T] ψ) ↔ (φ ⟹[T] ψ) ∧ (ψ ⟹[T] φ) := by
   simp only [Theory.Imp, ModelsBoundedFormula, BoundedFormula.realize_imp, ← forall_and,
     Theory.Iff, BoundedFormula.realize_iff, iff_iff_implies_and_implies]
->>>>>>> 81d41598
 
 theorem imp_antisymm {φ ψ : L.BoundedFormula α n} (h₁ : φ ⟹[T] ψ) (h₂ : ψ ⟹[T] φ) :
     φ ⇔[T] ψ :=
@@ -240,13 +144,8 @@
   rw [BoundedFormula.realize_iff, Iff.comm, ← BoundedFormula.realize_iff]
   exact h M v xs
 
-<<<<<<< HEAD
-instance : IsSymm (L.BoundedFormula α n) T.SemanticallyEquivalent :=
-  ⟨fun _ _ => SemanticallyEquivalent.symm⟩
-=======
 instance : IsSymm (L.BoundedFormula α n) T.Iff :=
   ⟨fun _ _ => Iff.symm⟩
->>>>>>> 81d41598
 
 @[trans]
 protected theorem trans {φ ψ θ : L.BoundedFormula α n}
@@ -257,13 +156,8 @@
   rw [BoundedFormula.realize_iff] at *
   exact ⟨h2'.1 ∘ h1'.1, h1'.2 ∘ h2'.2⟩
 
-<<<<<<< HEAD
-instance : IsTrans (L.BoundedFormula α n) T.SemanticallyEquivalent :=
-  ⟨fun _ _ _ => SemanticallyEquivalent.trans⟩
-=======
 instance : IsTrans (L.BoundedFormula α n) T.Iff :=
   ⟨fun _ _ _ => Iff.trans⟩
->>>>>>> 81d41598
 
 theorem realize_bd_iff {φ ψ : L.BoundedFormula α n} (h : φ ⇔[T] ψ)
     {v : α → M} {xs : Fin n → M} : φ.Realize v xs ↔ ψ.Realize v xs :=
@@ -303,7 +197,6 @@
     BoundedFormula.realize_imp]
   exact fun M v xs => imp_congr h.realize_bd_iff h'.realize_bd_iff
 
-<<<<<<< HEAD
 protected theorem sup {φ ψ φ' ψ' : L.BoundedFormula α n}
     (h : φ ⇔[T] ψ) (h' : φ' ⇔[T] ψ') :
     (φ ⊔ φ') ⇔[T] (ψ ⊔ ψ') := by
@@ -319,9 +212,6 @@
   exact fun M v xs => and_congr h.realize_bd_iff h'.realize_bd_iff
 
 end SemanticallyEquivalent
-=======
-end Iff
->>>>>>> 81d41598
 
 /-- Semantic equivalence forms an equivalence relation on formulas. -/
 def iffSetoid (T : L.Theory) : Setoid (L.BoundedFormula α n) where
@@ -343,11 +233,10 @@
 theorem sup_iff_not_inf_not : (φ ⊔ ψ) ⇔[T] (φ.not ⊓ ψ.not).not :=
   fun M v xs => by simp [imp_iff_not_or]
 
-<<<<<<< HEAD
 theorem not_sup_semanticallyEquivalent_inf_not : (φ ⊔ ψ).not ⇔[T] (φ.not ⊓ ψ.not) :=
   fun M v xs => by simp [imp_iff_not_or]
 
-theorem inf_semanticallyEquivalent_not_sup_not : (φ ⊓ ψ) ⇔[T] (φ.not ⊔ ψ.not).not :=
+theorem inf_iff_not_sup_not : (φ ⊓ ψ) ⇔[T] (φ.not ⊔ ψ.not).not :=
   fun M v xs => by simp
 
 theorem not_inf_semanticallyEquivalent_sup_not : (φ ⊓ ψ).not ⇔[T] (φ.not ⊔ ψ.not) :=
@@ -365,31 +254,19 @@
 theorem sup_inf_left_semanticallyEquivalent : χ ⊔ (φ ⊓ ψ) ⇔[T] (χ ⊔ φ) ⊓ (χ ⊔ ψ) :=
   fun M v xs => by simp [or_and_left]
 
-theorem all_semanticallyEquivalent_not_ex_not (φ : L.BoundedFormula α (n + 1)) :
+theorem all_iff_not_ex_not (φ : L.BoundedFormula α (n + 1)) :
     φ.all ⇔[T] φ.not.ex.not := fun M v xs => by simp
 
 theorem not_all_semanticallyEquivalent_ex_not (φ : L.BoundedFormula α (n + 1)) :
     φ.all.not ⇔[T] φ.not.ex := fun M v xs => by simp
 
-theorem ex_semanticallyEquivalent_not_all_not (φ : L.BoundedFormula α (n + 1)) :
+theorem ex_iff_not_all_not (φ : L.BoundedFormula α (n + 1)) :
     φ.ex ⇔[T] φ.not.all.not := fun M v xs => by simp
 
 theorem not_ex_semanticallyEquivalent_all_not (φ : L.BoundedFormula α (n + 1)) :
     φ.ex.not ⇔[T] φ.not.all := fun M v xs => by simp
 
-theorem semanticallyEquivalent_all_liftAt : φ ⇔[T] (φ.liftAt 1 n).all :=
-=======
-theorem inf_iff_not_sup_not : (φ ⊓ ψ) ⇔[T] (φ.not ⊔ ψ.not).not :=
-  fun M v xs => by simp
-
-theorem all_iff_not_ex_not (φ : L.BoundedFormula α (n + 1)) :
-    φ.all ⇔[T] φ.not.ex.not := fun M v xs => by simp
-
-theorem ex_iff_not_all_not (φ : L.BoundedFormula α (n + 1)) :
-    φ.ex ⇔[T] φ.not.all.not := fun M v xs => by simp
-
 theorem iff_all_liftAt : φ ⇔[T] (φ.liftAt 1 n).all :=
->>>>>>> 81d41598
   fun M v xs => by
   rw [realize_iff, realize_all_liftAt_one_self]
 
