/-
Copyright (c) 2018 Sean Leather. All rights reserved.
Released under Apache 2.0 license as described in the file LICENSE.
Authors: Sean Leather, Mario Carneiro
-/
import Mathlib.Data.List.AList
import Mathlib.Data.Finset.Sigma
import Mathlib.Data.Part

/-!
# Finite maps over `Multiset`
-/

universe u v w

open List

variable {α : Type u} {β : α → Type v}

/-! ### Multisets of sigma types-/

namespace Multiset

/-- Multiset of keys of an association multiset. -/
def keys (s : Multiset (Sigma β)) : Multiset α :=
  s.map Sigma.fst

@[simp]
theorem coe_keys {l : List (Sigma β)} : keys (l : Multiset (Sigma β)) = (l.keys : Multiset α) :=
  rfl

-- Porting note: Fixed Nodupkeys -> NodupKeys
/-- `NodupKeys s` means that `s` has no duplicate keys. -/
def NodupKeys (s : Multiset (Sigma β)) : Prop :=
  Quot.liftOn s List.NodupKeys fun _ _ p => propext <| perm_nodupKeys p

@[simp]
theorem coe_nodupKeys {l : List (Sigma β)} : @NodupKeys α β l ↔ l.NodupKeys :=
  Iff.rfl

lemma nodup_keys {m : Multiset (Σ a, β a)} : m.keys.Nodup ↔ m.NodupKeys := by
  rcases m with ⟨l⟩; rfl

alias ⟨_, NodupKeys.nodup_keys⟩ := nodup_keys

protected lemma NodupKeys.nodup {m : Multiset (Σ a, β a)} (h : m.NodupKeys) : m.Nodup :=
  h.nodup_keys.of_map _

end Multiset

/-! ### Finmap -/

/-- `Finmap β` is the type of finite maps over a multiset. It is effectively
  a quotient of `AList β` by permutation of the underlying list. -/
structure Finmap (β : α → Type v) : Type max u v where
  /-- The underlying `Multiset` of a `Finmap` -/
  entries : Multiset (Sigma β)
  /-- There are no duplicate keys in `entries` -/
  nodupKeys : entries.NodupKeys

/-- The quotient map from `AList` to `Finmap`. -/
def AList.toFinmap (s : AList β) : Finmap β :=
  ⟨s.entries, s.nodupKeys⟩

local notation:arg "⟦" a "⟧" => AList.toFinmap a

theorem AList.toFinmap_eq {s₁ s₂ : AList β} :
    toFinmap s₁ = toFinmap s₂ ↔ s₁.entries ~ s₂.entries := by
  cases s₁
  cases s₂
  simp [AList.toFinmap]

@[simp]
theorem AList.toFinmap_entries (s : AList β) : ⟦s⟧.entries = s.entries :=
  rfl

/-- Given `l : List (Sigma β)`, create a term of type `Finmap β` by removing
entries with duplicate keys. -/
def List.toFinmap [DecidableEq α] (s : List (Sigma β)) : Finmap β :=
  s.toAList.toFinmap

namespace Finmap

open AList

lemma nodup_entries (f : Finmap β) : f.entries.Nodup := f.nodupKeys.nodup

/-! ### Lifting from AList -/

/-- Lift a permutation-respecting function on `AList` to `Finmap`. -/
-- @[elab_as_elim] Porting note: we can't add `elab_as_elim` attr in this type
def liftOn {γ} (s : Finmap β) (f : AList β → γ)
    (H : ∀ a b : AList β, a.entries ~ b.entries → f a = f b) : γ := by
<<<<<<< HEAD
  refine'
=======
  refine
>>>>>>> 30695776
    (Quotient.liftOn s.entries
      (fun (l : List (Sigma β)) => (⟨_, fun nd => f ⟨l, nd⟩⟩ : Part γ))
      (fun l₁ l₂ p => Part.ext' (perm_nodupKeys p) ?_) : Part γ).get ?_
  · exact fun h1 h2 => H _ _ p
  · have := s.nodupKeys
    -- Porting note: `revert` required because `rcases` behaves differently
    revert this
    rcases s.entries with ⟨l⟩
    exact id

@[simp]
theorem liftOn_toFinmap {γ} (s : AList β) (f : AList β → γ) (H) : liftOn ⟦s⟧ f H = f s := by
  cases s
  rfl

/-- Lift a permutation-respecting function on 2 `AList`s to 2 `Finmap`s. -/
-- @[elab_as_elim] Porting note: we can't add `elab_as_elim` attr in this type
def liftOn₂ {γ} (s₁ s₂ : Finmap β) (f : AList β → AList β → γ)
    (H : ∀ a₁ b₁ a₂ b₂ : AList β,
      a₁.entries ~ a₂.entries → b₁.entries ~ b₂.entries → f a₁ b₁ = f a₂ b₂) : γ :=
  liftOn s₁ (fun l₁ => liftOn s₂ (f l₁) fun b₁ b₂ p => H _ _ _ _ (Perm.refl _) p) fun a₁ a₂ p => by
    have H' : f a₁ = f a₂ := funext fun _ => H _ _ _ _ p (Perm.refl _)
    simp only [H']

@[simp]
theorem liftOn₂_toFinmap {γ} (s₁ s₂ : AList β) (f : AList β → AList β → γ) (H) :
    liftOn₂ ⟦s₁⟧ ⟦s₂⟧ f H = f s₁ s₂ := by
      cases s₁; cases s₂; rfl

/-! ### Induction -/

@[elab_as_elim]
theorem induction_on {C : Finmap β → Prop} (s : Finmap β) (H : ∀ a : AList β, C ⟦a⟧) : C s := by
  rcases s with ⟨⟨a⟩, h⟩; exact H ⟨a, h⟩

@[elab_as_elim]
theorem induction_on₂ {C : Finmap β → Finmap β → Prop} (s₁ s₂ : Finmap β)
    (H : ∀ a₁ a₂ : AList β, C ⟦a₁⟧ ⟦a₂⟧) : C s₁ s₂ :=
  induction_on s₁ fun l₁ => induction_on s₂ fun l₂ => H l₁ l₂

@[elab_as_elim]
theorem induction_on₃ {C : Finmap β → Finmap β → Finmap β → Prop} (s₁ s₂ s₃ : Finmap β)
    (H : ∀ a₁ a₂ a₃ : AList β, C ⟦a₁⟧ ⟦a₂⟧ ⟦a₃⟧) : C s₁ s₂ s₃ :=
  induction_on₂ s₁ s₂ fun l₁ l₂ => induction_on s₃ fun l₃ => H l₁ l₂ l₃

/-! ### extensionality -/

@[ext]
theorem ext : ∀ {s t : Finmap β}, s.entries = t.entries → s = t
  | ⟨l₁, h₁⟩, ⟨l₂, _⟩, H => by congr

protected theorem ext_iff {s t : Finmap β} : s = t ↔ s.entries = t.entries :=
  ⟨congr_arg _, ext⟩

@[simp]
theorem ext_iff' {s t : Finmap β} : s.entries = t.entries ↔ s = t :=
  Finmap.ext_iff.symm

/-! ### mem -/

/-- The predicate `a ∈ s` means that `s` has a value associated to the key `a`. -/
instance : Membership α (Finmap β) :=
  ⟨fun a s => a ∈ s.entries.keys⟩

theorem mem_def {a : α} {s : Finmap β} : a ∈ s ↔ a ∈ s.entries.keys :=
  Iff.rfl

@[simp]
theorem mem_toFinmap {a : α} {s : AList β} : a ∈ toFinmap s ↔ a ∈ s :=
  Iff.rfl

/-! ### keys -/

/-- The set of keys of a finite map. -/
def keys (s : Finmap β) : Finset α :=
  ⟨s.entries.keys, s.nodupKeys.nodup_keys⟩

@[simp]
theorem keys_val (s : AList β) : (keys ⟦s⟧).val = s.keys :=
  rfl

@[simp]
theorem keys_ext {s₁ s₂ : AList β} : keys ⟦s₁⟧ = keys ⟦s₂⟧ ↔ s₁.keys ~ s₂.keys := by
  simp [keys, AList.keys]

theorem mem_keys {a : α} {s : Finmap β} : a ∈ s.keys ↔ a ∈ s :=
  induction_on s fun _ => AList.mem_keys

/-! ### empty -/

/-- The empty map. -/
instance : EmptyCollection (Finmap β) :=
  ⟨⟨0, nodupKeys_nil⟩⟩

instance : Inhabited (Finmap β) :=
  ⟨∅⟩

@[simp]
theorem empty_toFinmap : (⟦∅⟧ : Finmap β) = ∅ :=
  rfl

@[simp]
theorem toFinmap_nil [DecidableEq α] : ([].toFinmap : Finmap β) = ∅ :=
  rfl

theorem not_mem_empty {a : α} : a ∉ (∅ : Finmap β) :=
  Multiset.not_mem_zero a

@[simp]
theorem keys_empty : (∅ : Finmap β).keys = ∅ :=
  rfl

/-! ### singleton -/

/-- The singleton map. -/
def singleton (a : α) (b : β a) : Finmap β :=
  ⟦AList.singleton a b⟧

@[simp]
theorem keys_singleton (a : α) (b : β a) : (singleton a b).keys = {a} :=
  rfl

@[simp]
theorem mem_singleton (x y : α) (b : β y) : x ∈ singleton y b ↔ x = y := by
  simp only [singleton]; erw [mem_cons, mem_nil_iff, or_false_iff]

section

variable [DecidableEq α]

instance decidableEq [∀ a, DecidableEq (β a)] : DecidableEq (Finmap β)
<<<<<<< HEAD
  | _, _ => decidable_of_iff _ ext_iff
#align finmap.has_decidable_eq Finmap.decidableEq
=======
  | _, _ => decidable_of_iff _ Finmap.ext_iff.symm
>>>>>>> 30695776

/-! ### lookup -/

/-- Look up the value associated to a key in a map. -/
def lookup (a : α) (s : Finmap β) : Option (β a) :=
  liftOn s (AList.lookup a) fun _ _ => perm_lookup

@[simp]
theorem lookup_toFinmap (a : α) (s : AList β) : lookup a ⟦s⟧ = s.lookup a :=
  rfl

-- Porting note: renaming to `List.dlookup` since `List.lookup` already exists
@[simp]
theorem dlookup_list_toFinmap (a : α) (s : List (Sigma β)) : lookup a s.toFinmap = s.dlookup a := by
  rw [List.toFinmap, lookup_toFinmap, lookup_to_alist]

@[simp]
theorem lookup_empty (a) : lookup a (∅ : Finmap β) = none :=
  rfl

theorem lookup_isSome {a : α} {s : Finmap β} : (s.lookup a).isSome ↔ a ∈ s :=
  induction_on s fun _ => AList.lookup_isSome

theorem lookup_eq_none {a} {s : Finmap β} : lookup a s = none ↔ a ∉ s :=
  induction_on s fun _ => AList.lookup_eq_none

lemma mem_lookup_iff {s : Finmap β} {a : α} {b : β a} :
    b ∈ s.lookup a ↔ Sigma.mk a b ∈ s.entries := by
  rcases s with ⟨⟨l⟩, hl⟩; exact List.mem_dlookup_iff hl

lemma lookup_eq_some_iff {s : Finmap β} {a : α} {b : β a} :
    s.lookup a = b ↔ Sigma.mk a b ∈ s.entries := mem_lookup_iff

@[simp] lemma sigma_keys_lookup (s : Finmap β) :
    s.keys.sigma (fun i => (s.lookup i).toFinset) = ⟨s.entries, s.nodup_entries⟩ := by
  ext x
  have : x ∈ s.entries → x.1 ∈ s.keys := Multiset.mem_map_of_mem _
  simpa [lookup_eq_some_iff]

@[simp]
theorem lookup_singleton_eq {a : α} {b : β a} : (singleton a b).lookup a = some b := by
  rw [singleton, lookup_toFinmap, AList.singleton, AList.lookup, dlookup_cons_eq]

instance (a : α) (s : Finmap β) : Decidable (a ∈ s) :=
  decidable_of_iff _ lookup_isSome

theorem mem_iff {a : α} {s : Finmap β} : a ∈ s ↔ ∃ b, s.lookup a = some b :=
  induction_on s fun s =>
    Iff.trans List.mem_keys <| exists_congr fun _ => (mem_dlookup_iff s.nodupKeys).symm

theorem mem_of_lookup_eq_some {a : α} {b : β a} {s : Finmap β} (h : s.lookup a = some b) : a ∈ s :=
  mem_iff.mpr ⟨_, h⟩

theorem ext_lookup {s₁ s₂ : Finmap β} : (∀ x, s₁.lookup x = s₂.lookup x) → s₁ = s₂ :=
  induction_on₂ s₁ s₂ fun s₁ s₂ h => by
    simp only [AList.lookup, lookup_toFinmap] at h
    rw [AList.toFinmap_eq]
    apply lookup_ext s₁.nodupKeys s₂.nodupKeys
    intro x y
    rw [h]

/-- An equivalence between `Finmap β` and pairs `(keys : Finset α, lookup : ∀ a, Option (β a))` such
that `(lookup a).isSome ↔ a ∈ keys`. -/
@[simps apply_coe_fst apply_coe_snd]
def keysLookupEquiv :
    Finmap β ≃ { f : Finset α × (∀ a, Option (β a)) // ∀ i, (f.2 i).isSome ↔ i ∈ f.1 } where
  toFun s := ⟨(s.keys, fun i => s.lookup i), fun _ => lookup_isSome⟩
  invFun f := mk (f.1.1.sigma fun i => (f.1.2 i).toFinset).val <| by
    refine Multiset.nodup_keys.1 ((Finset.nodup _).map_on ?_)
    simp only [Finset.mem_val, Finset.mem_sigma, Option.mem_toFinset, Option.mem_def]
    rintro ⟨i, x⟩ ⟨_, hx⟩ ⟨j, y⟩ ⟨_, hy⟩ (rfl : i = j)
    simpa using hx.symm.trans hy
  left_inv f := ext <| by simp
  right_inv := fun ⟨(s, f), hf⟩ => by
    dsimp only at hf
    ext
    · simp [keys, Multiset.keys, ← hf, Option.isSome_iff_exists]
    · simp (config := { contextual := true }) [lookup_eq_some_iff, ← hf]

@[simp] lemma keysLookupEquiv_symm_apply_keys :
    ∀ f : {f : Finset α × (∀ a, Option (β a)) // ∀ i, (f.2 i).isSome ↔ i ∈ f.1},
      (keysLookupEquiv.symm f).keys = f.1.1 :=
  keysLookupEquiv.surjective.forall.2 fun _ => by
    simp only [Equiv.symm_apply_apply, keysLookupEquiv_apply_coe_fst]

@[simp] lemma keysLookupEquiv_symm_apply_lookup :
    ∀ (f : {f : Finset α × (∀ a, Option (β a)) // ∀ i, (f.2 i).isSome ↔ i ∈ f.1}) a,
      (keysLookupEquiv.symm f).lookup a = f.1.2 a :=
  keysLookupEquiv.surjective.forall.2 fun _ _ => by
    simp only [Equiv.symm_apply_apply, keysLookupEquiv_apply_coe_snd]

/-! ### replace -/

/-- Replace a key with a given value in a finite map.
  If the key is not present it does nothing. -/
def replace (a : α) (b : β a) (s : Finmap β) : Finmap β :=
  (liftOn s fun t => AList.toFinmap (AList.replace a b t))
    fun _ _ p => toFinmap_eq.2 <| perm_replace p

-- Porting note: explicit type required because of the ambiguity
@[simp]
theorem replace_toFinmap (a : α) (b : β a) (s : AList β) :
    replace a b ⟦s⟧ = (⟦s.replace a b⟧ : Finmap β) := by
  simp [replace]

@[simp]
theorem keys_replace (a : α) (b : β a) (s : Finmap β) : (replace a b s).keys = s.keys :=
  induction_on s fun s => by simp

@[simp]
theorem mem_replace {a a' : α} {b : β a} {s : Finmap β} : a' ∈ replace a b s ↔ a' ∈ s :=
  induction_on s fun s => by simp

end

/-! ### foldl -/

/-- Fold a commutative function over the key-value pairs in the map -/
def foldl {δ : Type w} (f : δ → ∀ a, β a → δ)
    (H : ∀ d a₁ b₁ a₂ b₂, f (f d a₁ b₁) a₂ b₂ = f (f d a₂ b₂) a₁ b₁) (d : δ) (m : Finmap β) : δ :=
  m.entries.foldl (fun d s => f d s.1 s.2) (fun _ _ _ => H _ _ _ _ _) d

/-- `any f s` returns `true` iff there exists a value `v` in `s` such that `f v = true`. -/
def any (f : ∀ x, β x → Bool) (s : Finmap β) : Bool :=
<<<<<<< HEAD
  s.foldl (fun x y z => x ∨ f y z) (fun _ _ _ _ => by simp [or_right_comm]) false
#align finmap.any Finmap.any
=======
  s.foldl (fun x y z => x || f y z)
    (fun _ _ _ _ => by simp_rw [Bool.or_assoc, Bool.or_comm, imp_true_iff]) false
>>>>>>> 30695776

-- TODO: should this really return `false` if `s` is empty?
/-- `all f s` returns `true` iff `f v = true` for all values `v` in `s`. -/
def all (f : ∀ x, β x → Bool) (s : Finmap β) : Bool :=
<<<<<<< HEAD
  s.foldl (fun x y z => x ∧ f y z) (fun _ _ _ _ => by simp [and_right_comm]) false
#align finmap.all Finmap.all
=======
  s.foldl (fun x y z => x && f y z)
    (fun _ _ _ _ => by simp_rw [Bool.and_assoc, Bool.and_comm, imp_true_iff]) true
>>>>>>> 30695776

/-! ### erase -/

section

variable [DecidableEq α]

/-- Erase a key from the map. If the key is not present it does nothing. -/
def erase (a : α) (s : Finmap β) : Finmap β :=
  (liftOn s fun t => AList.toFinmap (AList.erase a t)) fun _ _ p => toFinmap_eq.2 <| perm_erase p

@[simp]
theorem erase_toFinmap (a : α) (s : AList β) : erase a ⟦s⟧ = AList.toFinmap (s.erase a) := by
  simp [erase]

@[simp]
theorem keys_erase_toFinset (a : α) (s : AList β) : keys ⟦s.erase a⟧ = (keys ⟦s⟧).erase a := by
  simp [Finset.erase, keys, AList.erase, keys_kerase]

@[simp]
theorem keys_erase (a : α) (s : Finmap β) : (erase a s).keys = s.keys.erase a :=
  induction_on s fun s => by simp

@[simp]
theorem mem_erase {a a' : α} {s : Finmap β} : a' ∈ erase a s ↔ a' ≠ a ∧ a' ∈ s :=
  induction_on s fun s => by simp

theorem not_mem_erase_self {a : α} {s : Finmap β} : ¬a ∈ erase a s := by
  rw [mem_erase, not_and_or, not_not]
  left
  rfl

@[simp]
theorem lookup_erase (a) (s : Finmap β) : lookup a (erase a s) = none :=
  induction_on s <| AList.lookup_erase a

@[simp]
theorem lookup_erase_ne {a a'} {s : Finmap β} (h : a ≠ a') : lookup a (erase a' s) = lookup a s :=
  induction_on s fun _ => AList.lookup_erase_ne h

theorem erase_erase {a a' : α} {s : Finmap β} : erase a (erase a' s) = erase a' (erase a s) :=
  induction_on s fun s => ext (by simp only [AList.erase_erase, erase_toFinmap])

/-! ### sdiff -/

/-- `sdiff s s'` consists of all key-value pairs from `s` and `s'` where the keys are in `s` or
`s'` but not both. -/
def sdiff (s s' : Finmap β) : Finmap β :=
  s'.foldl (fun s x _ => s.erase x) (fun _ _ _ _ _ => erase_erase) s

instance : SDiff (Finmap β) :=
  ⟨sdiff⟩

/-! ### insert -/

/-- Insert a key-value pair into a finite map, replacing any existing pair with
  the same key. -/
def insert (a : α) (b : β a) (s : Finmap β) : Finmap β :=
  (liftOn s fun t => AList.toFinmap (AList.insert a b t)) fun _ _ p =>
    toFinmap_eq.2 <| perm_insert p

@[simp]
theorem insert_toFinmap (a : α) (b : β a) (s : AList β) :
    insert a b (AList.toFinmap s) = AList.toFinmap (s.insert a b) := by
  simp [insert]

theorem insert_entries_of_neg {a : α} {b : β a} {s : Finmap β} :
    a ∉ s → (insert a b s).entries = ⟨a, b⟩ ::ₘ s.entries :=
  induction_on s fun s h => by
    -- Porting note: `-insert_entries` required
    simp [AList.insert_entries_of_neg (mt mem_toFinmap.1 h), -insert_entries]

@[simp]
theorem mem_insert {a a' : α} {b' : β a'} {s : Finmap β} : a ∈ insert a' b' s ↔ a = a' ∨ a ∈ s :=
  induction_on s AList.mem_insert

@[simp]
theorem lookup_insert {a} {b : β a} (s : Finmap β) : lookup a (insert a b s) = some b :=
  induction_on s fun s => by simp only [insert_toFinmap, lookup_toFinmap, AList.lookup_insert]

@[simp]
theorem lookup_insert_of_ne {a a'} {b : β a} (s : Finmap β) (h : a' ≠ a) :
    lookup a' (insert a b s) = lookup a' s :=
  induction_on s fun s => by simp only [insert_toFinmap, lookup_toFinmap, lookup_insert_ne h]

@[simp]
theorem insert_insert {a} {b b' : β a} (s : Finmap β) :
    (s.insert a b).insert a b' = s.insert a b' :=
  induction_on s fun s => by simp only [insert_toFinmap, AList.insert_insert]

theorem insert_insert_of_ne {a a'} {b : β a} {b' : β a'} (s : Finmap β) (h : a ≠ a') :
    (s.insert a b).insert a' b' = (s.insert a' b').insert a b :=
  induction_on s fun s => by
    simp only [insert_toFinmap, AList.toFinmap_eq, AList.insert_insert_of_ne _ h]

theorem toFinmap_cons (a : α) (b : β a) (xs : List (Sigma β)) :
    List.toFinmap (⟨a, b⟩ :: xs) = insert a b xs.toFinmap :=
  rfl

theorem mem_list_toFinmap (a : α) (xs : List (Sigma β)) :
    a ∈ xs.toFinmap ↔ ∃ b : β a, Sigma.mk a b ∈ xs := by
<<<<<<< HEAD
  induction' xs with x xs <;> [skip, cases x] <;>
      -- Porting note: `Sigma.mk.inj_iff` required because `simp` behaves differently
      simp only [toFinmap_cons, *, not_mem_empty, exists_or, not_mem_nil, toFinmap_nil,
        exists_false, mem_cons, mem_insert, exists_and_left, Sigma.mk.inj_iff];
      apply or_congr _ Iff.rfl
  rename_i tail_ih fst_i snd_i
  conv =>
    lhs
    rw [← and_true_iff (a = fst_i)]
  apply and_congr_right
  rintro ⟨⟩
=======
  -- Porting note: golfed
  induction' xs with x xs
  · simp only [toFinmap_nil, not_mem_empty, find?, not_mem_nil, exists_false]
  cases' x with fst_i snd_i
  -- Porting note: `Sigma.mk.inj_iff` required because `simp` behaves differently
  simp only [toFinmap_cons, *, exists_or, mem_cons, mem_insert, exists_and_left, Sigma.mk.inj_iff]
  refine (or_congr_left <| and_iff_left_of_imp ?_).symm
  rintro rfl
>>>>>>> 30695776
  simp only [exists_eq, heq_iff_eq]

@[simp]
theorem insert_singleton_eq {a : α} {b b' : β a} : insert a b (singleton a b') = singleton a b := by
  simp only [singleton, Finmap.insert_toFinmap, AList.insert_singleton_eq]

/-! ### extract -/

/-- Erase a key from the map, and return the corresponding value, if found. -/
def extract (a : α) (s : Finmap β) : Option (β a) × Finmap β :=
  (liftOn s fun t => Prod.map id AList.toFinmap (AList.extract a t)) fun s₁ s₂ p => by
    simp [perm_lookup p, toFinmap_eq, perm_erase p]

@[simp]
theorem extract_eq_lookup_erase (a : α) (s : Finmap β) : extract a s = (lookup a s, erase a s) :=
  induction_on s fun s => by simp [extract]

/-! ### union -/

/-- `s₁ ∪ s₂` is the key-based union of two finite maps. It is left-biased: if
there exists an `a ∈ s₁`, `lookup a (s₁ ∪ s₂) = lookup a s₁`. -/
def union (s₁ s₂ : Finmap β) : Finmap β :=
  (liftOn₂ s₁ s₂ fun s₁ s₂ => (AList.toFinmap (s₁ ∪ s₂))) fun _ _ _ _ p₁₃ p₂₄ =>
    toFinmap_eq.mpr <| perm_union p₁₃ p₂₄

instance : Union (Finmap β) :=
  ⟨union⟩

@[simp]
theorem mem_union {a} {s₁ s₂ : Finmap β} : a ∈ s₁ ∪ s₂ ↔ a ∈ s₁ ∨ a ∈ s₂ :=
  induction_on₂ s₁ s₂ fun _ _ => AList.mem_union

@[simp]
theorem union_toFinmap (s₁ s₂ : AList β) : (toFinmap s₁) ∪ (toFinmap s₂) = toFinmap (s₁ ∪ s₂) := by
  simp [(· ∪ ·), union]

theorem keys_union {s₁ s₂ : Finmap β} : (s₁ ∪ s₂).keys = s₁.keys ∪ s₂.keys :=
  induction_on₂ s₁ s₂ fun s₁ s₂ => Finset.ext <| by simp [keys]

@[simp]
theorem lookup_union_left {a} {s₁ s₂ : Finmap β} : a ∈ s₁ → lookup a (s₁ ∪ s₂) = lookup a s₁ :=
  induction_on₂ s₁ s₂ fun _ _ => AList.lookup_union_left

@[simp]
theorem lookup_union_right {a} {s₁ s₂ : Finmap β} : a ∉ s₁ → lookup a (s₁ ∪ s₂) = lookup a s₂ :=
  induction_on₂ s₁ s₂ fun _ _ => AList.lookup_union_right

theorem lookup_union_left_of_not_in {a} {s₁ s₂ : Finmap β} (h : a ∉ s₂) :
    lookup a (s₁ ∪ s₂) = lookup a s₁ := by
  by_cases h' : a ∈ s₁
  · rw [lookup_union_left h']
  · rw [lookup_union_right h', lookup_eq_none.mpr h, lookup_eq_none.mpr h']

-- @[simp] -- Porting note (#10618): simp can prove this
theorem mem_lookup_union {a} {b : β a} {s₁ s₂ : Finmap β} :
    b ∈ lookup a (s₁ ∪ s₂) ↔ b ∈ lookup a s₁ ∨ a ∉ s₁ ∧ b ∈ lookup a s₂ :=
  induction_on₂ s₁ s₂ fun _ _ => AList.mem_lookup_union

theorem mem_lookup_union_middle {a} {b : β a} {s₁ s₂ s₃ : Finmap β} :
    b ∈ lookup a (s₁ ∪ s₃) → a ∉ s₂ → b ∈ lookup a (s₁ ∪ s₂ ∪ s₃) :=
  induction_on₃ s₁ s₂ s₃ fun _ _ _ => AList.mem_lookup_union_middle

theorem insert_union {a} {b : β a} {s₁ s₂ : Finmap β} : insert a b (s₁ ∪ s₂) = insert a b s₁ ∪ s₂ :=
  induction_on₂ s₁ s₂ fun a₁ a₂ => by simp [AList.insert_union]

theorem union_assoc {s₁ s₂ s₃ : Finmap β} : s₁ ∪ s₂ ∪ s₃ = s₁ ∪ (s₂ ∪ s₃) :=
  induction_on₃ s₁ s₂ s₃ fun s₁ s₂ s₃ => by
    simp only [AList.toFinmap_eq, union_toFinmap, AList.union_assoc]

@[simp]
theorem empty_union {s₁ : Finmap β} : ∅ ∪ s₁ = s₁ :=
  induction_on s₁ fun s₁ => by
    rw [← empty_toFinmap]
    simp [-empty_toFinmap, AList.toFinmap_eq, union_toFinmap, AList.union_assoc]
<<<<<<< HEAD
#align finmap.empty_union Finmap.empty_union
=======
>>>>>>> 30695776

@[simp]
theorem union_empty {s₁ : Finmap β} : s₁ ∪ ∅ = s₁ :=
  induction_on s₁ fun s₁ => by
    rw [← empty_toFinmap]
    simp [-empty_toFinmap, AList.toFinmap_eq, union_toFinmap, AList.union_assoc]
<<<<<<< HEAD
#align finmap.union_empty Finmap.union_empty
=======
>>>>>>> 30695776

theorem erase_union_singleton (a : α) (b : β a) (s : Finmap β) (h : s.lookup a = some b) :
    s.erase a ∪ singleton a b = s :=
  ext_lookup fun x => by
    by_cases h' : x = a
    · subst a
      rw [lookup_union_right not_mem_erase_self, lookup_singleton_eq, h]
    · have : x ∉ singleton a b := by rwa [mem_singleton]
      rw [lookup_union_left_of_not_in this, lookup_erase_ne h']

end

/-! ### Disjoint -/

/-- `Disjoint s₁ s₂` holds if `s₁` and `s₂` have no keys in common. -/
def Disjoint (s₁ s₂ : Finmap β) : Prop :=
  ∀ x ∈ s₁, ¬x ∈ s₂

theorem disjoint_empty (x : Finmap β) : Disjoint ∅ x :=
  nofun

@[symm]
theorem Disjoint.symm (x y : Finmap β) (h : Disjoint x y) : Disjoint y x := fun p hy hx => h p hx hy

theorem Disjoint.symm_iff (x y : Finmap β) : Disjoint x y ↔ Disjoint y x :=
  ⟨Disjoint.symm x y, Disjoint.symm y x⟩

section

variable [DecidableEq α]

instance : DecidableRel (@Disjoint α β) := fun x y => by dsimp only [Disjoint]; infer_instance

theorem disjoint_union_left (x y z : Finmap β) :
    Disjoint (x ∪ y) z ↔ Disjoint x z ∧ Disjoint y z := by
  simp [Disjoint, Finmap.mem_union, or_imp, forall_and]

theorem disjoint_union_right (x y z : Finmap β) :
    Disjoint x (y ∪ z) ↔ Disjoint x y ∧ Disjoint x z := by
  rw [Disjoint.symm_iff, disjoint_union_left, Disjoint.symm_iff _ x, Disjoint.symm_iff _ x]

theorem union_comm_of_disjoint {s₁ s₂ : Finmap β} : Disjoint s₁ s₂ → s₁ ∪ s₂ = s₂ ∪ s₁ :=
  induction_on₂ s₁ s₂ fun s₁ s₂ => by
    intro h
    simp only [AList.toFinmap_eq, union_toFinmap, AList.union_comm_of_disjoint h]

theorem union_cancel {s₁ s₂ s₃ : Finmap β} (h : Disjoint s₁ s₃) (h' : Disjoint s₂ s₃) :
    s₁ ∪ s₃ = s₂ ∪ s₃ ↔ s₁ = s₂ :=
  ⟨fun h'' => by
    apply ext_lookup
    intro x
    have : (s₁ ∪ s₃).lookup x = (s₂ ∪ s₃).lookup x := h'' ▸ rfl
    by_cases hs₁ : x ∈ s₁
    · rwa [lookup_union_left hs₁, lookup_union_left_of_not_in (h _ hs₁)] at this
    · by_cases hs₂ : x ∈ s₂
      · rwa [lookup_union_left_of_not_in (h' _ hs₂), lookup_union_left hs₂] at this
      · rw [lookup_eq_none.mpr hs₁, lookup_eq_none.mpr hs₂], fun h => h ▸ rfl⟩

end

end Finmap<|MERGE_RESOLUTION|>--- conflicted
+++ resolved
@@ -91,11 +91,7 @@
 -- @[elab_as_elim] Porting note: we can't add `elab_as_elim` attr in this type
 def liftOn {γ} (s : Finmap β) (f : AList β → γ)
     (H : ∀ a b : AList β, a.entries ~ b.entries → f a = f b) : γ := by
-<<<<<<< HEAD
-  refine'
-=======
   refine
->>>>>>> 30695776
     (Quotient.liftOn s.entries
       (fun (l : List (Sigma β)) => (⟨_, fun nd => f ⟨l, nd⟩⟩ : Part γ))
       (fun l₁ l₂ p => Part.ext' (perm_nodupKeys p) ?_) : Part γ).get ?_
@@ -227,12 +223,7 @@
 variable [DecidableEq α]
 
 instance decidableEq [∀ a, DecidableEq (β a)] : DecidableEq (Finmap β)
-<<<<<<< HEAD
-  | _, _ => decidable_of_iff _ ext_iff
-#align finmap.has_decidable_eq Finmap.decidableEq
-=======
   | _, _ => decidable_of_iff _ Finmap.ext_iff.symm
->>>>>>> 30695776
 
 /-! ### lookup -/
 
@@ -357,24 +348,13 @@
 
 /-- `any f s` returns `true` iff there exists a value `v` in `s` such that `f v = true`. -/
 def any (f : ∀ x, β x → Bool) (s : Finmap β) : Bool :=
-<<<<<<< HEAD
-  s.foldl (fun x y z => x ∨ f y z) (fun _ _ _ _ => by simp [or_right_comm]) false
-#align finmap.any Finmap.any
-=======
   s.foldl (fun x y z => x || f y z)
     (fun _ _ _ _ => by simp_rw [Bool.or_assoc, Bool.or_comm, imp_true_iff]) false
->>>>>>> 30695776
-
--- TODO: should this really return `false` if `s` is empty?
+
 /-- `all f s` returns `true` iff `f v = true` for all values `v` in `s`. -/
 def all (f : ∀ x, β x → Bool) (s : Finmap β) : Bool :=
-<<<<<<< HEAD
-  s.foldl (fun x y z => x ∧ f y z) (fun _ _ _ _ => by simp [and_right_comm]) false
-#align finmap.all Finmap.all
-=======
   s.foldl (fun x y z => x && f y z)
     (fun _ _ _ _ => by simp_rw [Bool.and_assoc, Bool.and_comm, imp_true_iff]) true
->>>>>>> 30695776
 
 /-! ### erase -/
 
@@ -476,19 +456,6 @@
 
 theorem mem_list_toFinmap (a : α) (xs : List (Sigma β)) :
     a ∈ xs.toFinmap ↔ ∃ b : β a, Sigma.mk a b ∈ xs := by
-<<<<<<< HEAD
-  induction' xs with x xs <;> [skip, cases x] <;>
-      -- Porting note: `Sigma.mk.inj_iff` required because `simp` behaves differently
-      simp only [toFinmap_cons, *, not_mem_empty, exists_or, not_mem_nil, toFinmap_nil,
-        exists_false, mem_cons, mem_insert, exists_and_left, Sigma.mk.inj_iff];
-      apply or_congr _ Iff.rfl
-  rename_i tail_ih fst_i snd_i
-  conv =>
-    lhs
-    rw [← and_true_iff (a = fst_i)]
-  apply and_congr_right
-  rintro ⟨⟩
-=======
   -- Porting note: golfed
   induction' xs with x xs
   · simp only [toFinmap_nil, not_mem_empty, find?, not_mem_nil, exists_false]
@@ -497,7 +464,6 @@
   simp only [toFinmap_cons, *, exists_or, mem_cons, mem_insert, exists_and_left, Sigma.mk.inj_iff]
   refine (or_congr_left <| and_iff_left_of_imp ?_).symm
   rintro rfl
->>>>>>> 30695776
   simp only [exists_eq, heq_iff_eq]
 
 @[simp]
@@ -572,20 +538,12 @@
   induction_on s₁ fun s₁ => by
     rw [← empty_toFinmap]
     simp [-empty_toFinmap, AList.toFinmap_eq, union_toFinmap, AList.union_assoc]
-<<<<<<< HEAD
-#align finmap.empty_union Finmap.empty_union
-=======
->>>>>>> 30695776
 
 @[simp]
 theorem union_empty {s₁ : Finmap β} : s₁ ∪ ∅ = s₁ :=
   induction_on s₁ fun s₁ => by
     rw [← empty_toFinmap]
     simp [-empty_toFinmap, AList.toFinmap_eq, union_toFinmap, AList.union_assoc]
-<<<<<<< HEAD
-#align finmap.union_empty Finmap.union_empty
-=======
->>>>>>> 30695776
 
 theorem erase_union_singleton (a : α) (b : β a) (s : Finmap β) (h : s.lookup a = some b) :
     s.erase a ∪ singleton a b = s :=
