/-
Copyright (c) 2018 Jeremy Avigad. All rights reserved.
Released under Apache 2.0 license as described in the file LICENSE.
Authors: Jeremy Avigad, Simon Hudon
-/
import Mathlib.Control.Functor.Multivariate
import Mathlib.Data.PFunctor.Univariate.Basic

#align_import data.pfunctor.multivariate.basic from "leanprover-community/mathlib"@"e3d9ab8faa9dea8f78155c6c27d62a621f4c152d"

/-!
# Multivariate polynomial functors.

Multivariate polynomial functors are used for defining M-types and W-types.
They map a type vector `α` to the type `Σ a : A, B a ⟹ α`, with `A : Type` and
`B : A → TypeVec n`. They interact well with Lean's inductive definitions because
they guarantee that occurrences of `α` are positive.
-/


universe u v

open MvFunctor

/-- multivariate polynomial functors
-/
structure MvPFunctor (n : ℕ) where
  /-- The head type -/
  A : Type u
  /-- The child family of types -/
  B : A → TypeVec.{u} n
#align mvpfunctor MvPFunctor

namespace MvPFunctor

open MvFunctor (LiftP LiftR)

variable {n m : ℕ} (P : MvPFunctor.{u} n)

/-- Applying `P` to an object of `Type` -/
@[coe]
def Obj (α : TypeVec.{u} n) : Type u :=
  Σ a : P.A, P.B a ⟹ α
#align mvpfunctor.obj MvPFunctor.Obj

instance : CoeFun (MvPFunctor.{u} n) (fun _ => TypeVec.{u} n → Type u) where
  coe := Obj

/-- Applying `P` to a morphism of `Type` -/
def map {α β : TypeVec n} (f : α ⟹ β) : P α → P β := fun ⟨a, g⟩ => ⟨a, TypeVec.comp f g⟩
#align mvpfunctor.map MvPFunctor.map

instance : Inhabited (MvPFunctor n) :=
  ⟨⟨default, default⟩⟩

instance Obj.inhabited {α : TypeVec n} [Inhabited P.A] [∀ i, Inhabited (α i)] :
    Inhabited (P α) :=
  ⟨⟨default, fun _ _ => default⟩⟩
#align mvpfunctor.obj.inhabited MvPFunctor.Obj.inhabited

instance : MvFunctor.{u} P.Obj :=
  ⟨@MvPFunctor.map n P⟩

theorem map_eq {α β : TypeVec n} (g : α ⟹ β) (a : P.A) (f : P.B a ⟹ α) :
    @MvFunctor.map _ P.Obj _ _ _ g ⟨a, f⟩ = ⟨a, g ⊚ f⟩ :=
  rfl
#align mvpfunctor.map_eq MvPFunctor.map_eq

theorem id_map {α : TypeVec n} : ∀ x : P α, TypeVec.id <$$> x = x
  | ⟨_, _⟩ => rfl
#align mvpfunctor.id_map MvPFunctor.id_map

theorem comp_map {α β γ : TypeVec n} (f : α ⟹ β) (g : β ⟹ γ) :
    ∀ x : P α, (g ⊚ f) <$$> x = g <$$> f <$$> x
  | ⟨_, _⟩ => rfl
#align mvpfunctor.comp_map MvPFunctor.comp_map

instance : LawfulMvFunctor.{u} P.Obj where
  id_map := @id_map _ P
  comp_map := @comp_map _ P

/-- Constant functor where the input object does not affect the output -/
def Const (n : ℕ) (A : Type u) : MvPFunctor n :=
  { A
    B := fun _ _ => PEmpty }
#align mvpfunctor.const MvPFunctor.Const

section Const

variable (n) {A : Type u} {α β : TypeVec.{u} n}

/-- Constructor for the constant functor -/
<<<<<<< HEAD
def Const.mk (x : A) {α} : Const n A α :=
=======
def const.mk (x : A) {α} : const n A α :=
>>>>>>> fba330af
  ⟨x, fun _ a => PEmpty.elim a⟩
#align mvpfunctor.const.mk MvPFunctor.Const.mk

variable {n}

/-- Destructor for the constant functor -/
<<<<<<< HEAD
def Const.get (x : Const n A α) : A :=
=======
def const.get (x : const n A α) : A :=
>>>>>>> fba330af
  x.1
#align mvpfunctor.const.get MvPFunctor.Const.get

@[simp]
<<<<<<< HEAD
theorem Const.get_map (f : α ⟹ β) (x : Const n A α) : Const.get (f <$$> x) = Const.get x := by
=======
theorem const.get_map (f : α ⟹ β) (x : const n A α) : const.get (f <$$> x) = const.get x := by
>>>>>>> fba330af
  cases x
  rfl
#align mvpfunctor.const.get_map MvPFunctor.Const.get_map

@[simp]
<<<<<<< HEAD
theorem Const.get_mk (x : A) : Const.get (Const.mk n x : Const n A α) = x := rfl
#align mvpfunctor.const.get_mk MvPFunctor.Const.get_mk

@[simp]
theorem Const.mk_get (x : Const n A α) : Const.mk n (Const.get x) = x := by
=======
theorem const.get_mk (x : A) : const.get (const.mk n x : const n A α) = x := rfl
#align mvpfunctor.const.get_mk MvPFunctor.const.get_mk

@[simp]
theorem const.mk_get (x : const n A α) : const.mk n (const.get x) = x := by
>>>>>>> fba330af
  cases x
  dsimp [Const.get, Const.mk]
  congr with (_⟨⟩)
#align mvpfunctor.const.mk_get MvPFunctor.Const.mk_get

end Const

/-- Functor composition on polynomial functors -/
<<<<<<< HEAD
def Comp (P : MvPFunctor.{u} n) (Q : Fin2 n → MvPFunctor.{u} m) : MvPFunctor m where
=======
def comp (P : MvPFunctor.{u} n) (Q : Fin2 n → MvPFunctor.{u} m) : MvPFunctor m where
>>>>>>> fba330af
  A := Σ a₂ : P.1, ∀ i, P.2 a₂ i → (Q i).1
  B a i := Σ(j : _) (b : P.2 a.1 j), (Q j).2 (a.snd j b) i
#align mvpfunctor.comp MvPFunctor.Comp

variable {P} {Q : Fin2 n → MvPFunctor.{u} m} {α β : TypeVec.{u} m}

/-- Constructor for functor composition -/
<<<<<<< HEAD
def Comp.mk (x : P (fun i => Q i α)) : Comp P Q α :=
=======
def comp.mk (x : P (fun i => Q i α)) : comp P Q α :=
>>>>>>> fba330af
  ⟨⟨x.1, fun _ a => (x.2 _ a).1⟩, fun i a => (x.snd a.fst a.snd.fst).snd i a.snd.snd⟩
#align mvpfunctor.comp.mk MvPFunctor.Comp.mk

/-- Destructor for functor composition -/
<<<<<<< HEAD
def Comp.get (x : Comp P Q α) : P (fun i => Q i α) :=
=======
def comp.get (x : comp P Q α) : P (fun i => Q i α) :=
>>>>>>> fba330af
  ⟨x.1.1, fun i a => ⟨x.fst.snd i a, fun (j : Fin2 m) (b : (Q i).B _ j) => x.snd j ⟨i, ⟨a, b⟩⟩⟩⟩
#align mvpfunctor.comp.get MvPFunctor.Comp.get

<<<<<<< HEAD
theorem Comp.get_map (f : α ⟹ β) (x : Comp P Q α) :
    Comp.get (f <$$> x) = (fun i (x : Q i α) => f <$$> x) <$$> Comp.get x := by
=======
theorem comp.get_map (f : α ⟹ β) (x : comp P Q α) :
    comp.get (f <$$> x) = (fun i (x : Q i α) => f <$$> x) <$$> comp.get x := by
>>>>>>> fba330af
  rfl
#align mvpfunctor.comp.get_map MvPFunctor.Comp.get_map

@[simp]
<<<<<<< HEAD
theorem Comp.get_mk (x : P (fun i => Q i α)) : Comp.get (Comp.mk x) = x := by
=======
theorem comp.get_mk (x : P (fun i => Q i α)) : comp.get (comp.mk x) = x := by
>>>>>>> fba330af
  rfl
#align mvpfunctor.comp.get_mk MvPFunctor.Comp.get_mk

@[simp]
<<<<<<< HEAD
theorem Comp.mk_get (x : Comp P Q α) : Comp.mk (Comp.get x) = x := by
=======
theorem comp.mk_get (x : comp P Q α) : comp.mk (comp.get x) = x := by
>>>>>>> fba330af
  rfl
#align mvpfunctor.comp.mk_get MvPFunctor.Comp.mk_get

/-
lifting predicates and relations
-/
theorem liftP_iff {α : TypeVec n} (p : ∀ ⦃i⦄, α i → Prop) (x : P α) :
    LiftP p x ↔ ∃ a f, x = ⟨a, f⟩ ∧ ∀ i j, p (f i j) := by
  constructor
  · rintro ⟨y, hy⟩
    cases' h : y with a f
    refine' ⟨a, fun i j => (f i j).val, _, fun i j => (f i j).property⟩
    rw [← hy, h, map_eq]
    rfl
  rintro ⟨a, f, xeq, pf⟩
  use ⟨a, fun i j => ⟨f i j, pf i j⟩⟩
  rw [xeq]; rfl
#align mvpfunctor.liftp_iff MvPFunctor.liftP_iff

theorem liftP_iff' {α : TypeVec n} (p : ∀ ⦃i⦄, α i → Prop) (a : P.A) (f : P.B a ⟹ α) :
    @LiftP.{u} _ P.Obj _ α p ⟨a, f⟩ ↔ ∀ i x, p (f i x) := by
  simp only [liftP_iff, Sigma.mk.inj_iff]; constructor
  · rintro ⟨_, _, ⟨⟩, _⟩
    assumption
  · intro
    repeat' first |constructor|assumption
#align mvpfunctor.liftp_iff' MvPFunctor.liftP_iff'

theorem liftR_iff {α : TypeVec n} (r : ∀ ⦃i⦄, α i → α i → Prop) (x y : P α) :
    LiftR @r x y ↔ ∃ a f₀ f₁, x = ⟨a, f₀⟩ ∧ y = ⟨a, f₁⟩ ∧ ∀ i j, r (f₀ i j) (f₁ i j) := by
  constructor
  · rintro ⟨u, xeq, yeq⟩
    cases' h : u with a f
    use a, fun i j => (f i j).val.fst, fun i j => (f i j).val.snd
    constructor
    · rw [← xeq, h]
      rfl
    constructor
    · rw [← yeq, h]
      rfl
    intro i j
    exact (f i j).property
  rintro ⟨a, f₀, f₁, xeq, yeq, h⟩
  use ⟨a, fun i j => ⟨(f₀ i j, f₁ i j), h i j⟩⟩
  dsimp; constructor
  · rw [xeq]
    rfl
  rw [yeq]; rfl
#align mvpfunctor.liftr_iff MvPFunctor.liftR_iff

open Set MvFunctor

theorem supp_eq {α : TypeVec n} (a : P.A) (f : P.B a ⟹ α) (i) :
    @supp.{u} _ P.Obj _ α (⟨a, f⟩ : P α) i = f i '' univ := by
  ext x; simp only [supp, image_univ, mem_range, mem_setOf_eq]
  constructor <;> intro h
  · apply @h fun i x => ∃ y : P.B a i, f i y = x
    rw [liftP_iff']
    intros
    refine' ⟨_, rfl⟩
  · simp only [liftP_iff']
    cases h
    subst x
    tauto
#align mvpfunctor.supp_eq MvPFunctor.supp_eq

end MvPFunctor

/-
Decomposing an n+1-ary pfunctor.
-/
namespace MvPFunctor

open TypeVec

variable {n : ℕ} (P : MvPFunctor.{u} (n + 1))

/-- Split polynomial functor, get an n-ary functor
from an `n+1`-ary functor -/
def Drop : MvPFunctor n where
  A := P.A
  B a := (P.B a).drop
#align mvpfunctor.drop MvPFunctor.Drop

/-- Split polynomial functor, get a univariate functor
from an `n+1`-ary functor -/
def Last : PFunctor where
  A := P.A
  B a := (P.B a).last
#align mvpfunctor.last MvPFunctor.Last

/- ./././Mathport/Syntax/Translate/Expr.lean:177:8: unsupported: ambiguous notation -/
/-- append arrows of a polynomial functor application -/
@[reducible]
def appendContents {α : TypeVec n} {β : Type*} {a : P.A} (f' : P.Drop.B a ⟹ α)
    (f : P.Last.B a → β) : P.B a ⟹ (α ::: β) :=
  splitFun f' f
#align mvpfunctor.append_contents MvPFunctor.appendContents

end MvPFunctor<|MERGE_RESOLUTION|>--- conflicted
+++ resolved
@@ -80,123 +80,78 @@
   comp_map := @comp_map _ P
 
 /-- Constant functor where the input object does not affect the output -/
-def Const (n : ℕ) (A : Type u) : MvPFunctor n :=
+def const (n : ℕ) (A : Type u) : MvPFunctor n :=
   { A
     B := fun _ _ => PEmpty }
-#align mvpfunctor.const MvPFunctor.Const
+#align mvpfunctor.const MvPFunctor.const
 
 section Const
 
 variable (n) {A : Type u} {α β : TypeVec.{u} n}
 
 /-- Constructor for the constant functor -/
-<<<<<<< HEAD
-def Const.mk (x : A) {α} : Const n A α :=
-=======
 def const.mk (x : A) {α} : const n A α :=
->>>>>>> fba330af
   ⟨x, fun _ a => PEmpty.elim a⟩
-#align mvpfunctor.const.mk MvPFunctor.Const.mk
+#align mvpfunctor.const.mk MvPFunctor.const.mk
 
 variable {n}
 
 /-- Destructor for the constant functor -/
-<<<<<<< HEAD
-def Const.get (x : Const n A α) : A :=
-=======
 def const.get (x : const n A α) : A :=
->>>>>>> fba330af
   x.1
-#align mvpfunctor.const.get MvPFunctor.Const.get
-
-@[simp]
-<<<<<<< HEAD
-theorem Const.get_map (f : α ⟹ β) (x : Const n A α) : Const.get (f <$$> x) = Const.get x := by
-=======
+#align mvpfunctor.const.get MvPFunctor.const.get
+
+@[simp]
 theorem const.get_map (f : α ⟹ β) (x : const n A α) : const.get (f <$$> x) = const.get x := by
->>>>>>> fba330af
   cases x
   rfl
-#align mvpfunctor.const.get_map MvPFunctor.Const.get_map
-
-@[simp]
-<<<<<<< HEAD
-theorem Const.get_mk (x : A) : Const.get (Const.mk n x : Const n A α) = x := rfl
-#align mvpfunctor.const.get_mk MvPFunctor.Const.get_mk
-
-@[simp]
-theorem Const.mk_get (x : Const n A α) : Const.mk n (Const.get x) = x := by
-=======
+#align mvpfunctor.const.get_map MvPFunctor.const.get_map
+
+@[simp]
 theorem const.get_mk (x : A) : const.get (const.mk n x : const n A α) = x := rfl
 #align mvpfunctor.const.get_mk MvPFunctor.const.get_mk
 
 @[simp]
 theorem const.mk_get (x : const n A α) : const.mk n (const.get x) = x := by
->>>>>>> fba330af
   cases x
-  dsimp [Const.get, Const.mk]
+  dsimp [const.get, const.mk]
   congr with (_⟨⟩)
-#align mvpfunctor.const.mk_get MvPFunctor.Const.mk_get
+#align mvpfunctor.const.mk_get MvPFunctor.const.mk_get
 
 end Const
 
 /-- Functor composition on polynomial functors -/
-<<<<<<< HEAD
-def Comp (P : MvPFunctor.{u} n) (Q : Fin2 n → MvPFunctor.{u} m) : MvPFunctor m where
-=======
 def comp (P : MvPFunctor.{u} n) (Q : Fin2 n → MvPFunctor.{u} m) : MvPFunctor m where
->>>>>>> fba330af
   A := Σ a₂ : P.1, ∀ i, P.2 a₂ i → (Q i).1
   B a i := Σ(j : _) (b : P.2 a.1 j), (Q j).2 (a.snd j b) i
-#align mvpfunctor.comp MvPFunctor.Comp
+#align mvpfunctor.comp MvPFunctor.comp
 
 variable {P} {Q : Fin2 n → MvPFunctor.{u} m} {α β : TypeVec.{u} m}
 
 /-- Constructor for functor composition -/
-<<<<<<< HEAD
-def Comp.mk (x : P (fun i => Q i α)) : Comp P Q α :=
-=======
 def comp.mk (x : P (fun i => Q i α)) : comp P Q α :=
->>>>>>> fba330af
   ⟨⟨x.1, fun _ a => (x.2 _ a).1⟩, fun i a => (x.snd a.fst a.snd.fst).snd i a.snd.snd⟩
-#align mvpfunctor.comp.mk MvPFunctor.Comp.mk
+#align mvpfunctor.comp.mk MvPFunctor.comp.mk
 
 /-- Destructor for functor composition -/
-<<<<<<< HEAD
-def Comp.get (x : Comp P Q α) : P (fun i => Q i α) :=
-=======
 def comp.get (x : comp P Q α) : P (fun i => Q i α) :=
->>>>>>> fba330af
   ⟨x.1.1, fun i a => ⟨x.fst.snd i a, fun (j : Fin2 m) (b : (Q i).B _ j) => x.snd j ⟨i, ⟨a, b⟩⟩⟩⟩
-#align mvpfunctor.comp.get MvPFunctor.Comp.get
-
-<<<<<<< HEAD
-theorem Comp.get_map (f : α ⟹ β) (x : Comp P Q α) :
-    Comp.get (f <$$> x) = (fun i (x : Q i α) => f <$$> x) <$$> Comp.get x := by
-=======
+#align mvpfunctor.comp.get MvPFunctor.comp.get
+
 theorem comp.get_map (f : α ⟹ β) (x : comp P Q α) :
     comp.get (f <$$> x) = (fun i (x : Q i α) => f <$$> x) <$$> comp.get x := by
->>>>>>> fba330af
-  rfl
-#align mvpfunctor.comp.get_map MvPFunctor.Comp.get_map
-
-@[simp]
-<<<<<<< HEAD
-theorem Comp.get_mk (x : P (fun i => Q i α)) : Comp.get (Comp.mk x) = x := by
-=======
+  rfl
+#align mvpfunctor.comp.get_map MvPFunctor.comp.get_map
+
+@[simp]
 theorem comp.get_mk (x : P (fun i => Q i α)) : comp.get (comp.mk x) = x := by
->>>>>>> fba330af
-  rfl
-#align mvpfunctor.comp.get_mk MvPFunctor.Comp.get_mk
-
-@[simp]
-<<<<<<< HEAD
-theorem Comp.mk_get (x : Comp P Q α) : Comp.mk (Comp.get x) = x := by
-=======
+  rfl
+#align mvpfunctor.comp.get_mk MvPFunctor.comp.get_mk
+
+@[simp]
 theorem comp.mk_get (x : comp P Q α) : comp.mk (comp.get x) = x := by
->>>>>>> fba330af
-  rfl
-#align mvpfunctor.comp.mk_get MvPFunctor.Comp.mk_get
+  rfl
+#align mvpfunctor.comp.mk_get MvPFunctor.comp.mk_get
 
 /-
 lifting predicates and relations
@@ -274,23 +229,23 @@
 
 /-- Split polynomial functor, get an n-ary functor
 from an `n+1`-ary functor -/
-def Drop : MvPFunctor n where
+def drop : MvPFunctor n where
   A := P.A
   B a := (P.B a).drop
-#align mvpfunctor.drop MvPFunctor.Drop
+#align mvpfunctor.drop MvPFunctor.drop
 
 /-- Split polynomial functor, get a univariate functor
 from an `n+1`-ary functor -/
-def Last : PFunctor where
+def last : PFunctor where
   A := P.A
   B a := (P.B a).last
-#align mvpfunctor.last MvPFunctor.Last
+#align mvpfunctor.last MvPFunctor.last
 
 /- ./././Mathport/Syntax/Translate/Expr.lean:177:8: unsupported: ambiguous notation -/
 /-- append arrows of a polynomial functor application -/
 @[reducible]
-def appendContents {α : TypeVec n} {β : Type*} {a : P.A} (f' : P.Drop.B a ⟹ α)
-    (f : P.Last.B a → β) : P.B a ⟹ (α ::: β) :=
+def appendContents {α : TypeVec n} {β : Type*} {a : P.A} (f' : P.drop.B a ⟹ α)
+    (f : P.last.B a → β) : P.B a ⟹ (α ::: β) :=
   splitFun f' f
 #align mvpfunctor.append_contents MvPFunctor.appendContents
 
