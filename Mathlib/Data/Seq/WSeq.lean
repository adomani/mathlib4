--- conflicted
+++ resolved
@@ -1700,11 +1700,7 @@
 theorem join_map_pure (s : WSeq α) : join (map pure s) ≈ s := by
   refine' ⟨fun s1 s2 => join (map pure s2) = s1, rfl, _⟩
   intro s' s h; rw [← h]
-<<<<<<< HEAD
-  apply lift_rel_rec fun c1 c2 => ∃ s, c1 = destruct (join (map pure s)) ∧ c2 = destruct s
-=======
-  apply liftRel_rec fun c1 c2 => ∃ s, c1 = destruct (join (map ret s)) ∧ c2 = destruct s
->>>>>>> 321e7c66
+  apply liftRel_rec fun c1 c2 => ∃ s, c1 = destruct (join (map pure s)) ∧ c2 = destruct s
   · exact fun {c1 c2} h =>
       match c1, c2, h with
       | _, _, ⟨s, rfl, rfl⟩ => by
