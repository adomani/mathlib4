--- conflicted
+++ resolved
@@ -286,14 +286,7 @@
   rw [testBit, bit]
   cases b
   · simp [bit0, ← Nat.mul_two]
-<<<<<<< HEAD
-  · simp only [cond_true, bit1, bit0, shiftRight_zero, one_and_eq_mod_two, bne_iff_ne]
-    simp only [← Nat.mul_two]
-    rw [Nat.add_mod]
-    simp
-=======
   · simp [bit0, bit1, ← Nat.mul_two]
->>>>>>> 057be471
 
 #align nat.test_bit_zero Nat.testBit_zero
 
