/-
Copyright (c) 2022 Eric Wieser. All rights reserved.
Released under Apache 2.0 license as described in the file LICENSE.
Authors: Eric Wieser
-/
import Mathlib.Data.DFinsupp.Interval
import Mathlib.Data.DFinsupp.Multiset
import Mathlib.Order.Interval.Finset.Nat
import Mathlib.Data.Nat.Lattice

/-!
# Finite intervals of multisets

This file provides the `LocallyFiniteOrder` instance for `Multiset α` and calculates the
cardinality of its finite intervals.

## Implementation notes

We implement the intervals via the intervals on `DFinsupp`, rather than via filtering
<<<<<<< HEAD
`Multiset.Powerset`; this is because `(Multiset.replicate n x).Powerset` has `2^n` entries not `n + 1`
entries as it contains duplicates. We do not go via `Finsupp` as this would be noncomputable, and
multisets are typically used computationally.

=======
`Multiset.Powerset`; this is because `(Multiset.replicate n x).Powerset` has `2^n` entries not
`n + 1` entries as it contains duplicates. We do not go via `Finsupp` as this would be
noncomputable, and multisets are typically used computationally.
>>>>>>> ecd03599
-/

open Finset DFinsupp Function

open Pointwise

variable {α : Type*}

namespace Multiset

variable [DecidableEq α] (s t : Multiset α)

instance instLocallyFiniteOrder : LocallyFiniteOrder (Multiset α) :=
  LocallyFiniteOrder.ofIcc (Multiset α)
    (fun s t => (Finset.Icc (toDFinsupp s) (toDFinsupp t)).map
      Multiset.equivDFinsupp.toEquiv.symm.toEmbedding)
    fun s t x => by simp

theorem Icc_eq :
    Finset.Icc s t = (Finset.Icc (toDFinsupp s) (toDFinsupp t)).map
      Multiset.equivDFinsupp.toEquiv.symm.toEmbedding :=
  rfl

theorem uIcc_eq :
    uIcc s t =
      (uIcc (toDFinsupp s) (toDFinsupp t)).map Multiset.equivDFinsupp.toEquiv.symm.toEmbedding :=
  (Icc_eq _ _).trans <| by simp [uIcc]

theorem card_Icc :
    #(Finset.Icc s t) = ∏ i ∈ s.toFinset ∪ t.toFinset, (t.count i + 1 - s.count i) := by
  simp_rw [Icc_eq, Finset.card_map, DFinsupp.card_Icc, Nat.card_Icc, Multiset.toDFinsupp_apply,
    toDFinsupp_support]

theorem card_Ico :
    #(Finset.Ico s t) = ∏ i ∈ s.toFinset ∪ t.toFinset, (t.count i + 1 - s.count i) - 1 := by
  rw [Finset.card_Ico_eq_card_Icc_sub_one, card_Icc]

theorem card_Ioc :
    #(Finset.Ioc s t) = ∏ i ∈ s.toFinset ∪ t.toFinset, (t.count i + 1 - s.count i) - 1 := by
  rw [Finset.card_Ioc_eq_card_Icc_sub_one, card_Icc]

theorem card_Ioo :
    #(Finset.Ioo s t) = ∏ i ∈ s.toFinset ∪ t.toFinset, (t.count i + 1 - s.count i) - 2 := by
  rw [Finset.card_Ioo_eq_card_Icc_sub_two, card_Icc]

theorem card_uIcc :
    (uIcc s t).card = ∏ i ∈ s.toFinset ∪ t.toFinset, ((t.count i - s.count i : ℤ).natAbs + 1) := by
  simp_rw [uIcc_eq, Finset.card_map, DFinsupp.card_uIcc, Nat.card_uIcc, Multiset.toDFinsupp_apply,
    toDFinsupp_support]

theorem card_Iic : (Finset.Iic s).card = ∏ i ∈ s.toFinset, (s.count i + 1) := by
  simp_rw [Iic_eq_Icc, card_Icc, bot_eq_zero, toFinset_zero, empty_union, count_zero, tsub_zero]

end Multiset<|MERGE_RESOLUTION|>--- conflicted
+++ resolved
@@ -17,16 +17,9 @@
 ## Implementation notes
 
 We implement the intervals via the intervals on `DFinsupp`, rather than via filtering
-<<<<<<< HEAD
-`Multiset.Powerset`; this is because `(Multiset.replicate n x).Powerset` has `2^n` entries not `n + 1`
-entries as it contains duplicates. We do not go via `Finsupp` as this would be noncomputable, and
-multisets are typically used computationally.
-
-=======
 `Multiset.Powerset`; this is because `(Multiset.replicate n x).Powerset` has `2^n` entries not
 `n + 1` entries as it contains duplicates. We do not go via `Finsupp` as this would be
 noncomputable, and multisets are typically used computationally.
->>>>>>> ecd03599
 -/
 
 open Finset DFinsupp Function
