/-
Copyright (c) 2015 Microsoft Corporation. All rights reserved.
Released under Apache 2.0 license as described in the file LICENSE.
Authors: Mario Carneiro
-/
import Mathlib.Data.Multiset.Count
import Mathlib.Data.List.Count

/-!
# Sum and difference of multisets

This file defines the following operations on multisets:

* `Add (Multiset α)` instance: `s + t` adds the multiplicities of the elements of `s` and `t`
* `Sub (Multiset α)` instance: `s - t` subtracts the multiplicities of the elements of `s` and `t`
* `Multiset.erase`: `s.erase x` reduces the multiplicity of `x` in `s` by one.

## Notation (defined later)

* `s + t`: The multiset for which the number of occurrences of each `a` is the sum of the
  occurrences of `a` in `s` and `t`.
* `s - t`: The multiset for which the number of occurrences of each `a` is the difference of the
  occurrences of `a` in `s` and `t`.

-/

-- No algebra should be required
assert_not_exists Monoid

universe v

open List Subtype Nat Function

variable {α : Type*} {β : Type v} {γ : Type*}

namespace Multiset

/-! ### Additive monoid -/

section add
variable {s t u : Multiset α}

/-- The sum of two multisets is the lift of the list append operation.
  This adds the multiplicities of each element,
  i.e. `count a (s + t) = count a s + count a t`. -/
protected def add (s₁ s₂ : Multiset α) : Multiset α :=
  (Quotient.liftOn₂ s₁ s₂ fun l₁ l₂ => ((l₁ ++ l₂ : List α) : Multiset α)) fun _ _ _ _ p₁ p₂ =>
    Quot.sound <| p₁.append p₂

instance : Add (Multiset α) :=
  ⟨Multiset.add⟩

@[simp]
theorem coe_add (s t : List α) : (s + t : Multiset α) = (s ++ t : List α) :=
  rfl

@[simp]
theorem singleton_add (a : α) (s : Multiset α) : {a} + s = a ::ₘ s :=
  rfl

protected lemma add_le_add_iff_left : s + t ≤ s + u ↔ t ≤ u :=
  Quotient.inductionOn₃ s t u fun _ _ _ => subperm_append_left _

protected lemma add_le_add_iff_right : s + u ≤ t + u ↔ s ≤ t :=
  Quotient.inductionOn₃ s t u fun _ _ _ => subperm_append_right _

protected alias ⟨le_of_add_le_add_left, add_le_add_left⟩ := Multiset.add_le_add_iff_left
protected alias ⟨le_of_add_le_add_right, add_le_add_right⟩ := Multiset.add_le_add_iff_right

protected lemma add_comm (s t : Multiset α) : s + t = t + s :=
  Quotient.inductionOn₂ s t fun _ _ ↦ Quot.sound perm_append_comm

protected lemma add_assoc (s t u : Multiset α) : s + t + u = s + (t + u) :=
  Quotient.inductionOn₃ s t u fun _ _ _ ↦ congr_arg _ <| append_assoc ..

@[simp, nolint simpNF] -- We want to use this lemma earlier than `zero_add`
protected lemma zero_add (s : Multiset α) : 0 + s = s := Quotient.inductionOn s fun _ ↦ rfl

@[simp, nolint simpNF] -- We want to use this lemma earlier than `add_zero`
protected lemma add_zero (s : Multiset α) : s + 0 = s :=
  Quotient.inductionOn s fun l ↦ congr_arg _ <| append_nil l

lemma le_add_right (s t : Multiset α) : s ≤ s + t := by
  simpa using Multiset.add_le_add_left (zero_le t)

lemma le_add_left (s t : Multiset α) : s ≤ t + s := by
  simpa using Multiset.add_le_add_right (zero_le t)

lemma subset_add_left {s t : Multiset α} : s ⊆ s + t := subset_of_le <| le_add_right s t

lemma subset_add_right {s t : Multiset α} : s ⊆ t + s := subset_of_le <| le_add_left s t

theorem le_iff_exists_add {s t : Multiset α} : s ≤ t ↔ ∃ u, t = s + u :=
  ⟨fun h =>
    leInductionOn h fun s =>
      let ⟨l, p⟩ := s.exists_perm_append
      ⟨l, Quot.sound p⟩,
    fun ⟨_u, e⟩ => e.symm ▸ le_add_right _ _⟩

@[simp]
theorem cons_add (a : α) (s t : Multiset α) : a ::ₘ s + t = a ::ₘ (s + t) := by
  rw [← singleton_add, ← singleton_add, Multiset.add_assoc]

@[simp]
theorem add_cons (a : α) (s t : Multiset α) : s + a ::ₘ t = a ::ₘ (s + t) := by
  rw [Multiset.add_comm, cons_add, Multiset.add_comm]

@[simp]
theorem mem_add {a : α} {s t : Multiset α} : a ∈ s + t ↔ a ∈ s ∨ a ∈ t :=
  Quotient.inductionOn₂ s t fun _l₁ _l₂ => mem_append

variable (p : α → Prop) [DecidablePred p]

@[simp]
theorem countP_add (s t) : countP p (s + t) = countP p s + countP p t :=
  Quotient.inductionOn₂ s t fun _ _ => countP_append

variable [DecidableEq α] in
@[simp]
theorem count_add (a : α) : ∀ s t, count a (s + t) = count a s + count a t :=
  countP_add _

protected lemma add_left_inj : s + u = t + u ↔ s = t := by classical simp [Multiset.ext]

protected lemma add_right_inj : s + t = s + u ↔ t = u := by classical simp [Multiset.ext]

@[simp]
theorem card_add (s t : Multiset α) : card (s + t) = card s + card t :=
<<<<<<< HEAD
  Quotient.inductionOn₂ s t fun _ _ =>length_append
=======
  Quotient.inductionOn₂ s t fun _ _ => length_append
>>>>>>> fd8143af

end add

/-! ### Erasing one copy of an element -/

section Erase

variable [DecidableEq α] {s t : Multiset α} {a b : α}

/-- `erase s a` is the multiset that subtracts 1 from the multiplicity of `a`. -/
def erase (s : Multiset α) (a : α) : Multiset α :=
  Quot.liftOn s (fun l => (l.erase a : Multiset α)) fun _l₁ _l₂ p => Quot.sound (p.erase a)

@[simp]
theorem coe_erase (l : List α) (a : α) : erase (l : Multiset α) a = l.erase a :=
  rfl

@[simp]
theorem erase_zero (a : α) : (0 : Multiset α).erase a = 0 :=
  rfl

@[simp]
theorem erase_cons_head (a : α) (s : Multiset α) : (a ::ₘ s).erase a = s :=
  Quot.inductionOn s fun l => congr_arg _ <| List.erase_cons_head a l

@[simp]
theorem erase_cons_tail {a b : α} (s : Multiset α) (h : b ≠ a) :
    (b ::ₘ s).erase a = b ::ₘ s.erase a :=
  Quot.inductionOn s fun _ => congr_arg _ <| List.erase_cons_tail (not_beq_of_ne h)

@[simp]
theorem erase_singleton (a : α) : ({a} : Multiset α).erase a = 0 :=
  erase_cons_head a 0

@[simp]
theorem erase_of_not_mem {a : α} {s : Multiset α} : a ∉ s → s.erase a = s :=
  Quot.inductionOn s fun _l h => congr_arg _ <| List.erase_of_not_mem h

@[simp]
theorem cons_erase {s : Multiset α} {a : α} : a ∈ s → a ::ₘ s.erase a = s :=
  Quot.inductionOn s fun _l h => Quot.sound (perm_cons_erase h).symm

theorem erase_cons_tail_of_mem (h : a ∈ s) :
    (b ::ₘ s).erase a = b ::ₘ s.erase a := by
  rcases eq_or_ne a b with rfl | hab
  · simp [cons_erase h]
  · exact s.erase_cons_tail hab.symm

theorem le_cons_erase (s : Multiset α) (a : α) : s ≤ a ::ₘ s.erase a :=
  if h : a ∈ s then le_of_eq (cons_erase h).symm
  else by rw [erase_of_not_mem h]; apply le_cons_self

theorem add_singleton_eq_iff {s t : Multiset α} {a : α} : s + {a} = t ↔ a ∈ t ∧ s = t.erase a := by
  rw [Multiset.add_comm, singleton_add]
  constructor
  · rintro rfl
    exact ⟨s.mem_cons_self a, (s.erase_cons_head a).symm⟩
  · rintro ⟨h, rfl⟩
    exact cons_erase h

theorem erase_add_left_pos {a : α} {s : Multiset α} (t) : a ∈ s → (s + t).erase a = s.erase a + t :=
  Quotient.inductionOn₂ s t fun _l₁ l₂ h => congr_arg _ <| erase_append_left l₂ h

theorem erase_add_right_pos {a : α} (s) (h : a ∈ t) : (s + t).erase a = s + t.erase a := by
  rw [Multiset.add_comm, erase_add_left_pos s h, Multiset.add_comm]

theorem erase_add_right_neg {a : α} {s : Multiset α} (t) :
    a ∉ s → (s + t).erase a = s + t.erase a :=
  Quotient.inductionOn₂ s t fun _l₁ l₂ h => congr_arg _ <| erase_append_right l₂ h

theorem erase_add_left_neg {a : α} (s) (h : a ∉ t) : (s + t).erase a = s.erase a + t := by
  rw [Multiset.add_comm, erase_add_right_neg s h, Multiset.add_comm]

theorem erase_le (a : α) (s : Multiset α) : s.erase a ≤ s :=
  Quot.inductionOn s fun _ => erase_sublist.subperm

@[simp]
theorem erase_lt {a : α} {s : Multiset α} : s.erase a < s ↔ a ∈ s :=
  ⟨fun h => not_imp_comm.1 erase_of_not_mem (ne_of_lt h), fun h => by
    simpa [h] using lt_cons_self (s.erase a) a⟩

theorem erase_subset (a : α) (s : Multiset α) : s.erase a ⊆ s :=
  subset_of_le (erase_le a s)

theorem mem_erase_of_ne {a b : α} {s : Multiset α} (ab : a ≠ b) : a ∈ s.erase b ↔ a ∈ s :=
  Quot.inductionOn s fun _l => List.mem_erase_of_ne ab

theorem mem_of_mem_erase {a b : α} {s : Multiset α} : a ∈ s.erase b → a ∈ s :=
  mem_of_subset (erase_subset _ _)

theorem erase_comm (s : Multiset α) (a b : α) : (s.erase a).erase b = (s.erase b).erase a :=
  Quot.inductionOn s fun l => congr_arg _ <| l.erase_comm a b

instance : RightCommutative erase (α := α) := ⟨erase_comm⟩

@[gcongr]
theorem erase_le_erase {s t : Multiset α} (a : α) (h : s ≤ t) : s.erase a ≤ t.erase a :=
  leInductionOn h fun h => (h.erase _).subperm

theorem erase_le_iff_le_cons {s t : Multiset α} {a : α} : s.erase a ≤ t ↔ s ≤ a ::ₘ t :=
  ⟨fun h => le_trans (le_cons_erase _ _) (cons_le_cons _ h), fun h =>
    if m : a ∈ s then by rw [← cons_erase m] at h; exact (cons_le_cons_iff _).1 h
    else le_trans (erase_le _ _) ((le_cons_of_not_mem m).1 h)⟩

@[simp]
theorem card_erase_of_mem {a : α} {s : Multiset α} : a ∈ s → card (s.erase a) = pred (card s) :=
  Quot.inductionOn s fun _l => length_erase_of_mem

@[simp]
theorem card_erase_add_one {a : α} {s : Multiset α} : a ∈ s → card (s.erase a) + 1 = card s :=
  Quot.inductionOn s fun _l => length_erase_add_one

theorem card_erase_lt_of_mem {a : α} {s : Multiset α} : a ∈ s → card (s.erase a) < card s :=
  fun h => card_lt_card (erase_lt.mpr h)

theorem card_erase_le {a : α} {s : Multiset α} : card (s.erase a) ≤ card s :=
  card_le_card (erase_le a s)

theorem card_erase_eq_ite {a : α} {s : Multiset α} :
    card (s.erase a) = if a ∈ s then pred (card s) else card s := by
  by_cases h : a ∈ s
  · rwa [card_erase_of_mem h, if_pos]
  · rwa [erase_of_not_mem h, if_neg]

@[simp]
theorem count_erase_self (a : α) (s : Multiset α) : count a (erase s a) = count a s - 1 :=
  Quotient.inductionOn s fun l => by
    convert List.count_erase_self (a := a) (l := l) <;> rw [← coe_count] <;> simp

@[simp]
theorem count_erase_of_ne {a b : α} (ab : a ≠ b) (s : Multiset α) :
    count a (erase s b) = count a s :=
  Quotient.inductionOn s fun l => by
    convert List.count_erase_of_ne ab (l := l) <;> rw [← coe_count] <;> simp

end Erase

/-! ### Subtraction -/

section sub
variable [DecidableEq α] {s t u : Multiset α} {a : α}

/-- `s - t` is the multiset such that `count a (s - t) = count a s - count a t` for all `a`.
(note that it is truncated subtraction, so `count a (s - t) = 0` if `count a s ≤ count a t`). -/
protected def sub (s t : Multiset α) : Multiset α :=
  (Quotient.liftOn₂ s t fun l₁ l₂ => (l₁.diff l₂ : Multiset α)) fun _v₁ _v₂ _w₁ _w₂ p₁ p₂ =>
    Quot.sound <| p₁.diff p₂

instance : Sub (Multiset α) := ⟨.sub⟩

@[simp]
lemma coe_sub (s t : List α) : (s - t : Multiset α) = s.diff t :=
  rfl

/-- This is a special case of `tsub_zero`, which should be used instead of this.
This is needed to prove `OrderedSub (Multiset α)`. -/
@[simp, nolint simpNF] -- We want to use this lemma earlier than the lemma simp can prove it with
protected lemma sub_zero (s : Multiset α) : s - 0 = s :=
  Quot.inductionOn s fun _l => rfl

@[simp]
lemma sub_cons (a : α) (s t : Multiset α) : s - a ::ₘ t = s.erase a - t :=
  Quotient.inductionOn₂ s t fun _l₁ _l₂ => congr_arg _ <| diff_cons _ _ _

protected lemma zero_sub (t : Multiset α) : 0 - t = 0 :=
  Multiset.induction_on t rfl fun a s ih => by simp [ih]

@[simp]
lemma countP_sub {s t : Multiset α} :
    t ≤ s → ∀ (p : α → Prop) [DecidablePred p], countP p (s - t) = countP p s - countP p t :=
  Quotient.inductionOn₂ s t fun _l₁ _l₂ hl _ _ ↦ List.countP_diff hl _

@[simp]
lemma count_sub (a : α) (s t : Multiset α) : count a (s - t) = count a s - count a t :=
  Quotient.inductionOn₂ s t <| by simp [List.count_diff]

/-- This is a special case of `tsub_le_iff_right`, which should be used instead of this.
This is needed to prove `OrderedSub (Multiset α)`. -/
protected lemma sub_le_iff_le_add : s - t ≤ u ↔ s ≤ u + t := by
  induction t using Multiset.induction_on generalizing s with
  | empty => simp [Multiset.sub_zero]
  | cons a s IH => simp [IH, erase_le_iff_le_cons]

/-- This is a special case of `tsub_le_iff_left`, which should be used instead of this. -/
protected lemma sub_le_iff_le_add' : s - t ≤ u ↔ s ≤ t + u := by
  rw [Multiset.sub_le_iff_le_add, Multiset.add_comm]

protected theorem sub_le_self (s t : Multiset α) : s - t ≤ s := by
  rw [Multiset.sub_le_iff_le_add]
  exact le_add_right _ _

protected lemma add_sub_assoc (hut : u ≤ t) : s + t - u = s + (t - u) := by
  ext a; simp [Nat.add_sub_assoc <| count_le_of_le _ hut]

protected lemma add_sub_cancel (hts : t ≤ s) : s - t + t = s := by
  ext a; simp [Nat.sub_add_cancel <| count_le_of_le _ hts]

protected lemma sub_add_cancel (hts : t ≤ s) : s - t + t = s := by
  ext a; simp [Nat.sub_add_cancel <| count_le_of_le _ hts]

protected lemma sub_add_eq_sub_sub : s - (t + u) = s - t - u := by ext; simp [Nat.sub_add_eq]

protected lemma le_sub_add : s ≤ s - t + t := Multiset.sub_le_iff_le_add.1 le_rfl
protected lemma le_add_sub : s ≤ t + (s - t) := Multiset.sub_le_iff_le_add'.1 le_rfl

protected lemma sub_le_sub_right (hst : s ≤ t) : s - u ≤ t - u :=
  Multiset.sub_le_iff_le_add'.mpr <| hst.trans Multiset.le_add_sub

protected lemma add_sub_cancel_right : s + t - t = s := by ext a; simp

protected lemma eq_sub_of_add_eq (hstu : s + t = u) : s = u - t := by
  rw [← hstu, Multiset.add_sub_cancel_right]

lemma cons_sub_of_le (a : α) {s t : Multiset α} (h : t ≤ s) : a ::ₘ s - t = a ::ₘ (s - t) := by
  rw [← singleton_add, ← singleton_add, Multiset.add_sub_assoc h]

@[simp]
lemma card_sub {s t : Multiset α} (h : t ≤ s) : card (s - t) = card s - card t :=
  Nat.eq_sub_of_add_eq <| by rw [← card_add, Multiset.sub_add_cancel h]

@[simp] theorem sub_singleton (a : α) (s : Multiset α) : s - {a} = s.erase a := by
  ext
  simp only [count_sub, count_singleton]
  split <;> simp_all

theorem mem_sub {a : α} {s t : Multiset α} :
    a ∈ s - t ↔ t.count a < s.count a := by
  rw [← count_pos, count_sub, Nat.sub_pos_iff_lt]

end sub

/-! ### Lift a relation to `Multiset`s -/


section Rel

variable {δ : Type*} {r : α → β → Prop} {p : γ → δ → Prop}

theorem Rel.add {s t u v} (hst : Rel r s t) (huv : Rel r u v) : Rel r (s + u) (t + v) := by
  induction hst with
  | zero => simpa using huv
  | cons hab hst ih => simpa using ih.cons hab

theorem rel_add_left {as₀ as₁} :
    ∀ {bs}, Rel r (as₀ + as₁) bs ↔ ∃ bs₀ bs₁, Rel r as₀ bs₀ ∧ Rel r as₁ bs₁ ∧ bs = bs₀ + bs₁ :=
  @(Multiset.induction_on as₀ (by simp) fun a s ih bs ↦ by
      simp only [ih, cons_add, rel_cons_left]
      constructor
      · intro h
        rcases h with ⟨b, bs', hab, h, rfl⟩
        rcases h with ⟨bs₀, bs₁, h₀, h₁, rfl⟩
        exact ⟨b ::ₘ bs₀, bs₁, ⟨b, bs₀, hab, h₀, rfl⟩, h₁, by simp⟩
      · intro h
        rcases h with ⟨bs₀, bs₁, h, h₁, rfl⟩
        rcases h with ⟨b, bs, hab, h₀, rfl⟩
        exact ⟨b, bs + bs₁, hab, ⟨bs, bs₁, h₀, h₁, rfl⟩, by simp⟩)

theorem rel_add_right {as bs₀ bs₁} :
    Rel r as (bs₀ + bs₁) ↔ ∃ as₀ as₁, Rel r as₀ bs₀ ∧ Rel r as₁ bs₁ ∧ as = as₀ + as₁ := by
  rw [← rel_flip, rel_add_left]; simp [rel_flip]

end Rel

section Nodup

@[simp]
theorem nodup_singleton : ∀ a : α, Nodup ({a} : Multiset α) :=
  List.nodup_singleton

theorem not_nodup_pair : ∀ a : α, ¬Nodup (a ::ₘ a ::ₘ 0) :=
  List.not_nodup_pair

theorem Nodup.erase [DecidableEq α] (a : α) {l} : Nodup l → Nodup (l.erase a) :=
  nodup_of_le (erase_le _ _)

theorem mem_sub_of_nodup [DecidableEq α] {a : α} {s t : Multiset α} (d : Nodup s) :
    a ∈ s - t ↔ a ∈ s ∧ a ∉ t :=
  ⟨fun h =>
    ⟨mem_of_le (Multiset.sub_le_self ..) h, fun h' => by
      refine count_eq_zero.1 ?_ h
      rw [count_sub a s t, Nat.sub_eq_zero_iff_le]
      exact le_trans (nodup_iff_count_le_one.1 d _) (count_pos.2 h')⟩,
    fun ⟨h₁, h₂⟩ => Or.resolve_right (mem_add.1 <| mem_of_le Multiset.le_sub_add h₁) h₂⟩

end Nodup

end Multiset<|MERGE_RESOLUTION|>--- conflicted
+++ resolved
@@ -126,11 +126,7 @@
 
 @[simp]
 theorem card_add (s t : Multiset α) : card (s + t) = card s + card t :=
-<<<<<<< HEAD
-  Quotient.inductionOn₂ s t fun _ _ =>length_append
-=======
   Quotient.inductionOn₂ s t fun _ _ => length_append
->>>>>>> fd8143af
 
 end add
 
