/-
Copyright (c) 2023 Yaël Dillies. All rights reserved.
Released under Apache 2.0 license as described in the file LICENSE.
Authors: Yaël Dillies
-/
import Mathlib.Algebra.Order.Field.Basic
import Mathlib.Data.Fintype.Card
import Mathlib.Data.NNRat.Order
import Mathlib.Data.Rat.Cast.CharZero

/-!
# Density of a finite set

This defines the density of a `Finset` and provides induction principles for finsets.

## Main declarations

* `Finset.dens s`: Density of `s : Finset α` in `α` as a nonnegative rational number.

## Implementation notes

There are many other ways to talk about the density of a finset and provide its API:
1. Use the uniform measure
2. Define finitely additive functions and generalise the `Finset.card` API to it. This could either
  be done with
  a. A structure `FinitelyAdditiveFun`
  b. A typeclass `IsFinitelyAdditiveFun`

Solution 1 would mean importing measure theory in simple files (not necessarily bad, but not
amazing), and every single API lemma would require the user to prove that all the sets they are
talking about are measurable in the trivial sigma-algebra (quite terrible user experience).

Solution 2 would mean that some API lemmas about density don't contain `dens` in their name because
they are general results about finitely additive functions. But not all lemmas would be like that
either since some really are `dens`-specific. Hence the user would need to think about whether the
lemma they are looking for is generally true for finitely additive measure or whether it is
`dens`-specific.

On top of this, solution 2.a would break dot notation on `Finset.dens` (possibly fixable by
introducing notation for `⇑Finset.dens`) and solution 2.b would run the risk of being bad
performance-wise.

These considerations more generally apply to `Finset.card` and `Finset.sum` and demonstrate that
overengineering basic definitions is likely to hinder user experience.
-/

-- TODO
-- assert_not_exists Ring

open Function Multiset Nat

variable {𝕜 α β : Type*} [Fintype α]

namespace Finset
variable {s t : Finset α} {a b : α}

/-- Density of a finset.

`dens s` is the number of elements of `s` divided by the size of the ambient type `α`. -/
def dens (s : Finset α) : ℚ≥0 := s.card / Fintype.card α

lemma dens_eq_card_div_card (s : Finset α) : dens s = s.card / Fintype.card α := rfl

@[simp] lemma dens_empty : dens (∅ : Finset α) = 0 := by simp [dens]

@[simp] lemma dens_singleton (a : α) : dens ({a} : Finset α) = (Fintype.card α : ℚ≥0)⁻¹ := by
  simp [dens]

@[simp] lemma dens_cons (h : a ∉ s) : (s.cons a h).dens = dens s + (Fintype.card α : ℚ≥0)⁻¹ := by
  simp [dens, add_div]

@[simp] lemma dens_disjUnion (s t : Finset α) (h) : dens (s.disjUnion t h) = dens s + dens t := by
  simp_rw [dens, card_disjUnion, Nat.cast_add, add_div]

@[simp] lemma dens_eq_zero : dens s = 0 ↔ s = ∅ := by
  simp +contextual [dens, Fintype.card_eq_zero_iff, eq_empty_of_isEmpty]

lemma dens_ne_zero : dens s ≠ 0 ↔ s.Nonempty := dens_eq_zero.not.trans nonempty_iff_ne_empty.symm

@[simp] lemma dens_pos : 0 < dens s ↔ s.Nonempty := pos_iff_ne_zero.trans dens_ne_zero

protected alias ⟨_, Nonempty.dens_pos⟩ := dens_pos
protected alias ⟨_, Nonempty.dens_ne_zero⟩ := dens_ne_zero

lemma dens_le_dens (h : s ⊆ t) : dens s ≤ dens t :=
  div_le_div_of_nonneg_right (mod_cast card_mono h) <| by positivity

lemma dens_lt_dens (h : s ⊂ t) : dens s < dens t :=
  div_lt_div_of_pos_right (mod_cast card_strictMono h) <| by
    cases isEmpty_or_nonempty α
    · simp [Subsingleton.elim s t, ssubset_irrfl] at h
    · exact mod_cast Fintype.card_pos

@[mono] lemma dens_mono : Monotone (dens : Finset α → ℚ≥0) := fun _ _ ↦ dens_le_dens
@[mono] lemma dens_strictMono : StrictMono (dens : Finset α → ℚ≥0) := fun _ _ ↦ dens_lt_dens

lemma dens_map_le [Fintype β] (f : α ↪ β) : dens (s.map f) ≤ dens s := by
  cases isEmpty_or_nonempty α
  · simp [Subsingleton.elim s ∅]
  simp_rw [dens, card_map]
  gcongr
  · positivity
  · exact mod_cast Fintype.card_pos
  · exact Fintype.card_le_of_injective _ f.2

@[simp] lemma dens_map_equiv [Fintype β] (e : α ≃ β) : (s.map e.toEmbedding).dens = s.dens := by
  simp [dens, Fintype.card_congr e]

lemma dens_image [Fintype β] [DecidableEq β] {f : α → β} (hf : Bijective f) (s : Finset α) :
    (s.image f).dens = s.dens := by
  simpa [map_eq_image, -dens_map_equiv] using dens_map_equiv (.ofBijective f hf)

<<<<<<< HEAD
lemma card_mul_dens (s : Finset α) : Fintype.card α * s.dens = s.card := by
=======
@[simp] lemma card_mul_dens (s : Finset α) : Fintype.card α * s.dens = s.card := by
>>>>>>> d0df76bd
  cases isEmpty_or_nonempty α
  · simp [Subsingleton.elim s ∅]
  rw [dens, mul_div_cancel₀]
  exact mod_cast Fintype.card_ne_zero

<<<<<<< HEAD
lemma dens_mul_card (s : Finset α) : s.dens * Fintype.card α = s.card := by
=======
@[simp] lemma dens_mul_card (s : Finset α) : s.dens * Fintype.card α = s.card := by
>>>>>>> d0df76bd
  rw [mul_comm, card_mul_dens]

section Semifield
variable [Semifield 𝕜] [CharZero 𝕜]

<<<<<<< HEAD
lemma natCast_card_mul_nnratCast_dens (s : Finset α) : (Fintype.card α * s.dens : 𝕜) = s.card :=
  mod_cast s.card_mul_dens

lemma nnratCast_dens_mul_natCast_card (s : Finset α) : s.dens * Fintype.card α = s.card :=
  mod_cast s.dens_mul_card
=======
@[simp] lemma natCast_card_mul_nnratCast_dens (s : Finset α) :
    (Fintype.card α * s.dens : 𝕜) = s.card := mod_cast s.card_mul_dens

@[simp] lemma nnratCast_dens_mul_natCast_card (s : Finset α) :
    (s.dens * Fintype.card α : 𝕜) = s.card := mod_cast s.dens_mul_card
>>>>>>> d0df76bd

@[norm_cast] lemma nnratCast_dens (s : Finset α) : (s.dens : 𝕜) = s.card / Fintype.card α := by
  simp [dens]

end Semifield

section Nonempty
variable [Nonempty α]

@[simp] lemma dens_univ : dens (univ : Finset α) = 1 := by simp [dens, card_univ]

@[simp] lemma dens_eq_one : dens s = 1 ↔ s = univ := by
  simp [dens, div_eq_one_iff_eq, card_eq_iff_eq_univ]

lemma dens_ne_one : dens s ≠ 1 ↔ s ≠ univ := dens_eq_one.not

end Nonempty

@[simp] lemma dens_le_one : s.dens ≤ 1 := by
  cases isEmpty_or_nonempty α
  · simp [Subsingleton.elim s ∅]
  · simpa using dens_le_dens s.subset_univ

section Lattice
variable [DecidableEq α]

lemma dens_union_add_dens_inter (s t : Finset α) :
    dens (s ∪ t) + dens (s ∩ t) = dens s + dens t := by
  simp_rw [dens, ← add_div, ← Nat.cast_add, card_union_add_card_inter]

lemma dens_inter_add_dens_union (s t : Finset α) :
    dens (s ∩ t) + dens (s ∪ t) = dens s + dens t := by rw [add_comm, dens_union_add_dens_inter]

@[simp] lemma dens_union_of_disjoint (h : Disjoint s t) : dens (s ∪ t) = dens s + dens t := by
  rw [← disjUnion_eq_union s t h, dens_disjUnion _ _ _]

lemma dens_sdiff_add_dens_eq_dens (h : s ⊆ t) : dens (t \ s) + dens s = dens t := by
  simp [dens, ← card_sdiff_add_card_eq_card h, add_div]

lemma dens_sdiff_add_dens (s t : Finset α) : dens (s \ t) + dens t = (s ∪ t).dens := by
  rw [← dens_union_of_disjoint sdiff_disjoint, sdiff_union_self_eq_union]

lemma dens_sdiff_comm (h : card s = card t) : dens (s \ t) = dens (t \ s) :=
  add_left_injective (dens t) <| by
    simp_rw [dens_sdiff_add_dens, union_comm s, ← dens_sdiff_add_dens, dens, h]

@[simp]
lemma dens_sdiff_add_dens_inter (s t : Finset α) : dens (s \ t) + dens (s ∩ t) = dens s := by
  rw [← dens_union_of_disjoint (disjoint_sdiff_inter _ _), sdiff_union_inter]

@[simp]
lemma dens_inter_add_dens_sdiff (s t : Finset α) : dens (s ∩ t) + dens (s \ t) = dens s := by
  rw [add_comm, dens_sdiff_add_dens_inter]

lemma dens_filter_add_dens_filter_not_eq_dens {α : Type*} [Fintype α] {s : Finset α}
    (p : α → Prop) [DecidablePred p] [∀ x, Decidable (¬p x)] :
    dens (s.filter p) + dens (s.filter fun a ↦ ¬ p a) = dens s := by
  classical
  rw [← dens_union_of_disjoint (disjoint_filter_filter_neg ..), filter_union_filter_neg_eq]

lemma dens_union_le (s t : Finset α) : dens (s ∪ t) ≤ dens s + dens t :=
  dens_union_add_dens_inter s t ▸ le_add_of_nonneg_right zero_le'

lemma dens_le_dens_sdiff_add_dens : dens s ≤ dens (s \ t) + dens t :=
  dens_sdiff_add_dens s _ ▸ dens_le_dens subset_union_left

lemma dens_sdiff (h : s ⊆ t) : dens (t \ s) = dens t - dens s :=
  eq_tsub_of_add_eq (dens_sdiff_add_dens_eq_dens h)

lemma le_dens_sdiff (s t : Finset α) : dens t - dens s ≤ dens (t \ s) :=
  tsub_le_iff_right.2 dens_le_dens_sdiff_add_dens

end Lattice
end Finset<|MERGE_RESOLUTION|>--- conflicted
+++ resolved
@@ -4,6 +4,7 @@
 Authors: Yaël Dillies
 -/
 import Mathlib.Algebra.Order.Field.Basic
+import Mathlib.Algebra.Order.Field.Rat
 import Mathlib.Data.Fintype.Card
 import Mathlib.Data.NNRat.Order
 import Mathlib.Data.Rat.Cast.CharZero
@@ -110,39 +111,23 @@
     (s.image f).dens = s.dens := by
   simpa [map_eq_image, -dens_map_equiv] using dens_map_equiv (.ofBijective f hf)
 
-<<<<<<< HEAD
-lemma card_mul_dens (s : Finset α) : Fintype.card α * s.dens = s.card := by
-=======
 @[simp] lemma card_mul_dens (s : Finset α) : Fintype.card α * s.dens = s.card := by
->>>>>>> d0df76bd
   cases isEmpty_or_nonempty α
   · simp [Subsingleton.elim s ∅]
   rw [dens, mul_div_cancel₀]
   exact mod_cast Fintype.card_ne_zero
 
-<<<<<<< HEAD
-lemma dens_mul_card (s : Finset α) : s.dens * Fintype.card α = s.card := by
-=======
 @[simp] lemma dens_mul_card (s : Finset α) : s.dens * Fintype.card α = s.card := by
->>>>>>> d0df76bd
   rw [mul_comm, card_mul_dens]
 
 section Semifield
 variable [Semifield 𝕜] [CharZero 𝕜]
 
-<<<<<<< HEAD
-lemma natCast_card_mul_nnratCast_dens (s : Finset α) : (Fintype.card α * s.dens : 𝕜) = s.card :=
-  mod_cast s.card_mul_dens
-
-lemma nnratCast_dens_mul_natCast_card (s : Finset α) : s.dens * Fintype.card α = s.card :=
-  mod_cast s.dens_mul_card
-=======
 @[simp] lemma natCast_card_mul_nnratCast_dens (s : Finset α) :
     (Fintype.card α * s.dens : 𝕜) = s.card := mod_cast s.card_mul_dens
 
 @[simp] lemma nnratCast_dens_mul_natCast_card (s : Finset α) :
     (s.dens * Fintype.card α : 𝕜) = s.card := mod_cast s.dens_mul_card
->>>>>>> d0df76bd
 
 @[norm_cast] lemma nnratCast_dens (s : Finset α) : (s.dens : 𝕜) = s.card / Fintype.card α := by
   simp [dens]
