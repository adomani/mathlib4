--- conflicted
+++ resolved
@@ -842,14 +842,9 @@
 #align finset.coe_add_monoid_hom_apply Finset.coeAddMonoidHom_apply
 
 /-- Lift a `MonoidHom` to `Finset` via `image`. -/
-<<<<<<< HEAD
 @[to_additive (attr := simps!) "Lift an `add_monoid_hom` to `Finset` via `image`"]
-def imageMonoidHom [MulOneClass β] [MonoidHomClass F α β] (f : F) : Finset α →* Finset β :=
-=======
-@[to_additive (attr := simps) "Lift an `add_monoid_hom` to `Finset` via `image`"]
 def imageMonoidHom [MulOneClass β] [NDFunLike F α β] [MonoidHomClass F α β] (f : F) :
     Finset α →* Finset β :=
->>>>>>> 77af5e89
   { imageMulHom f, imageOneHom f with }
 #align finset.image_monoid_hom Finset.imageMonoidHom
 #align finset.image_add_monoid_hom Finset.imageAddMonoidHom
