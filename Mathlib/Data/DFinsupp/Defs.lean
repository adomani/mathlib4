/-
Copyright (c) 2018 Kenny Lau. All rights reserved.
Released under Apache 2.0 license as described in the file LICENSE.
Authors: Johannes Hölzl, Kenny Lau
-/
import Mathlib.Algebra.Group.Prod
import Mathlib.Data.Set.Finite.Basic

/-!
# Dependent functions with finite support

For a non-dependent version see `Mathlib.Data.Finsupp.Defs`.

## Notation

This file introduces the notation `Π₀ a, β a` as notation for `DFinsupp β`, mirroring the `α →₀ β`
notation used for `Finsupp`. This works for nested binders too, with `Π₀ a b, γ a b` as notation
for `DFinsupp (fun a ↦ DFinsupp (γ a))`.

## Implementation notes

The support is internally represented (in the primed `DFinsupp.support'`) as a `Multiset` that
represents a superset of the true support of the function, quotiented by the always-true relation so
that this does not impact equality. This approach has computational benefits over storing a
`Finset`; it allows us to add together two finitely-supported functions without
having to evaluate the resulting function to recompute its support (which would required
decidability of `b = 0` for `b : β i`).

The true support of the function can still be recovered with `DFinsupp.support`; but these
decidability obligations are now postponed to when the support is actually needed. As a consequence,
there are two ways to sum a `DFinsupp`: with `DFinsupp.sum` which works over an arbitrary function
but requires recomputation of the support and therefore a `Decidable` argument; and with
`DFinsupp.sumAddHom` which requires an additive morphism, using its properties to show that
summing over a superset of the support is sufficient.

`Finsupp` takes an altogether different approach here; it uses `Classical.Decidable` and declares
the `Add` instance as noncomputable. This design difference is independent of the fact that
`DFinsupp` is dependently-typed and `Finsupp` is not; in future, we may want to align these two
definitions, or introduce two more definitions for the other combinations of decisions.
-/

assert_not_exists Finset.prod Submonoid

universe u u₁ u₂ v v₁ v₂ v₃ w x y l

variable {ι : Type u} {γ : Type w} {β : ι → Type v} {β₁ : ι → Type v₁} {β₂ : ι → Type v₂}
<<<<<<< HEAD

variable (β) in
=======
>>>>>>> e8d8be9f

variable (β) in
/-- A dependent function `Π i, β i` with finite support, with notation `Π₀ i, β i`.

Note that `DFinsupp.support` is the preferred API for accessing the support of the function,
`DFinsupp.support'` is an implementation detail that aids computability; see the implementation
notes in this file for more information. -/
structure DFinsupp [∀ i, Zero (β i)] : Type max u v where mk' ::
  /-- The underlying function of a dependent function with finite support (aka `DFinsupp`). -/
  toFun : ∀ i, β i
  /-- The support of a dependent function with finite support (aka `DFinsupp`). -/
  support' : Trunc { s : Multiset ι // ∀ i, i ∈ s ∨ toFun i = 0 }

/-- `Π₀ i, β i` denotes the type of dependent functions with finite support `DFinsupp β`. -/
notation3 "Π₀ "(...)", "r:(scoped f => DFinsupp f) => r

namespace DFinsupp

section Basic

variable [∀ i, Zero (β i)] [∀ i, Zero (β₁ i)] [∀ i, Zero (β₂ i)]

instance instDFunLike : DFunLike (Π₀ i, β i) ι β :=
  ⟨fun f => f.toFun, fun ⟨f₁, s₁⟩ ⟨f₂, s₁⟩ ↦ fun (h : f₁ = f₂) ↦ by
    subst h
    congr
    subsingleton ⟩

@[simp]
theorem toFun_eq_coe (f : Π₀ i, β i) : f.toFun = f :=
  rfl

@[ext]
theorem ext {f g : Π₀ i, β i} (h : ∀ i, f i = g i) : f = g :=
  DFunLike.ext _ _ h

lemma ne_iff {f g : Π₀ i, β i} : f ≠ g ↔ ∃ i, f i ≠ g i := DFunLike.ne_iff

instance : Zero (Π₀ i, β i) :=
  ⟨⟨0, Trunc.mk <| ⟨∅, fun _ => Or.inr rfl⟩⟩⟩

instance : Inhabited (Π₀ i, β i) :=
  ⟨0⟩

@[simp, norm_cast] lemma coe_mk' (f : ∀ i, β i) (s) : ⇑(⟨f, s⟩ : Π₀ i, β i) = f := rfl

@[simp, norm_cast] lemma coe_zero : ⇑(0 : Π₀ i, β i) = 0 := rfl

theorem zero_apply (i : ι) : (0 : Π₀ i, β i) i = 0 :=
  rfl

/-- The composition of `f : β₁ → β₂` and `g : Π₀ i, β₁ i` is
  `mapRange f hf g : Π₀ i, β₂ i`, well defined when `f 0 = 0`.

This preserves the structure on `f`, and exists in various bundled forms for when `f` is itself
bundled:

* `DFinsupp.mapRange.addMonoidHom`
* `DFinsupp.mapRange.addEquiv`
* `dfinsupp.mapRange.linearMap`
* `dfinsupp.mapRange.linearEquiv`
-/
def mapRange (f : ∀ i, β₁ i → β₂ i) (hf : ∀ i, f i 0 = 0) (x : Π₀ i, β₁ i) : Π₀ i, β₂ i :=
  ⟨fun i => f i (x i),
    x.support'.map fun s => ⟨s.1, fun i => (s.2 i).imp_right fun h : x i = 0 => by
      rw [← hf i, ← h]⟩⟩

@[simp]
theorem mapRange_apply (f : ∀ i, β₁ i → β₂ i) (hf : ∀ i, f i 0 = 0) (g : Π₀ i, β₁ i) (i : ι) :
    mapRange f hf g i = f i (g i) :=
  rfl

@[simp]
theorem mapRange_id (h : ∀ i, id (0 : β₁ i) = 0 := fun _ => rfl) (g : Π₀ i : ι, β₁ i) :
    mapRange (fun i => (id : β₁ i → β₁ i)) h g = g := by
  ext
  rfl

theorem mapRange_comp (f : ∀ i, β₁ i → β₂ i) (f₂ : ∀ i, β i → β₁ i) (hf : ∀ i, f i 0 = 0)
    (hf₂ : ∀ i, f₂ i 0 = 0) (h : ∀ i, (f i ∘ f₂ i) 0 = 0) (g : Π₀ i : ι, β i) :
    mapRange (fun i => f i ∘ f₂ i) h g = mapRange f hf (mapRange f₂ hf₂ g) := by
  ext
  simp only [mapRange_apply]; rfl

@[simp]
theorem mapRange_zero (f : ∀ i, β₁ i → β₂ i) (hf : ∀ i, f i 0 = 0) :
    mapRange f hf (0 : Π₀ i, β₁ i) = 0 := by
  ext
  simp only [mapRange_apply, coe_zero, Pi.zero_apply, hf]

/-- Let `f i` be a binary operation `β₁ i → β₂ i → β i` such that `f i 0 0 = 0`.
Then `zipWith f hf` is a binary operation `Π₀ i, β₁ i → Π₀ i, β₂ i → Π₀ i, β i`. -/
def zipWith (f : ∀ i, β₁ i → β₂ i → β i) (hf : ∀ i, f i 0 0 = 0) (x : Π₀ i, β₁ i) (y : Π₀ i, β₂ i) :
    Π₀ i, β i :=
  ⟨fun i => f i (x i) (y i), by
    refine x.support'.bind fun xs => ?_
    refine y.support'.map fun ys => ?_
    refine ⟨xs + ys, fun i => ?_⟩
    obtain h1 | (h1 : x i = 0) := xs.prop i
    · left
      rw [Multiset.mem_add]
      left
      exact h1
    obtain h2 | (h2 : y i = 0) := ys.prop i
    · left
      rw [Multiset.mem_add]
      right
      exact h2
    right; rw [← hf, ← h1, ← h2]⟩

@[simp]
theorem zipWith_apply (f : ∀ i, β₁ i → β₂ i → β i) (hf : ∀ i, f i 0 0 = 0) (g₁ : Π₀ i, β₁ i)
    (g₂ : Π₀ i, β₂ i) (i : ι) : zipWith f hf g₁ g₂ i = f i (g₁ i) (g₂ i) :=
  rfl

section Piecewise

variable (x y : Π₀ i, β i) (s : Set ι) [∀ i, Decidable (i ∈ s)]

/-- `x.piecewise y s` is the finitely supported function equal to `x` on the set `s`,
  and to `y` on its complement. -/
def piecewise : Π₀ i, β i :=
  zipWith (fun i x y => if i ∈ s then x else y) (fun _ => ite_self 0) x y

theorem piecewise_apply (i : ι) : x.piecewise y s i = if i ∈ s then x i else y i :=
  zipWith_apply _ _ x y i

@[simp, norm_cast]
theorem coe_piecewise : ⇑(x.piecewise y s) = s.piecewise x y := by
  ext
  apply piecewise_apply

end Piecewise

end Basic

section Algebra

instance [∀ i, AddZeroClass (β i)] : Add (Π₀ i, β i) :=
  ⟨zipWith (fun _ => (· + ·)) fun _ => add_zero 0⟩

theorem add_apply [∀ i, AddZeroClass (β i)] (g₁ g₂ : Π₀ i, β i) (i : ι) :
    (g₁ + g₂) i = g₁ i + g₂ i :=
  rfl

@[simp, norm_cast]
theorem coe_add [∀ i, AddZeroClass (β i)] (g₁ g₂ : Π₀ i, β i) : ⇑(g₁ + g₂) = g₁ + g₂ :=
  rfl

instance addZeroClass [∀ i, AddZeroClass (β i)] : AddZeroClass (Π₀ i, β i) :=
  DFunLike.coe_injective.addZeroClass _ coe_zero coe_add

instance instIsLeftCancelAdd [∀ i, AddZeroClass (β i)] [∀ i, IsLeftCancelAdd (β i)] :
    IsLeftCancelAdd (Π₀ i, β i) where
  add_left_cancel _ _ _ h := ext fun x => add_left_cancel <| DFunLike.congr_fun h x

instance instIsRightCancelAdd [∀ i, AddZeroClass (β i)] [∀ i, IsRightCancelAdd (β i)] :
    IsRightCancelAdd (Π₀ i, β i) where
  add_right_cancel _ _ _ h := ext fun x => add_right_cancel <| DFunLike.congr_fun h x

instance instIsCancelAdd [∀ i, AddZeroClass (β i)] [∀ i, IsCancelAdd (β i)] :
    IsCancelAdd (Π₀ i, β i) where

/-- Note the general `SMul` instance doesn't apply as `ℕ` is not distributive
unless `β i`'s addition is commutative. -/
instance hasNatScalar [∀ i, AddMonoid (β i)] : SMul ℕ (Π₀ i, β i) :=
  ⟨fun c v => v.mapRange (fun _ => (c • ·)) fun _ => nsmul_zero _⟩

theorem nsmul_apply [∀ i, AddMonoid (β i)] (b : ℕ) (v : Π₀ i, β i) (i : ι) : (b • v) i = b • v i :=
  rfl

@[simp, norm_cast]
theorem coe_nsmul [∀ i, AddMonoid (β i)] (b : ℕ) (v : Π₀ i, β i) : ⇑(b • v) = b • ⇑v :=
  rfl

instance [∀ i, AddMonoid (β i)] : AddMonoid (Π₀ i, β i) :=
  DFunLike.coe_injective.addMonoid _ coe_zero coe_add fun _ _ => coe_nsmul _ _

/-- Coercion from a `DFinsupp` to a pi type is an `AddMonoidHom`. -/
def coeFnAddMonoidHom [∀ i, AddZeroClass (β i)] : (Π₀ i, β i) →+ ∀ i, β i where
  toFun := (⇑)
  map_zero' := coe_zero
  map_add' := coe_add

instance addCommMonoid [∀ i, AddCommMonoid (β i)] : AddCommMonoid (Π₀ i, β i) :=
  DFunLike.coe_injective.addCommMonoid _ coe_zero coe_add fun _ _ => coe_nsmul _ _

instance [∀ i, AddGroup (β i)] : Neg (Π₀ i, β i) :=
  ⟨fun f => f.mapRange (fun _ => Neg.neg) fun _ => neg_zero⟩

theorem neg_apply [∀ i, AddGroup (β i)] (g : Π₀ i, β i) (i : ι) : (-g) i = -g i :=
  rfl

@[simp, norm_cast] lemma coe_neg [∀ i, AddGroup (β i)] (g : Π₀ i, β i) : ⇑(-g) = -g := rfl

instance [∀ i, AddGroup (β i)] : Sub (Π₀ i, β i) :=
  ⟨zipWith (fun _ => Sub.sub) fun _ => sub_zero 0⟩

theorem sub_apply [∀ i, AddGroup (β i)] (g₁ g₂ : Π₀ i, β i) (i : ι) : (g₁ - g₂) i = g₁ i - g₂ i :=
  rfl

@[simp, norm_cast]
theorem coe_sub [∀ i, AddGroup (β i)] (g₁ g₂ : Π₀ i, β i) : ⇑(g₁ - g₂) = g₁ - g₂ :=
  rfl

/-- Note the general `SMul` instance doesn't apply as `ℤ` is not distributive
unless `β i`'s addition is commutative. -/
instance hasIntScalar [∀ i, AddGroup (β i)] : SMul ℤ (Π₀ i, β i) :=
  ⟨fun c v => v.mapRange (fun _ => (c • ·)) fun _ => zsmul_zero _⟩

theorem zsmul_apply [∀ i, AddGroup (β i)] (b : ℤ) (v : Π₀ i, β i) (i : ι) : (b • v) i = b • v i :=
  rfl

@[simp, norm_cast]
theorem coe_zsmul [∀ i, AddGroup (β i)] (b : ℤ) (v : Π₀ i, β i) : ⇑(b • v) = b • ⇑v :=
  rfl

instance [∀ i, AddGroup (β i)] : AddGroup (Π₀ i, β i) :=
  DFunLike.coe_injective.addGroup _ coe_zero coe_add coe_neg coe_sub (fun _ _ => coe_nsmul _ _)
    fun _ _ => coe_zsmul _ _

instance addCommGroup [∀ i, AddCommGroup (β i)] : AddCommGroup (Π₀ i, β i) :=
  DFunLike.coe_injective.addCommGroup _ coe_zero coe_add coe_neg coe_sub (fun _ _ => coe_nsmul _ _)
    fun _ _ => coe_zsmul _ _

end Algebra

section FilterAndSubtypeDomain

/-- `Filter p f` is the function which is `f i` if `p i` is true and 0 otherwise. -/
def filter [∀ i, Zero (β i)] (p : ι → Prop) [DecidablePred p] (x : Π₀ i, β i) : Π₀ i, β i :=
  ⟨fun i => if p i then x i else 0,
    x.support'.map fun xs =>
      ⟨xs.1, fun i => (xs.prop i).imp_right fun H : x i = 0 => by simp only [H, ite_self]⟩⟩

@[simp]
theorem filter_apply [∀ i, Zero (β i)] (p : ι → Prop) [DecidablePred p] (i : ι) (f : Π₀ i, β i) :
    f.filter p i = if p i then f i else 0 :=
  rfl

theorem filter_apply_pos [∀ i, Zero (β i)] {p : ι → Prop} [DecidablePred p] (f : Π₀ i, β i) {i : ι}
    (h : p i) : f.filter p i = f i := by simp only [filter_apply, if_pos h]

theorem filter_apply_neg [∀ i, Zero (β i)] {p : ι → Prop} [DecidablePred p] (f : Π₀ i, β i) {i : ι}
    (h : ¬p i) : f.filter p i = 0 := by simp only [filter_apply, if_neg h]

theorem filter_pos_add_filter_neg [∀ i, AddZeroClass (β i)] (f : Π₀ i, β i) (p : ι → Prop)
    [DecidablePred p] : (f.filter p + f.filter fun i => ¬p i) = f :=
  ext fun i => by
    simp only [add_apply, filter_apply]; split_ifs <;> simp only [add_zero, zero_add]

@[simp]
theorem filter_zero [∀ i, Zero (β i)] (p : ι → Prop) [DecidablePred p] :
    (0 : Π₀ i, β i).filter p = 0 := by
  ext
  simp

@[simp]
theorem filter_add [∀ i, AddZeroClass (β i)] (p : ι → Prop) [DecidablePred p] (f g : Π₀ i, β i) :
    (f + g).filter p = f.filter p + g.filter p := by
  ext
  simp [ite_add_zero]

variable (γ β)

/-- `DFinsupp.filter` as an `AddMonoidHom`. -/
@[simps]
def filterAddMonoidHom [∀ i, AddZeroClass (β i)] (p : ι → Prop) [DecidablePred p] :
    (Π₀ i, β i) →+ Π₀ i, β i where
  toFun := filter p
  map_zero' := filter_zero p
  map_add' := filter_add p

variable {γ β}

@[simp]
theorem filter_neg [∀ i, AddGroup (β i)] (p : ι → Prop) [DecidablePred p] (f : Π₀ i, β i) :
    (-f).filter p = -f.filter p :=
  (filterAddMonoidHom β p).map_neg f

@[simp]
theorem filter_sub [∀ i, AddGroup (β i)] (p : ι → Prop) [DecidablePred p] (f g : Π₀ i, β i) :
    (f - g).filter p = f.filter p - g.filter p :=
  (filterAddMonoidHom β p).map_sub f g

/-- `subtypeDomain p f` is the restriction of the finitely supported function
  `f` to the subtype `p`. -/
def subtypeDomain [∀ i, Zero (β i)] (p : ι → Prop) [DecidablePred p] (x : Π₀ i, β i) :
    Π₀ i : Subtype p, β i :=
  ⟨fun i => x (i : ι),
    x.support'.map fun xs =>
      ⟨(Multiset.filter p xs.1).attach.map fun j => ⟨j.1, (Multiset.mem_filter.1 j.2).2⟩, fun i =>
        (xs.prop i).imp_left fun H =>
          Multiset.mem_map.2
            ⟨⟨i, Multiset.mem_filter.2 ⟨H, i.2⟩⟩, Multiset.mem_attach _ _, Subtype.eta _ _⟩⟩⟩

@[simp]
theorem subtypeDomain_zero [∀ i, Zero (β i)] {p : ι → Prop} [DecidablePred p] :
    subtypeDomain p (0 : Π₀ i, β i) = 0 :=
  rfl

@[simp]
theorem subtypeDomain_apply [∀ i, Zero (β i)] {p : ι → Prop} [DecidablePred p] {i : Subtype p}
    {v : Π₀ i, β i} : (subtypeDomain p v) i = v i :=
  rfl

@[simp]
theorem subtypeDomain_add [∀ i, AddZeroClass (β i)] {p : ι → Prop} [DecidablePred p]
    (v v' : Π₀ i, β i) : (v + v').subtypeDomain p = v.subtypeDomain p + v'.subtypeDomain p :=
  DFunLike.coe_injective rfl

variable (γ β)

/-- `subtypeDomain` but as an `AddMonoidHom`. -/
@[simps]
def subtypeDomainAddMonoidHom [∀ i, AddZeroClass (β i)] (p : ι → Prop) [DecidablePred p] :
    (Π₀ i : ι, β i) →+ Π₀ i : Subtype p, β i where
  toFun := subtypeDomain p
  map_zero' := subtypeDomain_zero
  map_add' := subtypeDomain_add

variable {γ β}

@[simp]
theorem subtypeDomain_neg [∀ i, AddGroup (β i)] {p : ι → Prop} [DecidablePred p] {v : Π₀ i, β i} :
    (-v).subtypeDomain p = -v.subtypeDomain p :=
  DFunLike.coe_injective rfl

@[simp]
theorem subtypeDomain_sub [∀ i, AddGroup (β i)] {p : ι → Prop} [DecidablePred p]
    {v v' : Π₀ i, β i} : (v - v').subtypeDomain p = v.subtypeDomain p - v'.subtypeDomain p :=
  DFunLike.coe_injective rfl

end FilterAndSubtypeDomain

section Basic

variable [∀ i, Zero (β i)]

theorem finite_support (f : Π₀ i, β i) : Set.Finite { i | f i ≠ 0 } :=
  Trunc.induction_on f.support' fun xs ↦
    xs.1.finite_toSet.subset fun i H ↦ ((xs.prop i).resolve_right H)

section DecidableEq
variable [DecidableEq ι]

/-- Create an element of `Π₀ i, β i` from a finset `s` and a function `x`
defined on this `Finset`. -/
def mk (s : Finset ι) (x : ∀ i : (↑s : Set ι), β (i : ι)) : Π₀ i, β i :=
  ⟨fun i => if H : i ∈ s then x ⟨i, H⟩ else 0,
    Trunc.mk ⟨s.1, fun i => if H : i ∈ s then Or.inl H else Or.inr <| dif_neg H⟩⟩

variable {s : Finset ι} {x : ∀ i : (↑s : Set ι), β i} {i : ι}

@[simp]
theorem mk_apply : (mk s x : ∀ i, β i) i = if H : i ∈ s then x ⟨i, H⟩ else 0 :=
  rfl

theorem mk_of_mem (hi : i ∈ s) : (mk s x : ∀ i, β i) i = x ⟨i, hi⟩ :=
  dif_pos hi

theorem mk_of_not_mem (hi : i ∉ s) : (mk s x : ∀ i, β i) i = 0 :=
  dif_neg hi

theorem mk_injective (s : Finset ι) : Function.Injective (@mk ι β _ _ s) := by
  intro x y H
  ext i
  have h1 : (mk s x : ∀ i, β i) i = (mk s y : ∀ i, β i) i := by rw [H]
  obtain ⟨i, hi : i ∈ s⟩ := i
  dsimp only [mk_apply, Subtype.coe_mk] at h1
  simpa only [dif_pos hi] using h1

end DecidableEq

instance unique [∀ i, Subsingleton (β i)] : Unique (Π₀ i, β i) :=
  DFunLike.coe_injective.unique

instance uniqueOfIsEmpty [IsEmpty ι] : Unique (Π₀ i, β i) :=
  DFunLike.coe_injective.unique

/-- Given `Fintype ι`, `equivFunOnFintype` is the `Equiv` between `Π₀ i, β i` and `Π i, β i`.
  (All dependent functions on a finite type are finitely supported.) -/
@[simps apply]
def equivFunOnFintype [Fintype ι] : (Π₀ i, β i) ≃ ∀ i, β i where
  toFun := (⇑)
  invFun f := ⟨f, Trunc.mk ⟨Finset.univ.1, fun _ => Or.inl <| Finset.mem_univ_val _⟩⟩
  left_inv _ := DFunLike.coe_injective rfl
  right_inv _ := rfl

@[simp]
theorem equivFunOnFintype_symm_coe [Fintype ι] (f : Π₀ i, β i) : equivFunOnFintype.symm f = f :=
  Equiv.symm_apply_apply _ _

variable [DecidableEq ι]

/-- The function `single i b : Π₀ i, β i` sends `i` to `b`
and all other points to `0`. -/
def single (i : ι) (b : β i) : Π₀ i, β i :=
  ⟨Pi.single i b,
    Trunc.mk ⟨{i}, fun j => (Decidable.eq_or_ne j i).imp (by simp) fun h => Pi.single_eq_of_ne h _⟩⟩

theorem single_eq_pi_single {i b} : ⇑(single i b : Π₀ i, β i) = Pi.single i b :=
  rfl

@[simp]
theorem single_apply {i i' b} :
    (single i b : Π₀ i, β i) i' = if h : i = i' then Eq.recOn h b else 0 := by
  rw [single_eq_pi_single, Pi.single, Function.update]
  simp [@eq_comm _ i i']

@[simp]
theorem single_zero (i) : (single i 0 : Π₀ i, β i) = 0 :=
  DFunLike.coe_injective <| Pi.single_zero _

theorem single_eq_same {i b} : (single i b : Π₀ i, β i) i = b := by
  simp only [single_apply, dite_eq_ite, ite_true]

theorem single_eq_of_ne {i i' b} (h : i ≠ i') : (single i b : Π₀ i, β i) i' = 0 := by
  simp only [single_apply, dif_neg h]

theorem single_injective {i} : Function.Injective (single i : β i → Π₀ i, β i) := fun _ _ H =>
  Pi.single_injective β i <| DFunLike.coe_injective.eq_iff.mpr H

/-- Like `Finsupp.single_eq_single_iff`, but with a `HEq` due to dependent types -/
theorem single_eq_single_iff (i j : ι) (xi : β i) (xj : β j) :
    DFinsupp.single i xi = DFinsupp.single j xj ↔ i = j ∧ HEq xi xj ∨ xi = 0 ∧ xj = 0 := by
  constructor
  · intro h
    by_cases hij : i = j
    · subst hij
      exact Or.inl ⟨rfl, heq_of_eq (DFinsupp.single_injective h)⟩
    · have h_coe : ⇑(DFinsupp.single i xi) = DFinsupp.single j xj := congr_arg (⇑) h
      have hci := congr_fun h_coe i
      have hcj := congr_fun h_coe j
      rw [DFinsupp.single_eq_same] at hci hcj
      rw [DFinsupp.single_eq_of_ne (Ne.symm hij)] at hci
      rw [DFinsupp.single_eq_of_ne hij] at hcj
      exact Or.inr ⟨hci, hcj.symm⟩
  · rintro (⟨rfl, hxi⟩ | ⟨hi, hj⟩)
    · rw [eq_of_heq hxi]
    · rw [hi, hj, DFinsupp.single_zero, DFinsupp.single_zero]

/-- `DFinsupp.single a b` is injective in `a`. For the statement that it is injective in `b`, see
`DFinsupp.single_injective` -/
theorem single_left_injective {b : ∀ i : ι, β i} (h : ∀ i, b i ≠ 0) :
    Function.Injective (fun i => single i (b i) : ι → Π₀ i, β i) := fun _ _ H =>
  (((single_eq_single_iff _ _ _ _).mp H).resolve_right fun hb => h _ hb.1).left

@[simp]
theorem single_eq_zero {i : ι} {xi : β i} : single i xi = 0 ↔ xi = 0 := by
  rw [← single_zero i, single_eq_single_iff]
  simp

theorem filter_single (p : ι → Prop) [DecidablePred p] (i : ι) (x : β i) :
    (single i x).filter p = if p i then single i x else 0 := by
  ext j
  have := apply_ite (fun x : Π₀ i, β i => x j) (p i) (single i x) 0
  dsimp at this
  rw [filter_apply, this]
  obtain rfl | hij := Decidable.eq_or_ne i j
  · rfl
  · rw [single_eq_of_ne hij, ite_self, ite_self]

@[simp]
theorem filter_single_pos {p : ι → Prop} [DecidablePred p] (i : ι) (x : β i) (h : p i) :
    (single i x).filter p = single i x := by rw [filter_single, if_pos h]

@[simp]
theorem filter_single_neg {p : ι → Prop} [DecidablePred p] (i : ι) (x : β i) (h : ¬p i) :
    (single i x).filter p = 0 := by rw [filter_single, if_neg h]

/-- Equality of sigma types is sufficient (but not necessary) to show equality of `DFinsupp`s. -/
theorem single_eq_of_sigma_eq {i j} {xi : β i} {xj : β j} (h : (⟨i, xi⟩ : Sigma β) = ⟨j, xj⟩) :
    DFinsupp.single i xi = DFinsupp.single j xj := by
  cases h
  rfl

@[simp]
theorem equivFunOnFintype_single [Fintype ι] (i : ι) (m : β i) :
    (@DFinsupp.equivFunOnFintype ι β _ _) (DFinsupp.single i m) = Pi.single i m := by
  ext x
  dsimp [Pi.single, Function.update]
  simp [DFinsupp.single_eq_pi_single, @eq_comm _ i]

@[simp]
theorem equivFunOnFintype_symm_single [Fintype ι] (i : ι) (m : β i) :
    (@DFinsupp.equivFunOnFintype ι β _ _).symm (Pi.single i m) = DFinsupp.single i m := by
  ext i'
  simp only [← single_eq_pi_single, equivFunOnFintype_symm_coe]

section SingleAndZipWith

variable [∀ i, Zero (β₁ i)] [∀ i, Zero (β₂ i)]
@[simp]
theorem zipWith_single_single (f : ∀ i, β₁ i → β₂ i → β i) (hf : ∀ i, f i 0 0 = 0)
    {i} (b₁ : β₁ i) (b₂ : β₂ i) :
    zipWith f hf (single i b₁) (single i b₂) = single i (f i b₁ b₂) := by
  ext j
  rw [zipWith_apply]
  obtain rfl | hij := Decidable.eq_or_ne i j
  · rw [single_eq_same, single_eq_same, single_eq_same]
  · rw [single_eq_of_ne hij, single_eq_of_ne hij, single_eq_of_ne hij, hf]

end SingleAndZipWith

/-- Redefine `f i` to be `0`. -/
def erase (i : ι) (x : Π₀ i, β i) : Π₀ i, β i :=
  ⟨fun j ↦ if j = i then 0 else x.1 j,
    x.support'.map fun xs ↦ ⟨xs.1, fun j ↦ (xs.prop j).imp_right (by simp only [·, ite_self])⟩⟩

@[simp]
theorem erase_apply {i j : ι} {f : Π₀ i, β i} : (f.erase i) j = if j = i then 0 else f j :=
  rfl

theorem erase_same {i : ι} {f : Π₀ i, β i} : (f.erase i) i = 0 := by simp

theorem erase_ne {i i' : ι} {f : Π₀ i, β i} (h : i' ≠ i) : (f.erase i) i' = f i' := by simp [h]

theorem piecewise_single_erase (x : Π₀ i, β i) (i : ι)
    [∀ i' : ι, Decidable <| (i' ∈ ({i} : Set ι))] : -- Porting note: added Decidable hypothesis
    (single i (x i)).piecewise (x.erase i) {i} = x := by
  ext j; rw [piecewise_apply]; split_ifs with h
  · rw [(id h : j = i), single_eq_same]
  · exact erase_ne h

theorem erase_eq_sub_single {β : ι → Type*} [∀ i, AddGroup (β i)] (f : Π₀ i, β i) (i : ι) :
    f.erase i = f - single i (f i) := by
  ext j
  rcases eq_or_ne i j with (rfl | h)
  · simp
  · simp [erase_ne h.symm, single_eq_of_ne h, @eq_comm _ j, h]

@[simp]
theorem erase_zero (i : ι) : erase i (0 : Π₀ i, β i) = 0 :=
  ext fun _ => ite_self _

@[simp]
theorem filter_ne_eq_erase (f : Π₀ i, β i) (i : ι) : f.filter (· ≠ i) = f.erase i := by
  ext1 j
  simp only [DFinsupp.filter_apply, DFinsupp.erase_apply, ite_not]

@[simp]
theorem filter_ne_eq_erase' (f : Π₀ i, β i) (i : ι) : f.filter (i ≠ ·) = f.erase i := by
  rw [← filter_ne_eq_erase f i]
  congr with j
  exact ne_comm

theorem erase_single (j : ι) (i : ι) (x : β i) :
    (single i x).erase j = if i = j then 0 else single i x := by
  rw [← filter_ne_eq_erase, filter_single, ite_not]

@[simp]
theorem erase_single_same (i : ι) (x : β i) : (single i x).erase i = 0 := by
  rw [erase_single, if_pos rfl]

@[simp]
theorem erase_single_ne {i j : ι} (x : β i) (h : i ≠ j) : (single i x).erase j = single i x := by
  rw [erase_single, if_neg h]

section Update

variable (f : Π₀ i, β i) (i) (b : β i)

/-- Replace the value of a `Π₀ i, β i` at a given point `i : ι` by a given value `b : β i`.
If `b = 0`, this amounts to removing `i` from the support.
Otherwise, `i` is added to it.

This is the (dependent) finitely-supported version of `Function.update`. -/
def update : Π₀ i, β i :=
  ⟨Function.update f i b,
    f.support'.map fun s =>
      ⟨i ::ₘ s.1, fun j => by
        rcases eq_or_ne i j with (rfl | hi)
        · simp
        · obtain hj | (hj : f j = 0) := s.prop j
          · exact Or.inl (Multiset.mem_cons_of_mem hj)
          · exact Or.inr ((Function.update_of_ne hi.symm b _).trans hj)⟩⟩

variable (j : ι)

@[simp, norm_cast] lemma coe_update : (f.update i b : ∀ i : ι, β i) = Function.update f i b := rfl

@[simp]
theorem update_self : f.update i (f i) = f := by
  ext
  simp

@[simp]
theorem update_eq_erase : f.update i 0 = f.erase i := by
  ext j
  rcases eq_or_ne i j with (rfl | hi)
  · simp
  · simp [hi.symm]

theorem update_eq_single_add_erase {β : ι → Type*} [∀ i, AddZeroClass (β i)] (f : Π₀ i, β i)
    (i : ι) (b : β i) : f.update i b = single i b + f.erase i := by
  ext j
  rcases eq_or_ne i j with (rfl | h)
  · simp
  · simp [Function.update_of_ne h.symm, h, erase_ne, h.symm]

theorem update_eq_erase_add_single {β : ι → Type*} [∀ i, AddZeroClass (β i)] (f : Π₀ i, β i)
    (i : ι) (b : β i) : f.update i b = f.erase i + single i b := by
  ext j
  rcases eq_or_ne i j with (rfl | h)
  · simp
  · simp [Function.update_of_ne h.symm, h, erase_ne, h.symm]

theorem update_eq_sub_add_single {β : ι → Type*} [∀ i, AddGroup (β i)] (f : Π₀ i, β i) (i : ι)
    (b : β i) : f.update i b = f - single i (f i) + single i b := by
  rw [update_eq_erase_add_single f i b, erase_eq_sub_single f i]

end Update

end Basic

section DecidableEq
variable [DecidableEq ι]

section AddMonoid

variable [∀ i, AddZeroClass (β i)]

@[simp]
theorem single_add (i : ι) (b₁ b₂ : β i) : single i (b₁ + b₂) = single i b₁ + single i b₂ :=
  (zipWith_single_single (fun _ => (· + ·)) _ b₁ b₂).symm

@[simp]
theorem erase_add (i : ι) (f₁ f₂ : Π₀ i, β i) : erase i (f₁ + f₂) = erase i f₁ + erase i f₂ :=
  ext fun _ => by simp [ite_zero_add]

variable (β)

/-- `DFinsupp.single` as an `AddMonoidHom`. -/
@[simps]
def singleAddHom (i : ι) : β i →+ Π₀ i, β i where
  toFun := single i
  map_zero' := single_zero i
  map_add' := single_add i

/-- `DFinsupp.erase` as an `AddMonoidHom`. -/
@[simps]
def eraseAddHom (i : ι) : (Π₀ i, β i) →+ Π₀ i, β i where
  toFun := erase i
  map_zero' := erase_zero i
  map_add' := erase_add i

variable {β}

@[simp]
theorem single_neg {β : ι → Type v} [∀ i, AddGroup (β i)] (i : ι) (x : β i) :
    single i (-x) = -single i x :=
  (singleAddHom β i).map_neg x

@[simp]
theorem single_sub {β : ι → Type v} [∀ i, AddGroup (β i)] (i : ι) (x y : β i) :
    single i (x - y) = single i x - single i y :=
  (singleAddHom β i).map_sub x y

@[simp]
theorem erase_neg {β : ι → Type v} [∀ i, AddGroup (β i)] (i : ι) (f : Π₀ i, β i) :
    (-f).erase i = -f.erase i :=
  (eraseAddHom β i).map_neg f

@[simp]
theorem erase_sub {β : ι → Type v} [∀ i, AddGroup (β i)] (i : ι) (f g : Π₀ i, β i) :
    (f - g).erase i = f.erase i - g.erase i :=
  (eraseAddHom β i).map_sub f g

theorem single_add_erase (i : ι) (f : Π₀ i, β i) : single i (f i) + f.erase i = f :=
  ext fun i' =>
    if h : i = i' then by
      subst h; simp only [add_apply, single_apply, erase_apply, add_zero, dite_eq_ite, if_true]
    else by
      simp only [add_apply, single_apply, erase_apply, dif_neg h, if_neg (Ne.symm h), zero_add]

theorem erase_add_single (i : ι) (f : Π₀ i, β i) : f.erase i + single i (f i) = f :=
  ext fun i' =>
    if h : i = i' then by
      subst h; simp only [add_apply, single_apply, erase_apply, zero_add, dite_eq_ite, if_true]
    else by
      simp only [add_apply, single_apply, erase_apply, dif_neg h, if_neg (Ne.symm h), add_zero]

protected theorem induction {p : (Π₀ i, β i) → Prop} (f : Π₀ i, β i) (h0 : p 0)
    (ha : ∀ (i b) (f : Π₀ i, β i), f i = 0 → b ≠ 0 → p f → p (single i b + f)) : p f := by
  obtain ⟨f, s⟩ := f
  induction' s using Trunc.induction_on with s
  obtain ⟨s, H⟩ := s
  induction' s using Multiset.induction_on with i s ih generalizing f
  · have : f = 0 := funext fun i => (H i).resolve_left (Multiset.not_mem_zero _)
    subst this
    exact h0
  have H2 : p (erase i ⟨f, Trunc.mk ⟨i ::ₘ s, H⟩⟩) := by
    dsimp only [erase, Trunc.map, Trunc.bind, Trunc.liftOn, Trunc.lift_mk,
      Function.comp, Subtype.coe_mk]
    have H2 : ∀ j, j ∈ s ∨ ite (j = i) 0 (f j) = 0 := by
      intro j
      rcases H j with H2 | H2
      · rcases Multiset.mem_cons.1 H2 with H3 | H3
        · right; exact if_pos H3
        · left; exact H3
      right
      split_ifs <;> [rfl; exact H2]
    have H3 : ∀ aux, (⟨fun j : ι => ite (j = i) 0 (f j), Trunc.mk ⟨i ::ₘ s, aux⟩⟩ : Π₀ i, β i) =
        ⟨fun j : ι => ite (j = i) 0 (f j), Trunc.mk ⟨s, H2⟩⟩ :=
      fun _ ↦ ext fun _ => rfl
    rw [H3]
    apply ih
  have H3 : single i _ + _ = (⟨f, Trunc.mk ⟨i ::ₘ s, H⟩⟩ : Π₀ i, β i) := single_add_erase _ _
  rw [← H3]
  change p (single i (f i) + _)
  rcases Classical.em (f i = 0) with h | h
  · rw [h, single_zero, zero_add]
    exact H2
  refine ha _ _ _ ?_ h H2
  rw [erase_same]

theorem induction₂ {p : (Π₀ i, β i) → Prop} (f : Π₀ i, β i) (h0 : p 0)
    (ha : ∀ (i b) (f : Π₀ i, β i), f i = 0 → b ≠ 0 → p f → p (f + single i b)) : p f :=
  DFinsupp.induction f h0 fun i b f h1 h2 h3 =>
    have h4 : f + single i b = single i b + f := by
      ext j; by_cases H : i = j
      · subst H
        simp [h1]
      · simp [H]
    Eq.recOn h4 <| ha i b f h1 h2 h3

end AddMonoid

@[simp]
theorem mk_add [∀ i, AddZeroClass (β i)] {s : Finset ι} {x y : ∀ i : (↑s : Set ι), β i} :
    mk s (x + y) = mk s x + mk s y :=
  ext fun i => by simp only [add_apply, mk_apply]; split_ifs <;> [rfl; rw [zero_add]]

@[simp]
theorem mk_zero [∀ i, Zero (β i)] {s : Finset ι} : mk s (0 : ∀ i : (↑s : Set ι), β i.1) = 0 :=
  ext fun i => by simp only [mk_apply]; split_ifs <;> rfl

@[simp]
theorem mk_neg [∀ i, AddGroup (β i)] {s : Finset ι} {x : ∀ i : (↑s : Set ι), β i.1} :
    mk s (-x) = -mk s x :=
  ext fun i => by simp only [neg_apply, mk_apply]; split_ifs <;> [rfl; rw [neg_zero]]

@[simp]
theorem mk_sub [∀ i, AddGroup (β i)] {s : Finset ι} {x y : ∀ i : (↑s : Set ι), β i.1} :
    mk s (x - y) = mk s x - mk s y :=
  ext fun i => by simp only [sub_apply, mk_apply]; split_ifs <;> [rfl; rw [sub_zero]]

/-- If `s` is a subset of `ι` then `mk_addGroupHom s` is the canonical additive
group homomorphism from $\prod_{i\in s}\beta_i$ to $\prod_{\mathtt{i : \iota}}\beta_i$. -/
def mkAddGroupHom [∀ i, AddGroup (β i)] (s : Finset ι) :
    (∀ i : (s : Set ι), β ↑i) →+ Π₀ i : ι, β i where
  toFun := mk s
  map_zero' := mk_zero
  map_add' _ _ := mk_add

section SupportBasic

variable [∀ i, Zero (β i)] [∀ (i) (x : β i), Decidable (x ≠ 0)]

/-- Set `{i | f x ≠ 0}` as a `Finset`. -/
def support (f : Π₀ i, β i) : Finset ι :=
  (f.support'.lift fun xs => (Multiset.toFinset xs.1).filter fun i => f i ≠ 0) <| by
    rintro ⟨sx, hx⟩ ⟨sy, hy⟩
    dsimp only [Subtype.coe_mk, toFun_eq_coe] at *
    ext i; constructor
    · intro H
      rcases Finset.mem_filter.1 H with ⟨_, h⟩
      exact Finset.mem_filter.2 ⟨Multiset.mem_toFinset.2 <| (hy i).resolve_right h, h⟩
    · intro H
      rcases Finset.mem_filter.1 H with ⟨_, h⟩
      exact Finset.mem_filter.2 ⟨Multiset.mem_toFinset.2 <| (hx i).resolve_right h, h⟩

@[simp]
theorem support_mk_subset {s : Finset ι} {x : ∀ i : (↑s : Set ι), β i.1} : (mk s x).support ⊆ s :=
  fun _ H => Multiset.mem_toFinset.1 (Finset.mem_filter.1 H).1

@[simp]
theorem support_mk'_subset {f : ∀ i, β i} {s : Multiset ι} {h} :
    (mk' f <| Trunc.mk ⟨s, h⟩).support ⊆ s.toFinset := fun i H =>
  Multiset.mem_toFinset.1 <| by simpa using (Finset.mem_filter.1 H).1

@[simp]
theorem mem_support_toFun (f : Π₀ i, β i) (i) : i ∈ f.support ↔ f i ≠ 0 := by
  obtain ⟨f, s⟩ := f
  induction' s using Trunc.induction_on with s
  dsimp only [support, Trunc.lift_mk]
  rw [Finset.mem_filter, Multiset.mem_toFinset, coe_mk']
  exact and_iff_right_of_imp (s.prop i).resolve_right

theorem eq_mk_support (f : Π₀ i, β i) : f = mk f.support fun i => f i := by aesop

/-- Equivalence between dependent functions with finite support `s : Finset ι` and functions
`∀ i, {x : β i // x ≠ 0}`. -/
@[simps]
def subtypeSupportEqEquiv (s : Finset ι) :
    {f : Π₀ i, β i // f.support = s} ≃ ∀ i : s, {x : β i // x ≠ 0} where
  toFun | ⟨f, hf⟩ => fun ⟨i, hi⟩ ↦ ⟨f i, (f.mem_support_toFun i).1 <| hf.symm ▸ hi⟩
  invFun f := ⟨mk s fun i ↦ (f i).1, Finset.ext fun i ↦ by
    -- TODO: `simp` fails to use `(f _).2` inside `∃ _, _`
    calc
      i ∈ support (mk s fun i ↦ (f i).1) ↔ ∃ h : i ∈ s, (f ⟨i, h⟩).1 ≠ 0 := by simp
      _ ↔ ∃ _ : i ∈ s, True := exists_congr fun h ↦ (iff_true _).mpr (f _).2
      _ ↔ i ∈ s := by simp⟩
  left_inv := by
    rintro ⟨f, rfl⟩
    ext i
    simpa using Eq.symm
  right_inv f := by
    ext1
    simp [Subtype.eta]; rfl

/-- Equivalence between all dependent finitely supported functions `f : Π₀ i, β i` and type
of pairs `⟨s : Finset ι, f : ∀ i : s, {x : β i // x ≠ 0}⟩`. -/
@[simps! apply_fst apply_snd_coe]
def sigmaFinsetFunEquiv : (Π₀ i, β i) ≃ Σ s : Finset ι, ∀ i : s, {x : β i // x ≠ 0} :=
  (Equiv.sigmaFiberEquiv DFinsupp.support).symm.trans (.sigmaCongrRight subtypeSupportEqEquiv)

@[simp]
theorem support_zero : (0 : Π₀ i, β i).support = ∅ :=
  rfl

theorem mem_support_iff {f : Π₀ i, β i} {i : ι} : i ∈ f.support ↔ f i ≠ 0 :=
  f.mem_support_toFun _

theorem not_mem_support_iff {f : Π₀ i, β i} {i : ι} : i ∉ f.support ↔ f i = 0 :=
  not_iff_comm.1 mem_support_iff.symm

@[simp]
theorem support_eq_empty {f : Π₀ i, β i} : f.support = ∅ ↔ f = 0 :=
  ⟨fun H => ext <| by simpa [Finset.ext_iff] using H, by simp +contextual⟩

instance decidableZero [∀ (i) (x : β i), Decidable (x = 0)] (f : Π₀ i, β i) : Decidable (f = 0) :=
  f.support'.recOnSubsingleton <| fun s =>
    decidable_of_iff (∀ i ∈ s.val, f i = 0) <| by
      constructor
      case mpr => rintro rfl _ _; rfl
      case mp =>
        intro hs₁; ext i
        -- This instance prevent consuming `DecidableEq ι` in the next `by_cases`.
        letI := Classical.propDecidable
        by_cases hs₂ : i ∈ s.val
        case pos => exact hs₁ _ hs₂
        case neg => exact (s.prop i).resolve_left hs₂

theorem support_subset_iff {s : Set ι} {f : Π₀ i, β i} : ↑f.support ⊆ s ↔ ∀ i ∉ s, f i = 0 := by
  simpa [Set.subset_def] using forall_congr' fun i => not_imp_comm

theorem support_single_ne_zero {i : ι} {b : β i} (hb : b ≠ 0) : (single i b).support = {i} := by
  ext j; by_cases h : i = j
  · subst h
    simp [hb]
  simp [Ne.symm h, h]

theorem support_single_subset {i : ι} {b : β i} : (single i b).support ⊆ {i} :=
  support_mk'_subset

section MapRangeAndZipWith

variable [∀ i, Zero (β₁ i)] [∀ i, Zero (β₂ i)]

theorem mapRange_def [∀ (i) (x : β₁ i), Decidable (x ≠ 0)] {f : ∀ i, β₁ i → β₂ i}
    {hf : ∀ i, f i 0 = 0} {g : Π₀ i, β₁ i} :
    mapRange f hf g = mk g.support fun i => f i.1 (g i.1) := by
  ext i
  by_cases h : g i ≠ 0 <;> simp at h <;> simp [h, hf]

@[simp]
theorem mapRange_single {f : ∀ i, β₁ i → β₂ i} {hf : ∀ i, f i 0 = 0} {i : ι} {b : β₁ i} :
    mapRange f hf (single i b) = single i (f i b) :=
  DFinsupp.ext fun i' => by
    by_cases h : i = i'
    · subst i'
      simp
    · simp [h, hf]

theorem mapRange_injective (f : ∀ i, β₁ i → β₂ i) (hf : ∀ i, f i 0 = 0) :
    Function.Injective (mapRange f hf) ↔ ∀ i, Function.Injective (f i) :=
  ⟨fun h i x y eq ↦ single_injective (@h (single i x) (single i y) <| by
    simpa using congr_arg _ eq), fun h _ _ eq ↦ DFinsupp.ext fun i ↦ h i congr($eq i)⟩

variable [∀ (i) (x : β₁ i), Decidable (x ≠ 0)] [∀ (i) (x : β₂ i), Decidable (x ≠ 0)]

theorem support_mapRange {f : ∀ i, β₁ i → β₂ i} {hf : ∀ i, f i 0 = 0} {g : Π₀ i, β₁ i} :
    (mapRange f hf g).support ⊆ g.support := by simp [mapRange_def]

theorem zipWith_def {ι : Type u} {β : ι → Type v} {β₁ : ι → Type v₁} {β₂ : ι → Type v₂}
    [dec : DecidableEq ι] [∀ i : ι, Zero (β i)] [∀ i : ι, Zero (β₁ i)] [∀ i : ι, Zero (β₂ i)]
    [∀ (i : ι) (x : β₁ i), Decidable (x ≠ 0)] [∀ (i : ι) (x : β₂ i), Decidable (x ≠ 0)]
    {f : ∀ i, β₁ i → β₂ i → β i} {hf : ∀ i, f i 0 0 = 0} {g₁ : Π₀ i, β₁ i} {g₂ : Π₀ i, β₂ i} :
    zipWith f hf g₁ g₂ = mk (g₁.support ∪ g₂.support) fun i => f i.1 (g₁ i.1) (g₂ i.1) := by
  ext i
  by_cases h1 : g₁ i ≠ 0 <;> by_cases h2 : g₂ i ≠ 0 <;> simp only [not_not, Ne] at h1 h2 <;>
    simp [h1, h2, hf]

theorem support_zipWith {f : ∀ i, β₁ i → β₂ i → β i} {hf : ∀ i, f i 0 0 = 0} {g₁ : Π₀ i, β₁ i}
    {g₂ : Π₀ i, β₂ i} : (zipWith f hf g₁ g₂).support ⊆ g₁.support ∪ g₂.support := by
  simp [zipWith_def]

end MapRangeAndZipWith

theorem erase_def (i : ι) (f : Π₀ i, β i) : f.erase i = mk (f.support.erase i) fun j => f j.1 := by
  ext j
  by_cases h1 : j = i <;> by_cases h2 : f j ≠ 0 <;> simp at h2 <;> simp [h1, h2]

@[simp]
theorem support_erase (i : ι) (f : Π₀ i, β i) : (f.erase i).support = f.support.erase i := by
  ext j
  by_cases h1 : j = i
  · simp only [h1, mem_support_toFun, erase_apply, ite_true, ne_eq, not_true, not_not,
      Finset.mem_erase, false_and]
  by_cases h2 : f j ≠ 0 <;> simp at h2 <;> simp [h1, h2]

theorem support_update_ne_zero (f : Π₀ i, β i) (i : ι) {b : β i} (h : b ≠ 0) :
    support (f.update i b) = insert i f.support := by
  ext j
  rcases eq_or_ne i j with (rfl | hi)
  · simp [h]
  · simp [hi.symm]

theorem support_update (f : Π₀ i, β i) (i : ι) (b : β i) [Decidable (b = 0)] :
    support (f.update i b) = if b = 0 then support (f.erase i) else insert i f.support := by
  ext j
  split_ifs with hb
  · subst hb
    simp [update_eq_erase, support_erase]
  · rw [support_update_ne_zero f _ hb]

section FilterAndSubtypeDomain

variable {p : ι → Prop} [DecidablePred p]

theorem filter_def (f : Π₀ i, β i) : f.filter p = mk (f.support.filter p) fun i => f i.1 := by
  ext i; by_cases h1 : p i <;> by_cases h2 : f i ≠ 0 <;> simp at h2 <;> simp [h1, h2]

@[simp]
theorem support_filter (f : Π₀ i, β i) : (f.filter p).support = {x ∈ f.support | p x} := by
  ext i; by_cases h : p i <;> simp [h]

theorem subtypeDomain_def (f : Π₀ i, β i) :
    f.subtypeDomain p = mk (f.support.subtype p) fun i => f i := by
  ext i; by_cases h2 : f i ≠ 0 <;> try simp at h2; dsimp; simp [h2]

@[simp]
theorem support_subtypeDomain {f : Π₀ i, β i} :
    (subtypeDomain p f).support = f.support.subtype p := by
  ext i
  simp

end FilterAndSubtypeDomain

end SupportBasic

theorem support_add [∀ i, AddZeroClass (β i)] [∀ (i) (x : β i), Decidable (x ≠ 0)]
    {g₁ g₂ : Π₀ i, β i} : (g₁ + g₂).support ⊆ g₁.support ∪ g₂.support :=
  support_zipWith

@[simp]
theorem support_neg [∀ i, AddGroup (β i)] [∀ (i) (x : β i), Decidable (x ≠ 0)] {f : Π₀ i, β i} :
    support (-f) = support f := by ext i; simp

instance [∀ i, Zero (β i)] [∀ i, DecidableEq (β i)] : DecidableEq (Π₀ i, β i) := fun f g =>
  decidable_of_iff (f.support = g.support ∧ ∀ i ∈ f.support, f i = g i)
    ⟨fun ⟨h₁, h₂⟩ => ext fun i => if h : i ∈ f.support then h₂ i h else by
      have hf : f i = 0 := by rwa [mem_support_iff, not_not] at h
      have hg : g i = 0 := by rwa [h₁, mem_support_iff, not_not] at h
      rw [hf, hg],
     by rintro rfl; simp⟩

end DecidableEq

section Equiv

open Finset

variable {κ : Type*}

/-- Reindexing (and possibly removing) terms of a dfinsupp. -/
noncomputable def comapDomain [∀ i, Zero (β i)] (h : κ → ι) (hh : Function.Injective h)
    (f : Π₀ i, β i) : Π₀ k, β (h k) where
  toFun x := f (h x)
  support' :=
    f.support'.map fun s =>
      ⟨(s.1.finite_toSet.preimage hh.injOn).toFinset.val, fun x =>
        (s.prop (h x)).imp_left fun hx => (Set.Finite.mem_toFinset _).mpr <| hx⟩

@[simp]
theorem comapDomain_apply [∀ i, Zero (β i)] (h : κ → ι) (hh : Function.Injective h) (f : Π₀ i, β i)
    (k : κ) : comapDomain h hh f k = f (h k) :=
  rfl

@[simp]
theorem comapDomain_zero [∀ i, Zero (β i)] (h : κ → ι) (hh : Function.Injective h) :
    comapDomain h hh (0 : Π₀ i, β i) = 0 := by
  ext
  rw [zero_apply, comapDomain_apply, zero_apply]

@[simp]
theorem comapDomain_add [∀ i, AddZeroClass (β i)] (h : κ → ι) (hh : Function.Injective h)
    (f g : Π₀ i, β i) : comapDomain h hh (f + g) = comapDomain h hh f + comapDomain h hh g := by
  ext
  rw [add_apply, comapDomain_apply, comapDomain_apply, comapDomain_apply, add_apply]

@[simp]
theorem comapDomain_single [DecidableEq ι] [DecidableEq κ] [∀ i, Zero (β i)] (h : κ → ι)
    (hh : Function.Injective h) (k : κ) (x : β (h k)) :
    comapDomain h hh (single (h k) x) = single k x := by
  ext i
  rw [comapDomain_apply]
  obtain rfl | hik := Decidable.eq_or_ne i k
  · rw [single_eq_same, single_eq_same]
  · rw [single_eq_of_ne hik.symm, single_eq_of_ne (hh.ne hik.symm)]

/-- A computable version of comap_domain when an explicit left inverse is provided. -/
def comapDomain' [∀ i, Zero (β i)] (h : κ → ι) {h' : ι → κ} (hh' : Function.LeftInverse h' h)
    (f : Π₀ i, β i) : Π₀ k, β (h k) where
  toFun x := f (h x)
  support' :=
    f.support'.map fun s =>
      ⟨Multiset.map h' s.1, fun x =>
        (s.prop (h x)).imp_left fun hx => Multiset.mem_map.mpr ⟨_, hx, hh' _⟩⟩

@[simp]
theorem comapDomain'_apply [∀ i, Zero (β i)] (h : κ → ι) {h' : ι → κ}
    (hh' : Function.LeftInverse h' h) (f : Π₀ i, β i) (k : κ) : comapDomain' h hh' f k = f (h k) :=
  rfl

@[simp]
theorem comapDomain'_zero [∀ i, Zero (β i)] (h : κ → ι) {h' : ι → κ}
    (hh' : Function.LeftInverse h' h) : comapDomain' h hh' (0 : Π₀ i, β i) = 0 := by
  ext
  rw [zero_apply, comapDomain'_apply, zero_apply]

@[simp]
theorem comapDomain'_add [∀ i, AddZeroClass (β i)] (h : κ → ι) {h' : ι → κ}
    (hh' : Function.LeftInverse h' h) (f g : Π₀ i, β i) :
    comapDomain' h hh' (f + g) = comapDomain' h hh' f + comapDomain' h hh' g := by
  ext
  rw [add_apply, comapDomain'_apply, comapDomain'_apply, comapDomain'_apply, add_apply]

@[simp]
theorem comapDomain'_single [DecidableEq ι] [DecidableEq κ] [∀ i, Zero (β i)] (h : κ → ι)
    {h' : ι → κ} (hh' : Function.LeftInverse h' h) (k : κ) (x : β (h k)) :
    comapDomain' h hh' (single (h k) x) = single k x := by
  ext i
  rw [comapDomain'_apply]
  obtain rfl | hik := Decidable.eq_or_ne i k
  · rw [single_eq_same, single_eq_same]
  · rw [single_eq_of_ne hik.symm, single_eq_of_ne (hh'.injective.ne hik.symm)]

/-- Reindexing terms of a dfinsupp.

This is the dfinsupp version of `Equiv.piCongrLeft'`. -/
@[simps apply]
def equivCongrLeft [∀ i, Zero (β i)] (h : ι ≃ κ) : (Π₀ i, β i) ≃ Π₀ k, β (h.symm k) where
  toFun := comapDomain' h.symm h.right_inv
  invFun f :=
    mapRange (fun i => Equiv.cast <| congr_arg β <| h.symm_apply_apply i)
      (fun i => (Equiv.cast_eq_iff_heq _).mpr <| by rw [Equiv.symm_apply_apply])
      (@comapDomain' _ _ _ _ h _ h.left_inv f)
  left_inv f := by
    ext i
    rw [mapRange_apply, comapDomain'_apply, comapDomain'_apply, Equiv.cast_eq_iff_heq,
      h.symm_apply_apply]
  right_inv f := by
    ext k
    rw [comapDomain'_apply, mapRange_apply, comapDomain'_apply, Equiv.cast_eq_iff_heq,
      h.apply_symm_apply]

section SigmaCurry

variable {α : ι → Type*} {δ : ∀ i, α i → Type v}

-- lean can't find these instances -- Porting note: but Lean 4 can!!!
instance hasAdd₂ [∀ i j, AddZeroClass (δ i j)] : Add (Π₀ (i : ι) (j : α i), δ i j) :=
  inferInstance
  -- @DFinsupp.hasAdd ι (fun i => Π₀ j, δ i j) _

instance addZeroClass₂ [∀ i j, AddZeroClass (δ i j)] : AddZeroClass (Π₀ (i : ι) (j : α i), δ i j) :=
  inferInstance
  -- @DFinsupp.addZeroClass ι (fun i => Π₀ j, δ i j) _

instance addMonoid₂ [∀ i j, AddMonoid (δ i j)] : AddMonoid (Π₀ (i : ι) (j : α i), δ i j) :=
  inferInstance
  -- @DFinsupp.addMonoid ι (fun i => Π₀ j, δ i j) _

end SigmaCurry

variable {α : Option ι → Type v}

/-- Adds a term to a dfinsupp, making a dfinsupp indexed by an `Option`.

This is the dfinsupp version of `Option.rec`. -/
def extendWith [∀ i, Zero (α i)] (a : α none) (f : Π₀ i, α (some i)) : Π₀ i, α i where
  toFun := fun i ↦ match i with | none => a | some _ => f _
  support' :=
    f.support'.map fun s =>
      ⟨none ::ₘ Multiset.map some s.1, fun i =>
        Option.rec (Or.inl <| Multiset.mem_cons_self _ _)
          (fun i =>
            (s.prop i).imp_left fun h => Multiset.mem_cons_of_mem <| Multiset.mem_map_of_mem _ h)
          i⟩

@[simp]
theorem extendWith_none [∀ i, Zero (α i)] (f : Π₀ i, α (some i)) (a : α none) :
    f.extendWith a none = a :=
  rfl

@[simp]
theorem extendWith_some [∀ i, Zero (α i)] (f : Π₀ i, α (some i)) (a : α none) (i : ι) :
    f.extendWith a (some i) = f i :=
  rfl

@[simp]
theorem extendWith_single_zero [DecidableEq ι] [∀ i, Zero (α i)] (i : ι) (x : α (some i)) :
    (single i x).extendWith 0 = single (some i) x := by
  ext (_ | j)
  · rw [extendWith_none, single_eq_of_ne (Option.some_ne_none _)]
  · rw [extendWith_some]
    obtain rfl | hij := Decidable.eq_or_ne i j
    · rw [single_eq_same, single_eq_same]
    · rw [single_eq_of_ne hij, single_eq_of_ne ((Option.some_injective _).ne hij)]

@[simp]
theorem extendWith_zero [DecidableEq ι] [∀ i, Zero (α i)] (x : α none) :
    (0 : Π₀ i, α (some i)).extendWith x = single none x := by
  ext (_ | j)
  · rw [extendWith_none, single_eq_same]
  · rw [extendWith_some, single_eq_of_ne (Option.some_ne_none _).symm, zero_apply]

/-- Bijection obtained by separating the term of index `none` of a dfinsupp over `Option ι`.

This is the dfinsupp version of `Equiv.piOptionEquivProd`. -/
@[simps]
noncomputable def equivProdDFinsupp [∀ i, Zero (α i)] :
    (Π₀ i, α i) ≃ α none × Π₀ i, α (some i) where
  toFun f := (f none, comapDomain some (Option.some_injective _) f)
  invFun f := f.2.extendWith f.1
  left_inv f := by
    ext i; obtain - | i := i
    · rw [extendWith_none]
    · rw [extendWith_some, comapDomain_apply]
  right_inv x := by
    dsimp only
    ext
    · exact extendWith_none x.snd _
    · rw [comapDomain_apply, extendWith_some]

theorem equivProdDFinsupp_add [∀ i, AddZeroClass (α i)] (f g : Π₀ i, α i) :
    equivProdDFinsupp (f + g) = equivProdDFinsupp f + equivProdDFinsupp g :=
  Prod.ext (add_apply _ _ _) (comapDomain_add _ (Option.some_injective _) _ _)

end Equiv

/-! ### Bundled versions of `DFinsupp.mapRange`

The names should match the equivalent bundled `Finsupp.mapRange` definitions.
-/


section MapRange

variable [∀ i, AddZeroClass (β i)] [∀ i, AddZeroClass (β₁ i)] [∀ i, AddZeroClass (β₂ i)]

theorem mapRange_add (f : ∀ i, β₁ i → β₂ i) (hf : ∀ i, f i 0 = 0)
    (hf' : ∀ i x y, f i (x + y) = f i x + f i y) (g₁ g₂ : Π₀ i, β₁ i) :
    mapRange f hf (g₁ + g₂) = mapRange f hf g₁ + mapRange f hf g₂ := by
  ext
  simp only [mapRange_apply f, coe_add, Pi.add_apply, hf']

/-- `DFinsupp.mapRange` as an `AddMonoidHom`. -/
@[simps apply]
def mapRange.addMonoidHom (f : ∀ i, β₁ i →+ β₂ i) : (Π₀ i, β₁ i) →+ Π₀ i, β₂ i where
  toFun := mapRange (fun i x => f i x) fun i => (f i).map_zero
  map_zero' := mapRange_zero _ _
  map_add' := mapRange_add _ (fun i => (f i).map_zero) fun i => (f i).map_add

@[simp]
theorem mapRange.addMonoidHom_id :
    (mapRange.addMonoidHom fun i => AddMonoidHom.id (β₂ i)) = AddMonoidHom.id _ :=
  AddMonoidHom.ext mapRange_id

theorem mapRange.addMonoidHom_comp (f : ∀ i, β₁ i →+ β₂ i) (f₂ : ∀ i, β i →+ β₁ i) :
    (mapRange.addMonoidHom fun i => (f i).comp (f₂ i)) =
      (mapRange.addMonoidHom f).comp (mapRange.addMonoidHom f₂) := by
  refine AddMonoidHom.ext <| mapRange_comp (fun i x => f i x) (fun i x => f₂ i x) ?_ ?_ ?_
  · intros; apply map_zero
  · intros; apply map_zero
  · intros; dsimp; simp only [map_zero]

/-- `DFinsupp.mapRange.addMonoidHom` as an `AddEquiv`. -/
@[simps apply]
def mapRange.addEquiv (e : ∀ i, β₁ i ≃+ β₂ i) : (Π₀ i, β₁ i) ≃+ Π₀ i, β₂ i :=
  { mapRange.addMonoidHom fun i =>
      (e i).toAddMonoidHom with
    toFun := mapRange (fun i x => e i x) fun i => (e i).map_zero
    invFun := mapRange (fun i x => (e i).symm x) fun i => (e i).symm.map_zero
    left_inv := fun x => by
      rw [← mapRange_comp] <;>
        · simp_rw [AddEquiv.symm_comp_self]
          simp
    right_inv := fun x => by
      rw [← mapRange_comp] <;>
        · simp_rw [AddEquiv.self_comp_symm]
          simp }

@[simp]
theorem mapRange.addEquiv_refl :
    (mapRange.addEquiv fun i => AddEquiv.refl (β₁ i)) = AddEquiv.refl _ :=
  AddEquiv.ext mapRange_id

theorem mapRange.addEquiv_trans (f : ∀ i, β i ≃+ β₁ i) (f₂ : ∀ i, β₁ i ≃+ β₂ i) :
    (mapRange.addEquiv fun i => (f i).trans (f₂ i)) =
      (mapRange.addEquiv f).trans (mapRange.addEquiv f₂) := by
  refine AddEquiv.ext <| mapRange_comp (fun i x => f₂ i x) (fun i x => f i x) ?_ ?_ ?_
  · intros; apply map_zero
  · intros; apply map_zero
  · intros; dsimp; simp only [map_zero]

@[simp]
theorem mapRange.addEquiv_symm (e : ∀ i, β₁ i ≃+ β₂ i) :
    (mapRange.addEquiv e).symm = mapRange.addEquiv fun i => (e i).symm :=
  rfl

end MapRange

end DFinsupp<|MERGE_RESOLUTION|>--- conflicted
+++ resolved
@@ -44,11 +44,6 @@
 universe u u₁ u₂ v v₁ v₂ v₃ w x y l
 
 variable {ι : Type u} {γ : Type w} {β : ι → Type v} {β₁ : ι → Type v₁} {β₂ : ι → Type v₂}
-<<<<<<< HEAD
-
-variable (β) in
-=======
->>>>>>> e8d8be9f
 
 variable (β) in
 /-- A dependent function `Π i, β i` with finite support, with notation `Π₀ i, β i`.
