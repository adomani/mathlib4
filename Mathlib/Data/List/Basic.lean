--- conflicted
+++ resolved
@@ -940,16 +940,6 @@
 theorem map_eq_map {α β} (f : α → β) (l : List α) : f <$> l = map f l :=
   rfl
 
-<<<<<<< HEAD
-#adaptation_note
-/--
-`nolint simpNF` should be removed after nightly-2024-09-07.
--/
-@[simp, nolint simpNF]
-theorem map_tail (f : α → β) (l) : map f (tail l) = tail (map f l) := by cases l <;> rfl
-
-=======
->>>>>>> a15da87f
 /-- A single `List.map` of a composition of functions is equal to
 composing a `List.map` with another `List.map`, fully applied.
 This is the reverse direction of `List.map_map`.
