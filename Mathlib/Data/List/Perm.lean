--- conflicted
+++ resolved
@@ -351,293 +351,4 @@
   · exact Perm.append (Perm.take_inter _ h h') (Perm.drop_inter _ h h')
   · exact disjoint_take_drop h₂ this
 
-<<<<<<< HEAD
-=======
--- enumerating permutations
-section Permutations
-
-theorem perm_of_mem_permutationsAux :
-    ∀ {ts is l : List α}, l ∈ permutationsAux ts is → l ~ ts ++ is := by
-  show ∀ (ts is l : List α), l ∈ permutationsAux ts is → l ~ ts ++ is
-  refine permutationsAux.rec (by simp) ?_
-  introv IH1 IH2 m
-  rw [permutationsAux_cons, permutations, mem_foldr_permutationsAux2] at m
-  rcases m with (m | ⟨l₁, l₂, m, _, rfl⟩)
-  · exact (IH1 _ m).trans perm_middle
-  · have p : l₁ ++ l₂ ~ is := by
-      simp only [mem_cons] at m
-      cases' m with e m
-      · simp [e]
-      exact is.append_nil ▸ IH2 _ m
-    exact ((perm_middle.trans (p.cons _)).append_right _).trans (perm_append_comm.cons _)
-
-theorem perm_of_mem_permutations {l₁ l₂ : List α} (h : l₁ ∈ permutations l₂) : l₁ ~ l₂ :=
-  (eq_or_mem_of_mem_cons h).elim (fun e => e ▸ Perm.refl _) fun m =>
-    append_nil l₂ ▸ perm_of_mem_permutationsAux m
-
-theorem length_permutationsAux :
-    ∀ ts is : List α, length (permutationsAux ts is) + is.length ! = (length ts + length is)! := by
-  refine permutationsAux.rec (by simp) ?_
-  intro t ts is IH1 IH2
-  have IH2 : length (permutationsAux is nil) + 1 = is.length ! := by simpa using IH2
-  simp only [factorial, Nat.mul_comm, add_eq] at IH1
-  rw [permutationsAux_cons,
-    length_foldr_permutationsAux2' _ _ _ _ _ fun l m => (perm_of_mem_permutations m).length_eq,
-    permutations, length, length, IH2, Nat.succ_add, Nat.factorial_succ, Nat.mul_comm (_ + 1),
-    ← Nat.succ_eq_add_one, ← IH1, Nat.add_comm (_ * _), Nat.add_assoc, Nat.mul_succ, Nat.mul_comm]
-
-theorem length_permutations (l : List α) : length (permutations l) = (length l)! :=
-  length_permutationsAux l []
-
-theorem mem_permutations_of_perm_lemma {is l : List α}
-    (H : l ~ [] ++ is → (∃ (ts' : _) (_ : ts' ~ []), l = ts' ++ is) ∨ l ∈ permutationsAux is []) :
-    l ~ is → l ∈ permutations is := by simpa [permutations, perm_nil] using H
-
-theorem mem_permutationsAux_of_perm :
-    ∀ {ts is l : List α},
-      l ~ is ++ ts → (∃ (is' : _) (_ : is' ~ is), l = is' ++ ts) ∨ l ∈ permutationsAux ts is := by
-  show ∀ (ts is l : List α),
-      l ~ is ++ ts → (∃ (is' : _) (_ : is' ~ is), l = is' ++ ts) ∨ l ∈ permutationsAux ts is
-  refine permutationsAux.rec (by simp) ?_
-  intro t ts is IH1 IH2 l p
-  rw [permutationsAux_cons, mem_foldr_permutationsAux2]
-  rcases IH1 _ (p.trans perm_middle) with (⟨is', p', e⟩ | m)
-  · clear p
-    subst e
-    rcases append_of_mem (p'.symm.subset (mem_cons_self _ _)) with ⟨l₁, l₂, e⟩
-    subst is'
-    have p := (perm_middle.symm.trans p').cons_inv
-    cases' l₂ with a l₂'
-    · exact Or.inl ⟨l₁, by simpa using p⟩
-    · exact Or.inr (Or.inr ⟨l₁, a :: l₂', mem_permutations_of_perm_lemma (IH2 _) p, by simp⟩)
-  · exact Or.inr (Or.inl m)
-
-@[simp]
-theorem mem_permutations {s t : List α} : s ∈ permutations t ↔ s ~ t :=
-  ⟨perm_of_mem_permutations, mem_permutations_of_perm_lemma mem_permutationsAux_of_perm⟩
-
--- Porting note: temporary theorem to solve diamond issue
-private theorem DecEq_eq [DecidableEq α] :
-    List.instBEq = @instBEqOfDecidableEq (List α) instDecidableEqList :=
-  congr_arg BEq.mk <| by
-    funext l₁ l₂
-    show (l₁ == l₂) = _
-    rw [Bool.eq_iff_iff, @beq_iff_eq _ (_), decide_eq_true_iff]
-
-theorem perm_permutations'Aux_comm (a b : α) (l : List α) :
-    (permutations'Aux a l).flatMap (permutations'Aux b) ~
-      (permutations'Aux b l).flatMap (permutations'Aux a) := by
-  induction' l with c l ih
-  · simp [swap]
-  simp only [permutations'Aux, flatMap_cons, map_cons, map_map, cons_append]
-  apply Perm.swap'
-  have :
-    ∀ a b,
-      (map (cons c) (permutations'Aux a l)).flatMap (permutations'Aux b) ~
-        map (cons b ∘ cons c) (permutations'Aux a l) ++
-          map (cons c) ((permutations'Aux a l).flatMap (permutations'Aux b)) := by
-    intros a' b'
-    simp only [flatMap_map, permutations'Aux]
-    show List.flatMap (permutations'Aux _ l) (fun a => ([b' :: c :: a] ++
-      map (cons c) (permutations'Aux _ a))) ~ _
-    refine (flatMap_append_perm _ (fun x => [b' :: c :: x]) _).symm.trans ?_
-    rw [← map_eq_flatMap, ← map_flatMap]
-    exact Perm.refl _
-  refine (((this _ _).append_left _).trans ?_).trans ((this _ _).append_left _).symm
-  rw [← append_assoc, ← append_assoc]
-  exact perm_append_comm.append (ih.map _)
-
-theorem Perm.permutations' {s t : List α} (p : s ~ t) : permutations' s ~ permutations' t := by
-  induction p with
-  | nil => simp
-  | cons _ _ IH => exact IH.flatMap_right _
-  | swap =>
-    dsimp
-    rw [flatMap_assoc, flatMap_assoc]
-    apply Perm.flatMap_left
-    intro l' _
-    apply perm_permutations'Aux_comm
-  | trans _ _ IH₁ IH₂ => exact IH₁.trans IH₂
-
-theorem permutations_perm_permutations' (ts : List α) : ts.permutations ~ ts.permutations' := by
-  obtain ⟨n, h⟩ : ∃ n, length ts < n := ⟨_, Nat.lt_succ_self _⟩
-  induction' n with n IH generalizing ts; · cases h
-  refine List.reverseRecOn ts (fun _ => ?_) (fun ts t _ h => ?_) h; · simp [permutations]
-  rw [← concat_eq_append, length_concat, Nat.succ_lt_succ_iff] at h
-  have IH₂ := (IH ts.reverse (by rwa [length_reverse])).trans (reverse_perm _).permutations'
-  simp only [permutations_append, foldr_permutationsAux2, permutationsAux_nil,
-    permutationsAux_cons, append_nil]
-  refine
-    (perm_append_comm.trans ((IH₂.flatMap_right _).append ((IH _ h).map _))).trans
-      (Perm.trans ?_ perm_append_comm.permutations')
-  rw [map_eq_flatMap, singleton_append, permutations']
-  refine (flatMap_append_perm _ _ _).trans ?_
-  refine Perm.of_eq ?_
-  congr
-  funext _
-  rw [permutations'Aux_eq_permutationsAux2, permutationsAux2_append]
-
-@[simp]
-theorem mem_permutations' {s t : List α} : s ∈ permutations' t ↔ s ~ t :=
-  (permutations_perm_permutations' _).symm.mem_iff.trans mem_permutations
-
-theorem Perm.permutations {s t : List α} (h : s ~ t) : permutations s ~ permutations t :=
-  (permutations_perm_permutations' _).trans <|
-    h.permutations'.trans (permutations_perm_permutations' _).symm
-
-@[simp]
-theorem perm_permutations_iff {s t : List α} : permutations s ~ permutations t ↔ s ~ t :=
-  ⟨fun h => mem_permutations.1 <| h.mem_iff.1 <| mem_permutations.2 (Perm.refl _),
-    Perm.permutations⟩
-
-@[simp]
-theorem perm_permutations'_iff {s t : List α} : permutations' s ~ permutations' t ↔ s ~ t :=
-  ⟨fun h => mem_permutations'.1 <| h.mem_iff.1 <| mem_permutations'.2 (Perm.refl _),
-    Perm.permutations'⟩
-
-theorem getElem_permutations'Aux (s : List α) (x : α) (n : ℕ)
-    (hn : n < length (permutations'Aux x s)) :
-    (permutations'Aux x s)[n] = s.insertNth n x := by
-  induction' s with y s IH generalizing n
-  · simp only [length, Nat.zero_add, Nat.lt_one_iff] at hn
-    simp [hn]
-  · cases n
-    · simp [get]
-    · simpa [get] using IH _ _
-
-theorem get_permutations'Aux (s : List α) (x : α) (n : ℕ)
-    (hn : n < length (permutations'Aux x s)) :
-    (permutations'Aux x s).get ⟨n, hn⟩ = s.insertNth n x := by
-  simp [getElem_permutations'Aux]
-
-theorem count_permutations'Aux_self [DecidableEq α] (l : List α) (x : α) :
-    count (x :: l) (permutations'Aux x l) = length (takeWhile (x = ·) l) + 1 := by
-  induction' l with y l IH generalizing x
-  · simp [takeWhile, count]
-  · rw [permutations'Aux, count_cons_self]
-    by_cases hx : x = y
-    · subst hx
-      simpa [takeWhile, Nat.succ_inj', DecEq_eq] using IH _
-    · rw [takeWhile]
-      simp only [mem_map, cons.injEq, Ne.symm hx, false_and, and_false, exists_false,
-        not_false_iff, count_eq_zero_of_not_mem, Nat.zero_add, hx, decide_False, length_nil]
-
-@[simp]
-theorem length_permutations'Aux (s : List α) (x : α) :
-    length (permutations'Aux x s) = length s + 1 := by
-  induction' s with y s IH
-  · simp
-  · simpa using IH
-
-@[deprecated (since := "2024-06-12")]
-theorem permutations'Aux_get_zero (s : List α) (x : α)
-    (hn : 0 < length (permutations'Aux x s) := (by simp)) :
-    (permutations'Aux x s).get ⟨0, hn⟩ = x :: s :=
-  get_permutations'Aux _ _ _ _
-
-theorem injective_permutations'Aux (x : α) : Function.Injective (permutations'Aux x) := by
-  intro s t h
-  apply insertNth_injective s.length x
-  have hl : s.length = t.length := by simpa using congr_arg length h
-  rw [← get_permutations'Aux s x s.length (by simp),
-    ← get_permutations'Aux t x s.length (by simp [hl])]
-  simp only [get_eq_getElem, h, hl]
-
-theorem nodup_permutations'Aux_of_not_mem (s : List α) (x : α) (hx : x ∉ s) :
-    Nodup (permutations'Aux x s) := by
-  induction' s with y s IH
-  · simp
-  · simp only [not_or, mem_cons] at hx
-    simp only [permutations'Aux, nodup_cons, mem_map, cons.injEq, exists_eq_right_right, not_and]
-    refine ⟨fun _ => Ne.symm hx.left, ?_⟩
-    rw [nodup_map_iff]
-    · exact IH hx.right
-    · simp
-
-theorem nodup_permutations'Aux_iff {s : List α} {x : α} : Nodup (permutations'Aux x s) ↔ x ∉ s := by
-  refine ⟨fun h H ↦ ?_, nodup_permutations'Aux_of_not_mem _ _⟩
-  obtain ⟨⟨k, hk⟩, hk'⟩ := get_of_mem H
-  rw [nodup_iff_injective_get] at h
-  apply k.succ_ne_self.symm
-  have kl : k < (permutations'Aux x s).length := by simpa [Nat.lt_succ_iff] using hk.le
-  have k1l : k + 1 < (permutations'Aux x s).length := by simpa using hk
-  rw [← @Fin.mk.inj_iff _ _ _ kl k1l]; apply h
-  rw [get_permutations'Aux, get_permutations'Aux]
-  have hl : length (insertNth k x s) = length (insertNth (k + 1) x s) := by
-    rw [length_insertNth _ _ hk.le, length_insertNth _ _ (Nat.succ_le_of_lt hk)]
-  refine ext_get hl fun n hn hn' => ?_
-  rcases lt_trichotomy n k with (H | rfl | H)
-  · rw [get_insertNth_of_lt _ _ _ _ H (H.trans hk),
-      get_insertNth_of_lt _ _ _ _ (H.trans (Nat.lt_succ_self _))]
-  · rw [get_insertNth_self _ _ _ hk.le, get_insertNth_of_lt _ _ _ _ (Nat.lt_succ_self _) hk, hk']
-  · rcases (Nat.succ_le_of_lt H).eq_or_lt with (rfl | H')
-    · rw [get_insertNth_self _ _ _ (Nat.succ_le_of_lt hk)]
-      convert hk' using 1
-      exact get_insertNth_add_succ _ _ _ 0 _
-    · obtain ⟨m, rfl⟩ := Nat.exists_eq_add_of_lt H'
-      rw [length_insertNth _ _ hk.le, Nat.succ_lt_succ_iff, Nat.succ_add] at hn
-      rw [get_insertNth_add_succ]
-      · convert get_insertNth_add_succ s x k m.succ (by simpa using hn) using 2
-        · simp [Nat.add_assoc, Nat.add_left_comm]
-        · simp [Nat.add_left_comm, Nat.add_comm]
-      · simpa [Nat.succ_add] using hn
-
-theorem nodup_permutations (s : List α) (hs : Nodup s) : Nodup s.permutations := by
-  rw [(permutations_perm_permutations' s).nodup_iff]
-  induction' hs with x l h h' IH
-  · simp
-  · rw [permutations']
-    rw [nodup_flatMap]
-    constructor
-    · intro ys hy
-      rw [mem_permutations'] at hy
-      rw [nodup_permutations'Aux_iff, hy.mem_iff]
-      exact fun H => h x H rfl
-    · refine IH.pairwise_of_forall_ne fun as ha bs hb H => ?_
-      rw [disjoint_iff_ne]
-      rintro a ha' b hb' rfl
-      obtain ⟨⟨n, hn⟩, hn'⟩ := get_of_mem ha'
-      obtain ⟨⟨m, hm⟩, hm'⟩ := get_of_mem hb'
-      rw [mem_permutations'] at ha hb
-      have hl : as.length = bs.length := (ha.trans hb.symm).length_eq
-      simp only [Nat.lt_succ_iff, length_permutations'Aux] at hn hm
-      rw [get_permutations'Aux] at hn' hm'
-      have hx :
-        (insertNth n x as)[m]'(by rwa [length_insertNth _ _ hn, Nat.lt_succ_iff, hl]) = x := by
-        simp [hn', ← hm', hm]
-      have hx' :
-        (insertNth m x bs)[n]'(by rwa [length_insertNth _ _ hm, Nat.lt_succ_iff, ← hl]) = x := by
-        simp [hm', ← hn', hn]
-      rcases lt_trichotomy n m with (ht | ht | ht)
-      · suffices x ∈ bs by exact h x (hb.subset this) rfl
-        rw [← hx', getElem_insertNth_of_lt _ _ _ _ ht (ht.trans_le hm)]
-        exact get_mem _ _ _
-      · simp only [ht] at hm' hn'
-        rw [← hm'] at hn'
-        exact H (insertNth_injective _ _ hn')
-      · suffices x ∈ as by exact h x (ha.subset this) rfl
-        rw [← hx, getElem_insertNth_of_lt _ _ _ _ ht (ht.trans_le hn)]
-        exact get_mem _ _ _
-
-lemma permutations_take_two (x y : α) (s : List α) :
-    (x :: y :: s).permutations.take 2 = [x :: y :: s, y :: x :: s] := by
-  induction s <;> simp only [take, permutationsAux, permutationsAux.rec, permutationsAux2, id_eq]
-
-@[simp]
-theorem nodup_permutations_iff {s : List α} : Nodup s.permutations ↔ Nodup s := by
-  refine ⟨?_, nodup_permutations s⟩
-  contrapose
-  rw [← exists_duplicate_iff_not_nodup]
-  intro ⟨x, hs⟩
-  rw [duplicate_iff_sublist] at hs
-  obtain ⟨l, ht⟩ := List.Sublist.exists_perm_append hs
-  rw [List.Perm.nodup_iff (List.Perm.permutations ht), ← exists_duplicate_iff_not_nodup]
-  use x :: x :: l
-  rw [List.duplicate_iff_sublist, ← permutations_take_two]
-  exact take_sublist 2 _
-
--- TODO: `count s s.permutations = (zipWith count s s.tails).prod`
-end Permutations
-
->>>>>>> 27f2bb61
 end List