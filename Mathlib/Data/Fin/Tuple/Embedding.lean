--- conflicted
+++ resolved
@@ -65,21 +65,11 @@
   apply coe_injective
   simp [snoc, init, init_snoc]
 
-<<<<<<< HEAD
-theorem snoc_castSucc {n : ℕ} {x : Fin n ↪ α}
-    {a : α} {ha : a ∉ range ⇑x} {i : Fin n} :
-    snoc x ha i.castSucc  = x i := by
-  rw [coe_snoc, Fin.snoc_castSucc]
-
-theorem snoc_last {n : ℕ} {x : Fin n ↪ α}
-    {a : α} {ha : a ∉ range ⇑x} :
-=======
 theorem snoc_castSucc {n : ℕ} {x : Fin n ↪ α} {a : α} {ha : a ∉ range x} {i : Fin n} :
     snoc x ha i.castSucc  = x i := by
   rw [coe_snoc, Fin.snoc_castSucc]
 
 theorem snoc_last {n : ℕ} {x : Fin n ↪ α} {a : α} {ha : a ∉ range x} :
->>>>>>> 51b8a382
     snoc x ha (last n) = a := by
   rw [coe_snoc, Fin.snoc_last]
 
