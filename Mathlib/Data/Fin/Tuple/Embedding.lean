/-
Copyright (c) 2025 Antoine Chambert-Loir. All rights reserved.
Released under Apache 2.0 license as described in the file LICENSE.
Authors: Antoine Chambert-Loir
-/
import Mathlib.Data.Fin.Tuple.Basic
import Mathlib.Order.Fin.Basic

/-! # Constructions of embeddings of `Fin n` into a type

* `Fin.Embedding.cons` : from an embedding `x : Fin n ↪ α` and `a : α` such that
  `a ∉ x.range`, construct an embedding `Fin (n + 1) ↪ α` by putting `a` at `0`

* `Fin.Embedding.tail`: the tail of an embedding `x : Fin (n + 1) ↪ α`

* `Fin.Embedding.snoc` : from an embedding `x : Fin n ↪ α` and `a : α`
  such that `a ∉ x.range`, construct an embedding `Fin (n + 1) ↪ α`
  by putting `a` at the end.

* `Fin.Embedding.init`: the init of an embedding `x : Fin (n + 1) ↪ α`

* `Fin.Embedding.append` : merges two embeddings `Fin m ↪ α` and `Fin n ↪ α`
  into an embedding `Fin (m + n) ↪ α` if they have disjoint ranges

-/

open Function.Embedding Fin Set Nat

namespace Fin.Embedding

variable {α : Type*}

/-- Remove the first element from an injective (n + 1)-tuple. -/
def tail {n : ℕ} (x : Fin (n + 1) ↪ α) : Fin n ↪ α :=
  ⟨Fin.tail x, x.injective.comp <| Fin.succ_injective _⟩

@[simp, norm_cast]
theorem coe_tail {n : ℕ} (x : Fin (n + 1) ↪ α) : ↑(tail x) = Fin.tail x := rfl

<<<<<<< HEAD
/-- Adding a new element at the beginning of an injective n-tuple, to get an injective n + 1-tuple. -/
=======
/--
Adding a new element at the beginning of an injective `n`-tuple, to get an injective `n + 1`-tuple.
-/
>>>>>>> ecd03599
def cons {n : ℕ} (x : Fin n ↪ α) {a : α} (ha : a ∉ range x) : Fin (n + 1) ↪ α :=
  ⟨Fin.cons a x, cons_injective_iff.mpr ⟨ha, x.inj'⟩⟩

@[simp, norm_cast]
theorem coe_cons {n : ℕ} (x : Fin n ↪ α) {a : α} (ha : a ∉ range x) :
    ↑(cons x ha) = Fin.cons a x := rfl

theorem tail_cons {n : ℕ} (x : Fin n ↪ α) {a : α} (ha : a ∉ range x) :
    tail (cons x ha) = x := rfl

/-- Remove the last element from an injective (n + 1)-tuple. -/
def init {n : ℕ} (x : Fin (n + 1) ↪ α) : Fin n ↪ α :=
  ⟨Fin.init x, x.injective.comp <| castSucc_injective _⟩

/-- Adding a new element at the end of an injective n-tuple, to get an injective n + 1-tuple. -/
def snoc {n : ℕ} (x : Fin n ↪ α) {a : α} (ha : a ∉ range x) :
    Fin (n + 1) ↪ α :=
  ⟨Fin.snoc x a, snoc_injective_iff.mpr ⟨x.inj', ha⟩⟩

@[simp, norm_cast]
theorem coe_snoc {n : ℕ} (x : Fin n ↪ α) {a : α} (ha : a ∉ range x) :
    ↑(snoc x ha) = Fin.snoc x a := rfl

theorem init_snoc {n : ℕ} (x : Fin n ↪ α) {a : α} (ha : a ∉ range x) :
    init (snoc x ha) = x := by
  apply coe_injective
  simp [snoc, init]

theorem snoc_castSucc {n : ℕ} {x : Fin n ↪ α} {a : α} {ha : a ∉ range x} {i : Fin n} :
    snoc x ha i.castSucc  = x i := by
  rw [coe_snoc, Fin.snoc_castSucc]

theorem snoc_last {n : ℕ} {x : Fin n ↪ α} {a : α} {ha : a ∉ range x} :
    snoc x ha (last n) = a := by
  rw [coe_snoc, Fin.snoc_last]

/-- Append a `Fin n ↪ α` at the end of a `Fin m ↪ α` if their ranges are disjoint. -/
def append {m n : ℕ} {x : Fin m ↪ α} {y : Fin n ↪ α} (h : Disjoint (range x) (range y)) :
    Fin (m + n) ↪ α :=
  ⟨Fin.append x y,
    Fin.append_injective_iff.mpr ⟨x.inj', y.inj', disjoint_range_iff.mp h⟩⟩

@[simp, norm_cast]
theorem coe_append {m n : ℕ} {x : Fin m ↪ α} {y : Fin n ↪ α} (h : Disjoint (range x) (range y)) :
    append h = Fin.append x y := rfl

end Fin.Embedding

namespace Function.Embedding

variable {α : Type*}

/-- The natural equivalence of `Fin 2 ↪ α` with pairs `(a, b)` of distinct elements of `α`. -/
def twoEmbeddingEquiv : (Fin 2 ↪ α) ≃ { (a, b) : α × α | a ≠ b } where
  toFun e := ⟨(e 0, e 1), by
    simp only [ne_eq, Fin.isValue, mem_setOf_eq, EmbeddingLike.apply_eq_iff_eq, zero_eq_one_iff,
      succ_ne_self, not_false_eq_true]⟩
  invFun := fun ⟨⟨a, b⟩, h⟩ ↦ {
    toFun i := if i = 0 then a else b
    inj' i j hij := by
      by_cases hi : i = 0
      · by_cases hj : j = 0
        · simp [hi, hj]
        · simp only [if_pos hi, eq_one_of_ne_zero j hj,
          if_neg (Ne.symm Fin.zero_ne_one)] at hij
          apply (h hij).elim
      · rw [eq_one_of_ne_zero i hi] at hij ⊢
        by_cases hj : j = 0
        · simp [hj] at hij; exact False.elim (h hij.symm)
        · rw [eq_one_of_ne_zero j hj] }
  left_inv e := by
    ext i; simp
    by_cases hi : i = 0
    · rw [if_pos hi, hi]
    · rw [if_neg hi, Fin.eq_one_of_ne_zero i hi]

/-- Two distinct elements of `α` give an embedding `Fin 2 ↪ α`. -/
def embFinTwo {a b : α} (h : a ≠ b) : Fin 2 ↪ α :=
  twoEmbeddingEquiv.invFun ⟨(a, b), h⟩

theorem embFinTwo_apply_zero {a b : α} (h : a ≠ b) :
    embFinTwo h 0 = a := rfl

theorem embFinTwo_apply_one {a b : α} (h : a ≠ b) :
    embFinTwo h 1 = b := rfl

end Function.Embedding<|MERGE_RESOLUTION|>--- conflicted
+++ resolved
@@ -37,13 +37,9 @@
 @[simp, norm_cast]
 theorem coe_tail {n : ℕ} (x : Fin (n + 1) ↪ α) : ↑(tail x) = Fin.tail x := rfl
 
-<<<<<<< HEAD
-/-- Adding a new element at the beginning of an injective n-tuple, to get an injective n + 1-tuple. -/
-=======
 /--
 Adding a new element at the beginning of an injective `n`-tuple, to get an injective `n + 1`-tuple.
 -/
->>>>>>> ecd03599
 def cons {n : ℕ} (x : Fin n ↪ α) {a : α} (ha : a ∉ range x) : Fin (n + 1) ↪ α :=
   ⟨Fin.cons a x, cons_injective_iff.mpr ⟨ha, x.inj'⟩⟩
 
