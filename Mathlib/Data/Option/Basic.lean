/-
Copyright (c) 2017 Mario Carneiro. All rights reserved.
Released under Apache 2.0 license as described in the file LICENSE.
Authors: Mario Carneiro
-/
import Mathlib.Control.Combinators
import Mathlib.Data.Option.Defs
import Mathlib.Logic.IsEmpty
import Mathlib.Logic.Relator
import Mathlib.Util.CompileInductive
import Aesop

/-!
# Option of a type

This file develops the basic theory of option types.

If `α` is a type, then `Option α` can be understood as the type with one more element than `α`.
`Option α` has terms `some a`, where `a : α`, and `none`, which is the added element.
This is useful in multiple ways:
* It is the prototype of addition of terms to a type. See for example `WithBot α` which uses
  `none` as an element smaller than all others.
* It can be used to define failsafe partial functions, which return `some the_result_we_expect`
  if we can find `the_result_we_expect`, and `none` if there is no meaningful result. This forces
  any subsequent use of the partial function to explicitly deal with the exceptions that make it
  return `none`.
* `Option` is a monad. We love monads.

`Part` is an alternative to `Option` that can be seen as the type of `True`/`False` values
along with a term `a : α` if the value is `True`.

-/

universe u

namespace Option

variable {α β γ δ : Type*}

theorem coe_def : (fun a ↦ ↑a : α → Option α) = some :=
  rfl

theorem mem_map {f : α → β} {y : β} {o : Option α} : y ∈ o.map f ↔ ∃ x ∈ o, f x = y := by simp

-- The simpNF linter says that the LHS can be simplified via `Option.mem_def`.
-- However this is a higher priority lemma.
-- https://github.com/leanprover/std4/issues/207
@[simp 1100, nolint simpNF]
theorem mem_map_of_injective {f : α → β} (H : Function.Injective f) {a : α} {o : Option α} :
    f a ∈ o.map f ↔ a ∈ o := by
  aesop

theorem forall_mem_map {f : α → β} {o : Option α} {p : β → Prop} :
    (∀ y ∈ o.map f, p y) ↔ ∀ x ∈ o, p (f x) := by simp

theorem exists_mem_map {f : α → β} {o : Option α} {p : β → Prop} :
    (∃ y ∈ o.map f, p y) ↔ ∃ x ∈ o, p (f x) := by simp

theorem coe_get {o : Option α} (h : o.isSome) : ((Option.get _ h : α) : Option α) = o :=
  Option.some_get h

theorem eq_of_mem_of_mem {a : α} {o1 o2 : Option α} (h1 : a ∈ o1) (h2 : a ∈ o2) : o1 = o2 :=
  h1.trans h2.symm

theorem Mem.leftUnique : Relator.LeftUnique ((· ∈ ·) : α → Option α → Prop) :=
  fun _ _ _=> mem_unique

theorem some_injective (α : Type*) : Function.Injective (@some α) := fun _ _ ↦ some_inj.mp

/-- `Option.map f` is injective if `f` is injective. -/
theorem map_injective {f : α → β} (Hf : Function.Injective f) : Function.Injective (Option.map f)
  | none, none, _ => rfl
  | some a₁, some a₂, H => by rw [Hf (Option.some.inj H)]

@[simp]
theorem map_comp_some (f : α → β) : Option.map f ∘ some = some ∘ f :=
  rfl

@[simp]
theorem none_bind' (f : α → Option β) : none.bind f = none :=
  rfl

@[simp]
theorem some_bind' (a : α) (f : α → Option β) : (some a).bind f = f a :=
  rfl

theorem bind_eq_some' {x : Option α} {f : α → Option β} {b : β} :
    x.bind f = some b ↔ ∃ a, x = some a ∧ f a = some b := by
  cases x <;> simp

theorem bind_congr {f g : α → Option β} {x : Option α}
    (h : ∀ a ∈ x, f a = g a) : x.bind f = x.bind g := by
  cases x <;> simp only [some_bind, none_bind, mem_def, h]

@[congr]
theorem bind_congr' {f g : α → Option β} {x y : Option α} (hx : x = y)
    (hf : ∀ a ∈ y, f a = g a) : x.bind f = y.bind g :=
  hx.symm ▸ bind_congr hf

theorem joinM_eq_join : joinM = @join α :=
  funext fun _ ↦ rfl

theorem bind_eq_bind' {α β : Type u} {f : α → Option β} {x : Option α} : x >>= f = x.bind f :=
  rfl

theorem map_coe {α β} {a : α} {f : α → β} : f <$> (a : Option α) = ↑(f a) :=
  rfl

@[simp]
theorem map_coe' {a : α} {f : α → β} : Option.map f (a : Option α) = ↑(f a) :=
  rfl

/-- `Option.map` as a function between functions is injective. -/
theorem map_injective' : Function.Injective (@Option.map α β) := fun f g h ↦
  funext fun x ↦ some_injective _ <| by simp only [← map_some', h]

@[simp]
theorem map_inj {f g : α → β} : Option.map f = Option.map g ↔ f = g :=
  map_injective'.eq_iff

attribute [simp] map_id

@[simp]
theorem map_eq_id {f : α → α} : Option.map f = id ↔ f = id :=
  map_injective'.eq_iff' map_id

theorem map_comm {f₁ : α → β} {f₂ : α → γ} {g₁ : β → δ} {g₂ : γ → δ} (h : g₁ ∘ f₁ = g₂ ∘ f₂)
    (a : α) :
    (Option.map f₁ a).map g₁ = (Option.map f₂ a).map g₂ := by rw [map_map, h, ← map_map]

section pmap

variable {p : α → Prop} (f : ∀ a : α, p a → β) (x : Option α)

-- Porting note: Can't simp tag this anymore because `pbind` simplifies
-- @[simp]
theorem pbind_eq_bind (f : α → Option β) (x : Option α) : (x.pbind fun a _ ↦ f a) = x.bind f := by
  cases x <;> simp only [pbind, none_bind', some_bind']

theorem map_bind' (f : β → γ) (x : Option α) (g : α → Option β) :
    Option.map f (x.bind g) = x.bind fun a ↦ Option.map f (g a) := by cases x <;> simp

theorem pbind_map (f : α → β) (x : Option α) (g : ∀ b : β, b ∈ x.map f → Option γ) :
    pbind (Option.map f x) g = x.pbind fun a h ↦ g (f a) (mem_map_of_mem _ h) := by cases x <;> rfl

theorem mem_pmem {a : α} (h : ∀ a ∈ x, p a) (ha : a ∈ x) : f a (h a ha) ∈ pmap f x h := by
  rw [mem_def] at ha ⊢
  subst ha
  rfl

theorem pmap_map (g : γ → α) (x : Option γ) (H) :
    pmap f (x.map g) H = pmap (fun a h ↦ f (g a) h) x fun _ h ↦ H _ (mem_map_of_mem _ h) := by
  cases x <;> simp only [map_none', map_some', pmap]

theorem map_pmap (g : β → γ) (f : ∀ a, p a → β) (x H) :
    Option.map g (pmap f x H) = pmap (fun a h ↦ g (f a h)) x H := by
  cases x <;> simp only [map_none', map_some', pmap]

-- Porting note: Can't simp tag this anymore because `pmap` simplifies
-- @[simp]
theorem pmap_eq_map (p : α → Prop) (f : α → β) (x H) :
    @pmap _ _ p (fun a _ ↦ f a) x H = Option.map f x := by
  cases x <;> simp only [map_none', map_some', pmap]

theorem pmap_bind {α β γ} {x : Option α} {g : α → Option β} {p : β → Prop} {f : ∀ b, p b → γ} (H)
    (H' : ∀ (a : α), ∀ b ∈ g a, b ∈ x >>= g) :
    pmap f (x >>= g) H = x >>= fun a ↦ pmap f (g a) fun _ h ↦ H _ (H' a _ h) := by
  cases x <;> simp only [pmap, bind_eq_bind, none_bind, some_bind]

theorem bind_pmap {α β γ} {p : α → Prop} (f : ∀ a, p a → β) (x : Option α) (g : β → Option γ) (H) :
    pmap f x H >>= g = x.pbind fun a h ↦ g (f a (H _ h)) := by
  cases x <;> simp only [pmap, bind_eq_bind, none_bind, some_bind, pbind]

variable {f x}

theorem pbind_eq_none {f : ∀ a : α, a ∈ x → Option β}
    (h' : ∀ a (H : a ∈ x), f a H = none → x = none) : x.pbind f = none ↔ x = none := by
  cases x
  · simp
  · simp only [pbind, iff_false, reduceCtorEq]
    intro h
    cases h' _ rfl h

theorem pbind_eq_some {f : ∀ a : α, a ∈ x → Option β} {y : β} :
    x.pbind f = some y ↔ ∃ (z : α) (H : z ∈ x), f z H = some y := by
  rcases x with (_|x)
  · simp
  · simp only [pbind]
    refine ⟨fun h ↦ ⟨x, rfl, h⟩, ?_⟩
    rintro ⟨z, H, hz⟩
    simp only [mem_def, Option.some_inj] at H
    simpa [H] using hz

<<<<<<< HEAD
-- Porting note: Can't simp tag this anymore because `pmap` simplifies
-- @[simp]
theorem pmap_eq_none_iff {h} : pmap f x h = none ↔ x = none := by cases x <;> simp

-- Porting note: Can't simp tag this anymore because `pmap` simplifies
-- @[simp]
theorem pmap_eq_some_iff {hf} {y : β} :
    pmap f x hf = some y ↔ ∃ (a : α) (H : x = some a), f a (hf a H) = y := by
  rcases x with (_|x)
  · simp only [not_mem_none, exists_false, pmap, not_false_iff, exists_prop_of_false, reduceCtorEq]
  · constructor
    · intro h
      simp only [pmap, Option.some_inj] at h
      exact ⟨x, rfl, h⟩
    · rintro ⟨a, H, rfl⟩
      simp only [mem_def, Option.some_inj] at H
      simp only [H, pmap]

=======
>>>>>>> d0df76bd
-- Porting note: Can't simp tag this anymore because `join` and `pmap` simplify
-- @[simp]
theorem join_pmap_eq_pmap_join {f : ∀ a, p a → β} {x : Option (Option α)} (H) :
    (pmap (pmap f) x H).join = pmap f x.join fun a h ↦ H (some a) (mem_of_mem_join h) _ rfl := by
  rcases x with (_ | _ | x) <;> simp

end pmap

@[simp]
theorem seq_some {α β} {a : α} {f : α → β} : some f <*> some a = some (f a) :=
  rfl

@[simp]
theorem some_orElse' (a : α) (x : Option α) : (some a).orElse (fun _ ↦ x) = some a :=
  rfl

@[simp]
theorem none_orElse' (x : Option α) : none.orElse (fun _ ↦ x) = x := by cases x <;> rfl

@[simp]
theorem orElse_none' (x : Option α) : x.orElse (fun _ ↦ none) = x := by cases x <;> rfl

theorem exists_ne_none {p : Option α → Prop} : (∃ x ≠ none, p x) ↔ (∃ x : α, p x) := by
  simp only [← exists_prop, bex_ne_none]

theorem iget_mem [Inhabited α] : ∀ {o : Option α}, isSome o → o.iget ∈ o
  | some _, _ => rfl

theorem iget_of_mem [Inhabited α] {a : α} : ∀ {o : Option α}, a ∈ o → o.iget = a
  | _, rfl => rfl

theorem getD_default_eq_iget [Inhabited α] (o : Option α) :
    o.getD default = o.iget := by cases o <;> rfl

@[simp]
theorem guard_eq_some' {p : Prop} [Decidable p] (u) : _root_.guard p = some u ↔ p := by
  cases u
  by_cases h : p <;> simp [_root_.guard, h]

theorem liftOrGet_choice {f : α → α → α} (h : ∀ a b, f a b = a ∨ f a b = b) :
    ∀ o₁ o₂, liftOrGet f o₁ o₂ = o₁ ∨ liftOrGet f o₁ o₂ = o₂
  | none, none => Or.inl rfl
  | some _, none => Or.inl rfl
  | none, some _ => Or.inr rfl
  | some a, some b => by simpa [liftOrGet] using h a b

/-- Given an element of `a : Option α`, a default element `b : β` and a function `α → β`, apply this
function to `a` if it comes from `α`, and return `b` otherwise. -/
def casesOn' : Option α → β → (α → β) → β
  | none, n, _ => n
  | some a, _, s => s a

@[simp]
theorem casesOn'_none (x : β) (f : α → β) : casesOn' none x f = x :=
  rfl

@[simp]
theorem casesOn'_some (x : β) (f : α → β) (a : α) : casesOn' (some a) x f = f a :=
  rfl

@[simp]
theorem casesOn'_coe (x : β) (f : α → β) (a : α) : casesOn' (a : Option α) x f = f a :=
  rfl

-- Porting note: Left-hand side does not simplify.
-- @[simp]
theorem casesOn'_none_coe (f : Option α → β) (o : Option α) :
    casesOn' o (f none) (f ∘ (fun a ↦ ↑a)) = f o := by cases o <;> rfl

lemma casesOn'_eq_elim (b : β) (f : α → β) (a : Option α) :
    Option.casesOn' a b f = Option.elim a b f := by cases a <;> rfl

-- porting note: workaround for https://github.com/leanprover/lean4/issues/2049
compile_inductive% Option

theorem orElse_eq_some (o o' : Option α) (x : α) :
    (o <|> o') = some x ↔ o = some x ∨ o = none ∧ o' = some x := by
  cases o
  · simp only [true_and, false_or, eq_self_iff_true, none_orElse, reduceCtorEq]
  · simp only [some_orElse, or_false, false_and, reduceCtorEq]


theorem orElse_eq_some' (o o' : Option α) (x : α) :
    o.orElse (fun _ ↦ o') = some x ↔ o = some x ∨ o = none ∧ o' = some x :=
  Option.orElse_eq_some o o' x

@[simp]
theorem orElse_eq_none (o o' : Option α) : (o <|> o') = none ↔ o = none ∧ o' = none := by
  cases o
  · simp only [true_and, none_orElse, eq_self_iff_true]
  · simp only [some_orElse, reduceCtorEq, false_and]

@[simp]
theorem orElse_eq_none' (o o' : Option α) : o.orElse (fun _ ↦ o') = none ↔ o = none ∧ o' = none :=
  Option.orElse_eq_none o o'

section

open scoped Classical

theorem choice_eq_none (α : Type*) [IsEmpty α] : choice α = none :=
  dif_neg (not_nonempty_iff_imp_false.mpr isEmptyElim)

end

-- Porting note: Can't simp tag this anymore because `elim` simplifies
-- @[simp]
theorem elim_none_some (f : Option α → β) : (fun x ↦ Option.elim x (f none) (f ∘ some)) = f :=
  funext fun o ↦ by cases o <;> rfl

theorem elim_comp (h : α → β) {f : γ → α} {x : α} {i : Option γ} :
    (i.elim (h x) fun j => h (f j)) = h (i.elim x f) := by cases i <;> rfl

theorem elim_comp₂ (h : α → β → γ) {f : γ → α} {x : α} {g : γ → β} {y : β}
    {i : Option γ} : (i.elim (h x y) fun j => h (f j) (g j)) = h (i.elim x f) (i.elim y g) := by
  cases i <;> rfl

theorem elim_apply {f : γ → α → β} {x : α → β} {i : Option γ} {y : α} :
    i.elim x f y = i.elim (x y) fun j => f j y := by rw [elim_comp fun f : α → β => f y]

@[simp]
lemma bnot_isSome (a : Option α) : (! a.isSome) = a.isNone := by
  cases a <;> simp

@[simp]
lemma bnot_comp_isSome : (! ·) ∘ @Option.isSome α = Option.isNone := by
  funext
  simp

@[simp]
lemma bnot_isNone (a : Option α) : (! a.isNone) = a.isSome := by
  cases a <;> simp

@[simp]
lemma bnot_comp_isNone : (! ·) ∘ @Option.isNone α = Option.isSome := by
  funext x
  simp

@[simp]
lemma isNone_eq_false_iff (a : Option α) : Option.isNone a = false ↔ Option.isSome a := by
  cases a <;> simp

lemma eq_none_or_eq_some (a : Option α) : a = none ∨ ∃ x, a = some x :=
  Option.exists.mp exists_eq'

lemma forall_some_ne_iff_eq_none {o : Option α} : (∀ (x : α), some x ≠ o) ↔ o = none := by
  apply not_iff_not.1
  simpa only [not_forall, not_not] using Option.ne_none_iff_exists.symm

end Option<|MERGE_RESOLUTION|>--- conflicted
+++ resolved
@@ -191,27 +191,6 @@
     simp only [mem_def, Option.some_inj] at H
     simpa [H] using hz
 
-<<<<<<< HEAD
--- Porting note: Can't simp tag this anymore because `pmap` simplifies
--- @[simp]
-theorem pmap_eq_none_iff {h} : pmap f x h = none ↔ x = none := by cases x <;> simp
-
--- Porting note: Can't simp tag this anymore because `pmap` simplifies
--- @[simp]
-theorem pmap_eq_some_iff {hf} {y : β} :
-    pmap f x hf = some y ↔ ∃ (a : α) (H : x = some a), f a (hf a H) = y := by
-  rcases x with (_|x)
-  · simp only [not_mem_none, exists_false, pmap, not_false_iff, exists_prop_of_false, reduceCtorEq]
-  · constructor
-    · intro h
-      simp only [pmap, Option.some_inj] at h
-      exact ⟨x, rfl, h⟩
-    · rintro ⟨a, H, rfl⟩
-      simp only [mem_def, Option.some_inj] at H
-      simp only [H, pmap]
-
-=======
->>>>>>> d0df76bd
 -- Porting note: Can't simp tag this anymore because `join` and `pmap` simplify
 -- @[simp]
 theorem join_pmap_eq_pmap_join {f : ∀ a, p a → β} {x : Option (Option α)} (H) :
