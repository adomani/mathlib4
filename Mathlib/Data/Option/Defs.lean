--- conflicted
+++ resolved
@@ -36,13 +36,10 @@
 @[simp]
 theorem elim'_some {a : α} (b : β) (f : α → β) : Option.elim' b f (some a) = f a := rfl
 
-<<<<<<< HEAD
-=======
 @[simp]
 theorem elim'_none_some (f : Option α → β) : (Option.elim' (f none) (f ∘ some)) = f :=
   funext fun o ↦ by cases o <;> rfl
 
->>>>>>> ab03f433
 lemma elim'_eq_elim {α β : Type*} (b : β) (f : α → β) (a : Option α) :
     Option.elim' b f a = Option.elim a b f := by
   cases a <;> rfl
