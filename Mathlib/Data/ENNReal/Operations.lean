--- conflicted
+++ resolved
@@ -334,13 +334,6 @@
 protected theorem add_sub_cancel_right (hb : b ≠ ∞) : a + b - b = a :=
   (cancel_of_ne hb).add_tsub_cancel_right
 
-<<<<<<< HEAD
-protected theorem sub_add_eq_add_sub (hab : b ≤ a) (b_ne_top : b ≠ ∞) (c_ne_top : c ≠ ∞) :
-    a - b + c = a + c - b := by
-  refine (sub_eq_of_add_eq b_ne_top ?_).symm
-  simp only [add_assoc, add_comm c b]
-  simpa only [← add_assoc] using (add_left_inj c_ne_top).mpr <| tsub_add_cancel_of_le hab
-=======
 protected theorem sub_add_eq_add_sub (hab : b ≤ a) (b_ne_top : b ≠ ∞) :
     a - b + c = a + c - b := by
   by_cases c_top : c = ∞
@@ -348,7 +341,6 @@
   refine (sub_eq_of_add_eq b_ne_top ?_).symm
   simp only [add_assoc, add_comm c b]
   simpa only [← add_assoc] using (add_left_inj c_top).mpr <| tsub_add_cancel_of_le hab
->>>>>>> 82f82694
 
 protected theorem lt_add_of_sub_lt_left (h : a ≠ ∞ ∨ b ≠ ∞) : a - b < c → a < b + c := by
   obtain rfl | hb := eq_or_ne b ∞
