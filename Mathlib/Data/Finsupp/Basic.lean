/-
Copyright (c) 2017 Johannes Hölzl. All rights reserved.
Released under Apache 2.0 license as described in the file LICENSE.
Authors: Johannes Hölzl, Kim Morrison
-/
import Mathlib.Algebra.BigOperators.Finsupp.Basic
import Mathlib.Algebra.BigOperators.Group.Finset.Preimage
import Mathlib.Data.Rat.BigOperators

/-!
# Miscellaneous definitions, lemmas, and constructions using finsupp

## Main declarations

* `Finsupp.graph`: the finset of input and output pairs with non-zero outputs.
* `Finsupp.mapRange.equiv`: `Finsupp.mapRange` as an equiv.
* `Finsupp.mapDomain`: maps the domain of a `Finsupp` by a function and by summing.
* `Finsupp.comapDomain`: postcomposition of a `Finsupp` with a function injective on the preimage
  of its support.
* `Finsupp.some`: restrict a finitely supported function on `Option α` to a finitely supported
  function on `α`.
* `Finsupp.filter`: `filter p f` is the finitely supported function that is `f a` if `p a` is true
  and 0 otherwise.
* `Finsupp.frange`: the image of a finitely supported function on its support.
* `Finsupp.subtype_domain`: the restriction of a finitely supported function `f` to a subtype.

## Implementation notes

This file is a `noncomputable theory` and uses classical logic throughout.

## TODO

* Expand the list of definitions and important lemmas to the module docstring.

-/


noncomputable section

open Finset Function

variable {α β γ ι M M' N P G H R S : Type*}

namespace Finsupp

/-! ### Declarations about `graph` -/


section Graph

variable [Zero M]

/-- The graph of a finitely supported function over its support, i.e. the finset of input and output
pairs with non-zero outputs. -/
def graph (f : α →₀ M) : Finset (α × M) :=
  f.support.map ⟨fun a => Prod.mk a (f a), fun _ _ h => (Prod.mk.inj h).1⟩

theorem mk_mem_graph_iff {a : α} {m : M} {f : α →₀ M} : (a, m) ∈ f.graph ↔ f a = m ∧ m ≠ 0 := by
  simp_rw [graph, mem_map, mem_support_iff]
  constructor
  · rintro ⟨b, ha, rfl, -⟩
    exact ⟨rfl, ha⟩
  · rintro ⟨rfl, ha⟩
    exact ⟨a, ha, rfl⟩

@[simp]
theorem mem_graph_iff {c : α × M} {f : α →₀ M} : c ∈ f.graph ↔ f c.1 = c.2 ∧ c.2 ≠ 0 := by
  cases c
  exact mk_mem_graph_iff

theorem mk_mem_graph (f : α →₀ M) {a : α} (ha : a ∈ f.support) : (a, f a) ∈ f.graph :=
  mk_mem_graph_iff.2 ⟨rfl, mem_support_iff.1 ha⟩

theorem apply_eq_of_mem_graph {a : α} {m : M} {f : α →₀ M} (h : (a, m) ∈ f.graph) : f a = m :=
  (mem_graph_iff.1 h).1

@[simp 1100] -- Higher priority shortcut instance for `mem_graph_iff`.
theorem not_mem_graph_snd_zero (a : α) (f : α →₀ M) : (a, (0 : M)) ∉ f.graph := fun h =>
  (mem_graph_iff.1 h).2.irrefl

@[simp]
theorem image_fst_graph [DecidableEq α] (f : α →₀ M) : f.graph.image Prod.fst = f.support := by
  classical
  simp only [graph, map_eq_image, image_image, Embedding.coeFn_mk, Function.comp_def, image_id']

theorem graph_injective (α M) [Zero M] : Injective (@graph α M _) := by
  intro f g h
  classical
    have hsup : f.support = g.support := by rw [← image_fst_graph, h, image_fst_graph]
    refine ext_iff'.2 ⟨hsup, fun x hx => apply_eq_of_mem_graph <| h.symm ▸ ?_⟩
    exact mk_mem_graph _ (hsup ▸ hx)

@[simp]
theorem graph_inj {f g : α →₀ M} : f.graph = g.graph ↔ f = g :=
  (graph_injective α M).eq_iff

@[simp]
theorem graph_zero : graph (0 : α →₀ M) = ∅ := by simp [graph]

@[simp]
theorem graph_eq_empty {f : α →₀ M} : f.graph = ∅ ↔ f = 0 :=
  (graph_injective α M).eq_iff' graph_zero

end Graph

end Finsupp

/-! ### Declarations about `mapRange` -/


section MapRange

namespace Finsupp

section Equiv

variable [Zero M] [Zero N] [Zero P]

/-- `Finsupp.mapRange` as an equiv. -/
@[simps apply]
def mapRange.equiv (f : M ≃ N) (hf : f 0 = 0) (hf' : f.symm 0 = 0) : (α →₀ M) ≃ (α →₀ N) where
  toFun := (mapRange f hf : (α →₀ M) → α →₀ N)
  invFun := (mapRange f.symm hf' : (α →₀ N) → α →₀ M)
  left_inv x := by
    rw [← mapRange_comp _ _ _ _] <;> simp_rw [Equiv.symm_comp_self]
    · exact mapRange_id _
    · rfl
  right_inv x := by
    rw [← mapRange_comp _ _ _ _] <;> simp_rw [Equiv.self_comp_symm]
    · exact mapRange_id _
    · rfl

@[simp]
theorem mapRange.equiv_refl : mapRange.equiv (Equiv.refl M) rfl rfl = Equiv.refl (α →₀ M) :=
  Equiv.ext mapRange_id

theorem mapRange.equiv_trans (f : M ≃ N) (hf : f 0 = 0) (hf') (f₂ : N ≃ P) (hf₂ : f₂ 0 = 0) (hf₂') :
    (mapRange.equiv (f.trans f₂) (by rw [Equiv.trans_apply, hf, hf₂])
          (by rw [Equiv.symm_trans_apply, hf₂', hf']) :
        (α →₀ _) ≃ _) =
      (mapRange.equiv f hf hf').trans (mapRange.equiv f₂ hf₂ hf₂') :=
  Equiv.ext <| mapRange_comp f₂ hf₂ f hf ((congrArg f₂ hf).trans hf₂)

@[simp]
theorem mapRange.equiv_symm (f : M ≃ N) (hf hf') :
    ((mapRange.equiv f hf hf').symm : (α →₀ _) ≃ _) = mapRange.equiv f.symm hf' hf :=
  Equiv.ext fun _ => rfl

end Equiv

section ZeroHom

variable [Zero M] [Zero N] [Zero P]

/-- Composition with a fixed zero-preserving homomorphism is itself a zero-preserving homomorphism
on functions. -/
@[simps]
def mapRange.zeroHom (f : ZeroHom M N) : ZeroHom (α →₀ M) (α →₀ N) where
  toFun := (mapRange f f.map_zero : (α →₀ M) → α →₀ N)
  map_zero' := mapRange_zero

@[simp]
theorem mapRange.zeroHom_id : mapRange.zeroHom (ZeroHom.id M) = ZeroHom.id (α →₀ M) :=
  ZeroHom.ext mapRange_id

theorem mapRange.zeroHom_comp (f : ZeroHom N P) (f₂ : ZeroHom M N) :
    (mapRange.zeroHom (f.comp f₂) : ZeroHom (α →₀ _) _) =
      (mapRange.zeroHom f).comp (mapRange.zeroHom f₂) :=
  ZeroHom.ext <| mapRange_comp f (map_zero f) f₂ (map_zero f₂) (by simp only [comp_apply, map_zero])

end ZeroHom

section AddMonoidHom

variable [AddCommMonoid M] [AddCommMonoid N] [AddCommMonoid P]
variable {F : Type*} [FunLike F M N] [AddMonoidHomClass F M N]

/-- Composition with a fixed additive homomorphism is itself an additive homomorphism on functions.
-/
@[simps]
def mapRange.addMonoidHom (f : M →+ N) : (α →₀ M) →+ α →₀ N where
  toFun := (mapRange f f.map_zero : (α →₀ M) → α →₀ N)
  map_zero' := mapRange_zero
  -- Porting note: need either `dsimp only` or to specify `hf`:
  -- see also: https://github.com/leanprover-community/mathlib4/issues/12129
  map_add' := mapRange_add (hf := f.map_zero) f.map_add

@[simp]
theorem mapRange.addMonoidHom_id :
    mapRange.addMonoidHom (AddMonoidHom.id M) = AddMonoidHom.id (α →₀ M) :=
  AddMonoidHom.ext mapRange_id

theorem mapRange.addMonoidHom_comp (f : N →+ P) (f₂ : M →+ N) :
    (mapRange.addMonoidHom (f.comp f₂) : (α →₀ _) →+ _) =
      (mapRange.addMonoidHom f).comp (mapRange.addMonoidHom f₂) :=
  AddMonoidHom.ext <|
    mapRange_comp f (map_zero f) f₂ (map_zero f₂) (by simp only [comp_apply, map_zero])

@[simp]
theorem mapRange.addMonoidHom_toZeroHom (f : M →+ N) :
    (mapRange.addMonoidHom f).toZeroHom = (mapRange.zeroHom f.toZeroHom : ZeroHom (α →₀ _) _) :=
  ZeroHom.ext fun _ => rfl

theorem mapRange_multiset_sum (f : F) (m : Multiset (α →₀ M)) :
    mapRange f (map_zero f) m.sum = (m.map fun x => mapRange f (map_zero f) x).sum :=
  (mapRange.addMonoidHom (f : M →+ N) : (α →₀ _) →+ _).map_multiset_sum _

theorem mapRange_finset_sum (f : F) (s : Finset ι) (g : ι → α →₀ M) :
    mapRange f (map_zero f) (∑ x ∈ s, g x) = ∑ x ∈ s, mapRange f (map_zero f) (g x) :=
  map_sum (mapRange.addMonoidHom (f : M →+ N)) _ _

/-- `Finsupp.mapRange.AddMonoidHom` as an equiv. -/
@[simps apply]
def mapRange.addEquiv (f : M ≃+ N) : (α →₀ M) ≃+ (α →₀ N) :=
  { mapRange.addMonoidHom f.toAddMonoidHom with
    toFun := (mapRange f f.map_zero : (α →₀ M) → α →₀ N)
    invFun := (mapRange f.symm f.symm.map_zero : (α →₀ N) → α →₀ M)
    left_inv := fun x => by
      rw [← mapRange_comp _ _ _ _] <;> simp_rw [AddEquiv.symm_comp_self]
      · exact mapRange_id _
      · rfl
    right_inv := fun x => by
      rw [← mapRange_comp _ _ _ _] <;> simp_rw [AddEquiv.self_comp_symm]
      · exact mapRange_id _
      · rfl }

@[simp]
theorem mapRange.addEquiv_refl : mapRange.addEquiv (AddEquiv.refl M) = AddEquiv.refl (α →₀ M) :=
  AddEquiv.ext mapRange_id

theorem mapRange.addEquiv_trans (f : M ≃+ N) (f₂ : N ≃+ P) :
    (mapRange.addEquiv (f.trans f₂) : (α →₀ M) ≃+ (α →₀ P)) =
      (mapRange.addEquiv f).trans (mapRange.addEquiv f₂) :=
  AddEquiv.ext (mapRange_comp _ f₂.map_zero _ f.map_zero (by simp))

@[simp]
theorem mapRange.addEquiv_symm (f : M ≃+ N) :
    ((mapRange.addEquiv f).symm : (α →₀ _) ≃+ _) = mapRange.addEquiv f.symm :=
  AddEquiv.ext fun _ => rfl

@[simp]
theorem mapRange.addEquiv_toAddMonoidHom (f : M ≃+ N) :
    ((mapRange.addEquiv f : (α →₀ _) ≃+ _) : _ →+ _) =
      (mapRange.addMonoidHom f.toAddMonoidHom : (α →₀ _) →+ _) :=
  AddMonoidHom.ext fun _ => rfl

@[simp]
theorem mapRange.addEquiv_toEquiv (f : M ≃+ N) :
    ↑(mapRange.addEquiv f : (α →₀ _) ≃+ _) =
      (mapRange.equiv (f : M ≃ N) f.map_zero f.symm.map_zero : (α →₀ _) ≃ _) :=
  Equiv.ext fun _ => rfl

end AddMonoidHom

end Finsupp

end MapRange

/-! ### Declarations about `equivCongrLeft` -/


section EquivCongrLeft

variable [Zero M]

namespace Finsupp

/-- Given `f : α ≃ β`, we can map `l : α →₀ M` to `equivMapDomain f l : β →₀ M` (computably)
by mapping the support forwards and the function backwards. -/
def equivMapDomain (f : α ≃ β) (l : α →₀ M) : β →₀ M where
  support := l.support.map f.toEmbedding
  toFun a := l (f.symm a)
  mem_support_toFun a := by simp only [Finset.mem_map_equiv, mem_support_toFun]; rfl

@[simp]
theorem equivMapDomain_apply (f : α ≃ β) (l : α →₀ M) (b : β) :
    equivMapDomain f l b = l (f.symm b) :=
  rfl

theorem equivMapDomain_symm_apply (f : α ≃ β) (l : β →₀ M) (a : α) :
    equivMapDomain f.symm l a = l (f a) :=
  rfl

@[simp]
theorem equivMapDomain_refl (l : α →₀ M) : equivMapDomain (Equiv.refl _) l = l := by ext x; rfl

theorem equivMapDomain_refl' : equivMapDomain (Equiv.refl _) = @id (α →₀ M) := by ext x; rfl

theorem equivMapDomain_trans (f : α ≃ β) (g : β ≃ γ) (l : α →₀ M) :
    equivMapDomain (f.trans g) l = equivMapDomain g (equivMapDomain f l) := by ext x; rfl

theorem equivMapDomain_trans' (f : α ≃ β) (g : β ≃ γ) :
    @equivMapDomain _ _ M _ (f.trans g) = equivMapDomain g ∘ equivMapDomain f := by ext x; rfl

@[simp]
theorem equivMapDomain_single (f : α ≃ β) (a : α) (b : M) :
    equivMapDomain f (single a b) = single (f a) b := by
  classical
    ext x
    simp only [single_apply, Equiv.apply_eq_iff_eq_symm_apply, equivMapDomain_apply]

@[simp]
theorem equivMapDomain_zero {f : α ≃ β} : equivMapDomain f (0 : α →₀ M) = (0 : β →₀ M) := by
  ext; simp only [equivMapDomain_apply, coe_zero, Pi.zero_apply]

@[to_additive (attr := simp)]
theorem prod_equivMapDomain [CommMonoid N] (f : α ≃ β) (l : α →₀ M) (g : β → M → N) :
    prod (equivMapDomain f l) g = prod l (fun a m => g (f a) m) := by
  simp [prod, equivMapDomain]

/-- Given `f : α ≃ β`, the finitely supported function spaces are also in bijection:
`(α →₀ M) ≃ (β →₀ M)`.

This is the finitely-supported version of `Equiv.piCongrLeft`. -/
def equivCongrLeft (f : α ≃ β) : (α →₀ M) ≃ (β →₀ M) := by
  refine ⟨equivMapDomain f, equivMapDomain f.symm, fun f => ?_, fun f => ?_⟩ <;> ext x <;>
    simp only [equivMapDomain_apply, Equiv.symm_symm, Equiv.symm_apply_apply,
      Equiv.apply_symm_apply]

@[simp]
theorem equivCongrLeft_apply (f : α ≃ β) (l : α →₀ M) : equivCongrLeft f l = equivMapDomain f l :=
  rfl

@[simp]
theorem equivCongrLeft_symm (f : α ≃ β) :
    (@equivCongrLeft _ _ M _ f).symm = equivCongrLeft f.symm :=
  rfl

end Finsupp

end EquivCongrLeft

section CastFinsupp

variable [Zero M] (f : α →₀ M)

namespace Nat

@[simp, norm_cast]
theorem cast_finsupp_prod [CommSemiring R] (g : α → M → ℕ) :
    (↑(f.prod g) : R) = f.prod fun a b => ↑(g a b) :=
  Nat.cast_prod _ _

@[simp, norm_cast]
theorem cast_finsupp_sum [AddCommMonoidWithOne R] (g : α → M → ℕ) :
    (↑(f.sum g) : R) = f.sum fun a b => ↑(g a b) :=
  Nat.cast_sum _ _

end Nat

namespace Int

@[simp, norm_cast]
theorem cast_finsupp_prod [CommRing R] (g : α → M → ℤ) :
    (↑(f.prod g) : R) = f.prod fun a b => ↑(g a b) :=
  Int.cast_prod _ _

@[simp, norm_cast]
theorem cast_finsupp_sum [AddCommGroupWithOne R] (g : α → M → ℤ) :
    (↑(f.sum g) : R) = f.sum fun a b => ↑(g a b) :=
  Int.cast_sum _ _

end Int

namespace Rat

@[simp, norm_cast]
theorem cast_finsupp_sum [DivisionRing R] [CharZero R] (g : α → M → ℚ) :
    (↑(f.sum g) : R) = f.sum fun a b => ↑(g a b) :=
  cast_sum _ _

@[simp, norm_cast]
theorem cast_finsupp_prod [Field R] [CharZero R] (g : α → M → ℚ) :
    (↑(f.prod g) : R) = f.prod fun a b => ↑(g a b) :=
  cast_prod _ _

end Rat

end CastFinsupp

/-! ### Declarations about `mapDomain` -/


namespace Finsupp

section MapDomain

variable [AddCommMonoid M] {v v₁ v₂ : α →₀ M}

/-- Given `f : α → β` and `v : α →₀ M`, `mapDomain f v : β →₀ M`
  is the finitely supported function whose value at `a : β` is the sum
  of `v x` over all `x` such that `f x = a`. -/
def mapDomain (f : α → β) (v : α →₀ M) : β →₀ M :=
  v.sum fun a => single (f a)

theorem mapDomain_apply {f : α → β} (hf : Function.Injective f) (x : α →₀ M) (a : α) :
    mapDomain f x (f a) = x a := by
  rw [mapDomain, sum_apply, sum_eq_single a, single_eq_same]
  · intro b _ hba
    exact single_eq_of_ne (hf.ne hba)
  · intro _
    rw [single_zero, coe_zero, Pi.zero_apply]

theorem mapDomain_notin_range {f : α → β} (x : α →₀ M) (a : β) (h : a ∉ Set.range f) :
    mapDomain f x a = 0 := by
  rw [mapDomain, sum_apply, sum]
  exact Finset.sum_eq_zero fun a' _ => single_eq_of_ne fun eq => h <| eq ▸ Set.mem_range_self _

@[simp]
theorem mapDomain_id : mapDomain id v = v :=
  sum_single _

theorem mapDomain_comp {f : α → β} {g : β → γ} :
    mapDomain (g ∘ f) v = mapDomain g (mapDomain f v) := by
  refine ((sum_sum_index ?_ ?_).trans ?_).symm
  · intro
    exact single_zero _
  · intro
    exact single_add _
  refine sum_congr fun _ _ => sum_single_index ?_
  exact single_zero _

@[simp]
theorem mapDomain_single {f : α → β} {a : α} {b : M} : mapDomain f (single a b) = single (f a) b :=
  sum_single_index <| single_zero _

@[simp]
theorem mapDomain_zero {f : α → β} : mapDomain f (0 : α →₀ M) = (0 : β →₀ M) :=
  sum_zero_index

theorem mapDomain_congr {f g : α → β} (h : ∀ x ∈ v.support, f x = g x) :
    v.mapDomain f = v.mapDomain g :=
  Finset.sum_congr rfl fun _ H => by simp only [h _ H]

theorem mapDomain_add {f : α → β} : mapDomain f (v₁ + v₂) = mapDomain f v₁ + mapDomain f v₂ :=
  sum_add_index' (fun _ => single_zero _) fun _ => single_add _

@[simp]
theorem mapDomain_equiv_apply {f : α ≃ β} (x : α →₀ M) (a : β) :
    mapDomain f x a = x (f.symm a) := by
  conv_lhs => rw [← f.apply_symm_apply a]
  exact mapDomain_apply f.injective _ _

/-- `Finsupp.mapDomain` is an `AddMonoidHom`. -/
@[simps]
def mapDomain.addMonoidHom (f : α → β) : (α →₀ M) →+ β →₀ M where
  toFun := mapDomain f
  map_zero' := mapDomain_zero
  map_add' _ _ := mapDomain_add

@[simp]
theorem mapDomain.addMonoidHom_id : mapDomain.addMonoidHom id = AddMonoidHom.id (α →₀ M) :=
  AddMonoidHom.ext fun _ => mapDomain_id

theorem mapDomain.addMonoidHom_comp (f : β → γ) (g : α → β) :
    (mapDomain.addMonoidHom (f ∘ g) : (α →₀ M) →+ γ →₀ M) =
      (mapDomain.addMonoidHom f).comp (mapDomain.addMonoidHom g) :=
  AddMonoidHom.ext fun _ => mapDomain_comp

theorem mapDomain_finset_sum {f : α → β} {s : Finset ι} {v : ι → α →₀ M} :
    mapDomain f (∑ i ∈ s, v i) = ∑ i ∈ s, mapDomain f (v i) :=
  map_sum (mapDomain.addMonoidHom f) _ _

theorem mapDomain_sum [Zero N] {f : α → β} {s : α →₀ N} {v : α → N → α →₀ M} :
    mapDomain f (s.sum v) = s.sum fun a b => mapDomain f (v a b) :=
  map_finsupp_sum (mapDomain.addMonoidHom f : (α →₀ M) →+ β →₀ M) _ _

theorem mapDomain_support [DecidableEq β] {f : α → β} {s : α →₀ M} :
    (s.mapDomain f).support ⊆ s.support.image f :=
  Finset.Subset.trans support_sum <|
    Finset.Subset.trans (Finset.biUnion_mono fun _ _ => support_single_subset) <| by
      rw [Finset.biUnion_singleton]

theorem mapDomain_apply' (S : Set α) {f : α → β} (x : α →₀ M) (hS : (x.support : Set α) ⊆ S)
    (hf : Set.InjOn f S) {a : α} (ha : a ∈ S) : mapDomain f x (f a) = x a := by
  classical
    rw [mapDomain, sum_apply, sum]
    simp_rw [single_apply]
    by_cases hax : a ∈ x.support
    · rw [← Finset.add_sum_erase _ _ hax, if_pos rfl]
      convert add_zero (x a)
      refine Finset.sum_eq_zero fun i hi => if_neg ?_
      exact (hf.mono hS).ne (Finset.mem_of_mem_erase hi) hax (Finset.ne_of_mem_erase hi)
    · rw [not_mem_support_iff.1 hax]
      refine Finset.sum_eq_zero fun i hi => if_neg ?_
      exact hf.ne (hS hi) ha (ne_of_mem_of_not_mem hi hax)

theorem mapDomain_support_of_injOn [DecidableEq β] {f : α → β} (s : α →₀ M)
    (hf : Set.InjOn f s.support) : (mapDomain f s).support = Finset.image f s.support :=
  Finset.Subset.antisymm mapDomain_support <| by
    intro x hx
    simp only [mem_image, exists_prop, mem_support_iff, Ne] at hx
    rcases hx with ⟨hx_w, hx_h_left, rfl⟩
    simp only [mem_support_iff, Ne]
    rw [mapDomain_apply' (↑s.support : Set _) _ _ hf]
    · exact hx_h_left
    · simp only [mem_coe, mem_support_iff, Ne]
      exact hx_h_left
    · exact Subset.refl _

theorem mapDomain_support_of_injective [DecidableEq β] {f : α → β} (hf : Function.Injective f)
    (s : α →₀ M) : (mapDomain f s).support = Finset.image f s.support :=
  mapDomain_support_of_injOn s hf.injOn

@[to_additive]
theorem prod_mapDomain_index [CommMonoid N] {f : α → β} {s : α →₀ M} {h : β → M → N}
    (h_zero : ∀ b, h b 0 = 1) (h_add : ∀ b m₁ m₂, h b (m₁ + m₂) = h b m₁ * h b m₂) :
    (mapDomain f s).prod h = s.prod fun a m => h (f a) m :=
  (prod_sum_index h_zero h_add).trans <| prod_congr fun _ _ => prod_single_index (h_zero _)

-- Note that in `prod_mapDomain_index`, `M` is still an additive monoid,
-- so there is no analogous version in terms of `MonoidHom`.
/-- A version of `sum_mapDomain_index` that takes a bundled `AddMonoidHom`,
rather than separate linearity hypotheses.
-/
@[simp]
theorem sum_mapDomain_index_addMonoidHom [AddCommMonoid N] {f : α → β} {s : α →₀ M}
    (h : β → M →+ N) : ((mapDomain f s).sum fun b m => h b m) = s.sum fun a m => h (f a) m :=
  sum_mapDomain_index (fun b => (h b).map_zero) (fun b _ _ => (h b).map_add _ _)

theorem embDomain_eq_mapDomain (f : α ↪ β) (v : α →₀ M) : embDomain f v = mapDomain f v := by
  ext a
  by_cases h : a ∈ Set.range f
  · rcases h with ⟨a, rfl⟩
    rw [mapDomain_apply f.injective, embDomain_apply]
  · rw [mapDomain_notin_range, embDomain_notin_range] <;> assumption

@[to_additive]
theorem prod_mapDomain_index_inj [CommMonoid N] {f : α → β} {s : α →₀ M} {h : β → M → N}
    (hf : Function.Injective f) : (s.mapDomain f).prod h = s.prod fun a b => h (f a) b := by
  rw [← Function.Embedding.coeFn_mk f hf, ← embDomain_eq_mapDomain, prod_embDomain]

theorem mapDomain_injective {f : α → β} (hf : Function.Injective f) :
    Function.Injective (mapDomain f : (α →₀ M) → β →₀ M) := by
  intro v₁ v₂ eq
  ext a
  have : mapDomain f v₁ (f a) = mapDomain f v₂ (f a) := by rw [eq]
  rwa [mapDomain_apply hf, mapDomain_apply hf] at this

/-- When `f` is an embedding we have an embedding `(α →₀ ℕ) ↪ (β →₀ ℕ)` given by `mapDomain`. -/
@[simps]
def mapDomainEmbedding {α β : Type*} (f : α ↪ β) : (α →₀ ℕ) ↪ β →₀ ℕ :=
  ⟨Finsupp.mapDomain f, Finsupp.mapDomain_injective f.injective⟩

theorem mapDomain.addMonoidHom_comp_mapRange [AddCommMonoid N] (f : α → β) (g : M →+ N) :
    (mapDomain.addMonoidHom f).comp (mapRange.addMonoidHom g) =
      (mapRange.addMonoidHom g).comp (mapDomain.addMonoidHom f) := by
  ext
  simp only [AddMonoidHom.coe_comp, Finsupp.mapRange_single, Finsupp.mapDomain.addMonoidHom_apply,
    Finsupp.singleAddHom_apply, eq_self_iff_true, Function.comp_apply, Finsupp.mapDomain_single,
    Finsupp.mapRange.addMonoidHom_apply]

/-- When `g` preserves addition, `mapRange` and `mapDomain` commute. -/
theorem mapDomain_mapRange [AddCommMonoid N] (f : α → β) (v : α →₀ M) (g : M → N) (h0 : g 0 = 0)
    (hadd : ∀ x y, g (x + y) = g x + g y) :
    mapDomain f (mapRange g h0 v) = mapRange g h0 (mapDomain f v) :=
  let g' : M →+ N :=
    { toFun := g
      map_zero' := h0
      map_add' := hadd }
  DFunLike.congr_fun (mapDomain.addMonoidHom_comp_mapRange f g') v

theorem sum_update_add [AddZeroClass α] [AddCommMonoid β] (f : ι →₀ α) (i : ι) (a : α)
    (g : ι → α → β) (hg : ∀ i, g i 0 = 0)
    (hgg : ∀ (j : ι) (a₁ a₂ : α), g j (a₁ + a₂) = g j a₁ + g j a₂) :
    (f.update i a).sum g + g i (f i) = f.sum g + g i a := by
  rw [update_eq_erase_add_single, sum_add_index' hg hgg]
  conv_rhs => rw [← Finsupp.update_self f i]
  rw [update_eq_erase_add_single, sum_add_index' hg hgg, add_assoc, add_assoc]
  congr 1
  rw [add_comm, sum_single_index (hg _), sum_single_index (hg _)]

theorem mapDomain_injOn (S : Set α) {f : α → β} (hf : Set.InjOn f S) :
    Set.InjOn (mapDomain f : (α →₀ M) → β →₀ M) { w | (w.support : Set α) ⊆ S } := by
  intro v₁ hv₁ v₂ hv₂ eq
  ext a
  classical
    by_cases h : a ∈ v₁.support ∪ v₂.support
    · rw [← mapDomain_apply' S _ hv₁ hf _, ← mapDomain_apply' S _ hv₂ hf _, eq] <;>
        · apply Set.union_subset hv₁ hv₂
          exact mod_cast h
    · simp only [not_or, mem_union, not_not, mem_support_iff] at h
      simp [h]

theorem equivMapDomain_eq_mapDomain {M} [AddCommMonoid M] (f : α ≃ β) (l : α →₀ M) :
    equivMapDomain f l = mapDomain f l := by ext x; simp [mapDomain_equiv_apply]

end MapDomain

/-! ### Declarations about `comapDomain` -/


section ComapDomain

/-- Given `f : α → β`, `l : β →₀ M` and a proof `hf` that `f` is injective on
the preimage of `l.support`, `comapDomain f l hf` is the finitely supported function
from `α` to `M` given by composing `l` with `f`. -/
@[simps support]
def comapDomain [Zero M] (f : α → β) (l : β →₀ M) (hf : Set.InjOn f (f ⁻¹' ↑l.support)) :
    α →₀ M where
  support := l.support.preimage f hf
  toFun a := l (f a)
  mem_support_toFun := by
    intro a
    simp only [Finset.mem_def.symm, Finset.mem_preimage]
    exact l.mem_support_toFun (f a)

@[simp]
theorem comapDomain_apply [Zero M] (f : α → β) (l : β →₀ M) (hf : Set.InjOn f (f ⁻¹' ↑l.support))
    (a : α) : comapDomain f l hf a = l (f a) :=
  rfl

theorem sum_comapDomain [Zero M] [AddCommMonoid N] (f : α → β) (l : β →₀ M) (g : β → M → N)
    (hf : Set.BijOn f (f ⁻¹' ↑l.support) ↑l.support) :
    (comapDomain f l hf.injOn).sum (g ∘ f) = l.sum g := by
  simp only [sum, comapDomain_apply, (· ∘ ·), comapDomain]
  exact Finset.sum_preimage_of_bij f _ hf fun x => g x (l x)

theorem eq_zero_of_comapDomain_eq_zero [Zero M] (f : α → β) (l : β →₀ M)
    (hf : Set.BijOn f (f ⁻¹' ↑l.support) ↑l.support) : comapDomain f l hf.injOn = 0 → l = 0 := by
  rw [← support_eq_empty, ← support_eq_empty, comapDomain]
  simp only [Finset.ext_iff, Finset.not_mem_empty, iff_false, mem_preimage]
  intro h a ha
  obtain ⟨b, hb⟩ := hf.2.2 ha
  exact h b (hb.2.symm ▸ ha)

section FInjective

section Zero

variable [Zero M]

lemma embDomain_comapDomain {f : α ↪ β} {g : β →₀ M} (hg : ↑g.support ⊆ Set.range f) :
    embDomain f (comapDomain f g f.injective.injOn) = g := by
  ext b
  by_cases hb : b ∈ Set.range f
  · obtain ⟨a, rfl⟩ := hb
    rw [embDomain_apply, comapDomain_apply]
  · replace hg : g b = 0 := not_mem_support_iff.mp <| mt (hg ·) hb
    rw [embDomain_notin_range _ _ _ hb, hg]

/-- Note the `hif` argument is needed for this to work in `rw`. -/
@[simp]
theorem comapDomain_zero (f : α → β)
    (hif : Set.InjOn f (f ⁻¹' ↑(0 : β →₀ M).support) := Finset.coe_empty ▸ (Set.injOn_empty f)) :
    comapDomain f (0 : β →₀ M) hif = (0 : α →₀ M) := by
  ext
  rfl

@[simp]
theorem comapDomain_single (f : α → β) (a : α) (m : M)
    (hif : Set.InjOn f (f ⁻¹' (single (f a) m).support)) :
    comapDomain f (Finsupp.single (f a) m) hif = Finsupp.single a m := by
  rcases eq_or_ne m 0 with (rfl | hm)
  · simp only [single_zero, comapDomain_zero]
  · rw [eq_single_iff, comapDomain_apply, comapDomain_support, ← Finset.coe_subset, coe_preimage,
      support_single_ne_zero _ hm, coe_singleton, coe_singleton, single_eq_same]
    rw [support_single_ne_zero _ hm, coe_singleton] at hif
    exact ⟨fun x hx => hif hx rfl hx, rfl⟩

end Zero

section AddZeroClass

variable [AddZeroClass M] {f : α → β}

theorem comapDomain_add (v₁ v₂ : β →₀ M) (hv₁ : Set.InjOn f (f ⁻¹' ↑v₁.support))
    (hv₂ : Set.InjOn f (f ⁻¹' ↑v₂.support)) (hv₁₂ : Set.InjOn f (f ⁻¹' ↑(v₁ + v₂).support)) :
    comapDomain f (v₁ + v₂) hv₁₂ = comapDomain f v₁ hv₁ + comapDomain f v₂ hv₂ := by
  ext
  simp only [comapDomain_apply, coe_add, Pi.add_apply]

/-- A version of `Finsupp.comapDomain_add` that's easier to use. -/
theorem comapDomain_add_of_injective (hf : Function.Injective f) (v₁ v₂ : β →₀ M) :
    comapDomain f (v₁ + v₂) hf.injOn =
      comapDomain f v₁ hf.injOn + comapDomain f v₂ hf.injOn :=
  comapDomain_add _ _ _ _ _

/-- `Finsupp.comapDomain` is an `AddMonoidHom`. -/
@[simps]
def comapDomain.addMonoidHom (hf : Function.Injective f) : (β →₀ M) →+ α →₀ M where
  toFun x := comapDomain f x hf.injOn
  map_zero' := comapDomain_zero f
  map_add' := comapDomain_add_of_injective hf

end AddZeroClass

variable [AddCommMonoid M] (f : α → β)

theorem mapDomain_comapDomain (hf : Function.Injective f) (l : β →₀ M)
    (hl : ↑l.support ⊆ Set.range f) :
    mapDomain f (comapDomain f l hf.injOn) = l := by
  conv_rhs => rw [← embDomain_comapDomain (f := ⟨f, hf⟩) hl (M := M), embDomain_eq_mapDomain]
  rfl

end FInjective

end ComapDomain

<<<<<<< HEAD
=======
/-! ### Declarations about finitely supported functions whose support is an `Option` type -/


section Option

/-- Restrict a finitely supported function on `Option α` to a finitely supported function on `α`. -/
def some [Zero M] (f : Option α →₀ M) : α →₀ M :=
  f.comapDomain Option.some fun _ => by simp

@[simp]
theorem some_apply [Zero M] (f : Option α →₀ M) (a : α) : f.some a = f (Option.some a) :=
  rfl

@[simp]
theorem some_zero [Zero M] : (0 : Option α →₀ M).some = 0 := by
  ext
  simp

@[simp]
theorem some_add [AddZeroClass M] (f g : Option α →₀ M) : (f + g).some = f.some + g.some := by
  ext
  simp

@[simp]
theorem some_single_none [Zero M] (m : M) : (single none m : Option α →₀ M).some = 0 := by
  ext
  simp

@[simp]
theorem some_single_some [Zero M] (a : α) (m : M) :
    (single (Option.some a) m : Option α →₀ M).some = single a m := by
  classical
    ext b
    simp [single_apply]

@[to_additive]
theorem prod_option_index [AddZeroClass M] [CommMonoid N] (f : Option α →₀ M)
    (b : Option α → M → N) (h_zero : ∀ o, b o 0 = 1)
    (h_add : ∀ o m₁ m₂, b o (m₁ + m₂) = b o m₁ * b o m₂) :
    f.prod b = b none (f none) * f.some.prod fun a => b (Option.some a) := by
  classical
    induction f using induction_linear with
    | zero => simp [some_zero, h_zero]
    | add f₁ f₂ h₁ h₂ =>
      rw [Finsupp.prod_add_index, h₁, h₂, some_add, Finsupp.prod_add_index]
      · simp only [h_add, Pi.add_apply, Finsupp.coe_add]
        rw [mul_mul_mul_comm]
      all_goals simp [h_zero, h_add]
    | single a m => cases a <;> simp [h_zero, h_add]

theorem sum_option_index_smul [Semiring R] [AddCommMonoid M] [Module R M] (f : Option α →₀ R)
    (b : Option α → M) :
    (f.sum fun o r => r • b o) = f none • b none + f.some.sum fun a r => r • b (Option.some a) :=
  f.sum_option_index _ (fun _ => zero_smul _ _) fun _ _ _ => add_smul _ _ _

end Option

>>>>>>> d6bc0a15
/-! ### Declarations about `Finsupp.filter` -/


section Filter

section Zero

variable [Zero M] (p : α → Prop) [DecidablePred p] (f : α →₀ M)

/--
`Finsupp.filter p f` is the finitely supported function that is `f a` if `p a` is true and `0`
otherwise. -/
def filter (p : α → Prop) [DecidablePred p] (f : α →₀ M) : α →₀ M where
  toFun a := if p a then f a else 0
  support := f.support.filter p
  mem_support_toFun a := by
    split_ifs with h <;>
      · simp only [h, mem_filter, mem_support_iff]
        tauto

theorem filter_apply (a : α) : f.filter p a = if p a then f a else 0 := rfl

theorem filter_eq_indicator : ⇑(f.filter p) = Set.indicator { x | p x } f := by
  ext
  simp [filter_apply, Set.indicator_apply]

theorem filter_eq_zero_iff : f.filter p = 0 ↔ ∀ x, p x → f x = 0 := by
  simp only [DFunLike.ext_iff, filter_eq_indicator, zero_apply, Set.indicator_apply_eq_zero,
    Set.mem_setOf_eq]

theorem filter_eq_self_iff : f.filter p = f ↔ ∀ x, f x ≠ 0 → p x := by
  simp only [DFunLike.ext_iff, filter_eq_indicator, Set.indicator_apply_eq_self, Set.mem_setOf_eq,
    not_imp_comm]

@[simp]
theorem filter_apply_pos {a : α} (h : p a) : f.filter p a = f a := if_pos h

@[simp]
theorem filter_apply_neg {a : α} (h : ¬p a) : f.filter p a = 0 := if_neg h

@[simp]
theorem support_filter : (f.filter p).support = {x ∈ f.support | p x} := rfl

theorem filter_zero : (0 : α →₀ M).filter p = 0 := by
  classical rw [← support_eq_empty, support_filter, support_zero, Finset.filter_empty]

@[simp]
theorem filter_single_of_pos {a : α} {b : M} (h : p a) : (single a b).filter p = single a b :=
  (filter_eq_self_iff _ _).2 fun _ hx => (single_apply_ne_zero.1 hx).1.symm ▸ h

@[simp]
theorem filter_single_of_neg {a : α} {b : M} (h : ¬p a) : (single a b).filter p = 0 :=
  (filter_eq_zero_iff _ _).2 fun _ hpx =>
    single_apply_eq_zero.2 fun hxa => absurd hpx (hxa.symm ▸ h)

@[to_additive]
theorem prod_filter_index [CommMonoid N] (g : α → M → N) :
    (f.filter p).prod g = ∏ x ∈ (f.filter p).support, g x (f x) := by
  classical
    refine Finset.prod_congr rfl fun x hx => ?_
    rw [support_filter, Finset.mem_filter] at hx
    rw [filter_apply_pos _ _ hx.2]

@[to_additive (attr := simp)]
theorem prod_filter_mul_prod_filter_not [CommMonoid N] (g : α → M → N) :
    (f.filter p).prod g * (f.filter fun a => ¬p a).prod g = f.prod g := by
  classical simp_rw [prod_filter_index, support_filter, Finset.prod_filter_mul_prod_filter_not,
    Finsupp.prod]

@[to_additive (attr := simp)]
theorem prod_div_prod_filter [CommGroup G] (g : α → M → G) :
    f.prod g / (f.filter p).prod g = (f.filter fun a => ¬p a).prod g :=
  div_eq_of_eq_mul' (prod_filter_mul_prod_filter_not _ _ _).symm

end Zero

theorem filter_pos_add_filter_neg [AddZeroClass M] (f : α →₀ M) (p : α → Prop) [DecidablePred p] :
    (f.filter p + f.filter fun a => ¬p a) = f :=
  DFunLike.coe_injective <| by
    simp only [coe_add, filter_eq_indicator]
    exact Set.indicator_self_add_compl { x | p x } f

end Filter

/-! ### Declarations about `frange` -/


section Frange

variable [Zero M]

/-- `frange f` is the image of `f` on the support of `f`. -/
def frange (f : α →₀ M) : Finset M :=
  haveI := Classical.decEq M
  Finset.image f f.support

theorem mem_frange {f : α →₀ M} {y : M} : y ∈ f.frange ↔ y ≠ 0 ∧ ∃ x, f x = y := by
  rw [frange, @Finset.mem_image _ _ (Classical.decEq _) _ f.support]
  exact ⟨fun ⟨x, hx1, hx2⟩ => ⟨hx2 ▸ mem_support_iff.1 hx1, x, hx2⟩, fun ⟨hy, x, hx⟩ =>
    ⟨x, mem_support_iff.2 (hx.symm ▸ hy), hx⟩⟩

theorem zero_not_mem_frange {f : α →₀ M} : (0 : M) ∉ f.frange := fun H => (mem_frange.1 H).1 rfl

theorem frange_single {x : α} {y : M} : frange (single x y) ⊆ {y} := fun r hr =>
  let ⟨t, ht1, ht2⟩ := mem_frange.1 hr
  ht2 ▸ by
    classical
      rw [single_apply] at ht2 ⊢
      split_ifs at ht2 ⊢
      · exact Finset.mem_singleton_self _
      · exact (t ht2.symm).elim

end Frange

/-! ### Declarations about `Finsupp.subtypeDomain` -/


section SubtypeDomain

section Zero

variable [Zero M] {p : α → Prop}

/--
`subtypeDomain p f` is the restriction of the finitely supported function `f` to subtype `p`. -/
def subtypeDomain (p : α → Prop) (f : α →₀ M) : Subtype p →₀ M where
  support :=
    haveI := Classical.decPred p
    f.support.subtype p
  toFun := f ∘ Subtype.val
  mem_support_toFun a := by simp only [@mem_subtype _ _ (Classical.decPred p), mem_support_iff]; rfl

@[simp]
theorem support_subtypeDomain [D : DecidablePred p] {f : α →₀ M} :
    (subtypeDomain p f).support = f.support.subtype p := by rw [Subsingleton.elim D] <;> rfl

@[simp]
theorem subtypeDomain_apply {a : Subtype p} {v : α →₀ M} : (subtypeDomain p v) a = v a.val :=
  rfl

@[simp]
theorem subtypeDomain_zero : subtypeDomain p (0 : α →₀ M) = 0 :=
  rfl

theorem subtypeDomain_eq_iff_forall {f g : α →₀ M} :
    f.subtypeDomain p = g.subtypeDomain p ↔ ∀ x, p x → f x = g x := by
  simp_rw [DFunLike.ext_iff, subtypeDomain_apply, Subtype.forall]

theorem subtypeDomain_eq_iff {f g : α →₀ M}
    (hf : ∀ x ∈ f.support, p x) (hg : ∀ x ∈ g.support, p x) :
    f.subtypeDomain p = g.subtypeDomain p ↔ f = g :=
  subtypeDomain_eq_iff_forall.trans
    ⟨fun H ↦ Finsupp.ext fun _a ↦ (em _).elim (H _ <| hf _ ·) fun haf ↦ (em _).elim (H _ <| hg _ ·)
        fun hag ↦ (not_mem_support_iff.mp haf).trans (not_mem_support_iff.mp hag).symm,
      fun H _ _ ↦ congr($H _)⟩

theorem subtypeDomain_eq_zero_iff' {f : α →₀ M} : f.subtypeDomain p = 0 ↔ ∀ x, p x → f x = 0 :=
  subtypeDomain_eq_iff_forall (g := 0)

theorem subtypeDomain_eq_zero_iff {f : α →₀ M} (hf : ∀ x ∈ f.support, p x) :
    f.subtypeDomain p = 0 ↔ f = 0 :=
  subtypeDomain_eq_iff (g := 0) hf (by simp)

@[to_additive]
theorem prod_subtypeDomain_index [CommMonoid N] {v : α →₀ M} {h : α → M → N}
    (hp : ∀ x ∈ v.support, p x) : (v.subtypeDomain p).prod (fun a b ↦ h a b) = v.prod h := by
  refine Finset.prod_bij (fun p _ ↦ p) ?_ ?_ ?_ ?_ <;> aesop

end Zero

section AddZeroClass

variable [AddZeroClass M] {p : α → Prop} {v v' : α →₀ M}

@[simp]
theorem subtypeDomain_add {v v' : α →₀ M} :
    (v + v').subtypeDomain p = v.subtypeDomain p + v'.subtypeDomain p :=
  ext fun _ => rfl

/-- `subtypeDomain` but as an `AddMonoidHom`. -/
def subtypeDomainAddMonoidHom : (α →₀ M) →+ Subtype p →₀ M where
  toFun := subtypeDomain p
  map_zero' := subtypeDomain_zero
  map_add' _ _ := subtypeDomain_add

/-- `Finsupp.filter` as an `AddMonoidHom`. -/
def filterAddHom (p : α → Prop) [DecidablePred p] : (α →₀ M) →+ α →₀ M where
  toFun := filter p
  map_zero' := filter_zero p
  map_add' f g := DFunLike.coe_injective <| by
    simp only [filter_eq_indicator, coe_add]
    exact Set.indicator_add { x | p x } f g

@[simp]
theorem filter_add [DecidablePred p] {v v' : α →₀ M} :
    (v + v').filter p = v.filter p + v'.filter p :=
  (filterAddHom p).map_add v v'

end AddZeroClass

section CommMonoid

variable [AddCommMonoid M] {p : α → Prop}

theorem subtypeDomain_sum {s : Finset ι} {h : ι → α →₀ M} :
    (∑ c ∈ s, h c).subtypeDomain p = ∑ c ∈ s, (h c).subtypeDomain p :=
  map_sum subtypeDomainAddMonoidHom _ s

theorem subtypeDomain_finsupp_sum [Zero N] {s : β →₀ N} {h : β → N → α →₀ M} :
    (s.sum h).subtypeDomain p = s.sum fun c d => (h c d).subtypeDomain p :=
  subtypeDomain_sum

theorem filter_sum [DecidablePred p] (s : Finset ι) (f : ι → α →₀ M) :
    (∑ a ∈ s, f a).filter p = ∑ a ∈ s, filter p (f a) :=
  map_sum (filterAddHom p) f s

theorem filter_eq_sum (p : α → Prop) [DecidablePred p] (f : α →₀ M) :
    f.filter p = ∑ i ∈ f.support.filter p, single i (f i) :=
  (f.filter p).sum_single.symm.trans <|
    Finset.sum_congr rfl fun x hx => by
      rw [filter_apply_pos _ _ (mem_filter.1 hx).2]

end CommMonoid

section Group

variable [AddGroup G] {p : α → Prop} {v v' : α →₀ G}

@[simp]
theorem subtypeDomain_neg : (-v).subtypeDomain p = -v.subtypeDomain p :=
  ext fun _ => rfl

@[simp]
theorem subtypeDomain_sub : (v - v').subtypeDomain p = v.subtypeDomain p - v'.subtypeDomain p :=
  ext fun _ => rfl

@[simp]
theorem filter_neg (p : α → Prop) [DecidablePred p] (f : α →₀ G) : filter p (-f) = -filter p f :=
  (filterAddHom p : (_ →₀ G) →+ _).map_neg f

@[simp]
theorem filter_sub (p : α → Prop) [DecidablePred p] (f₁ f₂ : α →₀ G) :
    filter p (f₁ - f₂) = filter p f₁ - filter p f₂ :=
  (filterAddHom p : (_ →₀ G) →+ _).map_sub f₁ f₂

end Group

end SubtypeDomain

theorem mem_support_multiset_sum [AddCommMonoid M] {s : Multiset (α →₀ M)} (a : α) :
    a ∈ s.sum.support → ∃ f ∈ s, a ∈ (f : α →₀ M).support :=
  Multiset.induction_on s (fun h => False.elim (by simp at h))
    (by
      intro f s ih ha
      by_cases h : a ∈ f.support
      · exact ⟨f, Multiset.mem_cons_self _ _, h⟩
      · simp only [Multiset.sum_cons, mem_support_iff, add_apply, not_mem_support_iff.1 h,
          zero_add] at ha
        rcases ih (mem_support_iff.2 ha) with ⟨f', h₀, h₁⟩
        exact ⟨f', Multiset.mem_cons_of_mem h₀, h₁⟩)

theorem mem_support_finset_sum [AddCommMonoid M] {s : Finset ι} {h : ι → α →₀ M} (a : α)
    (ha : a ∈ (∑ c ∈ s, h c).support) : ∃ c ∈ s, a ∈ (h c).support :=
  let ⟨_, hf, hfa⟩ := mem_support_multiset_sum a ha
  let ⟨c, hc, Eq⟩ := Multiset.mem_map.1 hf
  ⟨c, hc, Eq.symm ▸ hfa⟩

/-! ### Declarations about `curry` and `uncurry` -/


section CurryUncurry

variable [AddCommMonoid M] [AddCommMonoid N]

/-- Given a finitely supported function `f` from a product type `α × β` to `γ`,
`curry f` is the "curried" finitely supported function from `α` to the type of
finitely supported functions from `β` to `γ`. -/
protected def curry (f : α × β →₀ M) : α →₀ β →₀ M :=
  f.sum fun p c => single p.1 (single p.2 c)

@[simp]
theorem curry_apply (f : α × β →₀ M) (x : α) (y : β) : f.curry x y = f (x, y) := by
  classical
    have : ∀ b : α × β, single b.fst (single b.snd (f b)) x y = if b = (x, y) then f b else 0 := by
      rintro ⟨b₁, b₂⟩
      simp only [ne_eq, single_apply, Prod.ext_iff, ite_and]
      split_ifs <;> simp [single_apply, *]
    rw [Finsupp.curry, sum_apply, sum_apply, sum_eq_single, this, if_pos rfl]
    · intro b _ b_ne
      rw [this b, if_neg b_ne]
    · intro _
      rw [single_zero, single_zero, coe_zero, Pi.zero_apply, coe_zero, Pi.zero_apply]

theorem sum_curry_index (f : α × β →₀ M) (g : α → β → M → N) (hg₀ : ∀ a b, g a b 0 = 0)
    (hg₁ : ∀ a b c₀ c₁, g a b (c₀ + c₁) = g a b c₀ + g a b c₁) :
    (f.curry.sum fun a f => f.sum (g a)) = f.sum fun p c => g p.1 p.2 c := by
  rw [Finsupp.curry]
  trans
  · exact
      sum_sum_index (fun a => sum_zero_index) fun a b₀ b₁ =>
        sum_add_index' (fun a => hg₀ _ _) fun c d₀ d₁ => hg₁ _ _ _ _
  congr; funext p c
  trans
  · exact sum_single_index sum_zero_index
  exact sum_single_index (hg₀ _ _)

/-- Given a finitely supported function `f` from `α` to the type of
finitely supported functions from `β` to `M`,
`uncurry f` is the "uncurried" finitely supported function from `α × β` to `M`. -/
protected def uncurry (f : α →₀ β →₀ M) : α × β →₀ M :=
  f.sum fun a g => g.sum fun b c => single (a, b) c

@[simp]
protected theorem uncurry_apply_pair (f : α →₀ β →₀ M) (x : α) (y : β) :
    f.uncurry (x, y) = f x y := by
  rw [← curry_apply (f.uncurry) x y]
  simp only [Finsupp.curry, Finsupp.uncurry, sum_sum_index, single_zero, single_add,
    forall_true_iff, sum_single_index, single_zero, ← single_sum, sum_single]

@[simp]
theorem curry_uncurry (f : α →₀ β →₀ M) : f.uncurry.curry = f := by
  ext a b
  rw [curry_apply, Finsupp.uncurry_apply_pair]

@[simp]
theorem uncurry_curry (f : α × β →₀ M) : f.curry.uncurry = f := by
  ext ⟨a, b⟩
  rw [Finsupp.uncurry_apply_pair, curry_apply]

/-- `finsuppProdEquiv` defines the `Equiv` between `((α × β) →₀ M)` and `(α →₀ (β →₀ M))` given by
currying and uncurrying. -/
def finsuppProdEquiv : (α × β →₀ M) ≃ (α →₀ β →₀ M) where
  toFun := Finsupp.curry
  invFun := Finsupp.uncurry
  left_inv := uncurry_curry
  right_inv := curry_uncurry

theorem filter_curry (f : α × β →₀ M) (p : α → Prop) [DecidablePred p] :
    (f.filter fun a : α × β => p a.1).curry = f.curry.filter p := by
  classical
    rw [Finsupp.curry, Finsupp.curry, Finsupp.sum, Finsupp.sum, filter_sum, support_filter,
      sum_filter]
    refine Finset.sum_congr rfl ?_
    rintro ⟨a₁, a₂⟩ _
    split_ifs with h
    · rw [filter_apply_pos, filter_single_of_pos] <;> exact h
    · rwa [filter_single_of_neg]

theorem support_curry [DecidableEq α] (f : α × β →₀ M) :
    f.curry.support ⊆ f.support.image Prod.fst := by
  rw [← Finset.biUnion_singleton]
  refine Finset.Subset.trans support_sum ?_
  exact Finset.biUnion_mono fun a _ => support_single_subset

end CurryUncurry

/-! ### Declarations about finitely supported functions whose support is a `Sum` type -/


section Sum

/-- `Finsupp.sumElim f g` maps `inl x` to `f x` and `inr y` to `g y`. -/
@[simps support]
def sumElim {α β γ : Type*} [Zero γ] (f : α →₀ γ) (g : β →₀ γ) : α ⊕ β →₀ γ where
  support := f.support.disjSum g.support
  toFun := Sum.elim f g
  mem_support_toFun := by simp

@[simp, norm_cast]
theorem coe_sumElim {α β γ : Type*} [Zero γ] (f : α →₀ γ) (g : β →₀ γ) :
    ⇑(sumElim f g) = Sum.elim f g :=
  rfl

theorem sumElim_apply {α β γ : Type*} [Zero γ] (f : α →₀ γ) (g : β →₀ γ) (x : α ⊕ β) :
    sumElim f g x = Sum.elim f g x :=
  rfl

theorem sumElim_inl {α β γ : Type*} [Zero γ] (f : α →₀ γ) (g : β →₀ γ) (x : α) :
    sumElim f g (Sum.inl x) = f x :=
  rfl

theorem sumElim_inr {α β γ : Type*} [Zero γ] (f : α →₀ γ) (g : β →₀ γ) (x : β) :
    sumElim f g (Sum.inr x) = g x :=
  rfl

@[to_additive]
lemma prod_sumElim {ι₁ ι₂ α M : Type*} [Zero α] [CommMonoid M]
    (f₁ : ι₁ →₀ α) (f₂ : ι₂ →₀ α) (g : ι₁ ⊕ ι₂ → α → M) :
    (f₁.sumElim f₂).prod g = f₁.prod (g ∘ Sum.inl) * f₂.prod (g ∘ Sum.inr) := by
  simp [Finsupp.prod, Finset.prod_disj_sum]

/-- The equivalence between `(α ⊕ β) →₀ γ` and `(α →₀ γ) × (β →₀ γ)`.

This is the `Finsupp` version of `Equiv.sum_arrow_equiv_prod_arrow`. -/
@[simps apply symm_apply]
def sumFinsuppEquivProdFinsupp {α β γ : Type*} [Zero γ] : (α ⊕ β →₀ γ) ≃ (α →₀ γ) × (β →₀ γ) where
  toFun f :=
    ⟨f.comapDomain Sum.inl Sum.inl_injective.injOn,
      f.comapDomain Sum.inr Sum.inr_injective.injOn⟩
  invFun fg := sumElim fg.1 fg.2
  left_inv f := by
    ext ab
    rcases ab with a | b <;> simp
  right_inv fg := by ext <;> simp

theorem fst_sumFinsuppEquivProdFinsupp {α β γ : Type*} [Zero γ] (f : α ⊕ β →₀ γ) (x : α) :
    (sumFinsuppEquivProdFinsupp f).1 x = f (Sum.inl x) :=
  rfl

theorem snd_sumFinsuppEquivProdFinsupp {α β γ : Type*} [Zero γ] (f : α ⊕ β →₀ γ) (y : β) :
    (sumFinsuppEquivProdFinsupp f).2 y = f (Sum.inr y) :=
  rfl

theorem sumFinsuppEquivProdFinsupp_symm_inl {α β γ : Type*} [Zero γ] (fg : (α →₀ γ) × (β →₀ γ))
    (x : α) : (sumFinsuppEquivProdFinsupp.symm fg) (Sum.inl x) = fg.1 x :=
  rfl

theorem sumFinsuppEquivProdFinsupp_symm_inr {α β γ : Type*} [Zero γ] (fg : (α →₀ γ) × (β →₀ γ))
    (y : β) : (sumFinsuppEquivProdFinsupp.symm fg) (Sum.inr y) = fg.2 y :=
  rfl

variable [AddMonoid M]

/-- The additive equivalence between `(α ⊕ β) →₀ M` and `(α →₀ M) × (β →₀ M)`.

This is the `Finsupp` version of `Equiv.sum_arrow_equiv_prod_arrow`. -/
@[simps! apply symm_apply]
def sumFinsuppAddEquivProdFinsupp {α β : Type*} : (α ⊕ β →₀ M) ≃+ (α →₀ M) × (β →₀ M) :=
  { sumFinsuppEquivProdFinsupp with
    map_add' := by
      intros
      ext <;>
        simp only [Equiv.toFun_as_coe, Prod.fst_add, Prod.snd_add, add_apply,
          snd_sumFinsuppEquivProdFinsupp, fst_sumFinsuppEquivProdFinsupp] }

theorem fst_sumFinsuppAddEquivProdFinsupp {α β : Type*} (f : α ⊕ β →₀ M) (x : α) :
    (sumFinsuppAddEquivProdFinsupp f).1 x = f (Sum.inl x) :=
  rfl

theorem snd_sumFinsuppAddEquivProdFinsupp {α β : Type*} (f : α ⊕ β →₀ M) (y : β) :
    (sumFinsuppAddEquivProdFinsupp f).2 y = f (Sum.inr y) :=
  rfl

theorem sumFinsuppAddEquivProdFinsupp_symm_inl {α β : Type*} (fg : (α →₀ M) × (β →₀ M)) (x : α) :
    (sumFinsuppAddEquivProdFinsupp.symm fg) (Sum.inl x) = fg.1 x :=
  rfl

theorem sumFinsuppAddEquivProdFinsupp_symm_inr {α β : Type*} (fg : (α →₀ M) × (β →₀ M)) (y : β) :
    (sumFinsuppAddEquivProdFinsupp.symm fg) (Sum.inr y) = fg.2 y :=
  rfl

end Sum

section

variable [Zero R]

/-- The `Finsupp` version of `Pi.unique`. -/
instance uniqueOfRight [Subsingleton R] : Unique (α →₀ R) :=
  DFunLike.coe_injective.unique

/-- The `Finsupp` version of `Pi.uniqueOfIsEmpty`. -/
instance uniqueOfLeft [IsEmpty α] : Unique (α →₀ R) :=
  DFunLike.coe_injective.unique

end

section
variable {M : Type*} [Zero M] {P : α → Prop} [DecidablePred P]

/-- Combine finitely supported functions over `{a // P a}` and `{a // ¬P a}`, by case-splitting on
`P a`. -/
@[simps]
def piecewise (f : Subtype P →₀ M) (g : {a // ¬ P a} →₀ M) : α →₀ M where
  toFun a := if h : P a then f ⟨a, h⟩ else g ⟨a, h⟩
  support := (f.support.map (.subtype _)).disjUnion (g.support.map (.subtype _)) <| by
    simp_rw [Finset.disjoint_left, mem_map, forall_exists_index, Embedding.coe_subtype,
      Subtype.forall, Subtype.exists]
    rintro _ a ha ⟨-, rfl⟩ ⟨b, hb, -, rfl⟩
    exact hb ha
  mem_support_toFun a := by
    by_cases ha : P a <;> simp [ha]

@[simp]
theorem subtypeDomain_piecewise (f : Subtype P →₀ M) (g : {a // ¬ P a} →₀ M) :
    subtypeDomain P (f.piecewise g) = f :=
  Finsupp.ext fun a => dif_pos a.prop

@[simp]
theorem subtypeDomain_not_piecewise (f : Subtype P →₀ M) (g : {a // ¬ P a} →₀ M) :
    subtypeDomain (¬P ·) (f.piecewise g) = g :=
  Finsupp.ext fun a => dif_neg a.prop

/-- Extend the domain of a `Finsupp` by using `0` where `P x` does not hold. -/
@[simps! support toFun]
def extendDomain (f : Subtype P →₀ M) : α →₀ M := piecewise f 0

theorem extendDomain_eq_embDomain_subtype (f : Subtype P →₀ M) :
    extendDomain f = embDomain (.subtype _) f := by
  ext a
  by_cases h : P a
  · refine Eq.trans ?_ (embDomain_apply (.subtype P) f (Subtype.mk a h)).symm
    simp [h]
  · rw [embDomain_notin_range, extendDomain_toFun, dif_neg h]
    simp [h]

theorem support_extendDomain_subset (f : Subtype P →₀ M) :
    ↑(f.extendDomain).support ⊆ {x | P x} := by
  intro x
  rw [extendDomain_support, mem_coe, mem_map, Embedding.coe_subtype]
  rintro ⟨x, -, rfl⟩
  exact x.prop

@[simp]
theorem subtypeDomain_extendDomain (f : Subtype P →₀ M) :
    subtypeDomain P f.extendDomain = f :=
  subtypeDomain_piecewise _ _

theorem extendDomain_subtypeDomain (f : α →₀ M) (hf : ∀ a ∈ f.support, P a) :
    (subtypeDomain P f).extendDomain = f := by
  ext a
  by_cases h : P a
  · exact dif_pos h
  · #adaptation_note /-- nightly-2024-06-18
    this `rw` was done by `dsimp`. -/
    rw [extendDomain_toFun]
    dsimp
    rw [if_neg h, eq_comm, ← not_mem_support_iff]
    refine mt ?_ h
    exact @hf _

@[simp]
theorem extendDomain_single (a : Subtype P) (m : M) :
    (single a m).extendDomain = single a.val m := by
  ext a'
  #adaptation_note /-- nightly-2024-06-18
  this `rw` was instead `dsimp only`. -/
  rw [extendDomain_toFun]
  obtain rfl | ha := eq_or_ne a.val a'
  · simp_rw [single_eq_same, dif_pos a.prop]
  · simp_rw [single_eq_of_ne ha, dite_eq_right_iff]
    intro h
    rw [single_eq_of_ne]
    simp [Subtype.ext_iff, ha]

end

/-- Given an `AddCommMonoid M` and `s : Set α`, `restrictSupportEquiv s M` is the `Equiv`
between the subtype of finitely supported functions with support contained in `s` and
the type of finitely supported functions from `s`. -/
-- TODO: add [DecidablePred (· ∈ s)] as an assumption
@[simps] def restrictSupportEquiv (s : Set α) (M : Type*) [AddCommMonoid M] :
    { f : α →₀ M // ↑f.support ⊆ s } ≃ (s →₀ M) where
  toFun f := subtypeDomain (· ∈ s) f.1
  invFun f := letI := Classical.decPred (· ∈ s); ⟨f.extendDomain, support_extendDomain_subset _⟩
  left_inv f :=
    letI := Classical.decPred (· ∈ s); Subtype.ext <| extendDomain_subtypeDomain f.1 f.prop
  right_inv _ := letI := Classical.decPred (· ∈ s); subtypeDomain_extendDomain _

/-- Given `AddCommMonoid M` and `e : α ≃ β`, `domCongr e` is the corresponding `Equiv` between
`α →₀ M` and `β →₀ M`.

This is `Finsupp.equivCongrLeft` as an `AddEquiv`. -/
@[simps apply]
protected def domCongr [AddCommMonoid M] (e : α ≃ β) : (α →₀ M) ≃+ (β →₀ M) where
  toFun := equivMapDomain e
  invFun := equivMapDomain e.symm
  left_inv v := by
    simp only [← equivMapDomain_trans, Equiv.self_trans_symm]
    exact equivMapDomain_refl _
  right_inv := by
    intro v
    simp only [← equivMapDomain_trans, Equiv.symm_trans_self]
    exact equivMapDomain_refl _
  map_add' a b := by simp only [equivMapDomain_eq_mapDomain]; exact mapDomain_add

@[simp]
theorem domCongr_refl [AddCommMonoid M] :
    Finsupp.domCongr (Equiv.refl α) = AddEquiv.refl (α →₀ M) :=
  AddEquiv.ext fun _ => equivMapDomain_refl _

@[simp]
theorem domCongr_symm [AddCommMonoid M] (e : α ≃ β) :
    (Finsupp.domCongr e).symm = (Finsupp.domCongr e.symm : (β →₀ M) ≃+ (α →₀ M)) :=
  AddEquiv.ext fun _ => rfl

@[simp]
theorem domCongr_trans [AddCommMonoid M] (e : α ≃ β) (f : β ≃ γ) :
    (Finsupp.domCongr e).trans (Finsupp.domCongr f) =
      (Finsupp.domCongr (e.trans f) : (α →₀ M) ≃+ _) :=
  AddEquiv.ext fun _ => (equivMapDomain_trans _ _ _).symm

end Finsupp

namespace Finsupp

/-! ### Declarations about sigma types -/


section Sigma

variable {αs : ι → Type*} [Zero M] (l : (Σ i, αs i) →₀ M)

/-- Given `l`, a finitely supported function from the sigma type `Σ (i : ι), αs i` to `M` and
an index element `i : ι`, `split l i` is the `i`th component of `l`,
a finitely supported function from `as i` to `M`.

This is the `Finsupp` version of `Sigma.curry`.
-/
def split (i : ι) : αs i →₀ M :=
  l.comapDomain (Sigma.mk i) fun _ _ _ _ hx => heq_iff_eq.1 (Sigma.mk.inj hx).2

theorem split_apply (i : ι) (x : αs i) : split l i x = l ⟨i, x⟩ := by
  dsimp only [split]
  rw [comapDomain_apply]

/-- Given `l`, a finitely supported function from the sigma type `Σ (i : ι), αs i` to `β`,
`split_support l` is the finset of indices in `ι` that appear in the support of `l`. -/
def splitSupport (l : (Σi, αs i) →₀ M) : Finset ι :=
  haveI := Classical.decEq ι
  l.support.image Sigma.fst

theorem mem_splitSupport_iff_nonzero (i : ι) : i ∈ splitSupport l ↔ split l i ≠ 0 := by
  classical rw [splitSupport, mem_image, Ne, ← support_eq_empty, ← Ne,
    ← Finset.nonempty_iff_ne_empty, split, comapDomain, Finset.Nonempty]
  simp only [exists_prop, Finset.mem_preimage, exists_and_right, exists_eq_right, mem_support_iff,
    Sigma.exists, Ne]

/-- Given `l`, a finitely supported function from the sigma type `Σ i, αs i` to `β` and
an `ι`-indexed family `g` of functions from `(αs i →₀ β)` to `γ`, `split_comp` defines a
finitely supported function from the index type `ι` to `γ` given by composing `g i` with
`split l i`. -/
def splitComp [Zero N] (g : ∀ i, (αs i →₀ M) → N) (hg : ∀ i x, x = 0 ↔ g i x = 0) : ι →₀ N where
  support := splitSupport l
  toFun i := g i (split l i)
  mem_support_toFun := by
    intro i
    rw [mem_splitSupport_iff_nonzero, not_iff_not, hg]

theorem sigma_support : l.support = l.splitSupport.sigma fun i => (l.split i).support := by
  simp only [Finset.ext_iff, splitSupport, split, comapDomain, mem_image, mem_preimage,
    Sigma.forall, mem_sigma]
  tauto

theorem sigma_sum [AddCommMonoid N] (f : (Σ i : ι, αs i) → M → N) :
    l.sum f = ∑ i ∈ splitSupport l, (split l i).sum fun (a : αs i) b => f ⟨i, a⟩ b := by
  simp only [sum, sigma_support, sum_sigma, split_apply]

variable {η : Type*} [Fintype η] {ιs : η → Type*} [Zero α]

/-- On a `Fintype η`, `Finsupp.split` is an equivalence between `(Σ (j : η), ιs j) →₀ α`
and `Π j, (ιs j →₀ α)`.

This is the `Finsupp` version of `Equiv.Pi_curry`. -/
noncomputable def sigmaFinsuppEquivPiFinsupp : ((Σ j, ιs j) →₀ α) ≃ ∀ j, ιs j →₀ α where
  toFun := split
  invFun f :=
    onFinset (Finset.univ.sigma fun j => (f j).support) (fun ji => f ji.1 ji.2) fun _ hg =>
      Finset.mem_sigma.mpr ⟨Finset.mem_univ _, mem_support_iff.mpr hg⟩
  left_inv f := by
    ext
    simp [split]
  right_inv f := by
    ext
    simp [split]

@[simp]
theorem sigmaFinsuppEquivPiFinsupp_apply (f : (Σ j, ιs j) →₀ α) (j i) :
    sigmaFinsuppEquivPiFinsupp f j i = f ⟨j, i⟩ :=
  rfl

/-- On a `Fintype η`, `Finsupp.split` is an additive equivalence between
`(Σ (j : η), ιs j) →₀ α` and `Π j, (ιs j →₀ α)`.

This is the `AddEquiv` version of `Finsupp.sigmaFinsuppEquivPiFinsupp`.
-/
noncomputable def sigmaFinsuppAddEquivPiFinsupp {α : Type*} {ιs : η → Type*} [AddMonoid α] :
    ((Σ j, ιs j) →₀ α) ≃+ ∀ j, ιs j →₀ α :=
  { sigmaFinsuppEquivPiFinsupp with
    map_add' := fun f g => by
      ext
      simp }

@[simp]
theorem sigmaFinsuppAddEquivPiFinsupp_apply {α : Type*} {ιs : η → Type*} [AddMonoid α]
    (f : (Σ j, ιs j) →₀ α) (j i) : sigmaFinsuppAddEquivPiFinsupp f j i = f ⟨j, i⟩ :=
  rfl

end Sigma

end Finsupp<|MERGE_RESOLUTION|>--- conflicted
+++ resolved
@@ -697,66 +697,6 @@
 
 end ComapDomain
 
-<<<<<<< HEAD
-=======
-/-! ### Declarations about finitely supported functions whose support is an `Option` type -/
-
-
-section Option
-
-/-- Restrict a finitely supported function on `Option α` to a finitely supported function on `α`. -/
-def some [Zero M] (f : Option α →₀ M) : α →₀ M :=
-  f.comapDomain Option.some fun _ => by simp
-
-@[simp]
-theorem some_apply [Zero M] (f : Option α →₀ M) (a : α) : f.some a = f (Option.some a) :=
-  rfl
-
-@[simp]
-theorem some_zero [Zero M] : (0 : Option α →₀ M).some = 0 := by
-  ext
-  simp
-
-@[simp]
-theorem some_add [AddZeroClass M] (f g : Option α →₀ M) : (f + g).some = f.some + g.some := by
-  ext
-  simp
-
-@[simp]
-theorem some_single_none [Zero M] (m : M) : (single none m : Option α →₀ M).some = 0 := by
-  ext
-  simp
-
-@[simp]
-theorem some_single_some [Zero M] (a : α) (m : M) :
-    (single (Option.some a) m : Option α →₀ M).some = single a m := by
-  classical
-    ext b
-    simp [single_apply]
-
-@[to_additive]
-theorem prod_option_index [AddZeroClass M] [CommMonoid N] (f : Option α →₀ M)
-    (b : Option α → M → N) (h_zero : ∀ o, b o 0 = 1)
-    (h_add : ∀ o m₁ m₂, b o (m₁ + m₂) = b o m₁ * b o m₂) :
-    f.prod b = b none (f none) * f.some.prod fun a => b (Option.some a) := by
-  classical
-    induction f using induction_linear with
-    | zero => simp [some_zero, h_zero]
-    | add f₁ f₂ h₁ h₂ =>
-      rw [Finsupp.prod_add_index, h₁, h₂, some_add, Finsupp.prod_add_index]
-      · simp only [h_add, Pi.add_apply, Finsupp.coe_add]
-        rw [mul_mul_mul_comm]
-      all_goals simp [h_zero, h_add]
-    | single a m => cases a <;> simp [h_zero, h_add]
-
-theorem sum_option_index_smul [Semiring R] [AddCommMonoid M] [Module R M] (f : Option α →₀ R)
-    (b : Option α → M) :
-    (f.sum fun o r => r • b o) = f none • b none + f.some.sum fun a r => r • b (Option.some a) :=
-  f.sum_option_index _ (fun _ => zero_smul _ _) fun _ _ _ => add_smul _ _ _
-
-end Option
-
->>>>>>> d6bc0a15
 /-! ### Declarations about `Finsupp.filter` -/
 
 
