/-
Copyright (c) 2020 Mario Carneiro. All rights reserved.
Released under Apache 2.0 license as described in the file LICENSE.
Authors: Mario Carneiro, Floris van Doorn, Yury Kudryashov
-/
import Mathlib.Algebra.Star.Order
<<<<<<< HEAD
import Mathlib.Algebra.NthRoot
import Mathlib.Topology.Algebra.Order.MonotoneContinuity
=======
>>>>>>> 58eba780
import Mathlib.Topology.Instances.NNReal
import Mathlib.Topology.Order.MonotoneContinuity

#align_import data.real.sqrt from "leanprover-community/mathlib"@"31c24aa72e7b3e5ed97a8412470e904f82b81004"

/-!
# Square root of a real number

In this file we define

* `NNReal.sqrt` to be the square root of a nonnegative real number.
* `Real.sqrt` to be the square root of a real number, defined to be zero on negative numbers.

Then we prove some basic properties of these functions.

## Implementation notes

We define `NNReal.sqrt` as the noncomputable inverse to the function `x ↦ x * x`. We use general
theory of inverses of strictly monotone functions to prove that `NNReal.sqrt x` exists. As a side
effect, `NNReal.sqrt` is a bundled `OrderIso`, so for `NNReal` numbers we get continuity as well as
theorems like `NNReal.sqrt x ≤ y ↔ x ≤ y * y` for free.

Then we define `Real.sqrt x` to be `NNReal.sqrt (Real.toNNReal x)`.

## Tags

square root
-/

open Set Filter
open scoped BigOperators Filter NNReal Topology

namespace NNReal

variable {x y : ℝ≥0}

/-- Square root of a nonnegative real number. -/
-- Porting note: was @[pp_nodot]
noncomputable def sqrt : ℝ≥0 ≃o ℝ≥0 :=
  OrderIso.symm <| powOrderIso 2 two_ne_zero
#align nnreal.sqrt NNReal.sqrt

@[simp] lemma sq_sqrt (x : ℝ≥0) : sqrt x ^ 2 = x := sqrt.symm_apply_apply _
#align nnreal.sq_sqrt NNReal.sq_sqrt

@[simp] lemma sqrt_sq (x : ℝ≥0) : sqrt (x ^ 2) = x := sqrt.apply_symm_apply _
#align nnreal.sqrt_sq NNReal.sqrt_sq

@[simp] lemma mul_self_sqrt (x : ℝ≥0) : sqrt x * sqrt x = x := by rw [← sq, sq_sqrt]
#align nnreal.mul_self_sqrt NNReal.mul_self_sqrt

@[simp] lemma sqrt_mul_self (x : ℝ≥0) : sqrt (x * x) = x := by rw [← sq, sqrt_sq]
#align nnreal.sqrt_mul_self NNReal.sqrt_mul_self

lemma sqrt_le_sqrt : sqrt x ≤ sqrt y ↔ x ≤ y := sqrt.le_iff_le
#align nnreal.sqrt_le_sqrt_iff NNReal.sqrt_le_sqrt

lemma sqrt_lt_sqrt : sqrt x < sqrt y ↔ x < y := sqrt.lt_iff_lt
#align nnreal.sqrt_lt_sqrt_iff NNReal.sqrt_lt_sqrt

lemma sqrt_eq_iff_eq_sq : sqrt x = y ↔ x = y ^ 2 := sqrt.toEquiv.apply_eq_iff_eq_symm_apply
#align nnreal.sqrt_eq_iff_sq_eq NNReal.sqrt_eq_iff_eq_sq

lemma sqrt_le_iff_le_sq : sqrt x ≤ y ↔ x ≤ y ^ 2 := sqrt.to_galoisConnection _ _
#align nnreal.sqrt_le_iff NNReal.sqrt_le_iff_le_sq

lemma le_sqrt_iff_sq_le : x ≤ sqrt y ↔ x ^ 2 ≤ y := (sqrt.symm.to_galoisConnection _ _).symm
#align nnreal.le_sqrt_iff NNReal.le_sqrt_iff_sq_le

-- 2024-02-14
@[deprecated] alias sqrt_le_sqrt_iff := sqrt_le_sqrt
@[deprecated] alias sqrt_lt_sqrt_iff := sqrt_lt_sqrt
@[deprecated] alias sqrt_le_iff := sqrt_le_iff_le_sq
@[deprecated] alias le_sqrt_iff := le_sqrt_iff_sq_le
@[deprecated] alias sqrt_eq_iff_sq_eq := sqrt_eq_iff_eq_sq

@[simp] lemma sqrt_eq_zero : sqrt x = 0 ↔ x = 0 := by simp [sqrt_eq_iff_eq_sq]
#align nnreal.sqrt_eq_zero NNReal.sqrt_eq_zero

@[simp] lemma sqrt_eq_one : sqrt x = 1 ↔ x = 1 := by simp [sqrt_eq_iff_eq_sq]

@[simp] lemma sqrt_zero : sqrt 0 = 0 := by simp
#align nnreal.sqrt_zero NNReal.sqrt_zero

@[simp] lemma sqrt_one : sqrt 1 = 1 := by simp
#align nnreal.sqrt_one NNReal.sqrt_one

@[simp] lemma sqrt_le_one : sqrt x ≤ 1 ↔ x ≤ 1 := by rw [← sqrt_one, sqrt_le_sqrt, sqrt_one]
@[simp] lemma one_le_sqrt : 1 ≤ sqrt x ↔ 1 ≤ x := by rw [← sqrt_one, sqrt_le_sqrt, sqrt_one]

theorem sqrt_mul (x y : ℝ≥0) : sqrt (x * y) = sqrt x * sqrt y := by
  rw [sqrt_eq_iff_eq_sq, mul_pow, sq_sqrt, sq_sqrt]
#align nnreal.sqrt_mul NNReal.sqrt_mul

/-- `NNReal.sqrt` as a `MonoidWithZeroHom`. -/
noncomputable def sqrtHom : ℝ≥0 →*₀ ℝ≥0 :=
  ⟨⟨sqrt, sqrt_zero⟩, sqrt_one, sqrt_mul⟩
#align nnreal.sqrt_hom NNReal.sqrtHom

theorem sqrt_inv (x : ℝ≥0) : sqrt x⁻¹ = (sqrt x)⁻¹ :=
  map_inv₀ sqrtHom x
#align nnreal.sqrt_inv NNReal.sqrt_inv

theorem sqrt_div (x y : ℝ≥0) : sqrt (x / y) = sqrt x / sqrt y :=
  map_div₀ sqrtHom x y
#align nnreal.sqrt_div NNReal.sqrt_div

theorem continuous_sqrt : Continuous sqrt := sqrt.continuous
#align nnreal.continuous_sqrt NNReal.continuous_sqrt

@[simp] theorem sqrt_pos : 0 < sqrt x ↔ 0 < x := by simp [pos_iff_ne_zero]

alias ⟨_, sqrt_pos_of_pos⟩ := sqrt_pos

end NNReal

namespace Real

-- Porting note (#11215): TODO: was @[pp_nodot]
/-- The square root of a real number. This returns 0 for negative inputs. -/
noncomputable instance : NthRoot ℝ 2 := ⟨fun x ↦ NNReal.sqrt (Real.toNNReal x)⟩
#align real.sqrt NthRoot.nthRoot

lemma sqrt_def (x : ℝ) : √x = NNReal.sqrt x.toNNReal := rfl

/- quotient.lift_on x
  (λ f, mk ⟨sqrt_aux f, (sqrt_aux_converges f).fst⟩)
  (λ f g e, begin
    rcases sqrt_aux_converges f with ⟨hf, x, x0, xf, xs⟩,
    rcases sqrt_aux_converges g with ⟨hg, y, y0, yg, ys⟩,
    refine xs.trans (eq.trans _ ys.symm),
    rw [← @mul_self_inj_of_nonneg ℝ _ x y x0 y0, xf, yg],
    congr' 1, exact quotient.sound e
  end)-/
variable {x y : ℝ}

@[simp, norm_cast]
theorem coe_sqrt {x : ℝ≥0} : (NNReal.sqrt x : ℝ) = √(x : ℝ) := by
  rw [sqrt_def, Real.toNNReal_coe]
#align real.coe_sqrt Real.coe_sqrt

@[continuity]
theorem continuous_sqrt : Continuous (√· : ℝ → ℝ) :=
  NNReal.continuous_coe.comp <| NNReal.continuous_sqrt.comp continuous_real_toNNReal
#align real.continuous_sqrt Real.continuous_sqrt

theorem sqrt_eq_zero' : √x = 0 ↔ x ≤ 0 := by
  rw [sqrt_def, NNReal.coe_eq_zero, NNReal.sqrt_eq_zero, Real.toNNReal_eq_zero]
#align real.sqrt_eq_zero' Real.sqrt_eq_zero'

theorem sqrt_eq_zero_of_nonpos (h : x ≤ 0) : √x = 0 := sqrt_eq_zero'.2 h
#align real.sqrt_eq_zero_of_nonpos Real.sqrt_eq_zero_of_nonpos

theorem sqrt_nonneg (x : ℝ) : 0 ≤ √x :=
  NNReal.coe_nonneg _
#align real.sqrt_nonneg Real.sqrt_nonneg

@[simp]
theorem mul_self_sqrt (h : 0 ≤ x) : √x * √x = x := by
  rw [sqrt_def, ← NNReal.coe_mul, NNReal.mul_self_sqrt, Real.coe_toNNReal _ h]
#align real.mul_self_sqrt Real.mul_self_sqrt

@[simp]
theorem sqrt_mul_self (h : 0 ≤ x) : √(x * x) = x :=
  (mul_self_inj_of_nonneg (sqrt_nonneg _) h).1 (mul_self_sqrt (mul_self_nonneg _))
#align real.sqrt_mul_self Real.sqrt_mul_self

theorem sqrt_eq_cases : √x = y ↔ y * y = x ∧ 0 ≤ y ∨ x < 0 ∧ y = 0 := by
  constructor
  · rintro rfl
    rcases le_or_lt 0 x with hle | hlt
    · exact Or.inl ⟨mul_self_sqrt hle, sqrt_nonneg x⟩
    · exact Or.inr ⟨hlt, sqrt_eq_zero_of_nonpos hlt.le⟩
  · rintro (⟨rfl, hy⟩ | ⟨hx, rfl⟩)
    exacts [sqrt_mul_self hy, sqrt_eq_zero_of_nonpos hx.le]
#align real.sqrt_eq_cases Real.sqrt_eq_cases

theorem sqrt_eq_iff_mul_self_eq (hx : 0 ≤ x) (hy : 0 ≤ y) : √x = y ↔ y * y = x :=
  ⟨fun h => by rw [← h, mul_self_sqrt hx], fun h => by rw [← h, sqrt_mul_self hy]⟩
#align real.sqrt_eq_iff_mul_self_eq Real.sqrt_eq_iff_mul_self_eq

theorem sqrt_eq_iff_mul_self_eq_of_pos (h : 0 < y) : √x = y ↔ y * y = x := by
  simp [sqrt_eq_cases, h.ne', h.le]
#align real.sqrt_eq_iff_mul_self_eq_of_pos Real.sqrt_eq_iff_mul_self_eq_of_pos

@[simp]
theorem sqrt_eq_one : √x = 1 ↔ x = 1 :=
  calc
    √x = 1 ↔ 1 * 1 = x := sqrt_eq_iff_mul_self_eq_of_pos zero_lt_one
    _ ↔ x = 1 := by rw [eq_comm, mul_one]
#align real.sqrt_eq_one Real.sqrt_eq_one

@[simp]
theorem sq_sqrt (h : 0 ≤ x) : √x ^ 2 = x := by rw [sq, mul_self_sqrt h]
#align real.sq_sqrt Real.sq_sqrt

@[simp]
theorem sqrt_sq (h : 0 ≤ x) : √(x ^ 2) = x := by rw [sq, sqrt_mul_self h]
#align real.sqrt_sq Real.sqrt_sq

theorem sqrt_eq_iff_sq_eq (hx : 0 ≤ x) (hy : 0 ≤ y) : √x = y ↔ y ^ 2 = x := by
  rw [sq, sqrt_eq_iff_mul_self_eq hx hy]
#align real.sqrt_eq_iff_sq_eq Real.sqrt_eq_iff_sq_eq

theorem sqrt_mul_self_eq_abs (x : ℝ) : √(x * x) = |x| := by
  rw [← abs_mul_abs_self x, sqrt_mul_self (abs_nonneg _)]
#align real.sqrt_mul_self_eq_abs Real.sqrt_mul_self_eq_abs

theorem sqrt_sq_eq_abs (x : ℝ) : √(x ^ 2) = |x| := by rw [sq, sqrt_mul_self_eq_abs]
#align real.sqrt_sq_eq_abs Real.sqrt_sq_eq_abs

@[simp]
theorem sqrt_zero : √(0 : ℝ) = 0 := by simp [sqrt_def]
#align real.sqrt_zero Real.sqrt_zero

@[simp]
theorem sqrt_one : √(1 : ℝ) = 1 := by simp [sqrt_def]
#align real.sqrt_one Real.sqrt_one

@[simp]
<<<<<<< HEAD
theorem sqrt_le_sqrt_iff (hy : 0 ≤ y) : √x ≤ √y ↔ x ≤ y := by
  rw [sqrt_def, sqrt_def, NNReal.coe_le_coe, NNReal.sqrt_le_sqrt_iff, toNNReal_le_toNNReal_iff hy]
=======
theorem sqrt_le_sqrt_iff (hy : 0 ≤ y) : sqrt x ≤ sqrt y ↔ x ≤ y := by
  rw [sqrt, sqrt, NNReal.coe_le_coe, NNReal.sqrt_le_sqrt, Real.toNNReal_le_toNNReal_iff hy]
>>>>>>> 58eba780
#align real.sqrt_le_sqrt_iff Real.sqrt_le_sqrt_iff

@[simp]
theorem sqrt_lt_sqrt_iff (hx : 0 ≤ x) : √x < √y ↔ x < y :=
  lt_iff_lt_of_le_iff_le (sqrt_le_sqrt_iff hx)
#align real.sqrt_lt_sqrt_iff Real.sqrt_lt_sqrt_iff

<<<<<<< HEAD
theorem sqrt_lt_sqrt_iff_of_pos (hy : 0 < y) : √x < √y ↔ x < y := by
  rw [sqrt_def, sqrt_def, NNReal.coe_lt_coe, NNReal.sqrt_lt_sqrt_iff, toNNReal_lt_toNNReal_iff hy]
#align real.sqrt_lt_sqrt_iff_of_pos Real.sqrt_lt_sqrt_iff_of_pos

@[gcongr]
theorem sqrt_le_sqrt (h : x ≤ y) : √x ≤ √y := by
  rw [sqrt_def, sqrt_def, NNReal.coe_le_coe, NNReal.sqrt_le_sqrt_iff]
=======
theorem sqrt_lt_sqrt_iff_of_pos (hy : 0 < y) : sqrt x < sqrt y ↔ x < y := by
  rw [sqrt, sqrt, NNReal.coe_lt_coe, NNReal.sqrt_lt_sqrt, toNNReal_lt_toNNReal_iff hy]
#align real.sqrt_lt_sqrt_iff_of_pos Real.sqrt_lt_sqrt_iff_of_pos

theorem sqrt_le_sqrt (h : x ≤ y) : sqrt x ≤ sqrt y := by
  rw [sqrt, sqrt, NNReal.coe_le_coe, NNReal.sqrt_le_sqrt]
>>>>>>> 58eba780
  exact toNNReal_le_toNNReal h
#align real.sqrt_le_sqrt Real.sqrt_le_sqrt

@[gcongr]
theorem sqrt_lt_sqrt (hx : 0 ≤ x) (h : x < y) : √x < √y :=
  (sqrt_lt_sqrt_iff hx).2 h
#align real.sqrt_lt_sqrt Real.sqrt_lt_sqrt

<<<<<<< HEAD
theorem sqrt_le_left (hy : 0 ≤ y) : √x ≤ y ↔ x ≤ y ^ 2 := by
  rw [sqrt_def, ← Real.le_toNNReal_iff_coe_le hy, NNReal.sqrt_le_iff, sq, ← Real.toNNReal_mul hy,
=======
theorem sqrt_le_left (hy : 0 ≤ y) : sqrt x ≤ y ↔ x ≤ y ^ 2 := by
  rw [sqrt, ← Real.le_toNNReal_iff_coe_le hy, NNReal.sqrt_le_iff_le_sq, sq, ← Real.toNNReal_mul hy,
>>>>>>> 58eba780
    Real.toNNReal_le_toNNReal_iff (mul_self_nonneg y), sq]
#align real.sqrt_le_left Real.sqrt_le_left

theorem sqrt_le_iff : √x ≤ y ↔ 0 ≤ y ∧ x ≤ y ^ 2 := by
  rw [← and_iff_right_of_imp fun h => (sqrt_nonneg x).trans h, and_congr_right_iff]
  exact sqrt_le_left
#align real.sqrt_le_iff Real.sqrt_le_iff

theorem sqrt_lt (hx : 0 ≤ x) (hy : 0 ≤ y) : √x < y ↔ x < y ^ 2 := by
  rw [← sqrt_lt_sqrt_iff hx, sqrt_sq hy]
#align real.sqrt_lt Real.sqrt_lt

theorem sqrt_lt' (hy : 0 < y) : √x < y ↔ x < y ^ 2 := by
  rw [← sqrt_lt_sqrt_iff_of_pos (pow_pos hy _), sqrt_sq hy.le]
#align real.sqrt_lt' Real.sqrt_lt'

/-- Note: if you want to conclude `x ≤ √y`, then use `Real.le_sqrt_of_sq_le`.
If you have `x > 0`, consider using `Real.le_sqrt'` -/
theorem le_sqrt (hx : 0 ≤ x) (hy : 0 ≤ y) : x ≤ √y ↔ x ^ 2 ≤ y :=
  le_iff_le_iff_lt_iff_lt.2 <| sqrt_lt hy hx
#align real.le_sqrt Real.le_sqrt

theorem le_sqrt' (hx : 0 < x) : x ≤ √y ↔ x ^ 2 ≤ y :=
  le_iff_le_iff_lt_iff_lt.2 <| sqrt_lt' hx
#align real.le_sqrt' Real.le_sqrt'

theorem abs_le_sqrt (h : x ^ 2 ≤ y) : |x| ≤ √y := by
  rw [← sqrt_sq_eq_abs]; exact sqrt_le_sqrt h
#align real.abs_le_sqrt Real.abs_le_sqrt

theorem sq_le (h : 0 ≤ y) : x ^ 2 ≤ y ↔ -√y ≤ x ∧ x ≤ √y := by
  constructor
  · simpa only [abs_le] using abs_le_sqrt
  · rw [← abs_le, ← sq_abs]
    exact (le_sqrt (abs_nonneg x) h).mp
#align real.sq_le Real.sq_le

theorem neg_sqrt_le_of_sq_le (h : x ^ 2 ≤ y) : -√y ≤ x :=
  ((sq_le ((sq_nonneg x).trans h)).mp h).1
#align real.neg_sqrt_le_of_sq_le Real.neg_sqrt_le_of_sq_le

theorem le_sqrt_of_sq_le (h : x ^ 2 ≤ y) : x ≤ √y :=
  ((sq_le ((sq_nonneg x).trans h)).mp h).2
#align real.le_sqrt_of_sq_le Real.le_sqrt_of_sq_le

@[simp]
theorem sqrt_inj (hx : 0 ≤ x) (hy : 0 ≤ y) : √x = √y ↔ x = y := by
  simp [le_antisymm_iff, hx, hy]
#align real.sqrt_inj Real.sqrt_inj

@[simp]
theorem sqrt_eq_zero (h : 0 ≤ x) : √x = 0 ↔ x = 0 := by simpa using sqrt_inj h le_rfl
#align real.sqrt_eq_zero Real.sqrt_eq_zero

theorem sqrt_ne_zero (h : 0 ≤ x) : √x ≠ 0 ↔ x ≠ 0 := by rw [not_iff_not, sqrt_eq_zero h]
#align real.sqrt_ne_zero Real.sqrt_ne_zero

theorem sqrt_ne_zero' : √x ≠ 0 ↔ 0 < x := by rw [← not_le, not_iff_not, sqrt_eq_zero']
#align real.sqrt_ne_zero' Real.sqrt_ne_zero'

@[simp]
theorem sqrt_pos : 0 < √x ↔ 0 < x :=
  lt_iff_lt_of_le_iff_le (Iff.trans (by simp [le_antisymm_iff, sqrt_nonneg]) sqrt_eq_zero')
#align real.sqrt_pos Real.sqrt_pos

alias ⟨_, sqrt_pos_of_pos⟩ := sqrt_pos
#align real.sqrt_pos_of_pos Real.sqrt_pos_of_pos

lemma sqrt_le_sqrt_iff' (hx : 0 < x) : x.sqrt ≤ y.sqrt ↔ x ≤ y := by
  obtain hy | hy := le_total y 0
  · exact iff_of_false ((sqrt_eq_zero_of_nonpos hy).trans_lt $ sqrt_pos.2 hx).not_le
      (hy.trans_lt hx).not_le
  · exact sqrt_le_sqrt_iff hy

@[simp] lemma one_le_sqrt : 1 ≤ x.sqrt ↔ 1 ≤ x := by
  rw [← sqrt_one, sqrt_le_sqrt_iff' zero_lt_one, sqrt_one]

@[simp] lemma sqrt_le_one : x.sqrt ≤ 1 ↔ x ≤ 1 := by
  rw [← sqrt_one, sqrt_le_sqrt_iff zero_le_one, sqrt_one]

end Real

namespace Mathlib.Meta.Positivity

open Lean Meta Qq Function

/-- Extension for the `positivity` tactic: a square root of a strictly positive nonnegative real is
positive. -/
@[positivity NNReal.sqrt _]
def evalNNRealSqrt : PositivityExt where eval {u α} _zα _pα e := do
  match u, α, e with
  | 0, ~q(NNReal), ~q(NNReal.sqrt $a) =>
    let ra ← core  q(inferInstance) q(inferInstance) a
    assertInstancesCommute
    match ra with
    | .positive pa => pure (.positive q(NNReal.sqrt_pos_of_pos $pa))
    | _ => failure -- this case is dealt with by generic nonnegativity of nnreals
  | _, _, _ => throwError "not NNReal.sqrt"

/-- Extension for the `positivity` tactic: a square root is nonnegative, and is strictly positive if
its input is. -/
@[positivity Real.sqrt _]
def evalSqrt : PositivityExt where eval {u α} _zα _pα e := do
  match u, α, e with
  | 0, ~q(ℝ), ~q(Real.sqrt $a) =>
    let ra ← catchNone <| core q(inferInstance) q(inferInstance) a
    assertInstancesCommute
    match ra with
    | .positive pa => pure (.positive q(Real.sqrt_pos_of_pos $pa))
    | _ => pure (.nonnegative q(Real.sqrt_nonneg $a))
  | _, _, _ => throwError "not Real.sqrt"

end Mathlib.Meta.Positivity

namespace Real

variable {x y : ℝ}

@[simp]
theorem sqrt_mul (hx : 0 ≤ x) (y : ℝ) : √(x * y) = √x * √y := by
  simp_rw [sqrt_def, ← NNReal.coe_mul, NNReal.coe_inj, Real.toNNReal_mul hx, NNReal.sqrt_mul]
#align real.sqrt_mul Real.sqrt_mul

@[simp]
theorem sqrt_mul' (x) {y : ℝ} (hy : 0 ≤ y) : √(x * y) = √x * √y := by
  rw [mul_comm, sqrt_mul hy, mul_comm]
#align real.sqrt_mul' Real.sqrt_mul'

@[simp]
theorem sqrt_inv (x : ℝ) : √x⁻¹ = (√x)⁻¹ := by
  rw [sqrt_def, Real.toNNReal_inv, NNReal.sqrt_inv, NNReal.coe_inv, sqrt_def]
#align real.sqrt_inv Real.sqrt_inv

@[simp]
theorem sqrt_div (hx : 0 ≤ x) (y : ℝ) : √(x / y) = √x / √y := by
  rw [division_def, sqrt_mul hx, sqrt_inv, division_def]
#align real.sqrt_div Real.sqrt_div

@[simp]
theorem sqrt_div' (x) {y : ℝ} (hy : 0 ≤ y) : √(x / y) = √x / √y := by
  rw [division_def, sqrt_mul' x (inv_nonneg.2 hy), sqrt_inv, division_def]
#align real.sqrt_div' Real.sqrt_div'

@[simp]
theorem div_sqrt : x / √x = √x := by
  rcases le_or_lt x 0 with h | h
  · rw [sqrt_eq_zero'.mpr h, div_zero]
  · rw [div_eq_iff (sqrt_ne_zero'.mpr h), mul_self_sqrt h.le]
#align real.div_sqrt Real.div_sqrt

theorem sqrt_div_self' : √x / x = 1 / √x := by rw [← div_sqrt, one_div_div, div_sqrt]
#align real.sqrt_div_self' Real.sqrt_div_self'

theorem sqrt_div_self : √x / x = (√x)⁻¹ := by rw [sqrt_div_self', one_div]
#align real.sqrt_div_self Real.sqrt_div_self

theorem lt_sqrt (hx : 0 ≤ x) : x < √y ↔ x ^ 2 < y := by
  rw [← sqrt_lt_sqrt_iff (sq_nonneg _), sqrt_sq hx]
#align real.lt_sqrt Real.lt_sqrt

theorem sq_lt : x ^ 2 < y ↔ -√y < x ∧ x < √y := by
  rw [← abs_lt, ← sq_abs, lt_sqrt (abs_nonneg _)]
#align real.sq_lt Real.sq_lt

theorem neg_sqrt_lt_of_sq_lt (h : x ^ 2 < y) : -√y < x :=
  (sq_lt.mp h).1
#align real.neg_sqrt_lt_of_sq_lt Real.neg_sqrt_lt_of_sq_lt

theorem lt_sqrt_of_sq_lt (h : x ^ 2 < y) : x < √y :=
  (sq_lt.mp h).2
#align real.lt_sqrt_of_sq_lt Real.lt_sqrt_of_sq_lt

theorem lt_sq_of_sqrt_lt {x y : ℝ} (h : √x < y) : x < y ^ 2 := by
  have hy := x.sqrt_nonneg.trans_lt h
  rwa [← sqrt_lt_sqrt_iff_of_pos (sq_pos_of_pos hy), sqrt_sq hy.le]
#align real.lt_sq_of_sqrt_lt Real.lt_sq_of_sqrt_lt

/-- The natural square root is at most the real square root -/
theorem nat_sqrt_le_real_sqrt {a : ℕ} : ↑(Nat.sqrt a) ≤ √(a : ℝ) := by
  rw [Real.le_sqrt (Nat.cast_nonneg _) (Nat.cast_nonneg _)]
  norm_cast
  exact Nat.sqrt_le' a
#align real.nat_sqrt_le_real_sqrt Real.nat_sqrt_le_real_sqrt

/-- The real square root is at most the natural square root plus one -/
theorem real_sqrt_le_nat_sqrt_succ {a : ℕ} : √(a : ℝ) ≤ Nat.sqrt a + 1 := by
  rw [Real.sqrt_le_iff]
  constructor
  · norm_cast
    apply zero_le
  · norm_cast
    exact le_of_lt (Nat.lt_succ_sqrt' a)
#align real.real_sqrt_le_nat_sqrt_succ Real.real_sqrt_le_nat_sqrt_succ

/-- Bernoulli's inequality for exponent `1 / 2`, stated using `sqrt`. -/
theorem sqrt_one_add_le (h : -1 ≤ x) : sqrt (1 + x) ≤ 1 + x / 2 := by
  refine sqrt_le_iff.mpr ⟨by linarith, ?_⟩
  calc 1 + x
    _ ≤ 1 + x + (x / 2) ^ 2 := le_add_of_nonneg_right <| sq_nonneg _
    _ = _ := by ring

/-- Although the instance `RCLike.toStarOrderedRing` exists, it is locked behind the
`ComplexOrder` scope because currently the order on `ℂ` is not enabled globally. But we
want `StarOrderedRing ℝ` to be available globally, so we include this instance separately.
In addition, providing this instance here makes it available earlier in the import
hierarchy; otherwise in order to access it we would need to import `Analysis.RCLike.Basic` -/
instance : StarOrderedRing ℝ :=
  StarOrderedRing.ofNonnegIff' add_le_add_left fun r => by
    refine ⟨fun hr => ⟨√r, (mul_self_sqrt hr).symm⟩, ?_⟩
    rintro ⟨s, rfl⟩
    exact mul_self_nonneg s

end Real

instance NNReal.instStarOrderedRing : StarOrderedRing ℝ≥0 := by
  refine .ofLEIff fun x y ↦ ⟨fun h ↦ ?_, ?_⟩
  · obtain ⟨d, rfl⟩ := exists_add_of_le h
    refine ⟨sqrt d, ?_⟩
    simp only [star_trivial, mul_self_sqrt]
  · rintro ⟨p, -, rfl⟩
    exact le_self_add

open Real

variable {α : Type*}

theorem Filter.Tendsto.sqrt {f : α → ℝ} {l : Filter α} {x : ℝ} (h : Tendsto f l (𝓝 x)) :
    Tendsto (fun x => √(f x)) l (𝓝 (√x)) :=
  (continuous_sqrt.tendsto _).comp h
#align filter.tendsto.sqrt Filter.Tendsto.sqrt

variable [TopologicalSpace α] {f : α → ℝ} {s : Set α} {x : α}

nonrec theorem ContinuousWithinAt.sqrt (h : ContinuousWithinAt f s x) :
    ContinuousWithinAt (fun x => √(f x)) s x :=
  h.sqrt
#align continuous_within_at.sqrt ContinuousWithinAt.sqrt

<<<<<<< HEAD
nonrec theorem ContinuousAt.sqrt (h : ContinuousAt f x) : ContinuousAt (fun x => √(f x)) x :=
  h.sqrt
#align continuous_at.sqrt ContinuousAt.sqrt

theorem ContinuousOn.sqrt (h : ContinuousOn f s) : ContinuousOn (fun x => √(f x)) s :=
  fun x hx => (h x hx).sqrt
#align continuous_on.sqrt ContinuousOn.sqrt

@[continuity]
theorem Continuous.sqrt (h : Continuous f) : Continuous fun x => √(f x) :=
=======
@[fun_prop]
nonrec theorem ContinuousAt.sqrt (h : ContinuousAt f x) : ContinuousAt (fun x => sqrt (f x)) x :=
  h.sqrt
#align continuous_at.sqrt ContinuousAt.sqrt

@[fun_prop]
theorem ContinuousOn.sqrt (h : ContinuousOn f s) : ContinuousOn (fun x => sqrt (f x)) s :=
  fun x hx => (h x hx).sqrt
#align continuous_on.sqrt ContinuousOn.sqrt

@[continuity, fun_prop]
theorem Continuous.sqrt (h : Continuous f) : Continuous fun x => sqrt (f x) :=
>>>>>>> 58eba780
  continuous_sqrt.comp h
#align continuous.sqrt Continuous.sqrt

namespace NNReal
variable {ι : Type*}
open Finset

/-- **Cauchy-Schwarz inequality** for finsets using square roots in `ℝ≥0`. -/
lemma sum_mul_le_sqrt_mul_sqrt (s : Finset ι) (f g : ι → ℝ≥0) :
    ∑ i in s, f i * g i ≤ sqrt (∑ i in s, f i ^ 2) * sqrt (∑ i in s, g i ^ 2) :=
  (le_sqrt_iff_sq_le.2 $ sum_mul_sq_le_sq_mul_sq _ _ _).trans_eq <| sqrt_mul _ _

/-- **Cauchy-Schwarz inequality** for finsets using square roots in `ℝ≥0`. -/
lemma sum_sqrt_mul_sqrt_le (s : Finset ι) (f g : ι → ℝ≥0) :
    ∑ i in s, sqrt (f i) * sqrt (g i) ≤ sqrt (∑ i in s, f i) * sqrt (∑ i in s, g i) := by
  simpa [*] using sum_mul_le_sqrt_mul_sqrt _ (fun x ↦ sqrt (f x)) (fun x ↦ sqrt (g x))

end NNReal

namespace Real
variable {ι : Type*} {f g : ι → ℝ}
open Finset

/-- **Cauchy-Schwarz inequality** for finsets using square roots in `ℝ`. -/
lemma sum_mul_le_sqrt_mul_sqrt (s : Finset ι) (f g : ι → ℝ) :
    ∑ i in s, f i * g i ≤ sqrt (∑ i in s, f i ^ 2) * sqrt (∑ i in s, g i ^ 2) :=
  (le_sqrt_of_sq_le <| sum_mul_sq_le_sq_mul_sq _ _ _).trans_eq <| sqrt_mul
    (sum_nonneg fun _ _ ↦ by positivity) _

/-- **Cauchy-Schwarz inequality** for finsets using square roots in `ℝ`. -/
lemma sum_sqrt_mul_sqrt_le (s : Finset ι) (hf : ∀ i, 0 ≤ f i) (hg : ∀ i, 0 ≤ g i) :
    ∑ i in s, sqrt (f i) * sqrt (g i) ≤ sqrt (∑ i in s, f i) * sqrt (∑ i in s, g i) := by
  simpa [*] using sum_mul_le_sqrt_mul_sqrt _ (fun x ↦ sqrt (f x)) (fun x ↦ sqrt (g x))

end Real<|MERGE_RESOLUTION|>--- conflicted
+++ resolved
@@ -4,11 +4,7 @@
 Authors: Mario Carneiro, Floris van Doorn, Yury Kudryashov
 -/
 import Mathlib.Algebra.Star.Order
-<<<<<<< HEAD
 import Mathlib.Algebra.NthRoot
-import Mathlib.Topology.Algebra.Order.MonotoneContinuity
-=======
->>>>>>> 58eba780
 import Mathlib.Topology.Instances.NNReal
 import Mathlib.Topology.Order.MonotoneContinuity
 
@@ -229,13 +225,8 @@
 #align real.sqrt_one Real.sqrt_one
 
 @[simp]
-<<<<<<< HEAD
 theorem sqrt_le_sqrt_iff (hy : 0 ≤ y) : √x ≤ √y ↔ x ≤ y := by
-  rw [sqrt_def, sqrt_def, NNReal.coe_le_coe, NNReal.sqrt_le_sqrt_iff, toNNReal_le_toNNReal_iff hy]
-=======
-theorem sqrt_le_sqrt_iff (hy : 0 ≤ y) : sqrt x ≤ sqrt y ↔ x ≤ y := by
-  rw [sqrt, sqrt, NNReal.coe_le_coe, NNReal.sqrt_le_sqrt, Real.toNNReal_le_toNNReal_iff hy]
->>>>>>> 58eba780
+  rw [sqrt_def, sqrt_def, NNReal.coe_le_coe, NNReal.sqrt_le_sqrt, toNNReal_le_toNNReal_iff hy]
 #align real.sqrt_le_sqrt_iff Real.sqrt_le_sqrt_iff
 
 @[simp]
@@ -243,22 +234,13 @@
   lt_iff_lt_of_le_iff_le (sqrt_le_sqrt_iff hx)
 #align real.sqrt_lt_sqrt_iff Real.sqrt_lt_sqrt_iff
 
-<<<<<<< HEAD
 theorem sqrt_lt_sqrt_iff_of_pos (hy : 0 < y) : √x < √y ↔ x < y := by
-  rw [sqrt_def, sqrt_def, NNReal.coe_lt_coe, NNReal.sqrt_lt_sqrt_iff, toNNReal_lt_toNNReal_iff hy]
+  rw [sqrt_def, sqrt_def, NNReal.coe_lt_coe, NNReal.sqrt_lt_sqrt, toNNReal_lt_toNNReal_iff hy]
 #align real.sqrt_lt_sqrt_iff_of_pos Real.sqrt_lt_sqrt_iff_of_pos
 
 @[gcongr]
 theorem sqrt_le_sqrt (h : x ≤ y) : √x ≤ √y := by
-  rw [sqrt_def, sqrt_def, NNReal.coe_le_coe, NNReal.sqrt_le_sqrt_iff]
-=======
-theorem sqrt_lt_sqrt_iff_of_pos (hy : 0 < y) : sqrt x < sqrt y ↔ x < y := by
-  rw [sqrt, sqrt, NNReal.coe_lt_coe, NNReal.sqrt_lt_sqrt, toNNReal_lt_toNNReal_iff hy]
-#align real.sqrt_lt_sqrt_iff_of_pos Real.sqrt_lt_sqrt_iff_of_pos
-
-theorem sqrt_le_sqrt (h : x ≤ y) : sqrt x ≤ sqrt y := by
-  rw [sqrt, sqrt, NNReal.coe_le_coe, NNReal.sqrt_le_sqrt]
->>>>>>> 58eba780
+  rw [sqrt_def, sqrt_def, NNReal.coe_le_coe, NNReal.sqrt_le_sqrt]
   exact toNNReal_le_toNNReal h
 #align real.sqrt_le_sqrt Real.sqrt_le_sqrt
 
@@ -267,13 +249,8 @@
   (sqrt_lt_sqrt_iff hx).2 h
 #align real.sqrt_lt_sqrt Real.sqrt_lt_sqrt
 
-<<<<<<< HEAD
 theorem sqrt_le_left (hy : 0 ≤ y) : √x ≤ y ↔ x ≤ y ^ 2 := by
-  rw [sqrt_def, ← Real.le_toNNReal_iff_coe_le hy, NNReal.sqrt_le_iff, sq, ← Real.toNNReal_mul hy,
-=======
-theorem sqrt_le_left (hy : 0 ≤ y) : sqrt x ≤ y ↔ x ≤ y ^ 2 := by
-  rw [sqrt, ← Real.le_toNNReal_iff_coe_le hy, NNReal.sqrt_le_iff_le_sq, sq, ← Real.toNNReal_mul hy,
->>>>>>> 58eba780
+  rw [sqrt_def, ← Real.le_toNNReal_iff_coe_le hy, NNReal.sqrt_le_iff_le_sq, sq, ← Real.toNNReal_mul hy,
     Real.toNNReal_le_toNNReal_iff (mul_self_nonneg y), sq]
 #align real.sqrt_le_left Real.sqrt_le_left
 
@@ -512,31 +489,18 @@
   h.sqrt
 #align continuous_within_at.sqrt ContinuousWithinAt.sqrt
 
-<<<<<<< HEAD
+@[fun_prop]
 nonrec theorem ContinuousAt.sqrt (h : ContinuousAt f x) : ContinuousAt (fun x => √(f x)) x :=
   h.sqrt
 #align continuous_at.sqrt ContinuousAt.sqrt
 
+@[fun_prop]
 theorem ContinuousOn.sqrt (h : ContinuousOn f s) : ContinuousOn (fun x => √(f x)) s :=
   fun x hx => (h x hx).sqrt
 #align continuous_on.sqrt ContinuousOn.sqrt
 
-@[continuity]
+@[continuity, fun_prop]
 theorem Continuous.sqrt (h : Continuous f) : Continuous fun x => √(f x) :=
-=======
-@[fun_prop]
-nonrec theorem ContinuousAt.sqrt (h : ContinuousAt f x) : ContinuousAt (fun x => sqrt (f x)) x :=
-  h.sqrt
-#align continuous_at.sqrt ContinuousAt.sqrt
-
-@[fun_prop]
-theorem ContinuousOn.sqrt (h : ContinuousOn f s) : ContinuousOn (fun x => sqrt (f x)) s :=
-  fun x hx => (h x hx).sqrt
-#align continuous_on.sqrt ContinuousOn.sqrt
-
-@[continuity, fun_prop]
-theorem Continuous.sqrt (h : Continuous f) : Continuous fun x => sqrt (f x) :=
->>>>>>> 58eba780
   continuous_sqrt.comp h
 #align continuous.sqrt Continuous.sqrt
 
