/-
Copyright (c) 2018 Mario Carneiro. All rights reserved.
Released under Apache 2.0 license as described in the file LICENSE.
Authors: Mario Carneiro, Floris van Doorn
-/
import Mathlib.Algebra.Order.CauSeq.Completion
<<<<<<< HEAD
import Mathlib.Algebra.Order.Ring.Rat
=======
import Mathlib.Algebra.Order.Field.Rat
import Mathlib.Data.Rat.Cast.Defs
>>>>>>> d28737c0

/-!
# Real numbers from Cauchy sequences

This file defines `ℝ` as the type of equivalence classes of Cauchy sequences of rational numbers.
This choice is motivated by how easy it is to prove that `ℝ` is a commutative ring, by simply
lifting everything to `ℚ`.

The facts that the real numbers are an Archimedean floor ring,
and a conditionally complete linear order,
have been deferred to the file `Mathlib/Data/Real/Archimedean.lean`,
in order to keep the imports here simple.

The fact that the real numbers are a (trivial) *-ring has similarly been deferred to
`Mathlib/Data/Real/Star.lean`.
-/


assert_not_exists Finset Module Submonoid FloorRing

/-- The type `ℝ` of real numbers constructed as equivalence classes of Cauchy sequences of rational
numbers. -/
structure Real where ofCauchy ::
  /-- The underlying Cauchy completion -/
  cauchy : CauSeq.Completion.Cauchy (abs : ℚ → ℚ)

@[inherit_doc]
notation "ℝ" => Real

namespace CauSeq.Completion

-- this can't go in `Data.Real.CauSeqCompletion` as the structure on `ℚ` isn't available
@[simp]
theorem ofRat_rat {abv : ℚ → ℚ} [IsAbsoluteValue abv] (q : ℚ) :
    ofRat (q : ℚ) = (q : Cauchy abv) :=
  rfl

end CauSeq.Completion

namespace Real

open CauSeq CauSeq.Completion

variable {x : ℝ}

theorem ext_cauchy_iff : ∀ {x y : Real}, x = y ↔ x.cauchy = y.cauchy
  | ⟨a⟩, ⟨b⟩ => by rw [ofCauchy.injEq]

theorem ext_cauchy {x y : Real} : x.cauchy = y.cauchy → x = y :=
  ext_cauchy_iff.2

/-- The real numbers are isomorphic to the quotient of Cauchy sequences on the rationals. -/
def equivCauchy : ℝ ≃ CauSeq.Completion.Cauchy (abs : ℚ → ℚ) :=
  ⟨Real.cauchy, Real.ofCauchy, fun ⟨_⟩ => rfl, fun _ => rfl⟩

-- irreducible doesn't work for instances: https://github.com/leanprover-community/lean/issues/511
private irreducible_def zero : ℝ :=
  ⟨0⟩

private irreducible_def one : ℝ :=
  ⟨1⟩

private irreducible_def add : ℝ → ℝ → ℝ
  | ⟨a⟩, ⟨b⟩ => ⟨a + b⟩

private irreducible_def neg : ℝ → ℝ
  | ⟨a⟩ => ⟨-a⟩

private irreducible_def mul : ℝ → ℝ → ℝ
  | ⟨a⟩, ⟨b⟩ => ⟨a * b⟩

private noncomputable irreducible_def inv' : ℝ → ℝ
  | ⟨a⟩ => ⟨a⁻¹⟩

instance : Zero ℝ :=
  ⟨zero⟩

instance : One ℝ :=
  ⟨one⟩

instance : Add ℝ :=
  ⟨add⟩

instance : Neg ℝ :=
  ⟨neg⟩

instance : Mul ℝ :=
  ⟨mul⟩

instance : Sub ℝ :=
  ⟨fun a b => a + -b⟩

noncomputable instance : Inv ℝ :=
  ⟨inv'⟩

theorem ofCauchy_zero : (⟨0⟩ : ℝ) = 0 :=
  zero_def.symm

theorem ofCauchy_one : (⟨1⟩ : ℝ) = 1 :=
  one_def.symm

theorem ofCauchy_add (a b) : (⟨a + b⟩ : ℝ) = ⟨a⟩ + ⟨b⟩ :=
  (add_def _ _).symm

theorem ofCauchy_neg (a) : (⟨-a⟩ : ℝ) = -⟨a⟩ :=
  (neg_def _).symm

theorem ofCauchy_sub (a b) : (⟨a - b⟩ : ℝ) = ⟨a⟩ - ⟨b⟩ := by
  rw [sub_eq_add_neg, ofCauchy_add, ofCauchy_neg]
  rfl

theorem ofCauchy_mul (a b) : (⟨a * b⟩ : ℝ) = ⟨a⟩ * ⟨b⟩ :=
  (mul_def _ _).symm

theorem ofCauchy_inv {f} : (⟨f⁻¹⟩ : ℝ) = ⟨f⟩⁻¹ :=
  show _ = inv' _ by rw [inv']

theorem cauchy_zero : (0 : ℝ).cauchy = 0 :=
  show zero.cauchy = 0 by rw [zero_def]

theorem cauchy_one : (1 : ℝ).cauchy = 1 :=
  show one.cauchy = 1 by rw [one_def]

theorem cauchy_add : ∀ a b, (a + b : ℝ).cauchy = a.cauchy + b.cauchy
  | ⟨a⟩, ⟨b⟩ => show (add _ _).cauchy = _ by rw [add_def]

theorem cauchy_neg : ∀ a, (-a : ℝ).cauchy = -a.cauchy
  | ⟨a⟩ => show (neg _).cauchy = _ by rw [neg_def]

theorem cauchy_mul : ∀ a b, (a * b : ℝ).cauchy = a.cauchy * b.cauchy
  | ⟨a⟩, ⟨b⟩ => show (mul _ _).cauchy = _ by rw [mul_def]

theorem cauchy_sub : ∀ a b, (a - b : ℝ).cauchy = a.cauchy - b.cauchy
  | ⟨a⟩, ⟨b⟩ => by
    rw [sub_eq_add_neg, ← cauchy_neg, ← cauchy_add]
    rfl

theorem cauchy_inv : ∀ f, (f⁻¹ : ℝ).cauchy = f.cauchy⁻¹
  | ⟨f⟩ => show (inv' _).cauchy = _ by rw [inv']

instance instNatCast : NatCast ℝ where natCast n := ⟨n⟩
instance instIntCast : IntCast ℝ where intCast z := ⟨z⟩
instance instNNRatCast : NNRatCast ℝ where nnratCast q := ⟨q⟩
instance instRatCast : RatCast ℝ where ratCast q := ⟨q⟩

lemma ofCauchy_natCast (n : ℕ) : (⟨n⟩ : ℝ) = n := rfl
lemma ofCauchy_intCast (z : ℤ) : (⟨z⟩ : ℝ) = z := rfl
lemma ofCauchy_nnratCast (q : ℚ≥0) : (⟨q⟩ : ℝ) = q := rfl
lemma ofCauchy_ratCast (q : ℚ) : (⟨q⟩ : ℝ) = q := rfl

lemma cauchy_natCast (n : ℕ) : (n : ℝ).cauchy = n := rfl
lemma cauchy_intCast (z : ℤ) : (z : ℝ).cauchy = z := rfl
lemma cauchy_nnratCast (q : ℚ≥0) : (q : ℝ).cauchy = q := rfl
lemma cauchy_ratCast (q : ℚ) : (q : ℝ).cauchy = q := rfl

instance commRing : CommRing ℝ where
  natCast n := ⟨n⟩
  intCast z := ⟨z⟩
  zero := (0 : ℝ)
  one := (1 : ℝ)
  mul := (· * ·)
  add := (· + ·)
  neg := @Neg.neg ℝ _
  sub := @Sub.sub ℝ _
  npow := @npowRec ℝ ⟨1⟩ ⟨(· * ·)⟩
  nsmul := @nsmulRec ℝ ⟨0⟩ ⟨(· + ·)⟩
  zsmul := @zsmulRec ℝ ⟨0⟩ ⟨(· + ·)⟩ ⟨@Neg.neg ℝ _⟩ (@nsmulRec ℝ ⟨0⟩ ⟨(· + ·)⟩)
  add_zero a := by apply ext_cauchy; simp [cauchy_add, cauchy_zero]
  zero_add a := by apply ext_cauchy; simp [cauchy_add, cauchy_zero]
  add_comm a b := by apply ext_cauchy; simp only [cauchy_add, add_comm]
  add_assoc a b c := by apply ext_cauchy; simp only [cauchy_add, add_assoc]
  mul_zero a := by apply ext_cauchy; simp [cauchy_mul, cauchy_zero]
  zero_mul a := by apply ext_cauchy; simp [cauchy_mul, cauchy_zero]
  mul_one a := by apply ext_cauchy; simp [cauchy_mul, cauchy_one]
  one_mul a := by apply ext_cauchy; simp [cauchy_mul, cauchy_one]
  mul_comm a b := by apply ext_cauchy; simp only [cauchy_mul, mul_comm]
  mul_assoc a b c := by apply ext_cauchy; simp only [cauchy_mul, mul_assoc]
  left_distrib a b c := by apply ext_cauchy; simp only [cauchy_add, cauchy_mul, mul_add]
  right_distrib a b c := by apply ext_cauchy; simp only [cauchy_add, cauchy_mul, add_mul]
  neg_add_cancel a := by apply ext_cauchy; simp [cauchy_add, cauchy_neg, cauchy_zero]
  natCast_zero := by apply ext_cauchy; simp [cauchy_zero]
  natCast_succ n := by apply ext_cauchy; simp [cauchy_one, cauchy_add]
  intCast_negSucc z := by apply ext_cauchy; simp [cauchy_neg, cauchy_natCast]

/-- `Real.equivCauchy` as a ring equivalence. -/
@[simps]
def ringEquivCauchy : ℝ ≃+* CauSeq.Completion.Cauchy (abs : ℚ → ℚ) :=
  { equivCauchy with
    toFun := cauchy
    invFun := ofCauchy
    map_add' := cauchy_add
    map_mul' := cauchy_mul }

/-! Extra instances to short-circuit type class resolution.

 These short-circuits have an additional property of ensuring that a computable path is found; if
 `Field ℝ` is found first, then decaying it to these typeclasses would result in a `noncomputable`
 version of them. -/

instance instRing : Ring ℝ := by infer_instance

instance : CommSemiring ℝ := by infer_instance

instance semiring : Semiring ℝ := by infer_instance

instance : CommMonoidWithZero ℝ := by infer_instance

instance : MonoidWithZero ℝ := by infer_instance

instance : AddCommGroup ℝ := by infer_instance

instance : AddGroup ℝ := by infer_instance

instance : AddCommMonoid ℝ := by infer_instance

instance : AddMonoid ℝ := by infer_instance

instance : AddLeftCancelSemigroup ℝ := by infer_instance

instance : AddRightCancelSemigroup ℝ := by infer_instance

instance : AddCommSemigroup ℝ := by infer_instance

instance : AddSemigroup ℝ := by infer_instance

instance : CommMonoid ℝ := by infer_instance

instance : Monoid ℝ := by infer_instance

instance : CommSemigroup ℝ := by infer_instance

instance : Semigroup ℝ := by infer_instance

instance : Inhabited ℝ :=
  ⟨0⟩

/-- Make a real number from a Cauchy sequence of rationals (by taking the equivalence class). -/
def mk (x : CauSeq ℚ abs) : ℝ :=
  ⟨CauSeq.Completion.mk x⟩

theorem mk_eq {f g : CauSeq ℚ abs} : mk f = mk g ↔ f ≈ g :=
  ext_cauchy_iff.trans CauSeq.Completion.mk_eq

private irreducible_def lt : ℝ → ℝ → Prop
  | ⟨x⟩, ⟨y⟩ =>
    (Quotient.liftOn₂ x y (· < ·)) fun _ _ _ _ hf hg =>
      propext <|
        ⟨fun h => lt_of_eq_of_lt (Setoid.symm hf) (lt_of_lt_of_eq h hg), fun h =>
          lt_of_eq_of_lt hf (lt_of_lt_of_eq h (Setoid.symm hg))⟩

instance : LT ℝ :=
  ⟨lt⟩

theorem lt_cauchy {f g} : (⟨⟦f⟧⟩ : ℝ) < ⟨⟦g⟧⟩ ↔ f < g :=
  show lt _ _ ↔ _ by rw [lt_def]; rfl

@[simp]
theorem mk_lt {f g : CauSeq ℚ abs} : mk f < mk g ↔ f < g :=
  lt_cauchy

theorem mk_zero : mk 0 = 0 := by rw [← ofCauchy_zero]; rfl

theorem mk_one : mk 1 = 1 := by rw [← ofCauchy_one]; rfl

theorem mk_add {f g : CauSeq ℚ abs} : mk (f + g) = mk f + mk g := by simp [mk, ← ofCauchy_add]

theorem mk_mul {f g : CauSeq ℚ abs} : mk (f * g) = mk f * mk g := by simp [mk, ← ofCauchy_mul]

theorem mk_neg {f : CauSeq ℚ abs} : mk (-f) = -mk f := by simp [mk, ← ofCauchy_neg]

@[simp]
theorem mk_pos {f : CauSeq ℚ abs} : 0 < mk f ↔ Pos f := by
  rw [← mk_zero, mk_lt]
  exact iff_of_eq (congr_arg Pos (sub_zero f))

lemma mk_const {x : ℚ} : mk (const abs x) = x := rfl

private irreducible_def le (x y : ℝ) : Prop :=
  x < y ∨ x = y

instance : LE ℝ :=
  ⟨le⟩

private theorem le_def' {x y : ℝ} : x ≤ y ↔ x < y ∨ x = y :=
  iff_of_eq <| le_def _ _

@[simp]
theorem mk_le {f g : CauSeq ℚ abs} : mk f ≤ mk g ↔ f ≤ g := by
  simp only [le_def', mk_lt, mk_eq]; rfl

@[elab_as_elim]
protected theorem ind_mk {C : Real → Prop} (x : Real) (h : ∀ y, C (mk y)) : C x := by
  obtain ⟨x⟩ := x
  induction x using Quot.induction_on
  exact h _

theorem add_lt_add_iff_left {a b : ℝ} (c : ℝ) : c + a < c + b ↔ a < b := by
  induction a using Real.ind_mk
  induction b using Real.ind_mk
  induction c using Real.ind_mk
  simp only [mk_lt, ← mk_add]
  show Pos _ ↔ Pos _; rw [add_sub_add_left_eq_sub]

instance partialOrder : PartialOrder ℝ where
  le := (· ≤ ·)
  lt := (· < ·)
  lt_iff_le_not_le a b := by
    induction a using Real.ind_mk
    induction b using Real.ind_mk
    simpa using lt_iff_le_not_le
  le_refl a := by
    induction a using Real.ind_mk
    rw [mk_le]
  le_trans a b c := by
    induction a using Real.ind_mk
    induction b using Real.ind_mk
    induction c using Real.ind_mk
    simpa using le_trans
  le_antisymm a b := by
    induction a using Real.ind_mk
    induction b using Real.ind_mk
    simpa [mk_eq] using CauSeq.le_antisymm

instance : Preorder ℝ := by infer_instance

theorem ratCast_lt {x y : ℚ} : (x : ℝ) < (y : ℝ) ↔ x < y := by
  rw [← mk_const, ← mk_const, mk_lt]
  exact const_lt

protected theorem zero_lt_one : (0 : ℝ) < 1 := by
  convert ratCast_lt.2 zero_lt_one <;> simp [← ofCauchy_ratCast, ofCauchy_one, ofCauchy_zero]

protected theorem fact_zero_lt_one : Fact ((0 : ℝ) < 1) :=
  ⟨Real.zero_lt_one⟩

<<<<<<< HEAD
@[deprecated mul_pos (since := "2024-08-15")]
protected theorem mul_pos {a b : ℝ} : 0 < a → 0 < b → 0 < a * b := by
  induction' a using Real.ind_mk with a
  induction' b using Real.ind_mk with b
  simpa only [mk_lt, mk_pos, ← mk_mul] using CauSeq.mul_pos

instance instNontrivial : Nontrivial ℝ where
=======
instance instStrictOrderedCommRing : StrictOrderedCommRing ℝ where
  __ := Real.commRing
>>>>>>> d28737c0
  exists_pair_ne := ⟨0, 1, Real.zero_lt_one.ne⟩

instance instZeroLEOneClass : ZeroLEOneClass ℝ where
  zero_le_one := le_of_lt Real.zero_lt_one

instance instIsOrderedAddMonoid : IsOrderedAddMonoid ℝ where
  add_le_add_left := by
    simp only [le_iff_eq_or_lt]
    rintro a b ⟨rfl, h⟩
    · simp only [lt_self_iff_false, or_false, forall_const]
    · exact fun c => Or.inr ((add_lt_add_iff_left c).2 ‹_›)
<<<<<<< HEAD

instance instIsStrictOrderedRing : IsStrictOrderedRing ℝ :=
  .of_mul_pos fun a b ↦ by
    induction' a using Real.ind_mk with a
    induction' b using Real.ind_mk with b
=======
  zero_le_one := le_of_lt Real.zero_lt_one
  mul_pos a b :=  by
    induction a using Real.ind_mk
    induction b using Real.ind_mk
>>>>>>> d28737c0
    simpa only [mk_lt, mk_pos, ← mk_mul] using CauSeq.mul_pos

instance instIsOrderedRing : IsOrderedRing ℝ :=
  inferInstance

instance instIsOrderedCancelAddMonoid : IsOrderedCancelAddMonoid ℝ :=
  inferInstance

private irreducible_def sup : ℝ → ℝ → ℝ
  | ⟨x⟩, ⟨y⟩ => ⟨Quotient.map₂ (· ⊔ ·) (fun _ _ hx _ _ hy => sup_equiv_sup hx hy) x y⟩

instance : Max ℝ :=
  ⟨sup⟩

theorem ofCauchy_sup (a b) : (⟨⟦a ⊔ b⟧⟩ : ℝ) = ⟨⟦a⟧⟩ ⊔ ⟨⟦b⟧⟩ :=
  show _ = sup _ _ by
    rw [sup_def]
    rfl

@[simp]
theorem mk_sup (a b) : (mk (a ⊔ b) : ℝ) = mk a ⊔ mk b :=
  ofCauchy_sup _ _

private irreducible_def inf : ℝ → ℝ → ℝ
  | ⟨x⟩, ⟨y⟩ => ⟨Quotient.map₂ (· ⊓ ·) (fun _ _ hx _ _ hy => inf_equiv_inf hx hy) x y⟩

instance : Min ℝ :=
  ⟨inf⟩

theorem ofCauchy_inf (a b) : (⟨⟦a ⊓ b⟧⟩ : ℝ) = ⟨⟦a⟧⟩ ⊓ ⟨⟦b⟧⟩ :=
  show _ = inf _ _ by
    rw [inf_def]
    rfl

@[simp]
theorem mk_inf (a b) : (mk (a ⊓ b) : ℝ) = mk a ⊓ mk b :=
  ofCauchy_inf _ _

instance : DistribLattice ℝ :=
  { Real.partialOrder with
    sup := (· ⊔ ·)
    le := (· ≤ ·)
    le_sup_left := by
      intros a b
      induction a using Real.ind_mk
      induction b using Real.ind_mk
      dsimp only; rw [← mk_sup, mk_le]
      exact CauSeq.le_sup_left
    le_sup_right := by
      intros a b
      induction a using Real.ind_mk
      induction b using Real.ind_mk
      dsimp only; rw [← mk_sup, mk_le]
      exact CauSeq.le_sup_right
    sup_le := by
      intros a b c
      induction a using Real.ind_mk
      induction b using Real.ind_mk
      induction c using Real.ind_mk
      simp_rw [← mk_sup, mk_le]
      exact CauSeq.sup_le
    inf := (· ⊓ ·)
    inf_le_left := by
      intros a b
      induction a using Real.ind_mk
      induction b using Real.ind_mk
      dsimp only; rw [← mk_inf, mk_le]
      exact CauSeq.inf_le_left
    inf_le_right := by
      intros a b
      induction a using Real.ind_mk
      induction b using Real.ind_mk
      dsimp only; rw [← mk_inf, mk_le]
      exact CauSeq.inf_le_right
    le_inf := by
      intros a b c
      induction a using Real.ind_mk
      induction b using Real.ind_mk
      induction c using Real.ind_mk
      simp_rw [← mk_inf, mk_le]
      exact CauSeq.le_inf
    le_sup_inf := by
      intros a b c
      induction a using Real.ind_mk
      induction b using Real.ind_mk
      induction c using Real.ind_mk
      apply Eq.le
      simp only [← mk_sup, ← mk_inf]
      exact congr_arg mk (CauSeq.sup_inf_distrib_left ..).symm }

-- Extra instances to short-circuit type class resolution
instance lattice : Lattice ℝ :=
  inferInstance

instance : SemilatticeInf ℝ :=
  inferInstance

instance : SemilatticeSup ℝ :=
  inferInstance

instance leTotal_R : IsTotal ℝ (· ≤ ·) :=
  ⟨by
    intros a b
    induction a using Real.ind_mk
    induction b using Real.ind_mk
    simpa using CauSeq.le_total ..⟩

open scoped Classical in
noncomputable instance linearOrder : LinearOrder ℝ :=
  Lattice.toLinearOrder ℝ

instance : IsDomain ℝ := IsStrictOrderedRing.isDomain

noncomputable instance instDivInvMonoid : DivInvMonoid ℝ where

lemma ofCauchy_div (f g) : (⟨f / g⟩ : ℝ) = (⟨f⟩ : ℝ) / (⟨g⟩ : ℝ) := by
  simp_rw [div_eq_mul_inv, ofCauchy_mul, ofCauchy_inv]

noncomputable instance field : Field ℝ where
  mul_inv_cancel := by
    rintro ⟨a⟩ h
    rw [mul_comm]
    simp only [← ofCauchy_inv, ← ofCauchy_mul, ← ofCauchy_one, ← ofCauchy_zero,
      Ne, ofCauchy.injEq] at *
    exact CauSeq.Completion.inv_mul_cancel h
  inv_zero := by simp [← ofCauchy_zero, ← ofCauchy_inv]
  nnqsmul := _
  nnqsmul_def := fun _ _ => rfl
  qsmul := _
  qsmul_def := fun _ _ => rfl
  nnratCast_def q := by
    rw [← ofCauchy_nnratCast, NNRat.cast_def, ofCauchy_div, ofCauchy_natCast, ofCauchy_natCast]
  ratCast_def q := by
    rw [← ofCauchy_ratCast, Rat.cast_def, ofCauchy_div, ofCauchy_natCast, ofCauchy_intCast]

-- Extra instances to short-circuit type class resolution
noncomputable instance : DivisionRing ℝ := by infer_instance

noncomputable instance decidableLT (a b : ℝ) : Decidable (a < b) := by infer_instance

noncomputable instance decidableLE (a b : ℝ) : Decidable (a ≤ b) := by infer_instance

noncomputable instance decidableEq (a b : ℝ) : Decidable (a = b) := by infer_instance

/-- Show an underlying cauchy sequence for real numbers.

The representative chosen is the one passed in the VM to `Quot.mk`, so two cauchy sequences
converging to the same number may be printed differently.
-/
unsafe instance : Repr ℝ where
  reprPrec r p := Repr.addAppParen ("Real.ofCauchy " ++ repr r.cauchy) p

theorem le_mk_of_forall_le {f : CauSeq ℚ abs} : (∃ i, ∀ j ≥ i, x ≤ f j) → x ≤ mk f := by
  intro h
  induction x using Real.ind_mk
  apply le_of_not_lt
  rw [mk_lt]
  rintro ⟨K, K0, hK⟩
  obtain ⟨i, H⟩ := exists_forall_ge_and h (exists_forall_ge_and hK (f.cauchy₃ <| half_pos K0))
  apply not_lt_of_le (H _ le_rfl).1
  rw [← mk_const, mk_lt]
  refine ⟨_, half_pos K0, i, fun j ij => ?_⟩
  have := add_le_add (H _ ij).2.1 (le_of_lt (abs_lt.1 <| (H _ le_rfl).2.2 _ ij).1)
  rwa [← sub_eq_add_neg, sub_self_div_two, sub_apply, sub_add_sub_cancel] at this

theorem mk_le_of_forall_le {f : CauSeq ℚ abs} {x : ℝ} (h : ∃ i, ∀ j ≥ i, (f j : ℝ) ≤ x) :
    mk f ≤ x := by
  obtain ⟨i, H⟩ := h
  rw [← neg_le_neg_iff, ← mk_neg]
  exact le_mk_of_forall_le ⟨i, fun j ij => by simp [H _ ij]⟩

theorem mk_near_of_forall_near {f : CauSeq ℚ abs} {x : ℝ} {ε : ℝ}
    (H : ∃ i, ∀ j ≥ i, |(f j : ℝ) - x| ≤ ε) : |mk f - x| ≤ ε :=
  abs_sub_le_iff.2
    ⟨sub_le_iff_le_add'.2 <|
        mk_le_of_forall_le <|
          H.imp fun _ h j ij => sub_le_iff_le_add'.1 (abs_sub_le_iff.1 <| h j ij).1,
      sub_le_comm.1 <|
        le_mk_of_forall_le <| H.imp fun _ h j ij => sub_le_comm.1 (abs_sub_le_iff.1 <| h j ij).2⟩

lemma mul_add_one_le_add_one_pow {a : ℝ} (ha : 0 ≤ a) (b : ℕ) : a * b + 1 ≤ (a + 1) ^ b := by
  rcases ha.eq_or_lt with rfl | ha'
  · simp
  clear ha
  induction b generalizing a with
  | zero => simp
  | succ b hb =>
    calc
      a * ↑(b + 1) + 1 = (0 + 1) ^ b * a + (a * b + 1) := by
        simp [mul_add, add_assoc, add_left_comm]
      _ ≤ (a + 1) ^ b * a + (a + 1) ^ b := by
        gcongr
        · norm_num
        · exact hb ha'
      _ = (a + 1) ^ (b + 1) := by simp [pow_succ, mul_add]

end Real

/-- A function `f : R → ℝ` is power-multiplicative if for all `r ∈ R` and all positive `n ∈ ℕ`,
`f (r ^ n) = (f r) ^ n`. -/
def IsPowMul {R : Type*} [Pow R ℕ] (f : R → ℝ) :=
  ∀ (a : R) {n : ℕ}, 1 ≤ n → f (a ^ n) = f a ^ n

/-- A ring homomorphism `f : α →+* β` is bounded with respect to the functions `nα : α → ℝ` and
  `nβ : β → ℝ` if there exists a positive constant `C` such that for all `x` in `α`,
  `nβ (f x) ≤ C * nα x`. -/
def RingHom.IsBoundedWrt {α : Type*} [Ring α] {β : Type*} [Ring β] (nα : α → ℝ) (nβ : β → ℝ)
    (f : α →+* β) : Prop :=
  ∃ C : ℝ, 0 < C ∧ ∀ x : α, nβ (f x) ≤ C * nα x<|MERGE_RESOLUTION|>--- conflicted
+++ resolved
@@ -4,12 +4,8 @@
 Authors: Mario Carneiro, Floris van Doorn
 -/
 import Mathlib.Algebra.Order.CauSeq.Completion
-<<<<<<< HEAD
 import Mathlib.Algebra.Order.Ring.Rat
-=======
-import Mathlib.Algebra.Order.Field.Rat
 import Mathlib.Data.Rat.Cast.Defs
->>>>>>> d28737c0
 
 /-!
 # Real numbers from Cauchy sequences
@@ -345,18 +341,7 @@
 protected theorem fact_zero_lt_one : Fact ((0 : ℝ) < 1) :=
   ⟨Real.zero_lt_one⟩
 
-<<<<<<< HEAD
-@[deprecated mul_pos (since := "2024-08-15")]
-protected theorem mul_pos {a b : ℝ} : 0 < a → 0 < b → 0 < a * b := by
-  induction' a using Real.ind_mk with a
-  induction' b using Real.ind_mk with b
-  simpa only [mk_lt, mk_pos, ← mk_mul] using CauSeq.mul_pos
-
 instance instNontrivial : Nontrivial ℝ where
-=======
-instance instStrictOrderedCommRing : StrictOrderedCommRing ℝ where
-  __ := Real.commRing
->>>>>>> d28737c0
   exists_pair_ne := ⟨0, 1, Real.zero_lt_one.ne⟩
 
 instance instZeroLEOneClass : ZeroLEOneClass ℝ where
@@ -368,18 +353,11 @@
     rintro a b ⟨rfl, h⟩
     · simp only [lt_self_iff_false, or_false, forall_const]
     · exact fun c => Or.inr ((add_lt_add_iff_left c).2 ‹_›)
-<<<<<<< HEAD
 
 instance instIsStrictOrderedRing : IsStrictOrderedRing ℝ :=
   .of_mul_pos fun a b ↦ by
     induction' a using Real.ind_mk with a
     induction' b using Real.ind_mk with b
-=======
-  zero_le_one := le_of_lt Real.zero_lt_one
-  mul_pos a b :=  by
-    induction a using Real.ind_mk
-    induction b using Real.ind_mk
->>>>>>> d28737c0
     simpa only [mk_lt, mk_pos, ← mk_mul] using CauSeq.mul_pos
 
 instance instIsOrderedRing : IsOrderedRing ℝ :=
