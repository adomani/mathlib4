--- conflicted
+++ resolved
@@ -197,13 +197,8 @@
   exists_add_of_le {_ b} ab := ⟨b, (union_eq_right.2 ab).symm⟩
   le_self_add _ _ := subset_union_left
 
-<<<<<<< HEAD
-noncomputable instance [CommMonoid α] : OrderedCommSemiring (SetSemiring α) :=
-  CanonicallyOrderedAdd.toOrderedCommSemiring
-=======
-instance [CommMonoid α] : IsOrderedRing (SetSemiring α) :=
+noncomputable instance [CommMonoid α] : IsOrderedRing (SetSemiring α) :=
   CanonicallyOrderedAdd.toIsOrderedRing
->>>>>>> 684599a9
 
 /-- The image of a set under a multiplicative homomorphism is a ring homomorphism
 with respect to the pointwise operations on sets. -/
