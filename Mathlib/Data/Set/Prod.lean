/-
Copyright (c) 2017 Mario Carneiro. All rights reserved.
Released under Apache 2.0 license as described in the file LICENSE.
Authors: Mario Carneiro, Johannes Hölzl, Patrick Massot
-/
import Mathlib.Data.Set.Image
import Mathlib.Data.SProd

/-!
# Sets in product and pi types

This file proves basic properties of product of sets in `α × β` and in `Π i, α i`, and of the
diagonal of a type.

## Main declarations

This file contains basic results on the following notions, which are defined in `Set.Operations`.

* `Set.prod`: Binary product of sets. For `s : Set α`, `t : Set β`, we have
  `s.prod t : Set (α × β)`. Denoted by `s ×ˢ t`.
* `Set.diagonal`: Diagonal of a type. `Set.diagonal α = {(x, x) | x : α}`.
* `Set.offDiag`: Off-diagonal. `s ×ˢ s` without the diagonal.
* `Set.pi`: Arbitrary product of sets.
-/


open Function

namespace Set

/-! ### Cartesian binary product of sets -/


section Prod

variable {α β γ δ : Type*} {s s₁ s₂ : Set α} {t t₁ t₂ : Set β} {a : α} {b : β}

theorem Subsingleton.prod (hs : s.Subsingleton) (ht : t.Subsingleton) :
    (s ×ˢ t).Subsingleton := fun _x hx _y hy ↦
  Prod.ext (hs hx.1 hy.1) (ht hx.2 hy.2)

noncomputable instance decidableMemProd [DecidablePred (· ∈ s)] [DecidablePred (· ∈ t)] :
    DecidablePred (· ∈ s ×ˢ t) := fun x => inferInstanceAs (Decidable (x.1 ∈ s ∧ x.2 ∈ t))

@[gcongr]
theorem prod_mono (hs : s₁ ⊆ s₂) (ht : t₁ ⊆ t₂) : s₁ ×ˢ t₁ ⊆ s₂ ×ˢ t₂ :=
  fun _ ⟨h₁, h₂⟩ => ⟨hs h₁, ht h₂⟩

@[gcongr]
theorem prod_mono_left (hs : s₁ ⊆ s₂) : s₁ ×ˢ t ⊆ s₂ ×ˢ t :=
  prod_mono hs Subset.rfl

@[gcongr]
theorem prod_mono_right (ht : t₁ ⊆ t₂) : s ×ˢ t₁ ⊆ s ×ˢ t₂ :=
  prod_mono Subset.rfl ht

@[simp]
theorem prod_self_subset_prod_self : s₁ ×ˢ s₁ ⊆ s₂ ×ˢ s₂ ↔ s₁ ⊆ s₂ :=
  ⟨fun h _ hx => (h (mk_mem_prod hx hx)).1, fun h _ hx => ⟨h hx.1, h hx.2⟩⟩

@[simp]
theorem prod_self_ssubset_prod_self : s₁ ×ˢ s₁ ⊂ s₂ ×ˢ s₂ ↔ s₁ ⊂ s₂ :=
  and_congr prod_self_subset_prod_self <| not_congr prod_self_subset_prod_self

theorem prod_subset_iff {P : Set (α × β)} : s ×ˢ t ⊆ P ↔ ∀ x ∈ s, ∀ y ∈ t, (x, y) ∈ P :=
  ⟨fun h _ hx _ hy => h (mk_mem_prod hx hy), fun h ⟨_, _⟩ hp => h _ hp.1 _ hp.2⟩

theorem forall_prod_set {p : α × β → Prop} : (∀ x ∈ s ×ˢ t, p x) ↔ ∀ x ∈ s, ∀ y ∈ t, p (x, y) :=
  prod_subset_iff

theorem exists_prod_set {p : α × β → Prop} : (∃ x ∈ s ×ˢ t, p x) ↔ ∃ x ∈ s, ∃ y ∈ t, p (x, y) := by
  simp [and_assoc]

@[simp]
theorem prod_empty : s ×ˢ (∅ : Set β) = ∅ := by
  ext
  exact iff_of_eq (and_false _)

@[simp]
theorem empty_prod : (∅ : Set α) ×ˢ t = ∅ := by
  ext
  exact iff_of_eq (false_and _)

@[simp, mfld_simps]
theorem univ_prod_univ : @univ α ×ˢ @univ β = univ := by
  ext
  exact iff_of_eq (true_and _)

theorem univ_prod {t : Set β} : (univ : Set α) ×ˢ t = Prod.snd ⁻¹' t := by simp [prod_eq]

theorem prod_univ {s : Set α} : s ×ˢ (univ : Set β) = Prod.fst ⁻¹' s := by simp [prod_eq]

@[simp] lemma prod_eq_univ [Nonempty α] [Nonempty β] : s ×ˢ t = univ ↔ s = univ ∧ t = univ := by
  simp [eq_univ_iff_forall, forall_and]

theorem singleton_prod : ({a} : Set α) ×ˢ t = Prod.mk a '' t := by
  ext ⟨x, y⟩
  simp [and_left_comm, eq_comm]

theorem prod_singleton : s ×ˢ ({b} : Set β) = (fun a => (a, b)) '' s := by
  ext ⟨x, y⟩
  simp [and_left_comm, eq_comm]

@[simp]
theorem singleton_prod_singleton : ({a} : Set α) ×ˢ ({b} : Set β) = {(a, b)} := by ext ⟨c, d⟩; simp

@[simp]
theorem union_prod : (s₁ ∪ s₂) ×ˢ t = s₁ ×ˢ t ∪ s₂ ×ˢ t := by
  ext ⟨x, y⟩
  simp [or_and_right]

@[simp]
theorem prod_union : s ×ˢ (t₁ ∪ t₂) = s ×ˢ t₁ ∪ s ×ˢ t₂ := by
  ext ⟨x, y⟩
  simp [and_or_left]

theorem inter_prod : (s₁ ∩ s₂) ×ˢ t = s₁ ×ˢ t ∩ s₂ ×ˢ t := by
  ext ⟨x, y⟩
  simp only [← and_and_right, mem_inter_iff, mem_prod]

theorem prod_inter : s ×ˢ (t₁ ∩ t₂) = s ×ˢ t₁ ∩ s ×ˢ t₂ := by
  ext ⟨x, y⟩
  simp only [← and_and_left, mem_inter_iff, mem_prod]

@[mfld_simps]
theorem prod_inter_prod : s₁ ×ˢ t₁ ∩ s₂ ×ˢ t₂ = (s₁ ∩ s₂) ×ˢ (t₁ ∩ t₂) := by
  ext ⟨x, y⟩
  simp [and_assoc, and_left_comm]

lemma compl_prod_eq_union {α β : Type*} (s : Set α) (t : Set β) :
    (s ×ˢ t)ᶜ = (sᶜ ×ˢ univ) ∪ (univ ×ˢ tᶜ) := by
  ext p
  simp only [mem_compl_iff, mem_prod, not_and, mem_union, mem_univ, and_true, true_and]
  constructor <;> intro h
  · by_cases fst_in_s : p.fst ∈ s
    · exact Or.inr (h fst_in_s)
    · exact Or.inl fst_in_s
  · intro fst_in_s
    simpa only [fst_in_s, not_true, false_or] using h

@[simp]
theorem disjoint_prod : Disjoint (s₁ ×ˢ t₁) (s₂ ×ˢ t₂) ↔ Disjoint s₁ s₂ ∨ Disjoint t₁ t₂ := by
  simp_rw [disjoint_left, mem_prod, not_and_or, Prod.forall, and_imp, ← @forall_or_right α, ←
    @forall_or_left β, ← @forall_or_right (_ ∈ s₁), ← @forall_or_left (_ ∈ t₁)]

theorem Disjoint.set_prod_left (hs : Disjoint s₁ s₂) (t₁ t₂ : Set β) :
    Disjoint (s₁ ×ˢ t₁) (s₂ ×ˢ t₂) :=
  disjoint_left.2 fun ⟨_a, _b⟩ ⟨ha₁, _⟩ ⟨ha₂, _⟩ => disjoint_left.1 hs ha₁ ha₂

theorem Disjoint.set_prod_right (ht : Disjoint t₁ t₂) (s₁ s₂ : Set α) :
    Disjoint (s₁ ×ˢ t₁) (s₂ ×ˢ t₂) :=
  disjoint_left.2 fun ⟨_a, _b⟩ ⟨_, hb₁⟩ ⟨_, hb₂⟩ => disjoint_left.1 ht hb₁ hb₂

theorem prodMap_image_prod (f : α → β) (g : γ → δ) (s : Set α) (t : Set γ) :
    (Prod.map f g) '' (s ×ˢ t) = (f '' s) ×ˢ (g '' t) := by
  ext
  aesop

theorem insert_prod : insert a s ×ˢ t = Prod.mk a '' t ∪ s ×ˢ t := by
  simp only [insert_eq, union_prod, singleton_prod]

theorem prod_insert : s ×ˢ insert b t = (fun a => (a, b)) '' s ∪ s ×ˢ t := by
  simp only [insert_eq, prod_union, prod_singleton]

theorem prod_preimage_eq {f : γ → α} {g : δ → β} :
    (f ⁻¹' s) ×ˢ (g ⁻¹' t) = (fun p : γ × δ => (f p.1, g p.2)) ⁻¹' s ×ˢ t :=
  rfl

theorem prod_preimage_left {f : γ → α} :
    (f ⁻¹' s) ×ˢ t = (fun p : γ × β => (f p.1, p.2)) ⁻¹' s ×ˢ t :=
  rfl

theorem prod_preimage_right {g : δ → β} :
    s ×ˢ (g ⁻¹' t) = (fun p : α × δ => (p.1, g p.2)) ⁻¹' s ×ˢ t :=
  rfl

theorem preimage_prod_map_prod (f : α → β) (g : γ → δ) (s : Set β) (t : Set δ) :
    Prod.map f g ⁻¹' s ×ˢ t = (f ⁻¹' s) ×ˢ (g ⁻¹' t) :=
  rfl

theorem mk_preimage_prod (f : γ → α) (g : γ → β) :
    (fun x => (f x, g x)) ⁻¹' s ×ˢ t = f ⁻¹' s ∩ g ⁻¹' t :=
  rfl

@[simp]
theorem mk_preimage_prod_left (hb : b ∈ t) : (fun a => (a, b)) ⁻¹' s ×ˢ t = s := by
  ext a
  simp [hb]

@[simp]
theorem mk_preimage_prod_right (ha : a ∈ s) : Prod.mk a ⁻¹' s ×ˢ t = t := by
  ext b
  simp [ha]

@[simp]
theorem mk_preimage_prod_left_eq_empty (hb : b ∉ t) : (fun a => (a, b)) ⁻¹' s ×ˢ t = ∅ := by
  ext a
  simp [hb]

@[simp]
theorem mk_preimage_prod_right_eq_empty (ha : a ∉ s) : Prod.mk a ⁻¹' s ×ˢ t = ∅ := by
  ext b
  simp [ha]

theorem mk_preimage_prod_left_eq_if [DecidablePred (· ∈ t)] :
    (fun a => (a, b)) ⁻¹' s ×ˢ t = if b ∈ t then s else ∅ := by split_ifs with h <;> simp [h]

theorem mk_preimage_prod_right_eq_if [DecidablePred (· ∈ s)] :
    Prod.mk a ⁻¹' s ×ˢ t = if a ∈ s then t else ∅ := by split_ifs with h <;> simp [h]

theorem mk_preimage_prod_left_fn_eq_if [DecidablePred (· ∈ t)] (f : γ → α) :
    (fun a => (f a, b)) ⁻¹' s ×ˢ t = if b ∈ t then f ⁻¹' s else ∅ := by
  rw [← mk_preimage_prod_left_eq_if, prod_preimage_left, preimage_preimage]

theorem mk_preimage_prod_right_fn_eq_if [DecidablePred (· ∈ s)] (g : δ → β) :
    (fun b => (a, g b)) ⁻¹' s ×ˢ t = if a ∈ s then g ⁻¹' t else ∅ := by
  rw [← mk_preimage_prod_right_eq_if, prod_preimage_right, preimage_preimage]

@[simp]
theorem preimage_swap_prod (s : Set α) (t : Set β) : Prod.swap ⁻¹' s ×ˢ t = t ×ˢ s := by
  ext ⟨x, y⟩
  simp [and_comm]

@[simp]
theorem image_swap_prod (s : Set α) (t : Set β) : Prod.swap '' s ×ˢ t = t ×ˢ s := by
  rw [image_swap_eq_preimage_swap, preimage_swap_prod]

theorem mapsTo_swap_prod (s : Set α) (t : Set β) : MapsTo Prod.swap (s ×ˢ t) (t ×ˢ s) :=
  fun _ ⟨hx, hy⟩ ↦ ⟨hy, hx⟩

theorem prod_image_image_eq {m₁ : α → γ} {m₂ : β → δ} :
    (m₁ '' s) ×ˢ (m₂ '' t) = (fun p : α × β => (m₁ p.1, m₂ p.2)) '' s ×ˢ t :=
  ext <| by
    simp [-exists_and_right, exists_and_right.symm, and_left_comm, and_assoc, and_comm]

theorem prod_range_range_eq {m₁ : α → γ} {m₂ : β → δ} :
    range m₁ ×ˢ range m₂ = range fun p : α × β => (m₁ p.1, m₂ p.2) :=
  ext <| by simp [range]

@[simp, mfld_simps]
theorem range_prodMap {m₁ : α → γ} {m₂ : β → δ} : range (Prod.map m₁ m₂) = range m₁ ×ˢ range m₂ :=
  prod_range_range_eq.symm

@[deprecated (since := "2025-04-10")] alias range_prod_map := range_prodMap

theorem prod_range_univ_eq {m₁ : α → γ} :
    range m₁ ×ˢ (univ : Set β) = range fun p : α × β => (m₁ p.1, p.2) :=
  ext <| by simp [range]

theorem prod_univ_range_eq {m₂ : β → δ} :
    (univ : Set α) ×ˢ range m₂ = range fun p : α × β => (p.1, m₂ p.2) :=
  ext <| by simp [range]

theorem range_pair_subset (f : α → β) (g : α → γ) :
    (range fun x => (f x, g x)) ⊆ range f ×ˢ range g := by
  have : (fun x => (f x, g x)) = Prod.map f g ∘ fun x => (x, x) := funext fun x => rfl
  rw [this, ← range_prodMap]
  apply range_comp_subset_range

theorem Nonempty.prod : s.Nonempty → t.Nonempty → (s ×ˢ t).Nonempty := fun ⟨x, hx⟩ ⟨y, hy⟩ =>
  ⟨(x, y), ⟨hx, hy⟩⟩

theorem Nonempty.fst : (s ×ˢ t).Nonempty → s.Nonempty := fun ⟨x, hx⟩ => ⟨x.1, hx.1⟩

theorem Nonempty.snd : (s ×ˢ t).Nonempty → t.Nonempty := fun ⟨x, hx⟩ => ⟨x.2, hx.2⟩

@[simp]
theorem prod_nonempty_iff : (s ×ˢ t).Nonempty ↔ s.Nonempty ∧ t.Nonempty :=
  ⟨fun h => ⟨h.fst, h.snd⟩, fun h => h.1.prod h.2⟩

@[simp]
theorem prod_eq_empty_iff : s ×ˢ t = ∅ ↔ s = ∅ ∨ t = ∅ := by
  simp only [not_nonempty_iff_eq_empty.symm, prod_nonempty_iff, not_and_or]

theorem prod_sub_preimage_iff {W : Set γ} {f : α × β → γ} :
    s ×ˢ t ⊆ f ⁻¹' W ↔ ∀ a b, a ∈ s → b ∈ t → f (a, b) ∈ W := by simp [subset_def]

theorem image_prodMk_subset_prod {f : α → β} {g : α → γ} {s : Set α} :
    (fun x => (f x, g x)) '' s ⊆ (f '' s) ×ˢ (g '' s) := by
  rintro _ ⟨x, hx, rfl⟩
  exact mk_mem_prod (mem_image_of_mem f hx) (mem_image_of_mem g hx)

@[deprecated (since := "2025-02-22")]
alias image_prod_mk_subset_prod := image_prodMk_subset_prod

theorem image_prodMk_subset_prod_left (hb : b ∈ t) : (fun a => (a, b)) '' s ⊆ s ×ˢ t := by
  rintro _ ⟨a, ha, rfl⟩
  exact ⟨ha, hb⟩

@[deprecated (since := "2025-02-22")]
alias image_prod_mk_subset_prod_left := image_prodMk_subset_prod_left

theorem image_prodMk_subset_prod_right (ha : a ∈ s) : Prod.mk a '' t ⊆ s ×ˢ t := by
  rintro _ ⟨b, hb, rfl⟩
  exact ⟨ha, hb⟩

@[deprecated (since := "2025-02-22")]
alias image_prod_mk_subset_prod_right := image_prodMk_subset_prod_right

theorem prod_subset_preimage_fst (s : Set α) (t : Set β) : s ×ˢ t ⊆ Prod.fst ⁻¹' s :=
  inter_subset_left

theorem fst_image_prod_subset (s : Set α) (t : Set β) : Prod.fst '' s ×ˢ t ⊆ s :=
  image_subset_iff.2 <| prod_subset_preimage_fst s t

theorem fst_image_prod (s : Set β) {t : Set α} (ht : t.Nonempty) : Prod.fst '' s ×ˢ t = s :=
  (fst_image_prod_subset _ _).antisymm fun y hy =>
    let ⟨x, hx⟩ := ht
    ⟨(y, x), ⟨hy, hx⟩, rfl⟩

lemma mapsTo_fst_prod {s : Set α} {t : Set β} : MapsTo Prod.fst (s ×ˢ t) s :=
  fun _ hx ↦ (mem_prod.1 hx).1

theorem prod_subset_preimage_snd (s : Set α) (t : Set β) : s ×ˢ t ⊆ Prod.snd ⁻¹' t :=
  inter_subset_right

theorem snd_image_prod_subset (s : Set α) (t : Set β) : Prod.snd '' s ×ˢ t ⊆ t :=
  image_subset_iff.2 <| prod_subset_preimage_snd s t

theorem snd_image_prod {s : Set α} (hs : s.Nonempty) (t : Set β) : Prod.snd '' s ×ˢ t = t :=
  (snd_image_prod_subset _ _).antisymm fun y y_in =>
    let ⟨x, x_in⟩ := hs
    ⟨(x, y), ⟨x_in, y_in⟩, rfl⟩

lemma mapsTo_snd_prod {s : Set α} {t : Set β} : MapsTo Prod.snd (s ×ˢ t) t :=
  fun _ hx ↦ (mem_prod.1 hx).2

theorem prod_diff_prod : s ×ˢ t \ s₁ ×ˢ t₁ = s ×ˢ (t \ t₁) ∪ (s \ s₁) ×ˢ t := by
  ext x
  by_cases h₁ : x.1 ∈ s₁ <;> by_cases h₂ : x.2 ∈ t₁ <;> simp [*]

/-- A product set is included in a product set if and only factors are included, or a factor of the
first set is empty. -/
theorem prod_subset_prod_iff : s ×ˢ t ⊆ s₁ ×ˢ t₁ ↔ s ⊆ s₁ ∧ t ⊆ t₁ ∨ s = ∅ ∨ t = ∅ := by
  rcases (s ×ˢ t).eq_empty_or_nonempty with h | h
  · simp [h, prod_eq_empty_iff.1 h]
  have st : s.Nonempty ∧ t.Nonempty := by rwa [prod_nonempty_iff] at h
  refine ⟨fun H => Or.inl ⟨?_, ?_⟩, ?_⟩
  · have := image_subset (Prod.fst : α × β → α) H
    rwa [fst_image_prod _ st.2, fst_image_prod _ (h.mono H).snd] at this
  · have := image_subset (Prod.snd : α × β → β) H
    rwa [snd_image_prod st.1, snd_image_prod (h.mono H).fst] at this
  · intro H
    simp only [st.1.ne_empty, st.2.ne_empty, or_false] at H
    exact prod_mono H.1 H.2

theorem prod_eq_prod_iff_of_nonempty (h : (s ×ˢ t).Nonempty) :
    s ×ˢ t = s₁ ×ˢ t₁ ↔ s = s₁ ∧ t = t₁ := by
  constructor
  · intro heq
    have h₁ : (s₁ ×ˢ t₁ : Set _).Nonempty := by rwa [← heq]
    rw [prod_nonempty_iff] at h h₁
    rw [← fst_image_prod s h.2, ← fst_image_prod s₁ h₁.2, heq, eq_self_iff_true, true_and, ←
      snd_image_prod h.1 t, ← snd_image_prod h₁.1 t₁, heq]
  · rintro ⟨rfl, rfl⟩
    rfl

theorem prod_eq_prod_iff :
    s ×ˢ t = s₁ ×ˢ t₁ ↔ s = s₁ ∧ t = t₁ ∨ (s = ∅ ∨ t = ∅) ∧ (s₁ = ∅ ∨ t₁ = ∅) := by
  symm
  rcases eq_empty_or_nonempty (s ×ˢ t) with h | h
  · simp_rw [h, @eq_comm _ ∅, prod_eq_empty_iff, prod_eq_empty_iff.mp h, true_and,
      or_iff_right_iff_imp]
    rintro ⟨rfl, rfl⟩
    exact prod_eq_empty_iff.mp h
  rw [prod_eq_prod_iff_of_nonempty h]
  rw [nonempty_iff_ne_empty, Ne, prod_eq_empty_iff] at h
  simp_rw [h, false_and, or_false]

@[simp]
theorem prod_eq_iff_eq (ht : t.Nonempty) : s ×ˢ t = s₁ ×ˢ t ↔ s = s₁ := by
  simp_rw [prod_eq_prod_iff, ht.ne_empty, and_true, or_iff_left_iff_imp, or_false]
  rintro ⟨rfl, rfl⟩
  rfl

theorem subset_prod {s : Set (α × β)} : s ⊆ (Prod.fst '' s) ×ˢ (Prod.snd '' s) :=
  fun _ hp ↦ mem_prod.2 ⟨mem_image_of_mem _ hp, mem_image_of_mem _ hp⟩

section Mono

variable [Preorder α] {f : α → Set β} {g : α → Set γ}

theorem _root_.Monotone.set_prod (hf : Monotone f) (hg : Monotone g) :
    Monotone fun x => f x ×ˢ g x :=
  fun _ _ h => prod_mono (hf h) (hg h)

theorem _root_.Antitone.set_prod (hf : Antitone f) (hg : Antitone g) :
    Antitone fun x => f x ×ˢ g x :=
  fun _ _ h => prod_mono (hf h) (hg h)

theorem _root_.MonotoneOn.set_prod (hf : MonotoneOn f s) (hg : MonotoneOn g s) :
    MonotoneOn (fun x => f x ×ˢ g x) s := fun _ ha _ hb h => prod_mono (hf ha hb h) (hg ha hb h)

theorem _root_.AntitoneOn.set_prod (hf : AntitoneOn f s) (hg : AntitoneOn g s) :
    AntitoneOn (fun x => f x ×ˢ g x) s := fun _ ha _ hb h => prod_mono (hf ha hb h) (hg ha hb h)

end Mono

end Prod

/-! ### Diagonal

In this section we prove some lemmas about the diagonal set `{p | p.1 = p.2}` and the diagonal map
`fun x ↦ (x, x)`.
-/


section Diagonal

variable {α : Type*} {s t : Set α}

lemma diagonal_nonempty [Nonempty α] : (diagonal α).Nonempty :=
  Nonempty.elim ‹_› fun x => ⟨_, mem_diagonal x⟩

instance decidableMemDiagonal [h : DecidableEq α] (x : α × α) : Decidable (x ∈ diagonal α) :=
  h x.1 x.2

theorem preimage_coe_coe_diagonal (s : Set α) :
    Prod.map (fun x : s => (x : α)) (fun x : s => (x : α)) ⁻¹' diagonal α = diagonal s := by
  ext ⟨⟨x, hx⟩, ⟨y, hy⟩⟩
  simp [Set.diagonal]

@[simp]
theorem range_diag : (range fun x => (x, x)) = diagonal α := by
  ext ⟨x, y⟩
  simp [diagonal, eq_comm]

theorem diagonal_subset_iff {s} : diagonal α ⊆ s ↔ ∀ x, (x, x) ∈ s := by
  rw [← range_diag, range_subset_iff]

@[simp]
theorem prod_subset_compl_diagonal_iff_disjoint : s ×ˢ t ⊆ (diagonal α)ᶜ ↔ Disjoint s t :=
  prod_subset_iff.trans disjoint_iff_forall_ne.symm

@[simp]
theorem diag_preimage_prod (s t : Set α) : (fun x => (x, x)) ⁻¹' s ×ˢ t = s ∩ t :=
  rfl

theorem diag_preimage_prod_self (s : Set α) : (fun x => (x, x)) ⁻¹' s ×ˢ s = s :=
  inter_self s

theorem diag_image (s : Set α) : (fun x => (x, x)) '' s = diagonal α ∩ s ×ˢ s := by
  rw [← range_diag, ← image_preimage_eq_range_inter, diag_preimage_prod_self]

theorem diagonal_eq_univ_iff : diagonal α = univ ↔ Subsingleton α := by
  simp only [subsingleton_iff, eq_univ_iff_forall, Prod.forall, mem_diagonal_iff]

theorem diagonal_eq_univ [Subsingleton α] : diagonal α = univ := diagonal_eq_univ_iff.2 ‹_›

end Diagonal

/-- A function is `Function.const α a` for some `a` if and only if `∀ x y, f x = f y`. -/
theorem range_const_eq_diagonal {α β : Type*} [hβ : Nonempty β] :
    range (const α) = {f : α → β | ∀ x y, f x = f y} := by
  refine (range_eq_iff _ _).mpr ⟨fun _ _ _ ↦ rfl, fun f hf ↦ ?_⟩
  rcases isEmpty_or_nonempty α with h|⟨⟨a⟩⟩
  · exact hβ.elim fun b ↦ ⟨b, Subsingleton.elim _ _⟩
  · exact ⟨f a, funext fun x ↦ hf _ _⟩

end Set

section Pullback

open Set

variable {X Y Z}

/-- The fiber product $X \times_Y Z$. -/
abbrev Function.Pullback (f : X → Y) (g : Z → Y) := {p : X × Z // f p.1 = g p.2}

/-- The fiber product $X \times_Y X$. -/
abbrev Function.PullbackSelf (f : X → Y) := f.Pullback f

/-- The projection from the fiber product to the first factor. -/
def Function.Pullback.fst {f : X → Y} {g : Z → Y} (p : f.Pullback g) : X := p.val.1

/-- The projection from the fiber product to the second factor. -/
def Function.Pullback.snd {f : X → Y} {g : Z → Y} (p : f.Pullback g) : Z := p.val.2

open Function.Pullback in
lemma Function.pullback_comm_sq (f : X → Y) (g : Z → Y) :
    f ∘ @fst X Y Z f g = g ∘ @snd X Y Z f g := funext fun p ↦ p.2

/-- The diagonal map $\Delta: X \to X \times_Y X$. -/
@[simps]
def toPullbackDiag (f : X → Y) (x : X) : f.Pullback f := ⟨(x, x), rfl⟩

/-- The diagonal $\Delta(X) \subseteq X \times_Y X$. -/
def Function.pullbackDiagonal (f : X → Y) : Set (f.Pullback f) := {p | p.fst = p.snd}

/-- Three functions between the three pairs of spaces $X_i, Y_i, Z_i$ that are compatible
  induce a function $X_1 \times_{Y_1} Z_1 \to X_2 \times_{Y_2} Z_2$. -/
def Function.mapPullback {X₁ X₂ Y₁ Y₂ Z₁ Z₂}
    {f₁ : X₁ → Y₁} {g₁ : Z₁ → Y₁} {f₂ : X₂ → Y₂} {g₂ : Z₂ → Y₂}
    (mapX : X₁ → X₂) (mapY : Y₁ → Y₂) (mapZ : Z₁ → Z₂)
    (commX : f₂ ∘ mapX = mapY ∘ f₁) (commZ : g₂ ∘ mapZ = mapY ∘ g₁)
    (p : f₁.Pullback g₁) : f₂.Pullback g₂ :=
  ⟨(mapX p.fst, mapZ p.snd),
    (congr_fun commX _).trans <| (congr_arg mapY p.2).trans <| congr_fun commZ.symm _⟩

open Function.Pullback in
/-- The projection $(X \times_Y Z) \times_Z (X \times_Y Z) \to X \times_Y X$. -/
def Function.PullbackSelf.map_fst {f : X → Y} {g : Z → Y} :
    (@snd X Y Z f g).PullbackSelf → f.PullbackSelf :=
  mapPullback fst g fst (pullback_comm_sq f g) (pullback_comm_sq f g)

open Function.Pullback in
/-- The projection $(X \times_Y Z) \times_X (X \times_Y Z) \to Z \times_Y Z$. -/
def Function.PullbackSelf.map_snd {f : X → Y} {g : Z → Y} :
    (@fst X Y Z f g).PullbackSelf → g.PullbackSelf :=
  mapPullback snd f snd (pullback_comm_sq f g).symm (pullback_comm_sq f g).symm

open Function.PullbackSelf Function.Pullback
theorem preimage_map_fst_pullbackDiagonal {f : X → Y} {g : Z → Y} :
    @map_fst X Y Z f g ⁻¹' pullbackDiagonal f = pullbackDiagonal (@snd X Y Z f g) := by
  ext ⟨⟨p₁, p₂⟩, he⟩
  simp_rw [pullbackDiagonal, mem_setOf, Subtype.ext_iff, Prod.ext_iff]
  exact (and_iff_left he).symm

theorem Function.Injective.preimage_pullbackDiagonal {f : X → Y} {g : Z → X} (inj : g.Injective) :
    mapPullback g id g (by rfl) (by rfl) ⁻¹' pullbackDiagonal f = pullbackDiagonal (f ∘ g) :=
  ext fun _ ↦ inj.eq_iff

theorem image_toPullbackDiag (f : X → Y) (s : Set X) :
    toPullbackDiag f '' s = pullbackDiagonal f ∩ Subtype.val ⁻¹' s ×ˢ s := by
  ext x
  constructor
  · rintro ⟨x, hx, rfl⟩
    exact ⟨rfl, hx, hx⟩
  · obtain ⟨⟨x, y⟩, h⟩ := x
    rintro ⟨rfl : x = y, h2x⟩
    exact mem_image_of_mem _ h2x.1

theorem range_toPullbackDiag (f : X → Y) : range (toPullbackDiag f) = pullbackDiagonal f := by
  rw [← image_univ, image_toPullbackDiag, univ_prod_univ, preimage_univ, inter_univ]

theorem injective_toPullbackDiag (f : X → Y) : (toPullbackDiag f).Injective :=
  fun _ _ h ↦ congr_arg Prod.fst (congr_arg Subtype.val h)

end Pullback

namespace Set

section OffDiag

variable {α : Type*} {s t : Set α} {a : α}

theorem offDiag_mono : Monotone (offDiag : Set α → Set (α × α)) := fun _ _ h _ =>
  And.imp (@h _) <| And.imp_left <| @h _

@[simp]
theorem offDiag_nonempty : s.offDiag.Nonempty ↔ s.Nontrivial := by
  simp [offDiag, Set.Nonempty, Set.Nontrivial]

@[simp]
theorem offDiag_eq_empty : s.offDiag = ∅ ↔ s.Subsingleton := by
  rw [← not_nonempty_iff_eq_empty, ← not_nontrivial_iff, offDiag_nonempty.not]

alias ⟨_, Nontrivial.offDiag_nonempty⟩ := offDiag_nonempty

alias ⟨_, Subsingleton.offDiag_eq_empty⟩ := offDiag_nonempty

variable (s t)

theorem offDiag_subset_prod : s.offDiag ⊆ s ×ˢ s := fun _ hx => ⟨hx.1, hx.2.1⟩

theorem offDiag_eq_sep_prod : s.offDiag = { x ∈ s ×ˢ s | x.1 ≠ x.2 } :=
  ext fun _ => and_assoc.symm

@[simp]
theorem offDiag_empty : (∅ : Set α).offDiag = ∅ := by simp

@[simp]
theorem offDiag_singleton (a : α) : ({a} : Set α).offDiag = ∅ := by simp

@[simp]
theorem offDiag_univ : (univ : Set α).offDiag = (diagonal α)ᶜ :=
  ext <| by simp

@[simp]
theorem prod_sdiff_diagonal : s ×ˢ s \ diagonal α = s.offDiag :=
  ext fun _ => and_assoc

@[simp]
theorem disjoint_diagonal_offDiag : Disjoint (diagonal α) s.offDiag :=
  disjoint_left.mpr fun _ hd ho => ho.2.2 hd

theorem offDiag_inter : (s ∩ t).offDiag = s.offDiag ∩ t.offDiag :=
  ext fun x => by
    simp only [mem_offDiag, mem_inter_iff]
    tauto

variable {s t}

theorem offDiag_union (h : Disjoint s t) :
    (s ∪ t).offDiag = s.offDiag ∪ t.offDiag ∪ s ×ˢ t ∪ t ×ˢ s := by
  ext x
  simp only [mem_offDiag, mem_union, ne_eq, mem_prod]
  constructor
  · rintro ⟨h0|h0, h1|h1, h2⟩ <;> simp [h0, h1, h2]
  · rintro (((⟨h0, h1, h2⟩|⟨h0, h1, h2⟩)|⟨h0, h1⟩)|⟨h0, h1⟩) <;> simp [*]
    · rintro h3
      rw [h3] at h0
      exact Set.disjoint_left.mp h h0 h1
    · rintro h3
      rw [h3] at h0
      exact (Set.disjoint_right.mp h h0 h1).elim

theorem offDiag_insert (ha : a ∉ s) : (insert a s).offDiag = s.offDiag ∪ {a} ×ˢ s ∪ s ×ˢ {a} := by
  rw [insert_eq, union_comm, offDiag_union, offDiag_singleton, union_empty, union_right_comm]
  rw [disjoint_left]
  rintro b hb (rfl : b = a)
  exact ha hb

end OffDiag

/-! ### Cartesian set-indexed product of sets -/


section Pi

variable {ι : Type*} {α β : ι → Type*} {s s₁ s₂ : Set ι} {t t₁ t₂ : ∀ i, Set (α i)} {i : ι}

@[simp]
theorem empty_pi (s : ∀ i, Set (α i)) : pi ∅ s = univ := by
  ext
  simp [pi]

theorem subsingleton_univ_pi (ht : ∀ i, (t i).Subsingleton) :
    (univ.pi t).Subsingleton := fun _f hf _g hg ↦ funext fun i ↦
  (ht i) (hf _ <| mem_univ _) (hg _ <| mem_univ _)

@[simp]
theorem pi_univ (s : Set ι) : (pi s fun i => (univ : Set (α i))) = univ :=
  eq_univ_of_forall fun _ _ _ => mem_univ _

@[simp]
theorem pi_univ_ite (s : Set ι) [DecidablePred (· ∈ s)] (t : ∀ i, Set (α i)) :
    (pi univ fun i => if i ∈ s then t i else univ) = s.pi t := by
  ext; simp_rw [Set.mem_pi]; apply forall_congr'; intro i; split_ifs with h <;> simp [h]

theorem pi_mono (h : ∀ i ∈ s, t₁ i ⊆ t₂ i) : pi s t₁ ⊆ pi s t₂ := fun _ hx i hi => h i hi <| hx i hi

theorem pi_inter_distrib : (s.pi fun i => t i ∩ t₁ i) = s.pi t ∩ s.pi t₁ :=
  ext fun x => by simp only [forall_and, mem_pi, mem_inter_iff]

theorem pi_congr (h : s₁ = s₂) (h' : ∀ i ∈ s₁, t₁ i = t₂ i) : s₁.pi t₁ = s₂.pi t₂ :=
  h ▸ ext fun _ => forall₂_congr fun i hi => h' i hi ▸ Iff.rfl

theorem pi_eq_empty (hs : i ∈ s) (ht : t i = ∅) : s.pi t = ∅ := by
  ext f
  simp only [mem_empty_iff_false, not_forall, iff_false, mem_pi, Classical.not_imp]
  exact ⟨i, hs, by simp [ht]⟩

theorem univ_pi_eq_empty (ht : t i = ∅) : pi univ t = ∅ :=
  pi_eq_empty (mem_univ i) ht

theorem pi_nonempty_iff : (s.pi t).Nonempty ↔ ∀ i, ∃ x, i ∈ s → x ∈ t i := by
  simp [Classical.skolem, Set.Nonempty]

theorem univ_pi_nonempty_iff : (pi univ t).Nonempty ↔ ∀ i, (t i).Nonempty := by
  simp [Classical.skolem, Set.Nonempty]

theorem pi_eq_empty_iff : s.pi t = ∅ ↔ ∃ i, IsEmpty (α i) ∨ i ∈ s ∧ t i = ∅ := by
  rw [← not_nonempty_iff_eq_empty, pi_nonempty_iff]
  push_neg
  refine exists_congr fun i => ?_
  cases isEmpty_or_nonempty (α i) <;> simp [*, forall_and, eq_empty_iff_forall_not_mem]

@[simp]
theorem univ_pi_eq_empty_iff : pi univ t = ∅ ↔ ∃ i, t i = ∅ := by
  simp [← not_nonempty_iff_eq_empty, univ_pi_nonempty_iff]

@[simp]
theorem univ_pi_empty [h : Nonempty ι] : pi univ (fun _ => ∅ : ∀ i, Set (α i)) = ∅ :=
  univ_pi_eq_empty_iff.2 <| h.elim fun x => ⟨x, rfl⟩

@[simp]
theorem disjoint_univ_pi : Disjoint (pi univ t₁) (pi univ t₂) ↔ ∃ i, Disjoint (t₁ i) (t₂ i) := by
  simp only [disjoint_iff_inter_eq_empty, ← pi_inter_distrib, univ_pi_eq_empty_iff]

theorem Disjoint.set_pi (hi : i ∈ s) (ht : Disjoint (t₁ i) (t₂ i)) : Disjoint (s.pi t₁) (s.pi t₂) :=
  disjoint_left.2 fun _ h₁ h₂ => disjoint_left.1 ht (h₁ _ hi) (h₂ _ hi)

theorem uniqueElim_preimage [Unique ι] (t : ∀ i, Set (α i)) :
    uniqueElim ⁻¹' pi univ t = t (default : ι) := by ext; simp [Unique.forall_iff]

section Nonempty

variable [∀ i, Nonempty (α i)]

theorem pi_eq_empty_iff' : s.pi t = ∅ ↔ ∃ i ∈ s, t i = ∅ := by simp [pi_eq_empty_iff]

@[simp]
theorem disjoint_pi : Disjoint (s.pi t₁) (s.pi t₂) ↔ ∃ i ∈ s, Disjoint (t₁ i) (t₂ i) := by
  simp only [disjoint_iff_inter_eq_empty, ← pi_inter_distrib, pi_eq_empty_iff']

end Nonempty

@[simp]
theorem insert_pi (i : ι) (s : Set ι) (t : ∀ i, Set (α i)) :
    pi (insert i s) t = eval i ⁻¹' t i ∩ pi s t := by
  ext
  simp [pi, or_imp, forall_and]

@[simp]
theorem singleton_pi (i : ι) (t : ∀ i, Set (α i)) : pi {i} t = eval i ⁻¹' t i := by
  ext
  simp [pi]

theorem singleton_pi' (i : ι) (t : ∀ i, Set (α i)) : pi {i} t = { x | x i ∈ t i } :=
  singleton_pi i t

theorem univ_pi_singleton (f : ∀ i, α i) : (pi univ fun i => {f i}) = ({f} : Set (∀ i, α i)) :=
  ext fun g => by simp [funext_iff]

theorem preimage_pi (s : Set ι) (t : ∀ i, Set (β i)) (f : ∀ i, α i → β i) :
    (fun (g : ∀ i, α i) i => f _ (g i)) ⁻¹' s.pi t = s.pi fun i => f i ⁻¹' t i :=
  rfl

theorem pi_if {p : ι → Prop} [h : DecidablePred p] (s : Set ι) (t₁ t₂ : ∀ i, Set (α i)) :
    (pi s fun i => if p i then t₁ i else t₂ i) =
      pi ({ i ∈ s | p i }) t₁ ∩ pi ({ i ∈ s | ¬p i }) t₂ := by
  ext f
  refine ⟨fun h => ?_, ?_⟩
  · constructor <;>
      · rintro i ⟨his, hpi⟩
        simpa [*] using h i
  · rintro ⟨ht₁, ht₂⟩ i his
    by_cases p i <;> simp_all

theorem union_pi : (s₁ ∪ s₂).pi t = s₁.pi t ∩ s₂.pi t := by
  simp [pi, or_imp, forall_and, setOf_and]

theorem pi_antitone (h : s₁ ⊆ s₂) : s₂.pi t ⊆ s₁.pi t := by
  rw [← union_diff_cancel h, union_pi]
  exact Set.inter_subset_left

open scoped Classical in
lemma union_pi_ite_of_disjoint {s t : Set ι} {x y : (i : ι) → Set (α i)} (hst : Disjoint s t) :
((s ∪ t).pi fun i ↦ if i ∈ s then x i else y i)  = (s.pi x) ∩ (t.pi y) := by
  have hx : ∀ i ∈ s, x i = if h : i ∈ s then x i else y i := by
    intro i hi
    simp only [dite_eq_ite, hi, ↓reduceIte]
  have hy : ∀ i ∈ t, y i = if h : i ∈ s then x i else y i := by
    intro i hi
    have h : i ∉ s := Disjoint.not_mem_of_mem_left (id (Disjoint.symm hst)) hi
    simp only [hi, hst, dite_eq_ite, h, ↓reduceIte]
  rw [Set.pi_congr rfl hx, Set.pi_congr rfl hy]
  exact union_pi

theorem union_pi_inter
    (ht₁ : ∀ i ∉ s₁, t₁ i = univ) (ht₂ : ∀ i ∉ s₂, t₂ i = univ) :
    (s₁ ∪ s₂).pi (fun i ↦ t₁ i ∩ t₂ i) = s₁.pi t₁ ∩ s₂.pi t₂ := by
  ext x
  simp only [mem_pi, mem_union, mem_inter_iff]
  refine ⟨fun h ↦ ⟨fun i his₁ ↦ (h i (Or.inl his₁)).1, fun i his₂ ↦ (h i (Or.inr his₂)).2⟩,
    fun h i hi ↦ ?_⟩
  rcases hi with hi | hi
  · by_cases hi2 : i ∈ s₂
    · exact ⟨h.1 i hi, h.2 i hi2⟩
    · refine ⟨h.1 i hi, ?_⟩
      rw [ht₂ i hi2]
      exact mem_univ _
  · by_cases hi1 : i ∈ s₁
    · exact ⟨h.1 i hi1, h.2 i hi⟩
    · refine ⟨?_, h.2 i hi⟩
      rw [ht₁ i hi1]
      exact mem_univ _

@[simp]
theorem pi_inter_compl (s : Set ι) : pi s t ∩ pi sᶜ t = pi univ t := by
  rw [← union_pi, union_compl_self]

theorem pi_update_of_not_mem [DecidableEq ι] (hi : i ∉ s) (f : ∀ j, α j) (a : α i)
    (t : ∀ j, α j → Set (β j)) : (s.pi fun j => t j (update f i a j)) = s.pi fun j => t j (f j) :=
  (pi_congr rfl) fun j hj => by
    rw [update_of_ne]
    exact fun h => hi (h ▸ hj)

theorem pi_update_of_mem [DecidableEq ι] (hi : i ∈ s) (f : ∀ j, α j) (a : α i)
    (t : ∀ j, α j → Set (β j)) :
    (s.pi fun j => t j (update f i a j)) = { x | x i ∈ t i a } ∩ (s \ {i}).pi fun j => t j (f j) :=
  calc
    (s.pi fun j => t j (update f i a j)) = ({i} ∪ s \ {i}).pi fun j => t j (update f i a j) := by
        rw [union_diff_self, union_eq_self_of_subset_left (singleton_subset_iff.2 hi)]
    _ = { x | x i ∈ t i a } ∩ (s \ {i}).pi fun j => t j (f j) := by
        rw [union_pi, singleton_pi', update_self, pi_update_of_not_mem]; simp

theorem univ_pi_update [DecidableEq ι] {β : ι → Type*} (i : ι) (f : ∀ j, α j) (a : α i)
    (t : ∀ j, α j → Set (β j)) :
    (pi univ fun j => t j (update f i a j)) = { x | x i ∈ t i a } ∩ pi {i}ᶜ fun j => t j (f j) := by
  rw [compl_eq_univ_diff, ← pi_update_of_mem (mem_univ _)]

theorem univ_pi_update_univ [DecidableEq ι] (i : ι) (s : Set (α i)) :
    pi univ (update (fun j : ι => (univ : Set (α j))) i s) = eval i ⁻¹' s := by
  rw [univ_pi_update i (fun j => (univ : Set (α j))) s fun j t => t, pi_univ, inter_univ, preimage]

theorem eval_image_pi_subset (hs : i ∈ s) : eval i '' s.pi t ⊆ t i :=
  image_subset_iff.2 fun _ hf => hf i hs

theorem eval_image_univ_pi_subset : eval i '' pi univ t ⊆ t i :=
  eval_image_pi_subset (mem_univ i)

theorem subset_eval_image_pi (ht : (s.pi t).Nonempty) (i : ι) : t i ⊆ eval i '' s.pi t := by
  classical
  obtain ⟨f, hf⟩ := ht
  refine fun y hy => ⟨update f i y, fun j hj => ?_, update_self ..⟩
  obtain rfl | hji := eq_or_ne j i <;> simp [*, hf _ hj]

theorem eval_image_pi (hs : i ∈ s) (ht : (s.pi t).Nonempty) : eval i '' s.pi t = t i :=
  (eval_image_pi_subset hs).antisymm (subset_eval_image_pi ht i)

lemma eval_image_pi_of_not_mem [Decidable (s.pi t).Nonempty] (hi : i ∉ s) :
    eval i '' s.pi t = if (s.pi t).Nonempty then univ else ∅ := by
  classical
  ext xᵢ
  simp only [eval, mem_image, mem_pi, Set.Nonempty, mem_ite_empty_right, mem_univ, and_true]
  constructor
  · rintro ⟨x, hx, rfl⟩
    exact ⟨x, hx⟩
  · rintro ⟨x, hx⟩
    refine ⟨Function.update x i xᵢ, ?_⟩
    simpa (config := { contextual := true }) [(ne_of_mem_of_not_mem · hi)]

@[simp]
theorem eval_image_univ_pi (ht : (pi univ t).Nonempty) :
    (fun f : ∀ i, α i => f i) '' pi univ t = t i :=
  eval_image_pi (mem_univ i) ht

theorem piMap_mapsTo_pi {I : Set ι} {f : ∀ i, α i → β i} {s : ∀ i, Set (α i)} {t : ∀ i, Set (β i)}
    (h : ∀ i ∈ I, MapsTo (f i) (s i) (t i)) :
    MapsTo (Pi.map f) (I.pi s) (I.pi t) :=
  fun _x hx i hi => h i hi (hx i hi)

theorem piMap_image_pi_subset {f : ∀ i, α i → β i} (t : ∀ i, Set (α i)) :
    Pi.map f '' s.pi t ⊆ s.pi fun i ↦ f i '' t i :=
  image_subset_iff.2 <| piMap_mapsTo_pi fun _ _ => mapsTo_image _ _

theorem piMap_image_pi {f : ∀ i, α i → β i} (hf : ∀ i ∉ s, Surjective (f i)) (t : ∀ i, Set (α i)) :
    Pi.map f '' s.pi t = s.pi fun i ↦ f i '' t i := by
  refine Subset.antisymm (piMap_image_pi_subset _) fun b hb => ?_
  have (i : ι) : ∃ a, f i a = b i ∧ (i ∈ s → a ∈ t i) := by
    if hi : i ∈ s then
      exact (hb i hi).imp fun a ⟨hat, hab⟩ ↦ ⟨hab, fun _ ↦ hat⟩
    else
      exact (hf i hi (b i)).imp fun a ha ↦ ⟨ha, (absurd · hi)⟩
  choose a hab hat using this
  exact ⟨a, hat, funext hab⟩

theorem piMap_image_univ_pi (f : ∀ i, α i → β i) (t : ∀ i, Set (α i)) :
    Pi.map f '' univ.pi t = univ.pi fun i ↦ f i '' t i :=
  piMap_image_pi (by simp) t

@[simp]
theorem range_piMap (f : ∀ i, α i → β i) : range (Pi.map f) = pi univ fun i ↦ range (f i) := by
  simp only [← image_univ, ← piMap_image_univ_pi, pi_univ]

theorem pi_subset_pi_iff : pi s t₁ ⊆ pi s t₂ ↔ (∀ i ∈ s, t₁ i ⊆ t₂ i) ∨ pi s t₁ = ∅ := by
  refine
    ⟨fun h => or_iff_not_imp_right.2 ?_, fun h => h.elim pi_mono fun h' => h'.symm ▸ empty_subset _⟩
  rw [← Ne, ← nonempty_iff_ne_empty]
  intro hne i hi
  simpa only [eval_image_pi hi hne, eval_image_pi hi (hne.mono h)] using
    image_subset (fun f : ∀ i, α i => f i) h

theorem univ_pi_subset_univ_pi_iff :
    pi univ t₁ ⊆ pi univ t₂ ↔ (∀ i, t₁ i ⊆ t₂ i) ∨ ∃ i, t₁ i = ∅ := by simp [pi_subset_pi_iff]

theorem eval_preimage [DecidableEq ι] {s : Set (α i)} :
    eval i ⁻¹' s = pi univ (update (fun _ => univ) i s) := by
  ext x
  simp [@forall_update_iff _ (fun i => Set (α i)) _ _ _ _ fun i' y => x i' ∈ y]

theorem eval_preimage' [DecidableEq ι] {s : Set (α i)} :
    eval i ⁻¹' s = pi {i} (update (fun _ => univ) i s) := by
  ext
  simp

theorem update_preimage_pi [DecidableEq ι] {f : ∀ i, α i} (hi : i ∈ s)
    (hf : ∀ j ∈ s, j ≠ i → f j ∈ t j) : update f i ⁻¹' s.pi t = t i := by
  ext x
  refine ⟨fun h => ?_, fun hx j hj => ?_⟩
  · convert h i hi
    simp
  · obtain rfl | h := eq_or_ne j i
    · simpa
    · rw [update_of_ne h]
      exact hf j hj h

theorem update_image [DecidableEq ι] (x : (i : ι) → β i) (i : ι) (s : Set (β i)) :
    update x i '' s = Set.univ.pi (update (fun j ↦ {x j}) i s) := by
  ext y
  simp only [mem_image, update_eq_iff, ne_eq, and_left_comm (a := _ ∈ s), exists_eq_left, mem_pi,
    mem_univ, true_implies]
  rw [forall_update_iff (p := fun x s => y x ∈ s)]
  simp [eq_comm]

theorem update_preimage_univ_pi [DecidableEq ι] {f : ∀ i, α i} (hf : ∀ j ≠ i, f j ∈ t j) :
    update f i ⁻¹' pi univ t = t i :=
  update_preimage_pi (mem_univ i) fun j _ => hf j

theorem subset_pi_eval_image (s : Set ι) (u : Set (∀ i, α i)) : u ⊆ pi s fun i => eval i '' u :=
  fun f hf _ _ => ⟨f, hf, rfl⟩

theorem univ_pi_ite (s : Set ι) [DecidablePred (· ∈ s)] (t : ∀ i, Set (α i)) :
    (pi univ fun i => if i ∈ s then t i else univ) = s.pi t := by
  ext
  simp_rw [mem_univ_pi]
  refine forall_congr' fun i => ?_
  split_ifs with h <;> simp [h]

section Setdiff

/-- Write that set difference `(s ∪ t).pi x \ (s ∪ t).pi y` as a union. -/
lemma pi_setdiff_eq_union (s t : Set ι) (x y : (i : ι) → Set (α i)) :
  (s ∪ t).pi x \ (s ∪ t).pi y = (t.pi x \ t.pi y) ∩ (s.pi x ∩ s.pi y) ∪
    t.pi x ∩ (s.pi x \ s.pi y) := by
    ext z
    refine ⟨fun h ↦ ?_, fun h ↦ ?_⟩
    · simp only [mem_diff, mem_inter_iff, Set.mem_preimage, Function.eval, Set.mem_pi, not_and,
          not_forall, Classical.not_imp] at h
      obtain ⟨h1, ⟨j, ⟨hj1, hj2⟩⟩⟩ := h
      by_cases hz : ∃ a ∈ s, z a ∉ y a
      · right
        simp only [mem_inter_iff, Set.mem_pi, mem_diff, not_forall, Classical.not_imp]
        refine ⟨fun i hi ↦ h1 i (Set.subset_union_right hi),
          fun i hi ↦ h1 i (Set.subset_union_left hi), bex_def.mpr hz⟩
      · simp only [not_exists, not_and, not_not] at hz
        left
        simp only [mem_inter_iff, mem_diff, Set.mem_pi, not_forall, Classical.not_imp,
          Set.mem_preimage, Function.eval]
        refine ⟨⟨fun i hi ↦ h1 i (Set.subset_union_right hi), ?_⟩,
          fun i hi ↦ h1 i (Set.subset_union_left hi), hz⟩
        · have hj : j ∈ t := by
            simp only [Set.mem_union] at hj1
            rcases hj1 with (g1 | g2)
            · exact False.elim (hj2 (hz j g1))
            · exact g2
          exact ⟨j, hj, hj2⟩
    · simp only [Set.mem_union, mem_inter_iff, mem_diff, Set.mem_pi, not_forall,
      Classical.not_imp] at h
      simp only [mem_diff, Set.mem_pi, Set.mem_union, not_forall, Classical.not_imp]
      rcases h with ⟨⟨h11, h12⟩, h2, h3⟩ | ⟨h1, h2, h3⟩
      · refine ⟨?_, ?_⟩
        · rintro i (hi1 | hi2)
          · exact h2 i hi1
          · exact h11 i hi2
        · obtain ⟨x, hx1, hx2⟩ := h12
          exact ⟨x, Or.inr hx1, hx2⟩
      · refine ⟨?_, ?_⟩
        · rintro i (hi1 | hi2)
          · exact h2 i hi1
          · exact h1 i hi2
        · obtain ⟨x, hx1, hx2⟩ := h3
          exact ⟨x, Or.inl hx1, hx2⟩

lemma pi_setdiff_union_disjoint (s t : Set ι) (x : (i : ι) → Set (α i)) (y : (i : ι) → Set (α i)) :
  Disjoint ((t.pi x \ t.pi y) ∩ (s.pi x ∩ s.pi y)) (t.pi x ∩ (s.pi x \ s.pi y)) :=
  Disjoint.mono (inter_subset_right) (inter_subset_right) <|
    Disjoint.mono Set.inter_subset_right (fun ⦃_⦄ a ↦ a) <| disjoint_sdiff_right

end Setdiff

end Pi

end Set

namespace Equiv

open Set
variable {ι ι' : Type*} {α : ι → Type*}

theorem piCongrLeft_symm_preimage_pi (f : ι' ≃ ι) (s : Set ι') (t : ∀ i, Set (α i)) :
    (f.piCongrLeft α).symm ⁻¹' s.pi (fun i' => t <| f i') = (f '' s).pi t := by
  ext; simp

theorem piCongrLeft_symm_preimage_univ_pi (f : ι' ≃ ι) (t : ∀ i, Set (α i)) :
    (f.piCongrLeft α).symm ⁻¹' univ.pi (fun i' => t <| f i') = univ.pi t := by
  simpa [f.surjective.range_eq] using piCongrLeft_symm_preimage_pi f univ t

theorem piCongrLeft_preimage_pi (f : ι' ≃ ι) (s : Set ι') (t : ∀ i, Set (α i)) :
    f.piCongrLeft α ⁻¹' (f '' s).pi t = s.pi fun i => t (f i) := by
  apply Set.ext
  rw [← (f.piCongrLeft α).symm.forall_congr_right]
  simp

theorem piCongrLeft_preimage_univ_pi (f : ι' ≃ ι) (t : ∀ i, Set (α i)) :
    f.piCongrLeft α ⁻¹' univ.pi t = univ.pi fun i => t (f i) := by
  simpa [f.surjective.range_eq] using piCongrLeft_preimage_pi f univ t

theorem sumPiEquivProdPi_symm_preimage_univ_pi (π : ι ⊕ ι' → Type*) (t : ∀ i, Set (π i)) :
    (sumPiEquivProdPi π).symm ⁻¹' univ.pi t =
    univ.pi (fun i => t (.inl i)) ×ˢ univ.pi fun i => t (.inr i) := by
  ext
  simp_rw [mem_preimage, mem_prod, mem_univ_pi, sumPiEquivProdPi_symm_apply]
  constructor
  · intro h; constructor <;> intro i <;> apply h
  · rintro ⟨h₁, h₂⟩ (i|i) <;> simp <;> apply_assumption

end Equiv

<<<<<<< HEAD
section image

open Set
variable {ι ι' : Type*} {α : ι → Type*}

lemma subset_pi_image_of_subset {s : Set ι} {B C : (i : ι) → Set (Set (α i))}
    (hBC : ∀ i ∈ s, B i ⊆ C i) : s.pi  '' s.pi B ⊆ s.pi  '' s.pi C := by
  simp only [Set.image_subset_iff]
  intro b hb
  simp only [Set.mem_preimage, Set.mem_image, Set.mem_pi] at hb ⊢
  exact ⟨b, ⟨fun i a ↦ hBC i a (hb i a), rfl⟩⟩


end image
=======
namespace Set

variable {α β γ δ : Type*} {s : Set α} {f : α → β}

section graphOn
variable {x : α × β}

@[simp] lemma mem_graphOn : x ∈ s.graphOn f ↔ x.1 ∈ s ∧ f x.1 = x.2 := by aesop (add simp graphOn)

@[simp] lemma graphOn_empty (f : α → β) : graphOn f ∅ = ∅ := image_empty _
@[simp] lemma graphOn_eq_empty : graphOn f s = ∅ ↔ s = ∅ := image_eq_empty
@[simp] lemma graphOn_nonempty : (s.graphOn f).Nonempty ↔ s.Nonempty := image_nonempty

protected alias ⟨_, Nonempty.graphOn⟩ := graphOn_nonempty

@[simp]
lemma graphOn_union (f : α → β) (s t : Set α) : graphOn f (s ∪ t) = graphOn f s ∪ graphOn f t :=
  image_union ..

@[simp]
lemma graphOn_singleton (f : α → β) (x : α) : graphOn f {x} = {(x, f x)} :=
  image_singleton ..

@[simp]
lemma graphOn_insert (f : α → β) (x : α) (s : Set α) :
    graphOn f (insert x s) = insert (x, f x) (graphOn f s) :=
  image_insert_eq ..

@[simp]
lemma image_fst_graphOn (f : α → β) (s : Set α) : Prod.fst '' graphOn f s = s := by
  simp [graphOn, image_image]

@[simp] lemma image_snd_graphOn (f : α → β) : Prod.snd '' s.graphOn f = f '' s := by ext x; simp

lemma fst_injOn_graph : (s.graphOn f).InjOn Prod.fst := by aesop (add simp InjOn)

lemma graphOn_comp (s : Set α) (f : α → β) (g : β → γ) :
    s.graphOn (g ∘ f) = (fun x ↦ (x.1, g x.2)) '' s.graphOn f := by
  simpa using image_comp (fun x ↦ (x.1, g x.2)) (fun x ↦ (x, f x)) _

lemma graphOn_univ_eq_range : univ.graphOn f = range fun x ↦ (x, f x) := image_univ

@[simp] lemma graphOn_inj {g : α → β} : s.graphOn f = s.graphOn g ↔ s.EqOn f g := by
  simp [Set.ext_iff, funext_iff, forall_swap, EqOn]

lemma graphOn_prod_graphOn (s : Set α) (t : Set β) (f : α → γ) (g : β → δ) :
    s.graphOn f ×ˢ t.graphOn g = Equiv.prodProdProdComm .. ⁻¹' (s ×ˢ t).graphOn (Prod.map f g) := by
  aesop

lemma graphOn_prod_prodMap (s : Set α) (t : Set β) (f : α → γ) (g : β → δ) :
    (s ×ˢ t).graphOn (Prod.map f g) = Equiv.prodProdProdComm .. ⁻¹' s.graphOn f ×ˢ t.graphOn g := by
  aesop

end graphOn

/-! ### Vertical line test -/

/-- **Vertical line test** for functions.

Let `f : α → β × γ` be a function to a product. Assume that `f` is surjective on the first factor
and that the image of `f` intersects every "vertical line" `{(b, c) | c : γ}` at most once.
Then the image of `f` is the graph of some monoid homomorphism `f' : β → γ`. -/
lemma exists_range_eq_graphOn_univ {f : α → β × γ} (hf₁ : Surjective (Prod.fst ∘ f))
    (hf : ∀ g₁ g₂, (f g₁).1 = (f g₂).1 → (f g₁).2 = (f g₂).2) :
    ∃ f' : β → γ, range f = univ.graphOn f' := by
  refine ⟨fun h ↦ (f (hf₁ h).choose).snd, ?_⟩
  ext x
  simp only [mem_range, comp_apply, mem_graphOn, mem_univ, true_and]
  refine ⟨?_, fun hi ↦ ⟨(hf₁ x.1).choose, Prod.ext (hf₁ x.1).choose_spec hi⟩⟩
  rintro ⟨g, rfl⟩
  exact hf _ _ (hf₁ (f g).1).choose_spec

/-- **Line test** for equivalences.

Let `f : α → β × γ` be a homomorphism to a product of monoids. Assume that `f` is surjective on both
factors and that the image of `f` intersects every "vertical line" `{(b, c) | c : γ}` and every
"horizontal line" `{(b, c) | b : β}` at most once. Then the image of `f` is the graph of some
equivalence `f' : β ≃ γ`. -/
lemma exists_equiv_range_eq_graphOn_univ {f : α → β × γ} (hf₁ : Surjective (Prod.fst ∘ f))
    (hf₂ : Surjective (Prod.snd ∘ f)) (hf : ∀ g₁ g₂, (f g₁).1 = (f g₂).1 ↔ (f g₁).2 = (f g₂).2) :
    ∃ e : β ≃ γ, range f = univ.graphOn e := by
  obtain ⟨e₁, he₁⟩ := exists_range_eq_graphOn_univ hf₁ fun _ _ ↦ (hf _ _).1
  obtain ⟨e₂, he₂⟩ := exists_range_eq_graphOn_univ (f := Equiv.prodComm _ _ ∘ f) (by simpa) <|
    by simp [hf]
  have he₁₂ h i : e₁ h = i ↔ e₂ i = h := by
    rw [Set.ext_iff] at he₁ he₂
    aesop (add simp [Prod.swap_eq_iff_eq_swap])
  exact ⟨
  { toFun := e₁
    invFun := e₂
    left_inv := fun h ↦ by rw [← he₁₂]
    right_inv := fun i ↦ by rw [he₁₂] }, he₁⟩

/-- **Vertical line test** for functions.

Let `s : Set (β × γ)` be a set in a product. Assume that `s` maps bijectively to the first factor.
Then `s` is the graph of some function `f : β → γ`. -/
lemma exists_eq_mgraphOn_univ {s : Set (β × γ)}
    (hs₁ : Bijective (Prod.fst ∘ (Subtype.val : s → β × γ))) : ∃ f : β → γ, s = univ.graphOn f := by
  simpa using exists_range_eq_graphOn_univ hs₁.surjective
    fun a b h ↦ congr_arg (Prod.snd ∘ (Subtype.val : s → β × γ)) (hs₁.injective h)

end Set
>>>>>>> 2c6431a7
<|MERGE_RESOLUTION|>--- conflicted
+++ resolved
@@ -1000,7 +1000,6 @@
 
 end Equiv
 
-<<<<<<< HEAD
 section image
 
 open Set
@@ -1015,7 +1014,7 @@
 
 
 end image
-=======
+
 namespace Set
 
 variable {α β γ δ : Type*} {s : Set α} {f : α → β}
@@ -1118,5 +1117,4 @@
   simpa using exists_range_eq_graphOn_univ hs₁.surjective
     fun a b h ↦ congr_arg (Prod.snd ∘ (Subtype.val : s → β × γ)) (hs₁.injective h)
 
-end Set
->>>>>>> 2c6431a7
+end Set