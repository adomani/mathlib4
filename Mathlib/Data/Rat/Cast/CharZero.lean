/-
Copyright (c) 2019 Johannes Hölzl. All rights reserved.
Released under Apache 2.0 license as described in the file LICENSE.
Authors: Johannes Hölzl, Mario Carneiro
-/
import Mathlib.Algebra.GroupWithZero.Units.Lemmas
import Mathlib.Data.Rat.Cast.Defs

/-!
# Casts of rational numbers into characteristic zero fields (or division rings).
-/

open Function

variable {F ι α β : Type*}

namespace Rat
variable [DivisionRing α] [CharZero α] {p q : ℚ}

<<<<<<< HEAD
=======
@[stacks 09FR "Characteristic zero case."]
>>>>>>> d0df76bd
lemma cast_injective : Injective ((↑) : ℚ → α)
  | ⟨n₁, d₁, d₁0, c₁⟩, ⟨n₂, d₂, d₂0, c₂⟩, h => by
    have d₁a : (d₁ : α) ≠ 0 := Nat.cast_ne_zero.2 d₁0
    have d₂a : (d₂ : α) ≠ 0 := Nat.cast_ne_zero.2 d₂0
    rw [mk'_eq_divInt, mk'_eq_divInt] at h ⊢
    rw [cast_divInt_of_ne_zero, cast_divInt_of_ne_zero] at h <;> simp [d₁0, d₂0] at h ⊢
    rwa [eq_div_iff_mul_eq d₂a, division_def, mul_assoc, (d₁.cast_commute (d₂ : α)).inv_left₀.eq, ←
      mul_assoc, ← division_def, eq_comm, eq_div_iff_mul_eq d₁a, eq_comm, ← Int.cast_natCast d₁, ←
      Int.cast_mul, ← Int.cast_natCast d₂, ← Int.cast_mul, Int.cast_inj, ← mkRat_eq_iff d₁0 d₂0]
      at h

@[simp, norm_cast] lemma cast_inj : (p : α) = q ↔ p = q := cast_injective.eq_iff

@[simp, norm_cast] lemma cast_eq_zero : (p : α) = 0 ↔ p = 0 := cast_injective.eq_iff' cast_zero
lemma cast_ne_zero : (p : α) ≠ 0 ↔ p ≠ 0 := cast_eq_zero.ne

@[simp, norm_cast] lemma cast_add (p q : ℚ) : ↑(p + q) = (p + q : α) :=
  cast_add_of_ne_zero (Nat.cast_ne_zero.2 p.pos.ne') (Nat.cast_ne_zero.2 q.pos.ne')

@[simp, norm_cast] lemma cast_sub (p q : ℚ) : ↑(p - q) = (p - q : α) :=
  cast_sub_of_ne_zero (Nat.cast_ne_zero.2 p.pos.ne') (Nat.cast_ne_zero.2 q.pos.ne')

@[simp, norm_cast] lemma cast_mul (p q : ℚ) : ↑(p * q) = (p * q : α) :=
  cast_mul_of_ne_zero (Nat.cast_ne_zero.2 p.pos.ne') (Nat.cast_ne_zero.2 q.pos.ne')

variable (α) in
/-- Coercion `ℚ → α` as a `RingHom`. -/
def castHom : ℚ →+* α where
  toFun := (↑)
  map_one' := cast_one
  map_mul' := cast_mul
  map_zero' := cast_zero
  map_add' := cast_add

@[simp] lemma coe_castHom : ⇑(castHom α) = ((↑) : ℚ → α) := rfl

@[deprecated (since := "2024-07-22")] alias coe_cast_hom := coe_castHom

@[simp, norm_cast] lemma cast_inv (p : ℚ) : ↑(p⁻¹) = (p⁻¹ : α) := map_inv₀ (castHom α) _
@[simp, norm_cast] lemma cast_div (p q : ℚ) : ↑(p / q) = (p / q : α) := map_div₀ (castHom α) ..

@[simp, norm_cast]
lemma cast_zpow (p : ℚ) (n : ℤ) : ↑(p ^ n) = (p ^ n : α) := map_zpow₀ (castHom α) ..

@[norm_cast]
theorem cast_mk (a b : ℤ) : (a /. b : α) = a / b := by
  simp only [divInt_eq_div, cast_div, cast_intCast]

end Rat

namespace NNRat
variable [DivisionSemiring α] [CharZero α] {p q : ℚ≥0}

lemma cast_injective : Injective ((↑) : ℚ≥0 → α) := by
  rintro p q hpq
  rw [NNRat.cast_def, NNRat.cast_def, Commute.div_eq_div_iff] at hpq
  on_goal 1 => rw [← p.num_div_den, ← q.num_div_den, div_eq_div_iff]
  · norm_cast at hpq ⊢
  any_goals norm_cast
  any_goals apply den_ne_zero
  exact Nat.cast_commute ..

@[simp, norm_cast] lemma cast_inj : (p : α) = q ↔ p = q := cast_injective.eq_iff

@[simp, norm_cast] lemma cast_eq_zero : (q : α) = 0 ↔ q = 0 := by rw [← cast_zero, cast_inj]
lemma cast_ne_zero : (q : α) ≠ 0 ↔ q ≠ 0 := cast_eq_zero.not

@[simp, norm_cast] lemma cast_add (p q : ℚ≥0) : ↑(p + q) = (p + q : α) :=
  cast_add_of_ne_zero (Nat.cast_ne_zero.2 p.den_pos.ne') (Nat.cast_ne_zero.2 q.den_pos.ne')

@[simp, norm_cast] lemma cast_mul (p q) : (p * q : ℚ≥0) = (p * q : α) :=
  cast_mul_of_ne_zero (Nat.cast_ne_zero.2 p.den_pos.ne') (Nat.cast_ne_zero.2 q.den_pos.ne')

variable (α) in
/-- Coercion `ℚ≥0 → α` as a `RingHom`. -/
def castHom : ℚ≥0 →+* α where
  toFun := (↑)
  map_one' := cast_one
  map_mul' := cast_mul
  map_zero' := cast_zero
  map_add' := cast_add

@[simp, norm_cast] lemma coe_castHom : ⇑(castHom α) = (↑) := rfl

@[simp, norm_cast] lemma cast_inv (p) : (p⁻¹ : ℚ≥0) = (p : α)⁻¹ := map_inv₀ (castHom α) _
@[simp, norm_cast] lemma cast_div (p q) : (p / q : ℚ≥0) = (p / q : α) := map_div₀ (castHom α) ..

@[simp, norm_cast]
lemma cast_zpow (q : ℚ≥0) (p : ℤ) : ↑(q ^ p) = ((q : α) ^ p : α) := map_zpow₀ (castHom α) ..

@[simp]
lemma cast_divNat (a b : ℕ) : (divNat a b : α) = a / b := by
  rw [← cast_natCast, ← cast_natCast b, ← cast_div]
  congr
  ext
  apply Rat.mkRat_eq_div

end NNRat<|MERGE_RESOLUTION|>--- conflicted
+++ resolved
@@ -17,10 +17,7 @@
 namespace Rat
 variable [DivisionRing α] [CharZero α] {p q : ℚ}
 
-<<<<<<< HEAD
-=======
 @[stacks 09FR "Characteristic zero case."]
->>>>>>> d0df76bd
 lemma cast_injective : Injective ((↑) : ℚ → α)
   | ⟨n₁, d₁, d₁0, c₁⟩, ⟨n₂, d₂, d₂0, c₂⟩, h => by
     have d₁a : (d₁ : α) ≠ 0 := Nat.cast_ne_zero.2 d₁0
