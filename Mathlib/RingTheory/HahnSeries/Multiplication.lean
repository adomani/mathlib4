/-
Copyright (c) 2021 Aaron Anderson. All rights reserved.
Released under Apache 2.0 license as described in the file LICENSE.
Authors: Aaron Anderson, Scott Carnahan
-/
import Mathlib.Algebra.Algebra.Subalgebra.Lattice
import Mathlib.Algebra.Module.BigOperators
import Mathlib.Data.Finset.MulAntidiagonal
import Mathlib.Data.Finset.SMulAntidiagonal
import Mathlib.GroupTheory.GroupAction.Ring
import Mathlib.RingTheory.HahnSeries.Addition
import Mathlib.RingTheory.Nilpotent.Defs

/-!
# Multiplicative properties of Hahn series
If `Γ` is ordered and `R` has zero, then `HahnSeries Γ R` consists of formal series over `Γ` with
coefficients in `R`, whose supports are partially well-ordered. With further structure on `R` and
`Γ`, we can add further structure on `HahnSeries Γ R`.  We prove some facts about multiplying
Hahn series.

## Main Definitions
  * `HahnModule` is a type alias for `HahnSeries`, which we use for defining scalar multiplication
  of `HahnSeries Γ R` on `HahnModule Γ' R V` for an `R`-module `V`, where `Γ'` admits an ordered
  cancellative vector addition operation from `Γ`.

## Main results
  * If `R` is a (commutative) (semi-)ring, then so is `HahnSeries Γ R`.
  * If `V` is an `R`-module, then `HahnModule Γ' R V` is a `HahnSeries Γ R`-module.

## TODO

  * Scalar tower instances

## References
- [J. van der Hoeven, *Operators on Generalized Power Series*][van_der_hoeven]
-/

open Finset Function Pointwise

noncomputable section

variable {Γ Γ' R S U V : Type*}

namespace HahnSeries

variable [PartialOrder Γ] [Zero Γ]

instance [Zero R] [One R] : One (HahnSeries Γ R) :=
  ⟨single 0 1⟩

open Classical in
@[simp]
theorem coeff_one [Zero R] [One R] {a : Γ} :
    (1 : HahnSeries Γ R).coeff a = if a = 0 then 1 else 0 :=
  coeff_single

@[deprecated (since := "2025-01-31")] alias one_coeff := coeff_one

@[simp]
theorem single_zero_one [Zero R] [One R] : single (0 : Γ) (1 : R) = 1 :=
  rfl

theorem support_one_subset [Zero R] [One R] : support (1 : HahnSeries Γ R) ⊆ {0} := by
  simp

@[simp]
theorem support_one [MulZeroOneClass R] [Nontrivial R] : support (1 : HahnSeries Γ R) = {0} :=
  support_single_of_ne one_ne_zero

@[simp]
theorem orderTop_one [Zero R] [One R] [NeZero (1 : R)] : orderTop (1 : HahnSeries Γ R) = 0 := by
  rw [← single_zero_one, orderTop_single one_ne_zero, WithTop.coe_eq_zero]

@[simp]
theorem order_one [MulZeroOneClass R] : order (1 : HahnSeries Γ R) = 0 := by
  cases subsingleton_or_nontrivial R
  · simp
  · exact order_single one_ne_zero

@[simp]
theorem leadingCoeff_one [MulZeroOneClass R] : (1 : HahnSeries Γ R).leadingCoeff = 1 := by
  simp [leadingCoeff_eq]

@[simp]
protected lemma map_one [MonoidWithZero R] [MonoidWithZero S] (f : R →*₀ S) :
    (1 : HahnSeries Γ R).map f = (1 : HahnSeries Γ S) := by
  ext g
  by_cases h : g = 0 <;> simp [h]

end HahnSeries

/-- We introduce a type alias for `HahnSeries` in order to work with scalar multiplication by
series. If we wrote a `SMul (HahnSeries Γ R) (HahnSeries Γ V)` instance, then when
`V = HahnSeries Γ R`, we would have two different actions of `HahnSeries Γ R` on `HahnSeries Γ V`.
See `Mathlib.Algebra.Polynomial.Module` for more discussion on this problem. -/
@[nolint unusedArguments]
def HahnModule (Γ R V : Type*) [PartialOrder Γ] [Zero V] [SMul R V] :=
  HahnSeries Γ V

namespace HahnModule

section

variable [PartialOrder Γ] [Zero V] [SMul R V]

/-- The casting function to the type synonym. -/
def of (R : Type*) [SMul R V] : HahnSeries Γ V ≃ HahnModule Γ R V :=
  Equiv.refl _

/-- Recursion principle to reduce a result about the synonym to the original type. -/
@[elab_as_elim]
def rec [PartialOrder Γ] [Zero V] [SMul R V] {motive : HahnModule Γ R V → Sort*}
    (h : ∀ x : HahnSeries Γ V, motive (of R x)) : ∀ x, motive x :=
  fun x => h <| (of R).symm x

@[ext]
theorem ext (x y : HahnModule Γ R V) (h : ((of R).symm x).coeff = ((of R).symm y).coeff) : x = y :=
  (of R).symm.injective <| HahnSeries.coeff_inj.1 h

end

section SMul

variable [PartialOrder Γ] [AddCommMonoid V] [SMul R V]

instance instAddCommMonoid : AddCommMonoid (HahnModule Γ R V) :=
  inferInstanceAs <| AddCommMonoid (HahnSeries Γ V)

instance instBaseSMul {V} [Monoid R] [AddMonoid V] [DistribMulAction R V] :
    SMul R (HahnModule Γ R V) :=
  inferInstanceAs <| SMul R (HahnSeries Γ V)

@[simp] theorem of_zero : of R (0 : HahnSeries Γ V) = 0 := rfl
@[simp] theorem of_add (x y : HahnSeries Γ V) : of R (x + y) = of R x + of R y := rfl

@[simp] theorem of_symm_zero : (of R).symm (0 : HahnModule Γ R V) = 0 := rfl
@[simp] theorem of_symm_add (x y : HahnModule Γ R V) :
  (of R).symm (x + y) = (of R).symm x + (of R).symm y := rfl

@[simp] theorem of_nsmul (n : ℕ) (x : HahnSeries Γ V) :
  (of R) (n • x) = n • (of R) x := rfl
@[simp] theorem of_symm_nsmul (n : ℕ) (x : HahnModule Γ R V) :
  (of R).symm (n • x) = n • (of R).symm x := rfl

variable [PartialOrder Γ'] [VAdd Γ Γ'] [IsOrderedCancelVAdd Γ Γ']

instance instSMul [Zero R] : SMul (HahnSeries Γ R) (HahnModule Γ' R V) where
  smul x y := (of R) {
    coeff := fun a =>
      ∑ ij ∈ VAddAntidiagonal x.isPWO_support ((of R).symm y).isPWO_support a,
        x.coeff ij.fst • ((of R).symm y).coeff ij.snd
    isPWO_support' :=
        haveI h :
          { a : Γ' |
              (∑ ij ∈ VAddAntidiagonal x.isPWO_support ((of R).symm y).isPWO_support a,
                  x.coeff ij.fst • ((of R).symm y).coeff ij.snd) ≠ 0 } ⊆
            { a : Γ' | (VAddAntidiagonal x.isPWO_support
              ((of R).symm y).isPWO_support a).Nonempty } := by
          intro a ha
          contrapose! ha
          simp [not_nonempty_iff_eq_empty.1 ha]
        isPWO_support_vaddAntidiagonal.mono h }

theorem coeff_smul [Zero R] (x : HahnSeries Γ R) (y : HahnModule Γ' R V) (a : Γ') :
    ((of R).symm <| x • y).coeff a =
      ∑ ij ∈ VAddAntidiagonal x.isPWO_support ((of R).symm y).isPWO_support a,
        x.coeff ij.fst • ((of R).symm y).coeff ij.snd :=
  rfl

@[deprecated (since := "2025-01-31")] alias smul_coeff := coeff_smul

end SMul

section SMulZeroClass

variable [PartialOrder Γ] [PartialOrder Γ'] [VAdd Γ Γ'] [IsOrderedCancelVAdd Γ Γ']
  [AddCommMonoid V]

instance instBaseSMulZeroClass [SMulZeroClass R V] :
    SMulZeroClass R (HahnModule Γ R V) :=
  inferInstanceAs <| SMulZeroClass R (HahnSeries Γ V)

@[simp] theorem of_smul [SMulZeroClass R V] (r : R) (x : HahnSeries Γ V) :
  (of R) (r • x) = r • (of R) x := rfl
@[simp] theorem of_symm_smul [SMulZeroClass R V] (r : R) (x : HahnModule Γ R V) :
  (of R).symm (r • x) = r • (of R).symm x := rfl

variable [Zero R]

instance instSMulZeroClass [SMulZeroClass R V] :
    SMulZeroClass (HahnSeries Γ R) (HahnModule Γ' R V) where
  smul_zero x := by
    ext
    simp [coeff_smul]

theorem coeff_smul_right [SMulZeroClass R V] {x : HahnSeries Γ R} {y : HahnModule Γ' R V} {a : Γ'}
    {s : Set Γ'} (hs : s.IsPWO) (hys : ((of R).symm y).support ⊆ s) :
    ((of R).symm <| x • y).coeff a =
      ∑ ij ∈ VAddAntidiagonal x.isPWO_support hs a,
        x.coeff ij.fst • ((of R).symm y).coeff ij.snd := by
  classical
  rw [coeff_smul]
  apply sum_subset_zero_on_sdiff (vaddAntidiagonal_mono_right hys) _ fun _ _ => rfl
  intro b hb
  simp only [not_and, mem_sdiff, mem_vaddAntidiagonal, HahnSeries.mem_support, not_imp_not] at hb
  rw [hb.2 hb.1.1 hb.1.2.2, smul_zero]

@[deprecated (since := "2025-01-31")] alias smul_coeff_right := coeff_smul_right

theorem coeff_smul_left [SMulWithZero R V] {x : HahnSeries Γ R}
    {y : HahnModule Γ' R V} {a : Γ'} {s : Set Γ}
    (hs : s.IsPWO) (hxs : x.support ⊆ s) :
    ((of R).symm <| x • y).coeff a =
      ∑ ij ∈ VAddAntidiagonal hs ((of R).symm y).isPWO_support a,
        x.coeff ij.fst • ((of R).symm y).coeff ij.snd := by
  classical
  rw [coeff_smul]
  apply sum_subset_zero_on_sdiff (vaddAntidiagonal_mono_left hxs) _ fun _ _ => rfl
  intro b hb
  simp only [not_and', mem_sdiff, mem_vaddAntidiagonal, HahnSeries.mem_support, not_ne_iff] at hb
  rw [hb.2 ⟨hb.1.2.1, hb.1.2.2⟩, zero_smul]

@[deprecated (since := "2025-01-31")] alias smul_coeff_left := coeff_smul_left

end SMulZeroClass

section DistribSMul

variable [PartialOrder Γ] [PartialOrder Γ'] [VAdd Γ Γ'] [IsOrderedCancelVAdd Γ Γ'] [AddCommMonoid V]

theorem smul_add [Zero R] [DistribSMul R V] (x : HahnSeries Γ R) (y z : HahnModule Γ' R V) :
    x • (y + z) = x • y + x • z := by
  ext k
  have hwf := ((of R).symm y).isPWO_support.union ((of R).symm z).isPWO_support
  rw [coeff_smul_right hwf, of_symm_add]
  · simp_all only [HahnSeries.coeff_add', Pi.add_apply, smul_add, of_symm_add]
    rw [coeff_smul_right hwf Set.subset_union_right,
      coeff_smul_right hwf Set.subset_union_left]
    simp_all [sum_add_distrib]
  · intro b
    simp_all only [Set.isPWO_union, HahnSeries.isPWO_support, and_self, of_symm_add,
      HahnSeries.coeff_add', Pi.add_apply, ne_eq, Set.mem_union, HahnSeries.mem_support]
    contrapose!
    intro h
    rw [h.1, h.2, add_zero]

instance instDistribSMul [MonoidWithZero R] [DistribSMul R V] : DistribSMul (HahnSeries Γ R)
    (HahnModule Γ' R V) where
  smul_add := smul_add

theorem add_smul [AddCommMonoid R] [SMulWithZero R V] {x y : HahnSeries Γ R}
    {z : HahnModule Γ' R V} (h : ∀ (r s : R) (u : V), (r + s) • u = r • u + s • u) :
    (x + y) • z = x • z + y • z := by
  ext a
  have hwf := x.isPWO_support.union y.isPWO_support
  rw [coeff_smul_left hwf, HahnSeries.coeff_add', of_symm_add]
  · simp_all only [Pi.add_apply, HahnSeries.coeff_add']
    rw [coeff_smul_left hwf Set.subset_union_right,
      coeff_smul_left hwf Set.subset_union_left]
    simp only [HahnSeries.coeff_add, h, sum_add_distrib]
  · intro b
    simp_all only [Set.isPWO_union, HahnSeries.isPWO_support, and_self, HahnSeries.mem_support,
      HahnSeries.coeff_add, ne_eq, Set.mem_union, Set.mem_setOf_eq, mem_support]
    contrapose!
    intro h
    rw [h.1, h.2, add_zero]

theorem coeff_single_smul_vadd [MulZeroClass R] [SMulWithZero R V] {r : R} {x : HahnModule Γ' R V}
    {a : Γ'} {b : Γ} :
    ((of R).symm (HahnSeries.single b r • x)).coeff (b +ᵥ a) = r • ((of R).symm x).coeff a := by
  by_cases hr : r = 0
  · simp_all only [map_zero, zero_smul, coeff_smul, HahnSeries.support_zero, HahnSeries.coeff_zero,
    sum_const_zero]
  simp only [hr, coeff_smul, coeff_smul, HahnSeries.support_single_of_ne, ne_eq, not_false_iff,
    smul_eq_mul]
  by_cases hx : ((of R).symm x).coeff a = 0
  · simp only [hx, smul_zero]
    rw [sum_congr _ fun _ _ => rfl, sum_empty]
    ext ⟨a1, a2⟩
    simp only [not_mem_empty, not_and, Set.mem_singleton_iff, Classical.not_not,
      mem_vaddAntidiagonal, Set.mem_setOf_eq, iff_false]
    rintro rfl h2 h1
    rw [IsCancelVAdd.left_cancel a1 a2 a h1] at h2
    exact h2 hx
  trans ∑ ij ∈ {(b, a)},
    (HahnSeries.single b r).coeff ij.fst • ((of R).symm x).coeff ij.snd
  · apply sum_congr _ fun _ _ => rfl
    ext ⟨a1, a2⟩
    simp only [Set.mem_singleton_iff, Prod.mk_inj, mem_vaddAntidiagonal, mem_singleton,
      Set.mem_setOf_eq]
    constructor
    · rintro ⟨rfl, _, h1⟩
      exact ⟨rfl, IsCancelVAdd.left_cancel a1 a2 a h1⟩
    · rintro ⟨rfl, rfl⟩
      exact ⟨rfl, by exact hx, rfl⟩
  · simp

@[deprecated (since := "2025-01-31")] alias single_smul_coeff_add := coeff_single_smul_vadd

theorem coeff_single_zero_smul {Γ} [OrderedAddCommMonoid Γ] [AddAction Γ Γ']
    [IsOrderedCancelVAdd Γ Γ'] [MulZeroClass R] [SMulWithZero R V] {r : R}
    {x : HahnModule Γ' R V} {a : Γ'} :
    ((of R).symm ((HahnSeries.single 0 r : HahnSeries Γ R) • x)).coeff a =
    r • ((of R).symm x).coeff a := by
  nth_rw 1 [← zero_vadd Γ a]
  exact coeff_single_smul_vadd

@[deprecated (since := "2025-01-31")] alias single_zero_smul_coeff := coeff_single_zero_smul

@[simp]
theorem single_zero_smul_eq_smul (Γ) [OrderedAddCommMonoid Γ] [AddAction Γ Γ']
    [IsOrderedCancelVAdd Γ Γ'] [MulZeroClass R] [SMulWithZero R V] {r : R}
    {x : HahnModule Γ' R V} :
    (HahnSeries.single (0 : Γ) r) • x = r • x := by
  ext
  exact coeff_single_zero_smul

@[simp]
theorem zero_smul' [Zero R] [SMulWithZero R V] {x : HahnModule Γ' R V} :
    (0 : HahnSeries Γ R) • x = 0 := by
  ext
  simp [coeff_smul]

@[simp]
theorem one_smul' {Γ} [OrderedAddCommMonoid Γ] [AddAction Γ Γ'] [IsOrderedCancelVAdd Γ Γ']
    [MonoidWithZero R] [MulActionWithZero R V] {x : HahnModule Γ' R V} :
    (1 : HahnSeries Γ R) • x = x := by
  ext g
  exact coeff_single_zero_smul.trans (one_smul R (x.coeff g))

theorem support_smul_subset_vadd_support [Zero R] [SMulWithZero R V] {x : HahnSeries Γ R}
    {y : HahnModule Γ' R V} :
    ((of R).symm (x • y)).support ⊆ x.support +ᵥ ((of R).symm y).support := by
  apply Set.Subset.trans _ <|
    support_vaddAntidiagonal_subset_vadd (hs := x.isPWO_support) (ht := y.isPWO_support)
  intro x hx
  contrapose! hx
  simp only [Set.mem_setOf_eq, not_nonempty_iff_eq_empty] at hx
  simp [hx, coeff_smul]

<<<<<<< HEAD
theorem orderTop_vAdd_le_orderTop_smul {Γ Γ'} [LinearOrder Γ] [LinearOrder Γ']
    [VAdd Γ Γ'] [IsOrderedCancelVAdd Γ Γ'] [MulZeroClass R] [SMulWithZero R V] {x : HahnSeries Γ R}
=======
theorem support_smul_subset_vadd_support [MulZeroClass R] [SMulWithZero R V] {x : HahnSeries Γ R}
    {y : HahnModule Γ' R V} :
    ((of R).symm (x • y)).support ⊆ x.support +ᵥ ((of R).symm y).support := by
  exact support_smul_subset_vadd_support'

theorem orderTop_vAdd_le_orderTop_smul {Γ Γ'} [LinearOrder Γ] [LinearOrder Γ'] [VAdd Γ Γ']
    [IsOrderedCancelVAdd Γ Γ'] [MulZeroClass R] [SMulWithZero R V] {x : HahnSeries Γ R}
>>>>>>> 6068fa5b
    [VAdd (WithTop Γ) (WithTop Γ')] {y : HahnModule Γ' R V}
    (h : ∀ (γ : Γ) (γ' : Γ'), γ +ᵥ γ' = (γ : WithTop Γ) +ᵥ (γ' : WithTop Γ')) :
    x.orderTop +ᵥ ((of R).symm y).orderTop ≤ ((of R).symm (x • y)).orderTop := by
  by_cases hx : x = 0; · simp_all
  by_cases hy : y = 0; · simp_all
  have hhy : ((of R).symm y) ≠ 0 := hy
  rw [HahnSeries.orderTop_of_ne hx, HahnSeries.orderTop_of_ne hhy, ← h, ← Set.IsWF.min_vadd]
  by_cases hxy : (of R).symm (x • y) = 0
  · rw [hxy, HahnSeries.orderTop_zero]
    exact OrderTop.le_top (α := WithTop Γ') _
  · rw [HahnSeries.orderTop_of_ne hxy, WithTop.coe_le_coe]
    exact Set.IsWF.min_le_min_of_subset support_smul_subset_vadd_support

theorem coeff_smul_order_add_order {Γ} [LinearOrderedCancelAddCommMonoid Γ] [Zero R]
    [SMulWithZero R V] (x : HahnSeries Γ R) (y : HahnModule Γ R V) :
    ((of R).symm (x • y)).coeff (x.order + ((of R).symm y).order) =
      x.leadingCoeff • ((of R).symm y).leadingCoeff := by
  by_cases hx : x = (0 : HahnSeries Γ R); · simp [HahnSeries.coeff_zero, hx]
  by_cases hy : (of R).symm y = 0; · simp [hy, coeff_smul]
  rw [HahnSeries.order_of_ne hx, HahnSeries.order_of_ne hy, coeff_smul,
    HahnSeries.leadingCoeff_of_ne hx, HahnSeries.leadingCoeff_of_ne hy, ← vadd_eq_add,
    Finset.vaddAntidiagonal_min_vadd_min, Finset.sum_singleton]

@[deprecated (since := "2025-01-31")] alias smul_coeff_order_add_order := coeff_smul_order_add_order

end DistribSMul

end HahnModule

variable [OrderedCancelAddCommMonoid Γ]

namespace HahnSeries

instance [NonUnitalNonAssocSemiring R] : Mul (HahnSeries Γ R) where
  mul x y := (HahnModule.of R).symm (x • HahnModule.of R y)

theorem of_symm_smul_of_eq_mul [NonUnitalNonAssocSemiring R] {x y : HahnSeries Γ R} :
    (HahnModule.of R).symm (x • HahnModule.of R y) = x * y := rfl

theorem coeff_mul [NonUnitalNonAssocSemiring R] {x y : HahnSeries Γ R} {a : Γ} :
    (x * y).coeff a =
      ∑ ij ∈ addAntidiagonal x.isPWO_support y.isPWO_support a, x.coeff ij.fst * y.coeff ij.snd :=
  rfl

@[deprecated (since := "2025-01-31")] alias mul_coeff := coeff_mul

protected lemma map_mul [NonUnitalNonAssocSemiring R] [NonUnitalNonAssocSemiring S] (f : R →ₙ+* S)
    {x y : HahnSeries Γ R} : (x * y).map f = (x.map f : HahnSeries Γ S) * (y.map f) := by
  ext
  simp only [map_coeff, coeff_mul, ZeroHom.coe_coe, map_sum, map_mul]
  refine Eq.symm (sum_subset (fun gh hgh => ?_) (fun gh hgh hz => ?_))
  · simp_all only [mem_addAntidiagonal, mem_support, map_coeff, ZeroHom.coe_coe, ne_eq, and_true]
    exact ⟨fun h => hgh.1 (map_zero f ▸ congrArg f h), fun h => hgh.2.1 (map_zero f ▸ congrArg f h)⟩
  · simp_all only [mem_addAntidiagonal, mem_support, ne_eq, map_coeff, ZeroHom.coe_coe, and_true,
      not_and, not_not]
    by_cases h : f (x.coeff gh.1) = 0
    · exact mul_eq_zero_of_left h (f (y.coeff gh.2))
    · exact mul_eq_zero_of_right (f (x.coeff gh.1)) (hz h)

theorem coeff_mul_left' [NonUnitalNonAssocSemiring R] {x y : HahnSeries Γ R} {a : Γ} {s : Set Γ}
    (hs : s.IsPWO) (hxs : x.support ⊆ s) :
    (x * y).coeff a =
      ∑ ij ∈ addAntidiagonal hs y.isPWO_support a, x.coeff ij.fst * y.coeff ij.snd :=
  HahnModule.coeff_smul_left hs hxs

theorem coeff_mul_right' [NonUnitalNonAssocSemiring R] {x y : HahnSeries Γ R} {a : Γ} {s : Set Γ}
    (hs : s.IsPWO) (hys : y.support ⊆ s) :
    (x * y).coeff a =
      ∑ ij ∈ addAntidiagonal x.isPWO_support hs a, x.coeff ij.fst * y.coeff ij.snd :=
  HahnModule.coeff_smul_right hs hys

@[deprecated (since := "2025-01-31")] alias mul_coeff_right' := coeff_mul_right'

instance [NonUnitalNonAssocSemiring R] : Distrib (HahnSeries Γ R) :=
  { inferInstanceAs (Mul (HahnSeries Γ R)),
    inferInstanceAs (Add (HahnSeries Γ R)) with
    left_distrib := fun x y z => by
      simp only [← of_symm_smul_of_eq_mul]
      exact HahnModule.smul_add x y z
    right_distrib := fun x y z => by
      simp only [← of_symm_smul_of_eq_mul]
      refine HahnModule.add_smul ?_
      simp only [smul_eq_mul]
      exact add_mul }

instance [NonUnitalNonAssocSemiring R] : NonUnitalNonAssocSemiring (HahnSeries Γ R) :=
  { inferInstanceAs (AddCommMonoid (HahnSeries Γ R)),
    inferInstanceAs (Distrib (HahnSeries Γ R)) with
    zero_mul := by
      intro a
      ext
      simp [coeff_mul]
    mul_zero := by
      intro a
      ext
      simp [coeff_mul] }

theorem coeff_single_mul_add [NonUnitalNonAssocSemiring R] {r : R} {x : HahnSeries Γ R} {a : Γ}
    {b : Γ} : (single b r * x).coeff (a + b) = r * x.coeff a := by
  rw [← of_symm_smul_of_eq_mul, add_comm, ← vadd_eq_add]
  exact HahnModule.coeff_single_smul_vadd

theorem coeff_mul_single_add [NonUnitalNonAssocSemiring R] {r : R} {x : HahnSeries Γ R} {a : Γ}
    {b : Γ} : (x * single b r).coeff (a + b) = x.coeff a * r := by
  by_cases hr : r = 0
  · simp [hr, coeff_mul]
  simp only [hr, coeff_smul, coeff_mul, support_single_of_ne, Ne, not_false_iff, smul_eq_mul]
  by_cases hx : x.coeff a = 0
  · simp only [hx, zero_mul]
    rw [sum_congr _ fun _ _ => rfl, sum_empty]
    ext ⟨a1, a2⟩
    simp only [not_mem_empty, not_and, Set.mem_singleton_iff, Classical.not_not,
      mem_addAntidiagonal, Set.mem_setOf_eq, iff_false]
    rintro h2 rfl h1
    rw [← add_right_cancel h1] at hx
    exact h2 hx
  trans ∑ ij ∈ {(a, b)}, x.coeff ij.fst * (single b r).coeff ij.snd
  · apply sum_congr _ fun _ _ => rfl
    ext ⟨a1, a2⟩
    simp only [Set.mem_singleton_iff, Prod.mk_inj, mem_addAntidiagonal, mem_singleton,
      Set.mem_setOf_eq]
    constructor
    · rintro ⟨_, rfl, h1⟩
      exact ⟨add_right_cancel h1, rfl⟩
    · rintro ⟨rfl, rfl⟩
      simp [hx]
  · simp

@[deprecated (since := "2025-01-31")] alias mul_single_coeff_add := coeff_mul_single_add

@[simp]
theorem coeff_mul_single_zero [NonUnitalNonAssocSemiring R] {r : R} {x : HahnSeries Γ R} {a : Γ} :
    (x * single 0 r).coeff a = x.coeff a * r := by rw [← add_zero a, coeff_mul_single_add, add_zero]

@[deprecated (since := "2025-01-31")] alias mul_single_zero_coeff := coeff_mul_single_zero

theorem coeff_single_zero_mul [NonUnitalNonAssocSemiring R] {r : R} {x : HahnSeries Γ R} {a : Γ} :
    ((single 0 r : HahnSeries Γ R) * x).coeff a = r * x.coeff a := by
  rw [← add_zero a, coeff_single_mul_add, add_zero]

instance [NonAssocSemiring R] : NonAssocSemiring (HahnSeries Γ R) :=
  { AddMonoidWithOne.unary,
    inferInstanceAs (NonUnitalNonAssocSemiring (HahnSeries Γ R)) with
    one_mul := fun x => by
      ext
      exact coeff_single_zero_mul.trans (one_mul _)
    mul_one := fun x => by
      ext
      exact coeff_mul_single_zero.trans (mul_one _) }

@[simp]
theorem single_zero_mul_eq_smul [Semiring R] {r : R} {x : HahnSeries Γ R} :
    single 0 r * x = r • x := by
  ext
  exact coeff_single_zero_mul

theorem support_mul_subset_add_support [NonUnitalNonAssocSemiring R] {x y : HahnSeries Γ R} :
    support (x * y) ⊆ support x + support y := by
  rw [← of_symm_smul_of_eq_mul, ← vadd_eq_add]
  exact HahnModule.support_smul_subset_vadd_support

section orderLemmas

variable {Γ : Type*} [LinearOrderedCancelAddCommMonoid Γ] [NonUnitalNonAssocSemiring R]

theorem coeff_mul_order_add_order (x y : HahnSeries Γ R) :
    (x * y).coeff (x.order + y.order) = x.leadingCoeff * y.leadingCoeff := by
  simp only [← of_symm_smul_of_eq_mul]
  exact HahnModule.coeff_smul_order_add_order x y

@[deprecated (since := "2025-01-31")] alias mul_coeff_order_add_order := coeff_mul_order_add_order

theorem orderTop_mul_of_nonzero {x y : HahnSeries Γ R} (h : x.leadingCoeff * y.leadingCoeff ≠ 0) :
    (x * y).orderTop = x.orderTop + y.orderTop := by
  by_cases hx : x = 0; · simp [hx]
  by_cases hy : y = 0; · simp [hy]
  have : (x * y).coeff (x.order + y.order) ≠ 0 := by rwa [coeff_mul_order_add_order x y]
  have hxy : x * y ≠ 0 := fun h ↦ (by simp [h] at this)
  rw [← order_eq_orderTop_of_ne hx, ← order_eq_orderTop_of_ne hy, ← order_eq_orderTop_of_ne hxy,
    ← WithTop.coe_add, WithTop.coe_eq_coe]
  refine le_antisymm (order_le_of_coeff_ne_zero this) ?_
  rw [HahnSeries.order_of_ne hx, HahnSeries.order_of_ne hy, HahnSeries.order_of_ne hxy,
    ← Set.IsWF.min_add]
  exact Set.IsWF.min_le_min_of_subset support_mul_subset_add_support

  -- Finset.addAntidiagonal_min_add_min, Finset.sum_singleton]

theorem orderTop_add_le_mul {x y : HahnSeries Γ R} :
    x.orderTop + y.orderTop ≤ (x * y).orderTop := by
  rw [← smul_eq_mul]
  exact HahnModule.orderTop_vAdd_le_orderTop_smul fun γ γ' ↦ rfl

theorem order_add_le_mul {x y : HahnSeries Γ R} (hxy : x * y ≠ 0) :
    x.order + y.order ≤ (x * y).order := by
  refine WithTop.coe_le_coe.mp ?_
  rw [WithTop.coe_add, order_eq_orderTop_of_ne (ne_zero_and_ne_zero_of_mul hxy).1,
    order_eq_orderTop_of_ne (ne_zero_and_ne_zero_of_mul hxy).2, order_eq_orderTop_of_ne hxy]
  exact orderTop_add_le_mul

theorem order_mul_of_nonzero {x y : HahnSeries Γ R} (h : x.leadingCoeff * y.leadingCoeff ≠ 0) :
    (x * y).order = x.order + y.order := by
  have hx : x.leadingCoeff ≠ 0 := by aesop
  have hy : y.leadingCoeff ≠ 0 := by aesop
  have hxy : (x * y).coeff (x.order + y.order) ≠ 0 :=
    ne_of_eq_of_ne (coeff_mul_order_add_order x y) h
  refine le_antisymm (order_le_of_coeff_ne_zero
    (Eq.mpr (congrArg (fun _a ↦ _a ≠ 0) (coeff_mul_order_add_order x y)) h)) ?_
  rw [order_of_ne <| leadingCoeff_ne_iff.mp hx, order_of_ne <| leadingCoeff_ne_iff.mp hy,
    order_of_ne <| ne_zero_of_coeff_ne_zero hxy, ← Set.IsWF.min_add]
  exact Set.IsWF.min_le_min_of_subset support_mul_subset_add_support

theorem leadingCoeff_mul_of_nonzero {x y : HahnSeries Γ R}
    (h : x.leadingCoeff * y.leadingCoeff ≠ 0) :
    (x * y).leadingCoeff = x.leadingCoeff * y.leadingCoeff := by
  simp only [leadingCoeff_eq, order_mul_of_nonzero h, coeff_mul_order_add_order]

/-! delete!
theorem order_mul_single_of_nonzero_divisor {g : Γ} {r : R} (hr : ∀ (s : R), r * s = 0 → s = 0)
    {x : HahnSeries Γ R} (hx : x ≠ 0) : (((single g) r) * x).order = g + x.order := by
  have hR : ∃ (y : R), y ≠ 0 := Exists.intro (x.leadingCoeff) (leadingCoeff_ne_iff.mpr hx)
  have hrne : r ≠ 0 := by
    by_contra hr'
    let y := Exists.choose hR
    exact (Exists.choose_spec hR) (hr y (mul_eq_zero_of_left hr' y))
  have hrx : ((single g) r).leadingCoeff * x.leadingCoeff ≠ 0 := by
    rw [leadingCoeff_of_single]
    exact fun hrx' => (leadingCoeff_ne_iff.mpr hx) (hr x.leadingCoeff hrx')
  rw [order_mul_of_nonzero hrx, order_single hrne]
-/
theorem order_single_mul_of_isRegular {g : Γ} {r : R} (hr : IsRegular r)
    {x : HahnSeries Γ R} (hx : x ≠ 0) : (((single g) r) * x).order = g + x.order := by
  obtain _|_ := subsingleton_or_nontrivial R
  · exact (hx <| Subsingleton.eq_zero x).elim
  have hrx : ((single g) r).leadingCoeff * x.leadingCoeff ≠ 0 := by
    rwa [leadingCoeff_of_single, ne_eq, hr.left.mul_left_eq_zero_iff, leadingCoeff_eq_iff]
  rw [order_mul_of_nonzero hrx, order_single <| IsRegular.ne_zero hr]

end orderLemmas

private theorem mul_assoc' [NonUnitalSemiring R] (x y z : HahnSeries Γ R) :
    x * y * z = x * (y * z) := by
  ext b
  rw [coeff_mul_left' (x.isPWO_support.add y.isPWO_support) support_mul_subset_add_support,
    coeff_mul_right' (y.isPWO_support.add z.isPWO_support) support_mul_subset_add_support]
  simp only [coeff_mul, coeff_add, sum_mul, mul_sum, sum_sigma']
  apply Finset.sum_nbij' (fun ⟨⟨_i, j⟩, ⟨k, l⟩⟩ ↦ ⟨(k, l + j), (l, j)⟩)
    (fun ⟨⟨i, _j⟩, ⟨k, l⟩⟩ ↦ ⟨(i + k, l), (i, k)⟩) <;>
  aesop (add safe Set.add_mem_add) (add simp [add_assoc, mul_assoc])

instance [NonUnitalSemiring R] : NonUnitalSemiring (HahnSeries Γ R) :=
  { inferInstanceAs (NonUnitalNonAssocSemiring (HahnSeries Γ R)) with
    mul_assoc := mul_assoc' }

instance [Semiring R] : Semiring (HahnSeries Γ R) :=
  { inferInstanceAs (NonAssocSemiring (HahnSeries Γ R)),
    inferInstanceAs (NonUnitalSemiring (HahnSeries Γ R)) with }

theorem leadingCoeff_pow_of_nonzero {Γ} [LinearOrderedCancelAddCommMonoid Γ]
    [Semiring R] {x : HahnSeries Γ R} {n : ℕ} (h : x.leadingCoeff ^ n ≠ 0) :
    (x ^ n).leadingCoeff = x.leadingCoeff ^ n := by
  induction n with
  | zero => simp
  | succ n ih =>
    rw [pow_succ] at h
    specialize ih (left_ne_zero_of_mul h)
    rw [pow_succ, pow_succ, leadingCoeff_mul_of_nonzero (ih ▸ h), ih]

theorem orderTop_pow_of_nonzero {Γ} [LinearOrderedCancelAddCommMonoid Γ]
    [Semiring R] {x : HahnSeries Γ R} {n : ℕ} (h : x.leadingCoeff ^ n ≠ 0) :
    (x ^ n).orderTop = n • x.orderTop := by
  haveI : Nontrivial R := nontrivial_of_ne (x.leadingCoeff ^ n) 0 h
  induction n with
  | zero => simp
  | succ n ih =>
    rw [pow_succ] at h
    specialize ih (left_ne_zero_of_mul h)
    rw [pow_succ, orderTop_mul_of_nonzero (leadingCoeff_pow_of_nonzero (left_ne_zero_of_mul h) ▸ h),
      ih, succ_nsmul]

theorem orderTop_nsmul_le_orderTop_pow {Γ} [LinearOrderedCancelAddCommMonoid Γ]
    [Semiring R] {x : HahnSeries Γ R} {n : ℕ} : n • x.orderTop ≤ (x ^ n).orderTop := by
  induction n with
  | zero =>
    simp only [zero_smul, pow_zero]
    by_cases h : (0 : R) = 1
    · have : Subsingleton R := subsingleton_iff_zero_eq_one.mp h
      simp
    · haveI : Nontrivial R := nontrivial_of_ne 0 1 h
      rw [orderTop_one]
  | succ n ih =>
    rw [add_nsmul, pow_add]
    calc
      n • x.orderTop + 1 • x.orderTop ≤ (x ^ n).orderTop + 1 • x.orderTop := by
        exact add_le_add_right ih (1 • x.orderTop)
      (x ^ n).orderTop + 1 • x.orderTop = (x ^ n).orderTop + x.orderTop := by rw [one_nsmul]
      (x ^ n).orderTop + x.orderTop ≤ (x ^ n * x).orderTop := by exact orderTop_add_le_mul
      (x ^ n * x).orderTop ≤ (x ^ n * x ^ 1).orderTop := by rw [pow_one]

instance [NonUnitalCommSemiring R] : NonUnitalCommSemiring (HahnSeries Γ R) where
  __ : NonUnitalSemiring (HahnSeries Γ R) := inferInstance
  mul_comm x y := by
    ext
    simp_rw [coeff_mul, mul_comm]
    exact Finset.sum_equiv (Equiv.prodComm _ _) (fun _ ↦ swap_mem_addAntidiagonal.symm) <| by simp

instance [CommSemiring R] : CommSemiring (HahnSeries Γ R) :=
  { inferInstanceAs (NonUnitalCommSemiring (HahnSeries Γ R)),
    inferInstanceAs (Semiring (HahnSeries Γ R)) with }

theorem orderTop_prod_le_sum {Γ} [LinearOrderedCancelAddCommMonoid Γ]{α : Type*} [CommSemiring R]
    {x : α → HahnSeries Γ R} {s : Finset α} :
    ∑ i ∈ s, (x i).orderTop ≤ (∏ i ∈ s, x i).orderTop := by
  refine cons_induction ?_ (fun a hfa ha ih => ?_) s
  · rw [sum_empty, prod_empty, ← single_zero_one]
    exact LE.le.trans (Preorder.le_refl 0) orderTop_single_le
  · rw [sum_cons, prod_cons]
    exact (add_le_add_left ih (x a).orderTop).trans orderTop_add_le_mul

theorem order_prod_le_sum {Γ} [LinearOrderedCancelAddCommMonoid Γ]{α : Type*} [CommSemiring R]
    {x : α → HahnSeries Γ R} {s : Finset α} (hx : ∀ t : Finset α, ∏ i ∈ t, x i ≠ 0) :
    ∑ i ∈ s, (x i).order ≤ (∏ i ∈ s, x i).order := by
  refine cons_induction ?_ (fun a t ha ih => ?_) s
  · simp only [sum_empty, prod_empty, order_one, le_refl]
  · rw [sum_cons, prod_cons]
    refine (add_le_add_left ih (x a).order).trans (order_add_le_mul ?_)
    rw [← prod_cons ha]
    exact hx _

instance [NonUnitalNonAssocRing R] : NonUnitalNonAssocRing (HahnSeries Γ R) :=
  { inferInstanceAs (NonUnitalNonAssocSemiring (HahnSeries Γ R)),
    inferInstanceAs (AddGroup (HahnSeries Γ R)) with }

instance [NonUnitalRing R] : NonUnitalRing (HahnSeries Γ R) :=
  { inferInstanceAs (NonUnitalNonAssocRing (HahnSeries Γ R)),
    inferInstanceAs (NonUnitalSemiring (HahnSeries Γ R)) with }

instance [NonAssocRing R] : NonAssocRing (HahnSeries Γ R) :=
  { inferInstanceAs (NonUnitalNonAssocRing (HahnSeries Γ R)),
    inferInstanceAs (NonAssocSemiring (HahnSeries Γ R)) with }

instance [Ring R] : Ring (HahnSeries Γ R) :=
  { inferInstanceAs (Semiring (HahnSeries Γ R)),
    inferInstanceAs (AddCommGroup (HahnSeries Γ R)) with }

instance [NonUnitalCommRing R] : NonUnitalCommRing (HahnSeries Γ R) :=
  { inferInstanceAs (NonUnitalCommSemiring (HahnSeries Γ R)),
    inferInstanceAs (NonUnitalRing (HahnSeries Γ R)) with }

instance [CommRing R] : CommRing (HahnSeries Γ R) :=
  { inferInstanceAs (CommSemiring (HahnSeries Γ R)),
    inferInstanceAs (Ring (HahnSeries Γ R)) with }

theorem sum_orderTop_le_orderTop_prod {Γ} [LinearOrderedCancelAddCommMonoid Γ]
    [CommSemiring R] {σ : Type*} [Fintype σ] (y : σ → HahnSeries Γ R) :
    ∑ i, (y i).orderTop ≤ (∏ i, y i).orderTop := by
  have hs : ∀ (s : Finset σ), ∑ i ∈ s, (y i).orderTop ≤ (∏ i ∈ s, y i).orderTop := by
    intro s
    induction s using cons_induction with
    | empty => simp [zero_le_orderTop_iff]
    | cons i s his ih =>
      rw [sum_cons, prod_cons]
      exact (add_le_add_left ih (y i).orderTop).trans orderTop_add_le_mul
  exact hs univ

end HahnSeries

namespace HahnModule

variable [PartialOrder Γ'] [AddAction Γ Γ'] [IsOrderedCancelVAdd Γ Γ'] [AddCommMonoid V]

private theorem mul_smul' [Semiring R] [Module R V] (x y : HahnSeries Γ R)
    (z : HahnModule Γ' R V) : (x * y) • z = x • (y • z) := by
  ext b
  rw [coeff_smul_left (x.isPWO_support.add y.isPWO_support)
    HahnSeries.support_mul_subset_add_support, coeff_smul_right
    (y.isPWO_support.vadd ((of R).symm z).isPWO_support) support_smul_subset_vadd_support]
  simp only [HahnSeries.coeff_mul, coeff_smul, HahnSeries.coeff_add, sum_smul, smul_sum, sum_sigma']
  apply Finset.sum_nbij' (fun ⟨⟨_i, j⟩, ⟨k, l⟩⟩ ↦ ⟨(k, l +ᵥ j), (l, j)⟩)
    (fun ⟨⟨i, _j⟩, ⟨k, l⟩⟩ ↦ ⟨(i + k, l), (i, k)⟩) <;>
    aesop (add safe [Set.vadd_mem_vadd, Set.add_mem_add]) (add simp [add_vadd, mul_smul])

instance instBaseModule [Semiring R] [Module R V] : Module R (HahnModule Γ' R V) :=
  inferInstanceAs <| Module R (HahnSeries Γ' V)

/-- The isomorphism between HahnSeries and HahnModules, as a linear map. -/
@[simps]
def lof (R : Type*) [Semiring R] [Module R V] : HahnSeries Γ V ≃ₗ[R] HahnModule Γ R V where
  toFun := of R
  map_add' := of_add
  map_smul' := of_smul
  invFun := (of R).symm
  left_inv := congrFun rfl
  right_inv := congrFun rfl

instance instModule [Semiring R] [Module R V] : Module (HahnSeries Γ R)
    (HahnModule Γ' R V) := {
  inferInstanceAs (DistribSMul (HahnSeries Γ R) (HahnModule Γ' R V)) with
  mul_smul := fun x y z => mul_smul' x y z
  one_smul := fun _ => one_smul'
  add_smul := fun _ _ _ => add_smul Module.add_smul
  zero_smul := fun _ => zero_smul'
  }

/-- HahnModule coefficient-wise map as a HahnSeries-linear map. -/
def map [Semiring R] [Module R V] [AddCommMonoid U] [Module R U] (f : U →ₗ[R] V) :
    HahnModule Γ' R U →ₗ[R] HahnModule Γ' R V where
  toFun x := (of R) (HahnSeries.map ((of R).symm x) f)
  map_add' x y := by ext; simp
  map_smul' s x := by ext; simp

@[simp]
protected lemma map_coeff [Semiring R] [Module R V] [AddCommMonoid U] [Module R U]
    (x : HahnModule Γ R U) (f : U →ₗ[R] V) (g : Γ) :
    ((of R).symm (map f x)).coeff g = f (((of R).symm x).coeff g) := by
  simp [map]

/-- HahnModule coefficient-wise map as a HahnSeries-linear map. -/
def hmap [Semiring R] [Module R V] [AddCommMonoid U] [Module R U] (f : U →ₗ[R] V) :
    HahnModule Γ' R U →ₗ[HahnSeries Γ R] HahnModule Γ' R V where
  toFun x := (of R) (HahnSeries.map ((of R).symm x) f)
  map_add' x y := by ext; simp
  map_smul' s x := by
    ext g
    simp only [Equiv.symm_apply_apply, HahnSeries.map_coeff, coeff_smul, ZeroHom.coe_coe, map_sum,
      map_smul, RingHom.id_apply]
    refine Eq.symm <| sum_subset (fun gh hgh => ?_) (fun gh hgh hz => (by simp_all))
    simp_all only [mem_vaddAntidiagonal, HahnSeries.mem_support, ne_eq, HahnSeries.map_coeff,
      ZeroHom.coe_coe, not_false_eq_true, and_true, true_and]
    apply fun h => hgh.2.1 (LinearMap.map_zero (R := R) (f := f) ▸ congrArg f h)

@[simp]
protected lemma hmap_coeff [Semiring R] [Module R V] [AddCommMonoid U] [Module R U]
    (x : HahnModule Γ R U) (f : U →ₗ[R] V) (g : Γ) :
    ((of R).symm (hmap (Γ := Γ) f x)).coeff g = f (((of R).symm x).coeff g) := by
  simp [hmap]

instance instGroupModule {V} [Ring R] [AddCommGroup V] [Module R V] : Module (HahnSeries Γ R)
    (HahnModule Γ' R V) where
  add_smul _ _ _ := add_smul Module.add_smul
  zero_smul _ := zero_smul'

instance SMulCommClass [CommRing R] [Module R V] :
    SMulCommClass R (HahnSeries Γ R) (HahnModule Γ' R V) where
  smul_comm r x y := by
    rw [← single_zero_smul_eq_smul Γ, ← mul_smul', mul_comm, mul_smul', single_zero_smul_eq_smul Γ]

theorem smul_comm [CommRing R] [Module R V] (r : R) (x : HahnSeries Γ R) (y : HahnModule Γ' R V) :
    r • x • y = x • r • y := by
  rw [SMulCommClass.smul_comm]

instance [CommRing R] {S : Type*} [CommRing S] [Algebra R S] [Module R V] [Module S V]
    [IsScalarTower R S V] : IsScalarTower R S (HahnSeries Γ V) where
  smul_assoc r s a := by
    ext
    simp

instance [CommRing R] [Module R V] : IsScalarTower R (HahnSeries Γ R) (HahnModule Γ' R V) where
  smul_assoc r x a := by
    ext g
    simp only [of_symm_smul, HahnSeries.coeff_smul, coeff_smul, smul_sum]
    have h : VAddAntidiagonal (r • x).isPWO_support' ((of R).symm a).isPWO_support' g ⊆
        VAddAntidiagonal x.isPWO_support' ((of R).symm a).isPWO_support' g := by
      intro gh hgh
      simp_all only [mem_vaddAntidiagonal, mem_support, HahnSeries.coeff_smul, and_true]
      exact ⟨right_ne_zero_of_mul hgh.1, hgh.2.1⟩
    rw [sum_subset h (by simp_all)]
    exact sum_congr rfl fun k _ ↦ smul_assoc r (x.coeff k.1) (((of R).symm a).coeff k.2)

open TensorProduct in
/-- The map that tensors a Hahn series with a module on the right. -/
def rightTensorMap [CommSemiring R] [AddCommMonoid U] [Module R V] [Module R U] :
    HahnModule Γ' R U ⊗[R] V →ₗ[R] HahnModule Γ' R (U ⊗[R] V) :=
  TensorProduct.uncurry R _ _ _
  { toFun := fun x => {
      toFun := fun v => (of R) {
        coeff := fun g => tmul R (((of R).symm x).coeff g) v
        isPWO_support' := by
          refine Set.IsPWO.mono ((of R).symm x).isPWO_support ?_
          intro g hg
          simp_all only [mem_support, ne_eq, HahnSeries.mem_support]
          contrapose! hg
          exact hg ▸ zero_tmul U v }
      map_add' := by
        intro y z
        ext; simp [tmul_add]
      map_smul' := by
        intro r y
        ext; simp }
    map_add' := by
      intro y z
      ext; simp [add_tmul]
    map_smul' := by
      intro r y
      ext; simp [smul_tmul'] }

open TensorProduct in
/-- The map that tensors a Hahn series with a module on the right. -/
def leftTensorMap [CommSemiring R] [AddCommMonoid U] [Module R V] [Module R U] :
    U ⊗[R] HahnModule Γ' R V →ₗ[R] HahnModule Γ' R (U ⊗[R] V) :=
  TensorProduct.uncurry R _ _ _
  { toFun := fun u => {
      toFun := fun x => (of R) {
        coeff := fun g => tmul R u (((of R).symm x).coeff g)
        isPWO_support' := by
          refine Set.IsPWO.mono ((of R).symm x).isPWO_support ?_
          intro g hg
          simp_all only [mem_support, ne_eq, HahnSeries.mem_support]
          contrapose! hg
          exact hg ▸ tmul_zero V u }
      map_add' := by
        intro y z
        ext; simp [tmul_add]
      map_smul' := by
        intro r y
        ext; simp }
    map_add' := by
      intro y z
      ext; simp [add_tmul]
    map_smul' := by
      intro r y
      ext; simp [smul_tmul'] }

instance instNoZeroSMulDivisors {Γ} [LinearOrderedCancelAddCommMonoid Γ] [Zero R] [SMulWithZero R V]
    [NoZeroSMulDivisors R V] : NoZeroSMulDivisors (HahnSeries Γ R) (HahnModule Γ R V) where
  eq_zero_or_eq_zero_of_smul_eq_zero {x y} hxy := by
    contrapose! hxy
    simp only [ne_eq]
    rw [HahnModule.ext_iff, funext_iff, not_forall]
    refine ⟨x.order + ((of R).symm y).order, ?_⟩
    rw [coeff_smul_order_add_order x y, of_symm_zero, HahnSeries.coeff_zero, smul_eq_zero]
    simp only [HahnSeries.leadingCoeff_ne_iff.mpr hxy.1, false_or]
    exact HahnSeries.leadingCoeff_ne_iff.mpr hxy.2 -- defeq abuse?

end HahnModule

namespace HahnSeries

instance {Γ} [LinearOrderedCancelAddCommMonoid Γ] [NonUnitalNonAssocSemiring R] [NoZeroDivisors R] :
    NoZeroDivisors (HahnSeries Γ R) where
  eq_zero_or_eq_zero_of_mul_eq_zero {x y} xy := by
    haveI : NoZeroSMulDivisors (HahnSeries Γ R) (HahnSeries Γ R) :=
      HahnModule.instNoZeroSMulDivisors
    exact eq_zero_or_eq_zero_of_smul_eq_zero xy

instance {Γ} [LinearOrderedCancelAddCommMonoid Γ] [Ring R] [IsDomain R] :
    IsDomain (HahnSeries Γ R) :=
  NoZeroDivisors.to_isDomain _

theorem orderTop_add_orderTop_le_orderTop_mul {Γ} [LinearOrderedCancelAddCommMonoid Γ]
    [NonUnitalNonAssocSemiring R] {x y : HahnSeries Γ R} :
    x.orderTop + y.orderTop ≤ (x * y).orderTop := by
  by_cases hx : x = 0; · simp [hx]
  by_cases hy : y = 0; · simp [hy]
  by_cases hxy : x * y = 0
  · simp [hxy]
  rw [orderTop_of_ne hx, orderTop_of_ne hy, orderTop_of_ne hxy, ← WithTop.coe_add,
    WithTop.coe_le_coe, ← Set.IsWF.min_add]
  exact Set.IsWF.min_le_min_of_subset support_mul_subset_add_support

@[simp]
theorem order_mul {Γ} [LinearOrderedCancelAddCommMonoid Γ] [NonUnitalNonAssocSemiring R]
    [NoZeroDivisors R] {x y : HahnSeries Γ R} (hx : x ≠ 0) (hy : y ≠ 0) :
    (x * y).order = x.order + y.order :=
  order_mul_of_nonzero (mul_ne_zero (leadingCoeff_ne_iff.mpr hx) (leadingCoeff_ne_iff.mpr hy))

@[simp]
theorem order_pow {Γ} [LinearOrderedCancelAddCommMonoid Γ] [Semiring R] [NoZeroDivisors R]
    (x : HahnSeries Γ R) (n : ℕ) : (x ^ n).order = n • x.order := by
  induction' n with h IH
  · simp
  rcases eq_or_ne x 0 with (rfl | hx)
  · simp
  rw [pow_succ, order_mul (pow_ne_zero _ hx) hx, succ_nsmul, IH]

section NonUnitalNonAssocSemiring

variable [NonUnitalNonAssocSemiring R]

@[simp]
theorem single_mul_single {a b : Γ} {r s : R} :
    single a r * single b s = single (a + b) (r * s) := by
  ext x
  by_cases h : x = a + b
  · rw [h, coeff_mul_single_add]
    simp
  · rw [coeff_single_of_ne h, coeff_mul, sum_eq_zero]
    simp_rw [mem_addAntidiagonal]
    rintro ⟨y, z⟩ ⟨hy, hz, rfl⟩
    rw [eq_of_mem_support_single hy, eq_of_mem_support_single hz] at h
    exact (h rfl).elim

end NonUnitalNonAssocSemiring

section NonAssocSemiring

variable [NonAssocSemiring R]

/-- `C a` is the constant Hahn Series `a`. `C` is provided as a ring homomorphism. -/
@[simps]
def C : R →+* HahnSeries Γ R where
  toFun := single 0
  map_zero' := single_eq_zero
  map_one' := rfl
  map_add' x y := by
    ext a
    by_cases h : a = 0 <;> simp [h]
  map_mul' x y := by rw [single_mul_single, zero_add]

theorem C_zero : C (0 : R) = (0 : HahnSeries Γ R) :=
  C.map_zero

theorem C_one : C (1 : R) = (1 : HahnSeries Γ R) :=
  C.map_one

theorem map_C [NonAssocSemiring S] (a : R) (f : R →+* S) :
    ((C a).map f : HahnSeries Γ S) = C (f a) := by
  ext g
  by_cases h : g = 0 <;> simp [h]

theorem C_injective : Function.Injective (C : R → HahnSeries Γ R) := by
  intro r s rs
  rw [HahnSeries.ext_iff, funext_iff] at rs
  have h := rs 0
  rwa [C_apply, coeff_single_same, C_apply, coeff_single_same] at h

theorem C_ne_zero {r : R} (h : r ≠ 0) : (C r : HahnSeries Γ R) ≠ 0 := by
  contrapose! h
  rw [← C_zero] at h
  exact C_injective h

theorem order_C {r : R} : order (C r : HahnSeries Γ R) = 0 := by
  by_cases h : r = 0
  · rw [h, C_zero, order_zero]
  · exact order_single h

end NonAssocSemiring

section Semiring

variable [Semiring R]

theorem C_mul_eq_smul {r : R} {x : HahnSeries Γ R} : C r * x = r • x :=
  single_zero_mul_eq_smul

@[simp]
theorem single_pow (a : Γ) (n : ℕ) (r : R) : single a r ^ n = single (n • a) (r ^ n) := by
  induction' n with n IH
  · ext; simp only [pow_zero, coeff_one, zero_smul, single_zero_one]
  · simp only [pow_succ, IH, single_mul_single, succ_nsmul]

theorem pow_leadingCoeff {Γ} [LinearOrderedCancelAddCommMonoid Γ] {x : HahnSeries Γ R}
    (hx : ¬IsNilpotent x.leadingCoeff) (n : ℕ) : (x ^ n).leadingCoeff = (x.leadingCoeff) ^ n := by
  induction' n with n ihn
  · simp
  · rw [pow_succ, leadingCoeff_mul_of_nonzero, ihn, pow_succ]
    rw [ihn, ← pow_succ]
    by_contra
    simp_all [IsNilpotent]

/-- An invertible Hahn series supported at an additive unit. -/
@[simps]
def UnitSingle {g : Γ} (hg : IsAddUnit g) {r : R} (hr : IsUnit r) : (HahnSeries Γ R)ˣ where
  val := single g r
  inv := single hg.addUnit.neg hr.unit.inv
  val_inv := by simp
  inv_val := by simp

/-!
theorem single_isUnit_iff (g : Γ) (r : R) : IsUnit (single g r) ↔ IsAddUnit g ∧ IsUnit r := by
  constructor
  intro ⟨⟨u, i, hui, hiu⟩, h⟩
  rw [Units.val_mk] at h
  rw [h] at hui
  have hc : ((single g) r * i).coeff 0 = 1 := by
    rw [hui, one_coeff, if_pos rfl]
-/

end Semiring

section Domain

variable {Γ' : Type*} [OrderedCancelAddCommMonoid Γ']

theorem embDomain_mul [NonUnitalNonAssocSemiring R] (f : Γ ↪o Γ')
    (hf : ∀ x y, f (x + y) = f x + f y) (x y : HahnSeries Γ R) :
    embDomain f (x * y) = embDomain f x * embDomain f y := by
  ext g
  by_cases hg : g ∈ Set.range f
  · obtain ⟨g, rfl⟩ := hg
    simp only [coeff_mul, embDomain_coeff]
    trans
      ∑ ij ∈
        (addAntidiagonal x.isPWO_support y.isPWO_support g).map
          (f.toEmbedding.prodMap f.toEmbedding),
        (embDomain f x).coeff ij.1 * (embDomain f y).coeff ij.2
    · simp
    apply sum_subset
    · rintro ⟨i, j⟩ hij
      simp only [exists_prop, mem_map, Prod.mk_inj, mem_addAntidiagonal,
        Function.Embedding.coe_prodMap, mem_support, Prod.exists] at hij
      obtain ⟨i, j, ⟨hx, hy, rfl⟩, rfl, rfl⟩ := hij
      simp [hx, hy, hf]
    · rintro ⟨_, _⟩ h1 h2
      contrapose! h2
      obtain ⟨i, _, rfl⟩ := support_embDomain_subset (ne_zero_and_ne_zero_of_mul h2).1
      obtain ⟨j, _, rfl⟩ := support_embDomain_subset (ne_zero_and_ne_zero_of_mul h2).2
      simp only [exists_prop, mem_map, Prod.mk_inj, mem_addAntidiagonal,
        Function.Embedding.coe_prodMap, mem_support, Prod.exists]
      simp only [mem_addAntidiagonal, embDomain_coeff, mem_support, ← hf,
        OrderEmbedding.eq_iff_eq] at h1
      exact ⟨i, j, h1, rfl⟩
  · rw [embDomain_notin_range hg, eq_comm]
    contrapose! hg
    obtain ⟨_, hi, _, hj, rfl⟩ := support_mul_subset_add_support ((mem_support _ _).2 hg)
    obtain ⟨i, _, rfl⟩ := support_embDomain_subset hi
    obtain ⟨j, _, rfl⟩ := support_embDomain_subset hj
    exact ⟨i + j, hf i j⟩

theorem embDomain_one [NonAssocSemiring R] (f : Γ ↪o Γ') (hf : f 0 = 0) :
    embDomain f (1 : HahnSeries Γ R) = (1 : HahnSeries Γ' R) :=
  embDomain_single.trans <| hf.symm ▸ rfl

/-- Extending the domain of Hahn series is a ring homomorphism. -/
@[simps]
def embDomainRingHom [NonAssocSemiring R] (f : Γ →+ Γ') (hfi : Function.Injective f)
    (hf : ∀ g g' : Γ, f g ≤ f g' ↔ g ≤ g') : HahnSeries Γ R →+* HahnSeries Γ' R where
  toFun := embDomain ⟨⟨f, hfi⟩, hf _ _⟩
  map_one' := embDomain_one _ f.map_zero
  map_mul' := embDomain_mul _ f.map_add
  map_zero' := embDomain_zero
  map_add' := embDomain_add _

theorem embDomainRingHom_C [NonAssocSemiring R] {f : Γ →+ Γ'} {hfi : Function.Injective f}
    {hf : ∀ g g' : Γ, f g ≤ f g' ↔ g ≤ g'} {r : R} : embDomainRingHom f hfi hf (C r) = C r :=
  embDomain_single.trans (by simp)

end Domain

section Algebra

variable [CommSemiring R] {A : Type*} [Semiring A] [Algebra R A]

instance : Algebra R (HahnSeries Γ A) where
  algebraMap := C.comp (algebraMap R A)
  smul_def' r x := by
    ext
    simp
  commutes' r x := by
    ext
    simp only [coeff_smul, single_zero_mul_eq_smul, RingHom.coe_comp, RingHom.toFun_eq_coe, C_apply,
      Function.comp_apply, algebraMap_smul, coeff_mul_single_zero]
    rw [← Algebra.commutes, Algebra.smul_def]

theorem C_eq_algebraMap : C = algebraMap R (HahnSeries Γ R) :=
  rfl

theorem algebraMap_apply {r : R} : algebraMap R (HahnSeries Γ A) r = C (algebraMap R A r) :=
  rfl

instance [Nontrivial Γ] [Nontrivial R] : Nontrivial (Subalgebra R (HahnSeries Γ R)) :=
  ⟨⟨⊥, ⊤, by
      rw [Ne, SetLike.ext_iff, not_forall]
      obtain ⟨a, ha⟩ := exists_ne (0 : Γ)
      refine ⟨single a 1, ?_⟩
      simp only [Algebra.mem_bot, not_exists, Set.mem_range, iff_true, Algebra.mem_top]
      intro x
      rw [HahnSeries.ext_iff, funext_iff, not_forall]
      refine ⟨a, ?_⟩
      rw [coeff_single_same, algebraMap_apply, C_apply, coeff_single_of_ne ha]
      exact zero_ne_one⟩⟩

section Domain

variable {Γ' : Type*} [OrderedCancelAddCommMonoid Γ']

/-- Extending the domain of Hahn series is an algebra homomorphism. -/
@[simps!]
def embDomainAlgHom (f : Γ →+ Γ') (hfi : Function.Injective f)
    (hf : ∀ g g' : Γ, f g ≤ f g' ↔ g ≤ g') : HahnSeries Γ A →ₐ[R] HahnSeries Γ' A :=
  { embDomainRingHom f hfi hf with commutes' := fun _ => embDomainRingHom_C (hf := hf) }

end Domain

end Algebra

end HahnSeries<|MERGE_RESOLUTION|>--- conflicted
+++ resolved
@@ -338,10 +338,6 @@
   simp only [Set.mem_setOf_eq, not_nonempty_iff_eq_empty] at hx
   simp [hx, coeff_smul]
 
-<<<<<<< HEAD
-theorem orderTop_vAdd_le_orderTop_smul {Γ Γ'} [LinearOrder Γ] [LinearOrder Γ']
-    [VAdd Γ Γ'] [IsOrderedCancelVAdd Γ Γ'] [MulZeroClass R] [SMulWithZero R V] {x : HahnSeries Γ R}
-=======
 theorem support_smul_subset_vadd_support [MulZeroClass R] [SMulWithZero R V] {x : HahnSeries Γ R}
     {y : HahnModule Γ' R V} :
     ((of R).symm (x • y)).support ⊆ x.support +ᵥ ((of R).symm y).support := by
@@ -349,7 +345,6 @@
 
 theorem orderTop_vAdd_le_orderTop_smul {Γ Γ'} [LinearOrder Γ] [LinearOrder Γ'] [VAdd Γ Γ']
     [IsOrderedCancelVAdd Γ Γ'] [MulZeroClass R] [SMulWithZero R V] {x : HahnSeries Γ R}
->>>>>>> 6068fa5b
     [VAdd (WithTop Γ) (WithTop Γ')] {y : HahnModule Γ' R V}
     (h : ∀ (γ : Γ) (γ' : Γ'), γ +ᵥ γ' = (γ : WithTop Γ) +ᵥ (γ' : WithTop Γ')) :
     x.orderTop +ᵥ ((of R).symm y).orderTop ≤ ((of R).symm (x • y)).orderTop := by
