/-
Copyright (c) 2021 Aaron Anderson. All rights reserved.
Released under Apache 2.0 license as described in the file LICENSE.
Authors: Aaron Anderson
-/
import Mathlib.Algebra.Ring.Action.Rat
import Mathlib.RingTheory.HahnSeries.Multiplication

/-!
# Summable families of Hahn Series
We introduce a notion of formal summability for families of Hahn series, and define a formal sum
function. This theory is applied to characterize invertible Hahn series whose coefficients are in a
commutative domain.

## Main Definitions
* `HahnSeries.SummableFamily` is a family of Hahn series such that the union of the supports
  is partially well-ordered and only finitely many are nonzero at any given coefficient. Note that
  this is different from `Summable` in the valuation topology, because there are topologically
  summable families that do not satisfy the axioms of `HahnSeries.SummableFamily`, and formally
  summable families whose sums do not converge topologically.
* `HahnSeries.SummableFamily.hsum` is the formal sum of a summable family.
* `HahnSeries.SummableFamily.lsum` is the formal sum bundled as a `LinearMap`.
* `HahnSeries.SummableFamily.smul` is the summable family given by pointwise scalar multiplication
  of component Hahn series.
* `HahnSeries.SummableFamily.mul` is the summable family given by pointwise multiplication.
* `HahnSeries.SummableFamily.powers` is the summable family given by non-negative powers of a
  Hahn series, if the series has strictly positive order. If the series has non-positive order, then
  the summable family takes the junk value of zero.

## Main results
* `HahnSeries.isUnit_iff`: If `R` is a commutative domain, and `Γ` is a linearly ordered additive
  commutative group, then a Hahn series is a unit if and only if its leading term is a unit in `R`.
* `HahnSeries.SummableFamily.hsum_smul`:   `smul` is compatible with `hsum`.
* `HahnSeries.SummableFamily.hsum_mul`: `mul` is compatible with `hsum`.  That is, the product of
  sums is equal to the sum of pointwise products.

## TODO
* Summable Pi families

## References
- [J. van der Hoeven, *Operators on Generalized Power Series*][van_der_hoeven]
-/


open Finset Function

open Pointwise

noncomputable section

variable {Γ Γ' R V α β : Type*}

namespace HahnSeries

section

/-- A family of Hahn series whose formal coefficient-wise sum is a Hahn series.  For each
coefficient of the sum to be well-defined, we require that only finitely many series are nonzero at
any given coefficient.  For the formal sum to be a Hahn series, we require that the union of the
supports of the constituent series is partially well-ordered. -/
structure SummableFamily (Γ) (R) [PartialOrder Γ] [AddCommMonoid R] (α : Type*) where
  /-- A parametrized family of Hahn series. -/
  toFun : α → HahnSeries Γ R
  isPWO_iUnion_support' : Set.IsPWO (⋃ a : α, (toFun a).support)
  finite_co_support' : ∀ g : Γ, { a | (toFun a).coeff g ≠ 0 }.Finite

end

namespace SummableFamily

section AddCommMonoid

variable [PartialOrder Γ] [AddCommMonoid R]

instance : FunLike (SummableFamily Γ R α) α (HahnSeries Γ R) where
  coe := toFun
  coe_injective' | ⟨_, _, _⟩, ⟨_, _, _⟩, rfl => rfl

@[simp]
theorem coe_mk (toFun : α → HahnSeries Γ R) (h1 h2) :
    (⟨toFun, h1, h2⟩ : SummableFamily Γ R α) = toFun :=
  rfl

theorem isPWO_iUnion_support (s : SummableFamily Γ R α) : Set.IsPWO (⋃ a : α, (s a).support) :=
  s.isPWO_iUnion_support'

theorem finite_co_support (s : SummableFamily Γ R α) (g : Γ) :
    (Function.support fun a => (s a).coeff g).Finite :=
  s.finite_co_support' g

theorem coe_injective : @Function.Injective (SummableFamily Γ R α) (α → HahnSeries Γ R) (⇑) :=
  DFunLike.coe_injective

@[ext]
theorem ext {s t : SummableFamily Γ R α} (h : ∀ a : α, s a = t a) : s = t :=
  DFunLike.ext s t h

instance : Add (SummableFamily Γ R α) :=
  ⟨fun x y =>
    { toFun := x + y
      isPWO_iUnion_support' :=
        (x.isPWO_iUnion_support.union y.isPWO_iUnion_support).mono
          (by
            rw [← Set.iUnion_union_distrib]
            exact Set.iUnion_mono fun a => support_add_subset)
      finite_co_support' := fun g =>
        ((x.finite_co_support g).union (y.finite_co_support g)).subset
          (by
            intro a ha
            change (x a).coeff g + (y a).coeff g ≠ 0 at ha
            rw [Set.mem_union, Function.mem_support, Function.mem_support]
            contrapose! ha
            rw [ha.1, ha.2, add_zero]) }⟩

instance : Zero (SummableFamily Γ R α) :=
  ⟨⟨0, by simp, by simp⟩⟩

instance : Inhabited (SummableFamily Γ R α) :=
  ⟨0⟩

@[simp]
theorem coe_add (s t : SummableFamily Γ R α) : ⇑(s + t) = s + t :=
  rfl

theorem add_apply {s t : SummableFamily Γ R α} {a : α} : (s + t) a = s a + t a :=
  rfl

@[simp]
theorem coe_zero : ((0 : SummableFamily Γ R α) : α → HahnSeries Γ R) = 0 :=
  rfl

theorem zero_apply {a : α} : (0 : SummableFamily Γ R α) a = 0 :=
  rfl


section SMul

variable {M} [SMulZeroClass M R]

instance : SMul M (SummableFamily Γ R β) :=
  ⟨fun r t =>
    { toFun := r • t
      isPWO_iUnion_support' := t.isPWO_iUnion_support.mono (Set.iUnion_mono fun i =>
        Pi.smul_apply r t i ▸ Function.support_const_smul_subset r _)
      finite_co_support' := by
        intro g
        refine (t.finite_co_support g).subset ?_
        intro i hi
        simp only [Pi.smul_apply, coeff_smul, ne_eq, Set.mem_setOf_eq] at hi
        simp only [Function.mem_support, ne_eq]
        exact right_ne_zero_of_smul hi } ⟩

@[simp]
theorem coe_smul' (m : M) (s : SummableFamily Γ R α) : ⇑(m • s) = m • s :=
  rfl

theorem smul_apply' (m : M) (s : SummableFamily Γ R α) (a : α) : (m • s) a = m • s a :=
  rfl

end SMul

instance : AddCommMonoid (SummableFamily Γ R α) := fast_instance%
  DFunLike.coe_injective.addCommMonoid _ coe_zero coe_add (fun _ _ => coe_smul' _ _)

/-- The coefficient function of a summable family, as a finsupp on the parameter type. -/
@[simps]
def coeff (s : SummableFamily Γ R α) (g : Γ) : α →₀ R where
  support := (s.finite_co_support g).toFinset
  toFun a := (s a).coeff g
  mem_support_toFun a := by simp

@[simp]
theorem coeff_def (s : SummableFamily Γ R α) (a : α) (g : Γ) : s.coeff g a = (s a).coeff g :=
  rfl

/-- The infinite sum of a `SummableFamily` of Hahn series. -/
def hsum (s : SummableFamily Γ R α) : HahnSeries Γ R where
  coeff g := ∑ᶠ i, (s i).coeff g
  isPWO_support' :=
    s.isPWO_iUnion_support.mono fun g => by
      contrapose
      rw [Set.mem_iUnion, not_exists, Function.mem_support, Classical.not_not]
      simp_rw [mem_support, Classical.not_not]
      intro h
      rw [finsum_congr h, finsum_zero]

@[simp]
theorem coeff_hsum {s : SummableFamily Γ R α} {g : Γ} : s.hsum.coeff g = ∑ᶠ i, (s i).coeff g :=
  rfl

@[deprecated (since := "2025-01-31")] alias hsum_coeff := coeff_hsum

@[simp]
theorem hsum_zero : (0 : SummableFamily Γ R α).hsum = 0 := by
  ext
  simp

theorem support_hsum_subset {s : SummableFamily Γ R α} : s.hsum.support ⊆ ⋃ a : α, (s a).support :=
  fun g hg => by
  rw [mem_support, coeff_hsum, finsum_eq_sum _ (s.finite_co_support _)] at hg
  obtain ⟨a, _, h2⟩ := exists_ne_zero_of_sum_ne_zero hg
  rw [Set.mem_iUnion]
  exact ⟨a, h2⟩

@[simp]
theorem hsum_add {s t : SummableFamily Γ R α} : (s + t).hsum = s.hsum + t.hsum := by
  ext g
  simp only [coeff_hsum, coeff_add, add_apply]
  exact finsum_add_distrib (s.finite_co_support _) (t.finite_co_support _)

theorem coeff_hsum_eq_sum_of_subset {s : SummableFamily Γ R α} {g : Γ} {t : Finset α}
    (h : { a | (s a).coeff g ≠ 0 } ⊆ t) : s.hsum.coeff g = ∑ i ∈ t, (s i).coeff g := by
  simp only [coeff_hsum, finsum_eq_sum _ (s.finite_co_support _)]
  exact sum_subset (Set.Finite.toFinset_subset.mpr h) (by simp)

@[deprecated (since := "2025-01-31")] alias hsum_coeff_eq_sum_of_subset :=
  coeff_hsum_eq_sum_of_subset

theorem coeff_hsum_eq_sum {s : SummableFamily Γ R α} {g : Γ} :
    s.hsum.coeff g = ∑ i ∈ (s.coeff g).support, (s i).coeff g := by
  simp only [coeff_hsum, finsum_eq_sum _ (s.finite_co_support _), coeff_support]

@[deprecated (since := "2025-01-31")] alias hsum_coeff_eq_sum := coeff_hsum_eq_sum

/-- The summable family made of a single Hahn series. -/
@[simps]
def single {ι} [DecidableEq ι] (i : ι) (x : HahnSeries Γ R) : SummableFamily Γ R ι where
  toFun := Pi.single i x
  isPWO_iUnion_support' := by
    have : (Pi.single (M := fun _ ↦ HahnSeries Γ R) i x i).support.IsPWO := by simp
    refine this.mono <| Set.iUnion_subset fun a => ?_
    obtain rfl | ha := eq_or_ne a i
    · rfl
    · simp [ha]
  finite_co_support' g := (Set.finite_singleton i).subset fun j => by
    obtain rfl | ha := eq_or_ne j i <;> simp [*]

@[simp]
theorem hsum_single {ι} [DecidableEq ι] (i : ι) (x : HahnSeries Γ R) : (single i x).hsum = x := by
  ext g
  rw [coeff_hsum, finsum_eq_single _ i, single_toFun, Pi.single_eq_same]
  simp +contextual

/-- The summable family made of a constant Hahn series. -/
@[simps]
def const (ι) [Finite ι] (x : HahnSeries Γ R) : SummableFamily Γ R ι where
  toFun _ := x
  isPWO_iUnion_support' := by
    cases isEmpty_or_nonempty ι
    · simp
    · exact Eq.mpr (congrArg (fun s ↦ s.IsPWO) (Set.iUnion_const x.support)) x.isPWO_support
  finite_co_support' g := Set.toFinite {a | ((fun _ ↦ x) a).coeff g ≠ 0}

@[simp]
theorem hsum_unique {ι} [Unique ι] (x : SummableFamily Γ R ι) : x.hsum = x default := by
  ext g
  simp only [coeff_hsum, const_toFun, finsum_unique]

/-- A summable family induced by an equivalence of the parametrizing type. -/
@[simps]
def Equiv (e : α ≃ β) (s : SummableFamily Γ R α) : SummableFamily Γ R β where
  toFun b := s (e.symm b)
  isPWO_iUnion_support' := by
    refine Set.IsPWO.mono s.isPWO_iUnion_support fun g => ?_
    simp only [Set.mem_iUnion, mem_support, ne_eq, forall_exists_index]
    exact fun b hg => Exists.intro (e.symm b) hg
  finite_co_support' g :=
    (Equiv.set_finite_iff e.subtypeEquivOfSubtype').mp <| s.finite_co_support' g

@[simp]
theorem hsum_equiv (e : α ≃ β) (s : SummableFamily Γ R α) : (Equiv e s).hsum = s.hsum := by
  ext g
  simp only [coeff_hsum, Equiv_toFun]
  exact finsum_eq_of_bijective e.symm (Equiv.bijective e.symm) fun x => rfl

/-- The summable family given by multiplying every series in a summable family by a scalar. -/
@[simps]
def smulFamily [AddCommMonoid V] [SMulWithZero R V] (f : α → R) (s : SummableFamily Γ V α) :
    SummableFamily Γ V α where
  toFun a := (f a) • s a
  isPWO_iUnion_support' := by
    refine Set.IsPWO.mono s.isPWO_iUnion_support fun g hg => ?_
    simp_all only [Set.mem_iUnion, mem_support, coeff_smul, ne_eq]
    obtain ⟨i, hi⟩ := hg
    exact Exists.intro i <| right_ne_zero_of_smul hi
  finite_co_support' g := by
    refine Set.Finite.subset (s.finite_co_support g) fun i hi => ?_
    simp_all only [coeff_smul, ne_eq, Set.mem_setOf_eq, Function.mem_support]
    exact right_ne_zero_of_smul hi

theorem hsum_smulFamily [AddCommMonoid V] [SMulWithZero R V] (f : α → R)
    (s : SummableFamily Γ V α) (g : Γ) :
    (smulFamily f s).hsum.coeff g = ∑ᶠ i, (f i) • ((s i).coeff g) :=
  rfl

end AddCommMonoid

section AddCommGroup

variable [PartialOrder Γ] [AddCommGroup R] {s t : SummableFamily Γ R α} {a : α}

instance : Neg (SummableFamily Γ R α) where
  neg s :=
    { toFun := fun a => -s a
      isPWO_iUnion_support' := by
        simp_rw [support_neg]
        exact s.isPWO_iUnion_support
      finite_co_support' := fun g => by
        simp only [coeff_neg', Pi.neg_apply, Ne, neg_eq_zero]
        exact s.finite_co_support g }

@[simp]
theorem coe_neg (s : SummableFamily Γ R α) : ⇑(-s) = -s :=
  rfl

theorem neg_apply : (-s) a = -s a :=
  rfl

instance : Sub (SummableFamily Γ R α) where
  sub s s' :=
    { toFun := s - s'
      isPWO_iUnion_support' := by
        simp_rw [sub_eq_add_neg]
        exact (s + -s').isPWO_iUnion_support
      finite_co_support' g := by
        simp_rw [sub_eq_add_neg]
        exact (s + -s').finite_co_support' _ }

@[simp]
theorem coe_sub (s t : SummableFamily Γ R α) : ⇑(s - t) = s - t :=
  rfl

theorem sub_apply : (s - t) a = s a - t a :=
  rfl


instance : AddCommGroup (SummableFamily Γ R α) := fast_instance%
  DFunLike.coe_injective.addCommGroup _ coe_zero coe_add coe_neg coe_sub
    (fun _ _ => coe_smul' _ _) (fun _ _ => coe_smul' _ _)

end AddCommGroup

section SMul

variable [PartialOrder Γ] [PartialOrder Γ'] [AddCommMonoid V]

variable [AddCommMonoid R] [SMulWithZero R V]

theorem smul_support_subset_prod (s : SummableFamily Γ R α)
    (t : SummableFamily Γ' V β) (gh : Γ × Γ') :
    (Function.support fun (i : α × β) ↦ (s i.1).coeff gh.1 • (t i.2).coeff gh.2) ⊆
    ((s.finite_co_support' gh.1).prod (t.finite_co_support' gh.2)).toFinset := by
  intro _ hab
  simp_all only [Function.mem_support, ne_eq, Set.Finite.coe_toFinset, Set.mem_prod,
    Set.mem_setOf_eq]
  exact ⟨left_ne_zero_of_smul hab, right_ne_zero_of_smul hab⟩

theorem smul_support_finite (s : SummableFamily Γ R α)
    (t : SummableFamily Γ' V β) (gh : Γ × Γ') :
    (Function.support fun (i : α × β) ↦ (s i.1).coeff gh.1 • (t i.2).coeff gh.2).Finite :=
  Set.Finite.subset (Set.toFinite ((s.finite_co_support' gh.1).prod
    (t.finite_co_support' gh.2)).toFinset) (smul_support_subset_prod s t gh)

variable [VAdd Γ Γ'] [IsOrderedCancelVAdd Γ Γ']

open HahnModule

theorem isPWO_iUnion_support_prod_smul {s : α → HahnSeries Γ R} {t : β → HahnSeries Γ' V}
    (hs : (⋃ a, (s a).support).IsPWO) (ht : (⋃ b, (t b).support).IsPWO) :
    (⋃ (a : α × β), ((fun a ↦ (of R).symm
      ((s a.1) • (of R) (t a.2))) a).support).IsPWO := by
  apply (hs.vadd ht).mono
  have hsupp : ∀ ab : α × β, support ((fun ab ↦ (of R).symm (s ab.1 • (of R) (t ab.2))) ab) ⊆
      (s ab.1).support +ᵥ (t ab.2).support := by
    intro ab
    refine Set.Subset.trans (fun x hx => ?_) (support_vaddAntidiagonal_subset_vadd
      (hs := (s ab.1).isPWO_support) (ht := (t ab.2).isPWO_support))
    contrapose! hx
    simp only [Set.mem_setOf_eq, not_nonempty_iff_eq_empty] at hx
    rw [mem_support, not_not, HahnModule.coeff_smul, hx, sum_empty]
  refine Set.Subset.trans (Set.iUnion_mono fun a => (hsupp a)) ?_
  simp_all only [Set.iUnion_subset_iff, Prod.forall]
  exact fun a b => Set.vadd_subset_vadd (Set.subset_iUnion_of_subset a fun x y ↦ y)
    (Set.subset_iUnion_of_subset b fun x y ↦ y)

theorem finite_co_support_prod_smul (s : SummableFamily Γ R α)
    (t : SummableFamily Γ' V β) (g : Γ') :
    Finite {(ab : α × β) |
      ((fun (ab : α × β) ↦ (of R).symm (s ab.1 • (of R) (t ab.2))) ab).coeff g ≠ 0} := by
  apply ((VAddAntidiagonal s.isPWO_iUnion_support t.isPWO_iUnion_support g).finite_toSet.biUnion'
    (fun gh _ => smul_support_finite s t gh)).subset _
  exact fun ab hab => by
    simp only [coeff_smul, ne_eq, Set.mem_setOf_eq] at hab
    obtain ⟨ij, hij⟩ := Finset.exists_ne_zero_of_sum_ne_zero hab
    simp only [mem_coe, mem_vaddAntidiagonal, Set.mem_iUnion, mem_support, ne_eq,
      Function.mem_support, exists_prop, Prod.exists]
    exact ⟨ij.1, ij.2, ⟨⟨ab.1, left_ne_zero_of_smul hij.2⟩, ⟨ab.2, right_ne_zero_of_smul hij.2⟩,
      ((mem_vaddAntidiagonal _ _ _).mp hij.1).2.2⟩, hij.2⟩

/-- An elementwise scalar multiplication of one summable family on another. -/
@[simps]
def smul (s : SummableFamily Γ R α) (t : SummableFamily Γ' V β) : SummableFamily Γ' V (α × β) where
  toFun ab := (of R).symm (s (ab.1) • ((of R) (t (ab.2))))
  isPWO_iUnion_support' :=
    isPWO_iUnion_support_prod_smul s.isPWO_iUnion_support t.isPWO_iUnion_support
  finite_co_support' g := finite_co_support_prod_smul s t g

@[deprecated (since := "2024-11-17")] noncomputable alias FamilySMul := smul

theorem sum_vAddAntidiagonal_eq (s : SummableFamily Γ R α) (t : SummableFamily Γ' V β) (g : Γ')
    (a : α × β) :
    ∑ x ∈ VAddAntidiagonal (s a.1).isPWO_support' (t a.2).isPWO_support' g, (s a.1).coeff x.1 •
      (t a.2).coeff x.2 = ∑ x ∈ VAddAntidiagonal s.isPWO_iUnion_support' t.isPWO_iUnion_support' g,
      (s a.1).coeff x.1 • (t a.2).coeff x.2 := by
  refine sum_subset (fun gh hgh => ?_) fun gh hgh h => ?_
  · simp_all only [mem_vaddAntidiagonal, Function.mem_support, Set.mem_iUnion, mem_support]
    exact ⟨Exists.intro a.1 hgh.1, Exists.intro a.2 hgh.2.1, trivial⟩
  · by_cases hs : (s a.1).coeff gh.1 = 0
    · exact smul_eq_zero_of_left hs ((t a.2).coeff gh.2)
    · simp_all

theorem coeff_smul {R} {V} [Semiring R] [AddCommMonoid V] [Module R V]
    (s : SummableFamily Γ R α) (t : SummableFamily Γ' V β) (g : Γ') :
    (smul s t).hsum.coeff g = ∑ gh ∈ VAddAntidiagonal s.isPWO_iUnion_support
      t.isPWO_iUnion_support g, (s.hsum.coeff gh.1) • (t.hsum.coeff gh.2) := by
  rw [coeff_hsum]
  simp only [coeff_hsum_eq_sum, smul_toFun, HahnModule.coeff_smul, Equiv.symm_apply_apply]
  simp_rw [sum_vAddAntidiagonal_eq, Finset.smul_sum, Finset.sum_smul]
  rw [← sum_finsum_comm _ _ <| fun gh _ => smul_support_finite s t gh]
  refine sum_congr rfl fun gh _ => ?_
  rw [finsum_eq_sum _ (smul_support_finite s t gh), ← sum_product_right']
  refine sum_subset (fun ab hab => ?_) (fun ab _ hab => by simp_all)
  have hsupp := smul_support_subset_prod s t gh
  simp_all only [mem_vaddAntidiagonal, Set.mem_iUnion, mem_support, ne_eq, Set.Finite.mem_toFinset,
    Function.mem_support, Set.Finite.coe_toFinset, support_subset_iff, Set.mem_prod,
    Set.mem_setOf_eq, Prod.forall, coeff_support, mem_product]
  exact hsupp ab.1 ab.2 hab

@[deprecated (since := "2024-11-17")] alias family_smul_coeff := coeff_smul

theorem smul_hsum {R} {V} [Semiring R] [AddCommMonoid V] [Module R V]
    (s : SummableFamily Γ R α) (t : SummableFamily Γ' V β) :
    (smul s t).hsum = (of R).symm (s.hsum • (of R) (t.hsum)) := by
  ext g
  rw [coeff_smul s t g, HahnModule.coeff_smul, Equiv.symm_apply_apply]
  refine Eq.symm (sum_of_injOn (fun a ↦ a) (fun _ _ _ _ h ↦ h) (fun _ hgh => ?_)
    (fun gh _ hgh => ?_) fun _ _ => by simp)
  · simp_all only [mem_coe, mem_vaddAntidiagonal, mem_support, ne_eq, Set.mem_iUnion, and_true]
    constructor
    · rw [coeff_hsum_eq_sum] at hgh
      have h' := Finset.exists_ne_zero_of_sum_ne_zero hgh.1
      simpa using h'
    · by_contra hi
      simp_all
  · simp only [Set.image_id', mem_coe, mem_vaddAntidiagonal, mem_support, ne_eq, not_and] at hgh
    by_cases h : s.hsum.coeff gh.1 = 0
    · exact smul_eq_zero_of_left h (t.hsum.coeff gh.2)
    · simp_all

@[deprecated (since := "2024-11-17")] alias hsum_family_smul := smul_hsum

instance [AddCommMonoid R] [SMulWithZero R V] : SMul (HahnSeries Γ R) (SummableFamily Γ' V β) where
  smul x t := Equiv (Equiv.punitProd β) <| smul (const Unit x) t

theorem smul_eq {x : HahnSeries Γ R} {t : SummableFamily Γ' V β} :
    x • t = Equiv (Equiv.punitProd β) (smul (const Unit x) t) :=
  rfl

@[simp]
theorem smul_apply {x : HahnSeries Γ R} {s : SummableFamily Γ' V α} {a : α} :
    (x • s) a = (of R).symm (x • of R (s a)) :=
  rfl

@[simp]
theorem hsum_smul_module {R} {V} [Semiring R] [AddCommMonoid V] [Module R V] {x : HahnSeries Γ R}
    {s : SummableFamily Γ' V α} :
    (x • s).hsum = (of R).symm (x • of R s.hsum) := by
  rw [smul_eq, hsum_equiv, smul_hsum, hsum_unique, const_toFun]

end SMul

section Semiring

variable [AddCommMonoid Γ] [PartialOrder Γ] [IsOrderedCancelAddMonoid Γ]
  [PartialOrder Γ'] [AddAction Γ Γ'] [IsOrderedCancelVAdd Γ Γ'] [Semiring R]

instance [AddCommMonoid V] [Module R V] : Module (HahnSeries Γ R) (SummableFamily Γ' V α) where
  smul := (· • ·)
  smul_zero _ := ext fun _ => by simp
  zero_smul _ := ext fun _ => by simp
  one_smul _ := ext fun _ => by rw [smul_apply, HahnModule.one_smul', Equiv.symm_apply_apply]
  add_smul _ _ _  := ext fun _ => by simp [add_smul]
  smul_add _ _ _ := ext fun _ => by simp
  mul_smul _ _ _ := ext fun _ => by simp [HahnModule.instModule.mul_smul]

theorem hsum_smul {x : HahnSeries Γ R} {s : SummableFamily Γ R α} :
    (x • s).hsum = x * s.hsum := by
  rw [hsum_smul_module, of_symm_smul_of_eq_mul]

/-- The summation of a `summable_family` as a `LinearMap`. -/
@[simps]
def lsum : SummableFamily Γ R α →ₗ[HahnSeries Γ R] HahnSeries Γ R where
  toFun := hsum
  map_add' _ _ := hsum_add
  map_smul' _ _ := hsum_smul

@[simp]
theorem hsum_sub {R : Type*} [Ring R] {s t : SummableFamily Γ R α} :
    (s - t).hsum = s.hsum - t.hsum := by
  rw [← lsum_apply, LinearMap.map_sub, lsum_apply, lsum_apply]

theorem isPWO_iUnion_support_prod_mul {s : α → HahnSeries Γ R} {t : β → HahnSeries Γ R}
    (hs : (⋃ a, (s a).support).IsPWO) (ht : (⋃ b, (t b).support).IsPWO) :
    (⋃ (a : α × β), ((fun a ↦ ((s a.1) * (t a.2))) a).support).IsPWO :=
  isPWO_iUnion_support_prod_smul hs ht

theorem finite_co_support_prod_mul (s : SummableFamily Γ R α)
    (t : SummableFamily Γ R β) (g : Γ) :
    Finite {(a : α × β) | ((fun (a : α × β) ↦ (s a.1 * t a.2)) a).coeff g ≠ 0} :=
  finite_co_support_prod_smul s t g

/-- A summable family given by pointwise multiplication of a pair of summable families. -/
@[simps]
def mul (s : SummableFamily Γ R α) (t : SummableFamily Γ R β) :
    (SummableFamily Γ R (α × β)) where
  toFun a := s (a.1) * t (a.2)
  isPWO_iUnion_support' :=
    isPWO_iUnion_support_prod_mul s.isPWO_iUnion_support t.isPWO_iUnion_support
  finite_co_support' g := finite_co_support_prod_mul s t g

theorem mul_eq_smul (s : SummableFamily Γ R α) (t : SummableFamily Γ R β) :
    mul s t = smul s t :=
  rfl

theorem coeff_hsum_mul (s : SummableFamily Γ R α) (t : SummableFamily Γ R β) (g : Γ) :
    (mul s t).hsum.coeff g = ∑ gh ∈ addAntidiagonal s.isPWO_iUnion_support
      t.isPWO_iUnion_support g, (s.hsum.coeff gh.1) * (t.hsum.coeff gh.2) := by
  simp_rw [← smul_eq_mul, mul_eq_smul]
  exact coeff_smul s t g

@[deprecated (since := "2025-01-31")] alias mul_coeff := coeff_hsum_mul

theorem hsum_mul (s : SummableFamily Γ R α) (t : SummableFamily Γ R β) :
    (mul s t).hsum = s.hsum * t.hsum := by
  rw [← smul_eq_mul, mul_eq_smul]
  exact smul_hsum s t

end Semiring

section OfFinsupp

variable [PartialOrder Γ] [AddCommMonoid R]

/-- A family with only finitely many nonzero elements is summable. -/
def ofFinsupp (f : α →₀ HahnSeries Γ R) : SummableFamily Γ R α where
  toFun := f
  isPWO_iUnion_support' := by
    apply (f.support.isPWO_bUnion.2 fun a _ => (f a).isPWO_support).mono
    refine Set.iUnion_subset_iff.2 fun a g hg => ?_
    have haf : a ∈ f.support := by
      rw [Finsupp.mem_support_iff, ← support_nonempty_iff]
      exact ⟨g, hg⟩
    exact Set.mem_biUnion haf hg
  finite_co_support' g := by
    refine f.support.finite_toSet.subset fun a ha => ?_
    simp only [coeff.addMonoidHom_apply, mem_coe, Finsupp.mem_support_iff, Ne,
      Function.mem_support]
    contrapose! ha
    simp [ha]

@[simp]
theorem coe_ofFinsupp {f : α →₀ HahnSeries Γ R} : ⇑(SummableFamily.ofFinsupp f) = f :=
  rfl

@[simp]
theorem hsum_ofFinsupp {f : α →₀ HahnSeries Γ R} : (ofFinsupp f).hsum = f.sum fun _ => id := by
  ext g
  simp only [coeff_hsum, coe_ofFinsupp, Finsupp.sum, Ne]
  simp_rw [← coeff.addMonoidHom_apply, id]
  rw [map_sum, finsum_eq_sum_of_support_subset]
  intro x h
  simp only [coeff.addMonoidHom_apply, mem_coe, Finsupp.mem_support_iff, Ne]
  contrapose! h
  simp [h]

end OfFinsupp

section EmbDomain

variable [PartialOrder Γ] [AddCommMonoid R]

open Classical in
/-- A summable family can be reindexed by an embedding without changing its sum. -/
def embDomain (s : SummableFamily Γ R α) (f : α ↪ β) : SummableFamily Γ R β where
  toFun b := if h : b ∈ Set.range f then s (Classical.choose h) else 0
  isPWO_iUnion_support' := by
    refine s.isPWO_iUnion_support.mono (Set.iUnion_subset fun b g h => ?_)
    by_cases hb : b ∈ Set.range f
    · rw [dif_pos hb] at h
      exact Set.mem_iUnion.2 ⟨Classical.choose hb, h⟩
    · simp [-Set.mem_range, dif_neg hb] at h
  finite_co_support' g :=
    ((s.finite_co_support g).image f).subset
      (by
        intro b h
        by_cases hb : b ∈ Set.range f
        · simp only [Ne, Set.mem_setOf_eq, dif_pos hb] at h
          exact ⟨Classical.choose hb, h, Classical.choose_spec hb⟩
        · simp only [Ne, Set.mem_setOf_eq, dif_neg hb, coeff_zero, not_true_eq_false] at h)

variable (s : SummableFamily Γ R α) (f : α ↪ β) {a : α} {b : β}

open Classical in
theorem embDomain_apply :
    s.embDomain f b = if h : b ∈ Set.range f then s (Classical.choose h) else 0 :=
  rfl

@[simp]
theorem embDomain_image : s.embDomain f (f a) = s a := by
  rw [embDomain_apply, dif_pos (Set.mem_range_self a)]
  exact congr rfl (f.injective (Classical.choose_spec (Set.mem_range_self a)))

@[simp]
theorem embDomain_notin_range (h : b ∉ Set.range f) : s.embDomain f b = 0 := by
  rw [embDomain_apply, dif_neg h]

@[simp]
theorem hsum_embDomain : (s.embDomain f).hsum = s.hsum := by
  classical
  ext g
  simp only [coeff_hsum, embDomain_apply, apply_dite HahnSeries.coeff, dite_apply, coeff_zero]
  exact finsum_emb_domain f fun a => (s a).coeff g

end EmbDomain

section powers

theorem support_pow_subset_closure [AddCommMonoid Γ] [PartialOrder Γ] [IsOrderedCancelAddMonoid Γ]
    [Semiring R] (x : HahnSeries Γ R)
    (n : ℕ) : support (x ^ n) ⊆ AddSubmonoid.closure (support x) := by
  induction' n with n ih <;> intro g hn
  · simp only [pow_zero, mem_support, coeff_one, ne_eq, ite_eq_right_iff, Classical.not_imp] at hn
    simp only [hn, SetLike.mem_coe]
    exact AddSubmonoid.zero_mem _
  · obtain ⟨i, hi, j, hj, rfl⟩ := support_mul_subset_add_support hn
    exact SetLike.mem_coe.2 (AddSubmonoid.add_mem _ (ih hi) (AddSubmonoid.subset_closure hj))

theorem isPWO_iUnion_support_powers [AddCommMonoid Γ] [LinearOrder Γ] [IsOrderedCancelAddMonoid Γ]
    [Semiring R]
    {x : HahnSeries Γ R} (hx : 0 ≤ x.order) :
    (⋃ n : ℕ, (x ^ n).support).IsPWO :=
  (x.isPWO_support'.addSubmonoid_closure
    fun _ hg => le_trans hx (order_le_of_coeff_ne_zero (Function.mem_support.mp hg))).mono
    (Set.iUnion_subset fun n => support_pow_subset_closure x n)

theorem co_support_zero [AddCommMonoid Γ] [PartialOrder Γ] [IsOrderedCancelAddMonoid Γ]
    [Semiring R] (g : Γ) :
    {a | ¬((0 : HahnSeries Γ R) ^ a).coeff g = 0} ⊆ {0} := by
  simp only [Set.subset_singleton_iff, Set.mem_setOf_eq]
  intro n hn
  by_contra h'
  simp_all only [ne_eq, not_false_eq_true, zero_pow, coeff_zero, not_true_eq_false]

variable [AddCommMonoid Γ] [LinearOrder Γ] [IsOrderedCancelAddMonoid Γ] [CommRing R]

theorem pow_finite_co_support {x : HahnSeries Γ R} (hx : 0 < x.orderTop) (g : Γ) :
    Set.Finite {a | ((fun n ↦ x ^ n) a).coeff g ≠ 0} := by
  have hpwo : Set.IsPWO (⋃ n, support (x ^ n)) :=
    isPWO_iUnion_support_powers (zero_le_orderTop_iff.mp <| le_of_lt hx)
  by_cases h0 : x = 0; · exact h0 ▸ Set.Finite.subset (Set.finite_singleton 0) (co_support_zero g)
  by_cases hg : g ∈ ⋃ n : ℕ, { g | (x ^ n).coeff g ≠ 0 }
  swap; · exact Set.finite_empty.subset fun n hn => hg (Set.mem_iUnion.2 ⟨n, hn⟩)
  apply hpwo.isWF.induction hg
  intro y ys hy
  refine ((((addAntidiagonal x.isPWO_support hpwo y).finite_toSet.biUnion
    fun ij hij => hy ij.snd (mem_addAntidiagonal.1 (mem_coe.1 hij)).2.1 ?_).image Nat.succ).union
      (Set.finite_singleton 0)).subset ?_
  · obtain ⟨hi, _, rfl⟩ := mem_addAntidiagonal.1 (mem_coe.1 hij)
    exact lt_add_of_pos_left ij.2 <| lt_of_lt_of_le ((zero_lt_orderTop_iff h0).mp hx) <|
      order_le_of_coeff_ne_zero <| Function.mem_support.mp hi
  · rintro (_ | n) hn
    · exact Set.mem_union_right _ (Set.mem_singleton 0)
    · obtain ⟨i, hi, j, hj, rfl⟩ := support_mul_subset_add_support hn
      refine Set.mem_union_left _ ⟨n, Set.mem_iUnion.2 ⟨⟨j, i⟩, Set.mem_iUnion.2 ⟨?_, hi⟩⟩, rfl⟩
      simp only [mem_coe, mem_addAntidiagonal, mem_support, ne_eq, Set.mem_iUnion]
      exact ⟨hj, ⟨n, hi⟩, add_comm j i⟩

/-- A summable family of powers of a Hahn series `x`. If `x` has non-positive `orderTop`, then
return a junk value given by pretending `x = 0`. -/
@[simps]
def powers (x : HahnSeries Γ R) : SummableFamily Γ R ℕ where
  toFun n := if 0 < x.orderTop then x ^ n else 0 ^ n
  isPWO_iUnion_support' := by
    by_cases h : 0 < x.orderTop
    · simp only [h, ↓reduceIte]
      exact isPWO_iUnion_support_powers (zero_le_orderTop_iff.mp <| le_of_lt h)
    · simp only [h, ↓reduceIte]
      apply isPWO_iUnion_support_powers
      rw [order_zero]
  finite_co_support' g := by
    by_cases h : 0 < x.orderTop
    · simp only [h, ↓reduceIte]
      exact pow_finite_co_support h g
    · simp only [h, ↓reduceIte]
      exact pow_finite_co_support (orderTop_zero (R := R) (Γ := Γ) ▸ WithTop.top_pos) g

theorem powers_of_orderTop_pos {x : HahnSeries Γ R} (hx : 0 < x.orderTop) (n : ℕ) :
    powers x n = x ^ n := by
  simp [hx]

theorem powers_of_not_orderTop_pos {x : HahnSeries Γ R} (hx : ¬ 0 < x.orderTop) :
    powers x = .single 0 1 := by
  ext a
  obtain rfl | ha := eq_or_ne a 0 <;> simp [hx, powers, *]

@[simp]
theorem powers_zero : powers (0 : HahnSeries Γ R) = .single 0 1 := by
  ext n
  rw [powers_of_orderTop_pos (by simp)]
  obtain rfl | ha := eq_or_ne n 0 <;> simp [*]

variable {x : HahnSeries Γ R} (hx : 0 < x.orderTop)

include hx in
@[simp]
theorem coe_powers : ⇑(powers x) = HPow.hPow x := by
  ext1 n
  simp [hx]

include hx in
theorem embDomain_succ_smul_powers :
    (x • powers x).embDomain ⟨Nat.succ, Nat.succ_injective⟩ =
      powers x - ofFinsupp (Finsupp.single 0 1) := by
  apply SummableFamily.ext
  rintro (_ | n)
  · simp [hx]
  · -- FIXME: smul_eq_mul introduces type confusion between HahnModule and HahnSeries.
    simp [embDomain_apply, of_symm_smul_of_eq_mul, powers_of_orderTop_pos hx, pow_succ',
      -smul_eq_mul, -Algebra.id.smul_eq_mul]

include hx in
theorem one_sub_self_mul_hsum_powers : (1 - x) * (powers x).hsum = 1 := by
  rw [← hsum_smul, sub_smul 1 x (powers x), one_smul, hsum_sub, ←
    hsum_embDomain (x • powers x) ⟨Nat.succ, Nat.succ_injective⟩, embDomain_succ_smul_powers hx]
  simp

end powers

end SummableFamily

section Inversion

section CommRing

variable [AddCommMonoid Γ] [LinearOrder Γ] [IsOrderedCancelAddMonoid Γ] [CommRing R]

theorem one_minus_single_neg_mul {x y : HahnSeries Γ R} {r : R} (hr : r * x.leadingCoeff = 1)
    (hxy : x = y + single x.order x.leadingCoeff) (oinv : Γ) (hxo : oinv + x.order = 0) :
    1 - single oinv r * x = -(single oinv r * y) := by
  nth_rw 1 [hxy]
  rw [mul_add, single_mul_single, hr, hxo,
    sub_add_eq_sub_sub_swap, sub_eq_neg_self, sub_eq_zero_of_eq single_zero_one.symm]

theorem unit_aux (x : HahnSeries Γ R) {r : R} (hr : r * x.leadingCoeff = 1)
    (oinv : Γ) (hxo : oinv + x.order = 0) :
    0 < (1 - single oinv r * x).orderTop := by
  let y := (x - single x.order x.leadingCoeff)
  by_cases hy : y = 0
  · have hrx : (single oinv) r * x = 1 := by
      rw [eq_of_sub_eq_zero hy, single_mul_single, hxo, hr, single_zero_one]
    simp only [hrx, sub_self, orderTop_zero, WithTop.top_pos]
  · have hr' : IsRegular r := IsUnit.isRegular <| isUnit_of_mul_eq_one r x.leadingCoeff hr
    have hy' : 0 < (single oinv r * y).order := by
      rw [(order_single_mul_of_isRegular hr' hy)]
      refine pos_of_lt_add_right (a := x.order) ?_
      rw [← add_assoc, add_comm x.order, hxo, zero_add]
      exact order_lt_order_of_eq_add_single (sub_add_cancel x _).symm hy
    rw [one_minus_single_neg_mul hr (sub_add_cancel x _).symm _ hxo, orderTop_neg]
    exact zero_lt_orderTop_of_order hy'

theorem isUnit_of_isUnit_leadingCoeff_AddUnitOrder {x : HahnSeries Γ R} (hx : IsUnit x.leadingCoeff)
    (hxo : IsAddUnit x.order) : IsUnit x := by
  let ⟨⟨u, i, ui, iu⟩, h⟩ := hx
  rw [Units.val_mk] at h
  rw [h] at iu
  have h' := SummableFamily.one_sub_self_mul_hsum_powers (unit_aux x iu _ hxo.addUnit.neg_add)
  rw [sub_sub_cancel] at h'
  exact isUnit_of_mul_isUnit_right (isUnit_of_mul_eq_one _ _ h')

end CommRing

section IsDomain

variable [AddCommGroup Γ] [LinearOrder Γ] [IsOrderedAddMonoid Γ] [CommRing R] [IsDomain R]

theorem isUnit_iff {x : HahnSeries Γ R} : IsUnit x ↔ IsUnit (x.leadingCoeff) := by
  constructor
  · rintro ⟨⟨u, i, ui, iu⟩, rfl⟩
    refine
      isUnit_of_mul_eq_one (u.leadingCoeff) (i.leadingCoeff)
        ((coeff_mul_order_add_order u i).symm.trans ?_)
    rw [ui, coeff_one, if_pos]
    rw [← order_mul (left_ne_zero_of_mul_eq_one ui) (right_ne_zero_of_mul_eq_one ui), ui, order_one]
  · rintro ⟨⟨u, i, ui, iu⟩, hx⟩
    rw [Units.val_mk] at hx
    rw [hx] at iu
    have h :=
      SummableFamily.one_sub_self_mul_hsum_powers (unit_aux x iu _ (neg_add_cancel x.order))
    rw [sub_sub_cancel] at h
    exact isUnit_of_mul_isUnit_right (isUnit_of_mul_eq_one _ _ h)

end IsDomain

section Field

variable [AddCommGroup Γ] [LinearOrder Γ] [IsOrderedAddMonoid Γ] [Field R]

@[simps -isSimp inv]
instance : DivInvMonoid (HahnSeries Γ R) where
  inv x :=
    single (-x.order) (x.leadingCoeff)⁻¹ *
      (SummableFamily.powers <| 1 - single (-x.order) (x.leadingCoeff)⁻¹ * x).hsum

@[simp]
theorem inv_single (a : Γ) (r : R) : (single a r)⁻¹ = single (-a) r⁻¹ := by
  obtain rfl | hr := eq_or_ne r 0
  · simp [inv_def]
  · simp [inv_def, hr]

@[simp]
theorem single_div_single (a b : Γ) (r s : R) :
    single a r / single b s = single (a - b) (r / s) := by
  rw [div_eq_mul_inv, sub_eq_add_neg, div_eq_mul_inv, inv_single, single_mul_single]

instance instField : Field (HahnSeries Γ R) where
  __ : IsDomain (HahnSeries Γ R) := inferInstance
  inv_zero := by simp [inv_def]
  mul_inv_cancel x x0 := by
    have h :=
      SummableFamily.one_sub_self_mul_hsum_powers
        (unit_aux x (inv_mul_cancel₀ (leadingCoeff_ne_iff.mpr x0)) _ (neg_add_cancel x.order))
    rw [sub_sub_cancel] at h
<<<<<<< HEAD
    rw [← mul_assoc, mul_comm x, h]
  -- TODO: use `(· • ·)` here to avoid diamonds
=======
    rw [inv_def, ← mul_assoc, mul_comm x, h]
>>>>>>> 9449e25c
  nnqsmul := _
  nnqsmul_def := fun _ _ => rfl
  qsmul := _
  qsmul_def := fun _ _ => rfl
  nnratCast_def q := by
    simp [← single_zero_nnratCast, ← single_zero_natCast, Semifield.nnratCast_def]
    sorry
  ratCast_def q := by
    simp [← single_zero_ratCast, ← single_zero_intCast, ← single_zero_natCast, Field.ratCast_def]
    sorry

end Field

end Inversion

end HahnSeries<|MERGE_RESOLUTION|>--- conflicted
+++ resolved
@@ -833,29 +833,23 @@
   rw [div_eq_mul_inv, sub_eq_add_neg, div_eq_mul_inv, inv_single, single_mul_single]
 
 instance instField : Field (HahnSeries Γ R) where
-  __ : IsDomain (HahnSeries Γ R) := inferInstance
   inv_zero := by simp [inv_def]
   mul_inv_cancel x x0 := by
     have h :=
       SummableFamily.one_sub_self_mul_hsum_powers
         (unit_aux x (inv_mul_cancel₀ (leadingCoeff_ne_iff.mpr x0)) _ (neg_add_cancel x.order))
     rw [sub_sub_cancel] at h
-<<<<<<< HEAD
-    rw [← mul_assoc, mul_comm x, h]
-  -- TODO: use `(· • ·)` here to avoid diamonds
-=======
     rw [inv_def, ← mul_assoc, mul_comm x, h]
->>>>>>> 9449e25c
-  nnqsmul := _
-  nnqsmul_def := fun _ _ => rfl
-  qsmul := _
-  qsmul_def := fun _ _ => rfl
+  nnqsmul := (· • ·)
+  nnqsmul_def q x := by
+    ext; simpa [← single_zero_nnratCast] using Semifield.nnqsmul_def _ _
+  qsmul := (· • ·)
+  qsmul_def q x := by
+    ext; simpa [← single_zero_ratCast] using Field.qsmul_def _ _
   nnratCast_def q := by
     simp [← single_zero_nnratCast, ← single_zero_natCast, Semifield.nnratCast_def]
-    sorry
   ratCast_def q := by
     simp [← single_zero_ratCast, ← single_zero_intCast, ← single_zero_natCast, Field.ratCast_def]
-    sorry
 
 end Field
 
