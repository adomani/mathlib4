/-
Copyright (c) 2021 Aaron Anderson. All rights reserved.
Released under Apache 2.0 license as described in the file LICENSE.
Authors: Aaron Anderson
-/
import Mathlib.RingTheory.HahnSeries.Multiplication
import Mathlib.RingTheory.PowerSeries.Basic
import Mathlib.RingTheory.MvPowerSeries.NoZeroDivisors
import Mathlib.Data.Finsupp.PWO

/-!
# Comparison between Hahn series and power series
If `Γ` is ordered and `R` has zero, then `HahnSeries Γ R` consists of formal series over `Γ` with
coefficients in `R`, whose supports are partially well-ordered. With further structure on `R` and
`Γ`, we can add further structure on `HahnSeries Γ R`.  When `R` is a semiring and `Γ = ℕ`, then
we get the more familiar semiring of formal power series with coefficients in `R`.

## Main Definitions
  * `toPowerSeries` the isomorphism from `HahnSeries ℕ R` to `PowerSeries R`.
  * `ofPowerSeries` the inverse, casting a `PowerSeries R` to a `HahnSeries ℕ R`.

## Instances
  * For `Finite σ`, the instance `NoZeroDivisors (HahnSeries (σ →₀ ℕ) R)`,
  deduced from the case of `MvPowerSeries`
  The case of `HahnSeries ℕ R` is taken care of by `instNoZeroDivisors`.

## TODO
  * Build an API for the variable `X` (defined to be `single 1 1 : HahnSeries Γ R`) in analogy to
    `X : R[X]` and `X : PowerSeries R`

## References
- [J. van der Hoeven, *Operators on Generalized Power Series*][van_der_hoeven]
-/


<<<<<<< HEAD
open scoped Classical AlgebraOrderInstances
open BigOperators Pointwise Polynomial
=======
open Finset Function Pointwise Polynomial
>>>>>>> 0d4b02ed

noncomputable section

variable {Γ : Type*} {R : Type*}

namespace HahnSeries

section Semiring

variable [Semiring R]

/-- The ring `HahnSeries ℕ R` is isomorphic to `PowerSeries R`. -/
@[simps]
def toPowerSeries : HahnSeries ℕ R ≃+* PowerSeries R where
  toFun f := PowerSeries.mk f.coeff
  invFun f := ⟨fun n => PowerSeries.coeff R n f, (Nat.lt_wfRel.wf.isWF _).isPWO⟩
  left_inv f := by
    ext
    simp
  right_inv f := by
    ext
    simp
  map_add' f g := by
    ext
    simp
  map_mul' f g := by
    ext n
    simp only [PowerSeries.coeff_mul, PowerSeries.coeff_mk, mul_coeff, isPWO_support]
    classical
    refine (sum_filter_ne_zero _).symm.trans <| (sum_congr ?_ fun _ _ ↦ rfl).trans <|
      sum_filter_ne_zero _
    ext m
    simp only [mem_antidiagonal, mem_addAntidiagonal, and_congr_left_iff, mem_filter,
      mem_support]
    rintro h
    rw [and_iff_right (left_ne_zero_of_mul h), and_iff_right (right_ne_zero_of_mul h)]

theorem coeff_toPowerSeries {f : HahnSeries ℕ R} {n : ℕ} :
    PowerSeries.coeff R n (toPowerSeries f) = f.coeff n :=
  PowerSeries.coeff_mk _ _

theorem coeff_toPowerSeries_symm {f : PowerSeries R} {n : ℕ} :
    (HahnSeries.toPowerSeries.symm f).coeff n = PowerSeries.coeff R n f :=
  rfl

variable (Γ R) [StrictOrderedSemiring Γ]

/-- Casts a power series as a Hahn series with coefficients from a `StrictOrderedSemiring`. -/
def ofPowerSeries : PowerSeries R →+* HahnSeries Γ R :=
  (HahnSeries.embDomainRingHom (Nat.castAddMonoidHom Γ) Nat.strictMono_cast.injective fun _ _ =>
        Nat.cast_le).comp
    (RingEquiv.toRingHom toPowerSeries.symm)

variable {Γ} {R}

theorem ofPowerSeries_injective : Function.Injective (ofPowerSeries Γ R) :=
  embDomain_injective.comp toPowerSeries.symm.injective

/-@[simp] Porting note: removing simp. RHS is more complicated and it makes linter
failures elsewhere -/
theorem ofPowerSeries_apply (x : PowerSeries R) :
    ofPowerSeries Γ R x =
      HahnSeries.embDomain
        ⟨⟨((↑) : ℕ → Γ), Nat.strictMono_cast.injective⟩, by
          simp only [Function.Embedding.coeFn_mk]
          exact Nat.cast_le⟩
        (toPowerSeries.symm x) :=
  rfl

theorem ofPowerSeries_apply_coeff (x : PowerSeries R) (n : ℕ) :
    (ofPowerSeries Γ R x).coeff n = PowerSeries.coeff R n x := by simp [ofPowerSeries_apply]

@[simp]
theorem ofPowerSeries_C (r : R) : ofPowerSeries Γ R (PowerSeries.C R r) = HahnSeries.C r := by
  ext n
  simp only [ofPowerSeries_apply, C, RingHom.coe_mk, MonoidHom.coe_mk, OneHom.coe_mk, ne_eq,
    single_coeff]
  split_ifs with hn
  · subst hn
    convert @embDomain_coeff ℕ R _ _ Γ _ _ _ 0 <;> simp
  · rw [embDomain_notin_image_support]
    simp only [not_exists, Set.mem_image, toPowerSeries_symm_apply_coeff, mem_support,
      PowerSeries.coeff_C]
    intro
    simp (config := { contextual := true }) [Ne.symm hn]

@[simp]
theorem ofPowerSeries_X : ofPowerSeries Γ R PowerSeries.X = single 1 1 := by
  ext n
  simp only [single_coeff, ofPowerSeries_apply, RingHom.coe_mk]
  split_ifs with hn
  · rw [hn]
    convert @embDomain_coeff ℕ R _ _ Γ _ _ _ 1 <;> simp
  · rw [embDomain_notin_image_support]
    simp only [not_exists, Set.mem_image, toPowerSeries_symm_apply_coeff, mem_support,
      PowerSeries.coeff_X]
    intro
    simp (config := { contextual := true }) [Ne.symm hn]

theorem ofPowerSeries_X_pow {R} [Semiring R] (n : ℕ) :
    ofPowerSeries Γ R (PowerSeries.X ^ n) = single (n : Γ) 1 := by
  simp

-- Lemmas about converting hahn_series over fintype to and from mv_power_series
/-- The ring `HahnSeries (σ →₀ ℕ) R` is isomorphic to `MvPowerSeries σ R` for a `Finite` `σ`.
We take the index set of the hahn series to be `Finsupp` rather than `pi`,
even though we assume `Finite σ` as this is more natural for alignment with `MvPowerSeries`.
After importing `Algebra.Order.Pi` the ring `HahnSeries (σ → ℕ) R` could be constructed instead.
 -/
@[simps]
def toMvPowerSeries {σ : Type*} [Finite σ] : HahnSeries (σ →₀ ℕ) R ≃+* MvPowerSeries σ R where
  toFun f := f.coeff
  invFun f := ⟨(f : (σ →₀ ℕ) → R), Finsupp.isPWO _⟩
  left_inv f := by
    ext
    simp
  right_inv f := by
    ext
    simp
  map_add' f g := by
    ext
    simp
  map_mul' f g := by
    ext n
    simp only [MvPowerSeries.coeff_mul]
    classical
      change (f * g).coeff n = _
      simp_rw [mul_coeff]
      refine (sum_filter_ne_zero _).symm.trans <| (sum_congr ?_ fun _ _ ↦ rfl).trans <|
        sum_filter_ne_zero _
      ext m
      simp only [and_congr_left_iff, mem_addAntidiagonal, mem_filter, mem_support,
        Finset.mem_antidiagonal]
      rintro h
      rw [and_iff_right (left_ne_zero_of_mul h), and_iff_right (right_ne_zero_of_mul h)]

variable {σ : Type*} [Finite σ]

-- TODO : generalize to all (?) rings of Hahn Series
/-- If R has no zero divisors and `σ` is finite,
then `HahnSeries (σ →₀ ℕ) R` has no zero divisors -/
instance [NoZeroDivisors R] : NoZeroDivisors (HahnSeries (σ →₀ ℕ) R) :=
  toMvPowerSeries.toMulEquiv.noZeroDivisors (A := HahnSeries (σ →₀ ℕ) R) (MvPowerSeries σ R)

theorem coeff_toMvPowerSeries {f : HahnSeries (σ →₀ ℕ) R} {n : σ →₀ ℕ} :
    MvPowerSeries.coeff R n (toMvPowerSeries f) = f.coeff n :=
  rfl

theorem coeff_toMvPowerSeries_symm {f : MvPowerSeries σ R} {n : σ →₀ ℕ} :
    (HahnSeries.toMvPowerSeries.symm f).coeff n = MvPowerSeries.coeff R n f :=
  rfl

end Semiring

section Algebra

variable (R) [CommSemiring R] {A : Type*} [Semiring A] [Algebra R A]

/-- The `R`-algebra `HahnSeries ℕ A` is isomorphic to `PowerSeries A`. -/
@[simps!]
def toPowerSeriesAlg : HahnSeries ℕ A ≃ₐ[R] PowerSeries A :=
  { toPowerSeries with
    commutes' := fun r => by
      ext n
      cases n <;> simp [algebraMap_apply, PowerSeries.algebraMap_apply] }

variable (Γ) [StrictOrderedSemiring Γ]

/-- Casting a power series as a Hahn series with coefficients from a `StrictOrderedSemiring`
  is an algebra homomorphism. -/
@[simps!]
def ofPowerSeriesAlg : PowerSeries A →ₐ[R] HahnSeries Γ A :=
  (HahnSeries.embDomainAlgHom (Nat.castAddMonoidHom Γ) Nat.strictMono_cast.injective fun _ _ =>
        Nat.cast_le).comp
    (AlgEquiv.toAlgHom (toPowerSeriesAlg R).symm)

instance powerSeriesAlgebra {S : Type*} [CommSemiring S] [Algebra S (PowerSeries R)] :
    Algebra S (HahnSeries Γ R) :=
  RingHom.toAlgebra <| (ofPowerSeries Γ R).comp (algebraMap S (PowerSeries R))

variable {R}
variable {S : Type*} [CommSemiring S] [Algebra S (PowerSeries R)]

theorem algebraMap_apply' (x : S) :
    algebraMap S (HahnSeries Γ R) x = ofPowerSeries Γ R (algebraMap S (PowerSeries R) x) :=
  rfl

@[simp]
theorem _root_.Polynomial.algebraMap_hahnSeries_apply (f : R[X]) :
    algebraMap R[X] (HahnSeries Γ R) f = ofPowerSeries Γ R f :=
  rfl

theorem _root_.Polynomial.algebraMap_hahnSeries_injective :
    Function.Injective (algebraMap R[X] (HahnSeries Γ R)) :=
  ofPowerSeries_injective.comp (Polynomial.coe_injective R)

end Algebra

end HahnSeries<|MERGE_RESOLUTION|>--- conflicted
+++ resolved
@@ -33,12 +33,9 @@
 -/
 
 
-<<<<<<< HEAD
-open scoped Classical AlgebraOrderInstances
-open BigOperators Pointwise Polynomial
-=======
 open Finset Function Pointwise Polynomial
->>>>>>> 0d4b02ed
+
+open scoped AlgebraOrderInstances
 
 noncomputable section
 
