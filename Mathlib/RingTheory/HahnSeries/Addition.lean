/-
Copyright (c) 2021 Aaron Anderson. All rights reserved.
Released under Apache 2.0 license as described in the file LICENSE.
Authors: Aaron Anderson
-/
import Mathlib.RingTheory.HahnSeries.Basic
import Mathlib.Algebra.Module.Basic
import Mathlib.Algebra.Module.LinearMap.Defs

#align_import ring_theory.hahn_series from "leanprover-community/mathlib"@"a484a7d0eade4e1268f4fb402859b6686037f965"

/-!
# Additive properties of Hahn series
If `Γ` is ordered and `R` has zero, then `HahnSeries Γ R` consists of formal series over `Γ` with
coefficients in `R`, whose supports are partially well-ordered. With further structure on `R` and
`Γ`, we can add further structure on `HahnSeries Γ R`.  When `R` has an addition operation,
`HahnSeries Γ R` also has addition by adding coefficients.

## Main Definitions
  * If `R` is a (commutative) additive monoid or group, then so is `HahnSeries Γ R`.

## References
- [J. van der Hoeven, *Operators on Generalized Power Series*][van_der_hoeven]
-/

set_option linter.uppercaseLean3 false

open Finset Function

open scoped Classical

noncomputable section

variable {Γ R : Type*}

namespace HahnSeries

section Addition

variable [PartialOrder Γ]

section AddMonoid

variable [AddMonoid R]

instance : Add (HahnSeries Γ R) where
  add x y :=
    { coeff := x.coeff + y.coeff
      isPWO_support' := (x.isPWO_support.union y.isPWO_support).mono (Function.support_add _ _) }

instance : AddMonoid (HahnSeries Γ R) where
  zero := 0
  add := (· + ·)
  nsmul := nsmulRec
  add_assoc x y z := by
    ext
    apply add_assoc
  zero_add x := by
    ext
    apply zero_add
  add_zero x := by
    ext
    apply add_zero

@[simp]
theorem add_coeff' {x y : HahnSeries Γ R} : (x + y).coeff = x.coeff + y.coeff :=
  rfl
#align hahn_series.add_coeff' HahnSeries.add_coeff'

theorem add_coeff {x y : HahnSeries Γ R} {a : Γ} : (x + y).coeff a = x.coeff a + y.coeff a :=
  rfl
#align hahn_series.add_coeff HahnSeries.add_coeff

@[simp]
theorem nsmul_coeff {x : HahnSeries Γ R} {n : ℕ} : (n • x).coeff = n • x.coeff := by
  induction n with
  | zero => simp
  | succ n ih => simp [add_nsmul, ih]

theorem add_coeffTop {x y : HahnSeries Γ R} {a : WithTop Γ} :
    (x + y).coeffTop a = x.coeffTop a + y.coeffTop a := by
  match a with
  | ⊤ => simp
  | (a : Γ) => simp

@[simp]
theorem add_coeffTop' {x y : HahnSeries Γ R} :
    (x + y).coeffTop = x.coeffTop + y.coeffTop := by
  ext
  exact add_coeffTop

/--
`addOppositeEquiv` is an additive monoid isomorphism between
Hahn series over `Γ` with coefficients in the opposite additive monoid `Rᵃᵒᵖ`
and the additive opposite of Hahn series over `Γ` with coefficients `R`.
-/
@[simps (config := .lemmasOnly)]
def addOppositeEquiv : HahnSeries Γ (Rᵃᵒᵖ) ≃+ (HahnSeries Γ R)ᵃᵒᵖ where
  toFun x := .op ⟨fun a ↦ (x.coeff a).unop, by convert x.isPWO_support; ext; simp⟩
  invFun x := ⟨fun a ↦ .op (x.unop.coeff a), by convert x.unop.isPWO_support; ext; simp⟩
  left_inv x := by ext; simp
  right_inv x := by
    apply AddOpposite.unop_injective
    ext
    simp
  map_add' x y := by
    apply AddOpposite.unop_injective
    ext
    simp

@[simp]
lemma addOppositeEquiv_support (x : HahnSeries Γ (Rᵃᵒᵖ)) :
    (addOppositeEquiv x).unop.support = x.support := by
  ext
  simp [addOppositeEquiv_apply]

@[simp]
lemma addOppositeEquiv_symm_support (x : (HahnSeries Γ R)ᵃᵒᵖ) :
    (addOppositeEquiv.symm x).support = x.unop.support := by
  rw [← addOppositeEquiv_support, AddEquiv.apply_symm_apply]

@[simp]
lemma addOppositeEquiv_orderTop (x : HahnSeries Γ (Rᵃᵒᵖ)) :
    (addOppositeEquiv x).unop.orderTop = x.orderTop := by
  simp only [orderTop, AddOpposite.unop_op, mk_eq_zero, AddEquivClass.map_eq_zero_iff,
    addOppositeEquiv_support, ne_eq]
  simp only [addOppositeEquiv_apply, AddOpposite.unop_op, mk_eq_zero, zero_coeff]
  simp_rw [HahnSeries.ext_iff x 0, Function.funext_iff]
  simp only [Pi.zero_apply, AddOpposite.unop_eq_zero_iff, zero_coeff]

@[simp]
lemma addOppositeEquiv_symm_orderTop (x : (HahnSeries Γ R)ᵃᵒᵖ) :
    (addOppositeEquiv.symm x).orderTop = x.unop.orderTop := by
  rw [← addOppositeEquiv_orderTop, AddEquiv.apply_symm_apply]

@[simp]
lemma addOppositeEquiv_leadingCoeff (x : HahnSeries Γ (Rᵃᵒᵖ)) :
    (addOppositeEquiv x).unop.leadingCoeff = x.leadingCoeff.unop := by
  simp only [leadingCoeff, coeffTop, orderTop, AddOpposite.unop_op, mk_eq_zero,
    AddEquivClass.map_eq_zero_iff, addOppositeEquiv_support, ne_eq]
  simp only [addOppositeEquiv_apply, AddOpposite.unop_op, mk_eq_zero, zero_coeff]
  simp_rw [HahnSeries.ext_iff, Function.funext_iff]
  simp only [Pi.zero_apply, AddOpposite.unop_eq_zero_iff, zero_coeff]
  split_ifs <;> rfl

@[simp]
lemma addOppositeEquiv_symm_leadingCoeff (x : (HahnSeries Γ R)ᵃᵒᵖ) :
    (addOppositeEquiv.symm x).leadingCoeff = .op x.unop.leadingCoeff := by
  apply AddOpposite.unop_injective
  rw [← addOppositeEquiv_leadingCoeff, AddEquiv.apply_symm_apply, AddOpposite.unop_op]

theorem support_add_subset {x y : HahnSeries Γ R} : support (x + y) ⊆ support x ∪ support y :=
  fun a ha => by
  rw [mem_support, add_coeff] at ha
  rw [Set.mem_union, mem_support, mem_support]
  contrapose! ha
  rw [ha.1, ha.2, add_zero]
#align hahn_series.support_add_subset HahnSeries.support_add_subset

protected theorem min_le_min_add {Γ} [LinearOrder Γ] {x y : HahnSeries Γ R} (hx : x ≠ 0)
    (hy : y ≠ 0) (hxy : x + y ≠ 0) :
    min (Set.IsWF.min x.isWF_support (support_nonempty_iff.2 hx))
      (Set.IsWF.min y.isWF_support (support_nonempty_iff.2 hy)) ≤
      Set.IsWF.min (x + y).isWF_support (support_nonempty_iff.2 hxy) := by
  rw [← Set.IsWF.min_union]
  exact Set.IsWF.min_le_min_of_subset (support_add_subset (x := x) (y := y))

theorem min_orderTop_le_orderTop_add {Γ} [LinearOrder Γ] {x y : HahnSeries Γ R} :
    min x.orderTop y.orderTop ≤ (x + y).orderTop := by
  by_cases hx : x = 0; · simp [hx]
  by_cases hy : y = 0; · simp [hy]
  by_cases hxy : x + y = 0; · simp [hxy]
  rw [orderTop_of_ne hx, orderTop_of_ne hy, orderTop_of_ne hxy, ← WithTop.coe_min,
    WithTop.coe_le_coe]
  exact HahnSeries.min_le_min_add hx hy hxy

theorem min_order_le_order_add {Γ} [Zero Γ] [LinearOrder Γ] {x y : HahnSeries Γ R}
    (hxy : x + y ≠ 0) : min x.order y.order ≤ (x + y).order := by
  by_cases hx : x = 0; · simp [hx]
  by_cases hy : y = 0; · simp [hy]
  rw [order_of_ne hx, order_of_ne hy, order_of_ne hxy]
  exact HahnSeries.min_le_min_add hx hy hxy
#align hahn_series.min_order_le_order_add HahnSeries.min_order_le_order_add

theorem orderTop_add_eq_left {Γ} [LinearOrder Γ] {x y : HahnSeries Γ R}
    (hxy : x.orderTop < y.orderTop) : (x + y).orderTop = x.orderTop := by
  have hx : x ≠ 0 := ne_zero_iff_orderTop.mpr hxy.ne_top
  let g : Γ := Set.IsWF.min x.isWF_support (support_nonempty_iff.2 hx)
  have hcxyne : (x + y).coeff g ≠ 0 := by
    rw [add_coeff, coeff_eq_zero_of_lt_orderTop (lt_of_eq_of_lt (orderTop_of_ne hx).symm hxy),
      add_zero]
    exact coeff_orderTop_ne (orderTop_of_ne hx)
  have hxyx : (x + y).orderTop ≤ x.orderTop := by
    rw [orderTop_of_ne hx]
    exact orderTop_le_of_coeff_ne_zero hcxyne
  exact le_antisymm hxyx (le_of_eq_of_le (min_eq_left_of_lt hxy).symm min_orderTop_le_orderTop_add)

theorem orderTop_add_eq_right {Γ} [LinearOrder Γ] {x y : HahnSeries Γ R}
    (hxy : y.orderTop < x.orderTop) : (x + y).orderTop = y.orderTop := by
  simpa [← map_add, ← AddOpposite.op_add, hxy] using orderTop_add_eq_left
    (x := addOppositeEquiv.symm (.op y))
    (y := addOppositeEquiv.symm (.op x))

theorem leadingCoeff_add_eq_left {Γ} [LinearOrder Γ] {x y : HahnSeries Γ R}
    (hxy : x.orderTop < y.orderTop) : (x + y).leadingCoeff = x.leadingCoeff := by
  have hx : x ≠ 0 := ne_zero_iff_orderTop.mpr hxy.ne_top
  have ho : (x + y).orderTop = x.orderTop := orderTop_add_eq_left hxy
  by_cases h : x + y = 0
  · rw [h, orderTop_zero] at ho
    rw [h, orderTop_eq_top_iff.mp ho.symm]
  · rw [orderTop_of_ne h, orderTop_of_ne hx, WithTop.coe_eq_coe] at ho
    rw [leadingCoeff_of_ne h, leadingCoeff_of_ne hx, ho, add_coeff,
      coeff_eq_zero_of_lt_orderTop (lt_of_eq_of_lt (orderTop_of_ne hx).symm hxy), add_zero]

theorem leadingCoeff_add_eq_right {Γ} [LinearOrder Γ] {x y : HahnSeries Γ R}
    (hxy : y.orderTop < x.orderTop) : (x + y).leadingCoeff = y.leadingCoeff := by
  simpa [← map_add, ← AddOpposite.op_add, hxy] using leadingCoeff_add_eq_left
    (x := addOppositeEquiv.symm (.op y))
    (y := addOppositeEquiv.symm (.op x))

/-- `single` as an additive monoid/group homomorphism -/
@[simps!]
def single.addMonoidHom (a : Γ) : R →+ HahnSeries Γ R :=
  { single a with
    map_add' := fun x y => by
      ext b
      by_cases h : b = a <;> simp [h] }
#align hahn_series.single.add_monoid_hom HahnSeries.single.addMonoidHom

/-- `coeff g` as an additive monoid/group homomorphism -/
@[simps]
def coeff.addMonoidHom (g : Γ) : HahnSeries Γ R →+ R where
  toFun f := f.coeff g
  map_zero' := zero_coeff
  map_add' _ _ := add_coeff
#align hahn_series.coeff.add_monoid_hom HahnSeries.coeff.addMonoidHom

section Domain

variable {Γ' : Type*} [PartialOrder Γ']

theorem embDomain_add (f : Γ ↪o Γ') (x y : HahnSeries Γ R) :
    embDomain f (x + y) = embDomain f x + embDomain f y := by
  ext g
  by_cases hg : g ∈ Set.range f
  · obtain ⟨a, rfl⟩ := hg
    simp
  · simp [embDomain_notin_range hg]
#align hahn_series.emb_domain_add HahnSeries.embDomain_add

end Domain

end AddMonoid

instance [AddCommMonoid R] : AddCommMonoid (HahnSeries Γ R) :=
  { inferInstanceAs (AddMonoid (HahnSeries Γ R)) with
    add_comm := fun x y => by
      ext
      apply add_comm }

section AddGroup

variable [AddGroup R]

instance : Neg (HahnSeries Γ R) where
  neg x :=
    { coeff := fun a => -x.coeff a
      isPWO_support' := by
        rw [Function.support_neg]
        exact x.isPWO_support }

instance : AddGroup (HahnSeries Γ R) :=
  { inferInstanceAs (AddMonoid (HahnSeries Γ R)) with
    zsmul := zsmulRec
    add_left_neg := fun x => by
      ext
      apply add_left_neg }

@[simp]
theorem neg_coeff' {x : HahnSeries Γ R} : (-x).coeff = -x.coeff :=
  rfl
#align hahn_series.neg_coeff' HahnSeries.neg_coeff'

theorem neg_coeff {x : HahnSeries Γ R} {a : Γ} : (-x).coeff a = -x.coeff a :=
  rfl
#align hahn_series.neg_coeff HahnSeries.neg_coeff

@[simp]
theorem support_neg {x : HahnSeries Γ R} : (-x).support = x.support := by
  ext
  simp
#align hahn_series.support_neg HahnSeries.support_neg

@[simp]
theorem sub_coeff' {x y : HahnSeries Γ R} : (x - y).coeff = x.coeff - y.coeff := by
  ext
  simp [sub_eq_add_neg]
#align hahn_series.sub_coeff' HahnSeries.sub_coeff'

theorem sub_coeff {x y : HahnSeries Γ R} {a : Γ} : (x - y).coeff a = x.coeff a - y.coeff a := by
  simp
#align hahn_series.sub_coeff HahnSeries.sub_coeff

@[simp]
theorem zsmul_coeff {x : HahnSeries Γ R} {n : ℤ} : (n • x).coeff = n • x.coeff := by
  cases n with
  | ofNat n => simp_all only [Int.ofNat_eq_coe, natCast_zsmul, nsmul_coeff]
  | negSucc _ => simp_all only [negSucc_zsmul, neg_coeff', nsmul_coeff]

theorem orderTop_neg {x : HahnSeries Γ R} : (-x).orderTop = x.orderTop := by
  by_cases hx : x = 0
  · rw [hx, neg_zero]
  · simp only [orderTop, support_neg, neg_eq_zero]

@[simp]
theorem order_neg [Zero Γ] {f : HahnSeries Γ R} : (-f).order = f.order := by
  by_cases hf : f = 0
  · simp only [hf, neg_zero]
  simp only [order, support_neg, neg_eq_zero]
#align hahn_series.order_neg HahnSeries.order_neg

theorem min_orderTop_le_orderTop_sub {Γ} [LinearOrder Γ] {x y : HahnSeries Γ R} :
    min x.orderTop y.orderTop ≤ (x - y).orderTop := by
  rw [sub_eq_add_neg, ← orderTop_neg (x := y)]
  exact min_orderTop_le_orderTop_add

theorem orderTop_sub {Γ} [LinearOrder Γ] {x y : HahnSeries Γ R}
    (hxy : x.orderTop < y.orderTop) : (x - y).orderTop = x.orderTop := by
  rw [sub_eq_add_neg]
  rw [← orderTop_neg (x := y)] at hxy
  exact orderTop_add_eq_left hxy

theorem leadingCoeff_sub {Γ} [LinearOrder Γ] {x y : HahnSeries Γ R}
    (hxy : x.orderTop < y.orderTop) : (x - y).leadingCoeff = x.leadingCoeff := by
  rw [sub_eq_add_neg]
  rw [← orderTop_neg (x := y)] at hxy
  exact leadingCoeff_add_eq_left hxy

end AddGroup

instance [AddCommGroup R] : AddCommGroup (HahnSeries Γ R) :=
  { inferInstanceAs (AddCommMonoid (HahnSeries Γ R)),
    inferInstanceAs (AddGroup (HahnSeries Γ R)) with }

end Addition

section SMulZeroClass

variable [PartialOrder Γ] {V : Type*} [Zero V] [SMulZeroClass R V]

instance : SMul R (HahnSeries Γ V) :=
  ⟨fun r x =>
    { coeff := r • x.coeff
      isPWO_support' := x.isPWO_support.mono (Function.support_const_smul_subset r x.coeff) }⟩

@[simp]
theorem smul_coeff {r : R} {x : HahnSeries Γ V} {a : Γ} : (r • x).coeff a = r • x.coeff a :=
  rfl
#align hahn_series.smul_coeff HahnSeries.smul_coeff

instance : SMulZeroClass R (HahnSeries Γ V) :=
  { inferInstanceAs (SMul R (HahnSeries Γ V)) with
    smul_zero := by
      intro
      ext
      simp only [smul_coeff, zero_coeff, smul_zero]}

theorem orderTop_smul_not_lt (r : R) (x : HahnSeries Γ V) : ¬ (r • x).orderTop < x.orderTop := by
  by_cases hrx : r • x = 0
  · rw [hrx, orderTop_zero]
    exact not_top_lt
<<<<<<< HEAD
  · have hx : x ≠ 0 := right_ne_zero_of_smul hrx
    simp [orderTop_of_ne hx, orderTop_of_ne hrx]
=======
  · simp only [orderTop_of_ne hrx, orderTop_of_ne <| right_ne_zero_of_smul hrx, WithTop.coe_lt_coe]
>>>>>>> f8a8ae12
    exact Set.IsWF.min_of_subset_not_lt_min
      (Function.support_smul_subset_right (fun _ => r) x.coeff)

theorem order_smul_not_lt [Zero Γ] (r : R) (x : HahnSeries Γ V) (h : r • x ≠ 0) :
    ¬ (r • x).order < x.order := by
  have hx : x ≠ 0 := right_ne_zero_of_smul h
  simp_all only [order, dite_false]
  exact Set.IsWF.min_of_subset_not_lt_min (Function.support_smul_subset_right (fun _ => r) x.coeff)

theorem le_order_smul {Γ} [Zero Γ] [LinearOrder Γ] (r : R) (x : HahnSeries Γ V) (h : r • x ≠ 0) :
<<<<<<< HEAD
    x.order ≤ (r • x).order := le_of_not_lt (order_smul_not_lt r x h)
=======
    x.order ≤ (r • x).order :=
  le_of_not_lt (order_smul_not_lt r x h)
>>>>>>> f8a8ae12

end SMulZeroClass

section DistribMulAction

variable [PartialOrder Γ] {V : Type*} [Monoid R] [AddMonoid V] [DistribMulAction R V]

instance : DistribMulAction R (HahnSeries Γ V) where
  smul := (· • ·)
  one_smul _ := by
    ext
    simp
  smul_zero _ := by
    ext
    simp
  smul_add _ _ _ := by
    ext
    simp [smul_add]
  mul_smul _ _ _ := by
    ext
    simp [mul_smul]

variable {S : Type*} [Monoid S] [DistribMulAction S V]

instance [SMul R S] [IsScalarTower R S V] : IsScalarTower R S (HahnSeries Γ V) :=
  ⟨fun r s a => by
    ext
    simp⟩

instance [SMulCommClass R S V] : SMulCommClass R S (HahnSeries Γ V) :=
  ⟨fun r s a => by
    ext
    simp [smul_comm]⟩

end DistribMulAction

section Module

variable [PartialOrder Γ] [Semiring R] {V : Type*} [AddCommMonoid V] [Module R V]

instance : Module R (HahnSeries Γ V) :=
  { inferInstanceAs (DistribMulAction R (HahnSeries Γ V)) with
    zero_smul := fun _ => by
      ext
      simp
    add_smul := fun _ _ _ => by
      ext
      simp [add_smul] }

/-- `single` as a linear map -/
@[simps]
def single.linearMap (a : Γ) : V →ₗ[R] HahnSeries Γ V :=
  { single.addMonoidHom a with
    map_smul' := fun r s => by
      ext b
      by_cases h : b = a <;> simp [h] }
#align hahn_series.single.linear_map HahnSeries.single.linearMap

/-- `coeff g` as a linear map -/
@[simps]
def coeff.linearMap (g : Γ) : HahnSeries Γ V →ₗ[R] V :=
  { coeff.addMonoidHom g with map_smul' := fun _ _ => rfl }
#align hahn_series.coeff.linear_map HahnSeries.coeff.linearMap

/-- `ofIterate` as a linear map. -/
@[simps]
def ofIterate.linearMap {Γ' : Type*} [PartialOrder Γ'] :
    HahnSeries Γ (HahnSeries Γ' V) →ₗ[R] HahnSeries (Γ ×ₗ Γ') V where
  toFun := ofIterate
  map_add' := by
    intro _ _
    ext _
    simp only [ofIterate, add_coeff', Pi.add_apply]
  map_smul' := by
    intro _ _
    ext _
    simp only [ofIterate, RingHom.id_apply, smul_coeff]

/-- `toIterate` as a linear map. -/
@[simps]
def toIterate.linearMap {Γ' : Type*} [PartialOrder Γ'] :
    HahnSeries (Γ ×ₗ Γ') V →ₗ[R] HahnSeries Γ (HahnSeries Γ' V) where
  toFun := toIterate
  map_add' := by
    intro _ _
    ext _
    simp only [toIterate, add_coeff', Pi.add_apply]
  map_smul' := by
    intro _ _
    ext _
    simp only [toIterate, RingHom.id_apply, smul_coeff]

section Domain

variable {Γ' : Type*} [PartialOrder Γ']

theorem embDomain_smul (f : Γ ↪o Γ') (r : R) (x : HahnSeries Γ R) :
    embDomain f (r • x) = r • embDomain f x := by
  ext g
  by_cases hg : g ∈ Set.range f
  · obtain ⟨a, rfl⟩ := hg
    simp
  · simp [embDomain_notin_range hg]
#align hahn_series.emb_domain_smul HahnSeries.embDomain_smul

/-- Extending the domain of Hahn series is a linear map. -/
@[simps]
def embDomainLinearMap (f : Γ ↪o Γ') : HahnSeries Γ R →ₗ[R] HahnSeries Γ' R where
  toFun := embDomain f
  map_add' := embDomain_add f
  map_smul' := embDomain_smul f
#align hahn_series.emb_domain_linear_map HahnSeries.embDomainLinearMap

end Domain

end Module

section LeadingTerm

variable [LinearOrder Γ]

theorem orderTop_le_orderTop_add [AddMonoid R] {x y : HahnSeries Γ R}
    (h : x.orderTop ≤ y.orderTop) : x.orderTop ≤ (x + y).orderTop :=
  le_of_eq_of_le (min_eq_left h).symm min_orderTop_le_orderTop_add

theorem nonzero_of_nonzero_add_leading [AddMonoid R] {x y : HahnSeries Γ R}
    (hxy : x = y + x.leadingTerm) (hy : y ≠ 0) : x ≠ 0 := by
  intro hx
  rw [hx, leadingTerm_zero, add_zero] at hxy
  exact hy (id hxy.symm)

variable [AddCancelCommMonoid R] {x y : HahnSeries Γ R} (hxy : x = y + x.leadingTerm)

theorem coeff_add_leading (h : x ≠ 0) :
    y.coeff (x.isWF_support.min (support_nonempty_iff.2 h)) = 0 := by
  let xo := x.isWF_support.min (support_nonempty_iff.2 h)
  have hx : x.coeff xo = y.coeff xo + x.leadingTerm.coeff xo := by
    nth_rw 1 [hxy, add_coeff]
  have hxx : (leadingTerm x).coeff xo = x.leadingTerm.leadingCoeff := by
    rw [leadingCoeff_leadingTerm, leadingTerm_of_ne h, single_coeff_same]
  rw [← (leadingCoeff_of_ne h), hxx, leadingCoeff_leadingTerm, self_eq_add_left] at hx
  exact hx

theorem add_leading_orderTop_ne (hy : y ≠ 0) : x.orderTop ≠ y.orderTop := by
  intro h
  have hyne : y.leadingTerm ≠ 0 := leadingTerm_ne_iff.mp hy
  have hx : x ≠ 0 := nonzero_of_nonzero_add_leading hxy hy
  simp only [orderTop_of_ne hx, orderTop_of_ne hy,
    WithTop.coe_eq_coe] at h
  simp_rw [leadingTerm_of_ne hy, ← h, leadingCoeff_of_ne hy, ← h, coeff_add_leading hxy hx,
    single_eq_zero] at hyne
  exact hyne rfl

theorem coeff_eq_of_not_orderTop (g : Γ) (hg : ↑g ≠ x.orderTop) : y.coeff g = x.coeff g := by
  rw [hxy, add_coeff, leadingTerm]
  simp only [self_eq_add_right]
  split_ifs with hx
  · simp only [zero_coeff]
  · simp only [orderTop_of_ne hx, ne_eq, WithTop.coe_eq_coe] at hg
    exact single_coeff_of_ne hg

theorem support_subset_add_single_support : y.support ⊆ x.support := by
  intro g hg
  by_cases hgx : g = orderTop x
  · intro hx
    apply (coeff_orderTop_ne hgx.symm) hx
  · exact fun hxg => hg (Eq.mp (congrArg (fun r ↦ r = 0)
    (coeff_eq_of_not_orderTop hxy g hgx).symm) hxg)

theorem orderTop_lt_add_single_support_orderTop (hy : y ≠ 0) : x.orderTop < y.orderTop := by
  refine lt_of_le_of_ne ?_ (add_leading_orderTop_ne hxy hy)
  rw [orderTop_of_ne hy, orderTop_of_ne <| nonzero_of_nonzero_add_leading hxy hy]
  exact WithTop.coe_le_coe.mpr <| Set.IsWF.min_le_min_of_subset <|
    support_subset_add_single_support hxy

theorem order_lt_add_single_support_order [Zero Γ] (hy : y ≠ 0) : x.order < y.order := by
  rw [← WithTop.coe_lt_coe, order_eq_orderTop_of_ne hy, order_eq_orderTop_of_ne <|
    nonzero_of_nonzero_add_leading hxy hy]
  exact orderTop_lt_add_single_support_orderTop hxy hy

end LeadingTerm

end HahnSeries<|MERGE_RESOLUTION|>--- conflicted
+++ resolved
@@ -369,12 +369,7 @@
   by_cases hrx : r • x = 0
   · rw [hrx, orderTop_zero]
     exact not_top_lt
-<<<<<<< HEAD
-  · have hx : x ≠ 0 := right_ne_zero_of_smul hrx
-    simp [orderTop_of_ne hx, orderTop_of_ne hrx]
-=======
   · simp only [orderTop_of_ne hrx, orderTop_of_ne <| right_ne_zero_of_smul hrx, WithTop.coe_lt_coe]
->>>>>>> f8a8ae12
     exact Set.IsWF.min_of_subset_not_lt_min
       (Function.support_smul_subset_right (fun _ => r) x.coeff)
 
@@ -385,12 +380,8 @@
   exact Set.IsWF.min_of_subset_not_lt_min (Function.support_smul_subset_right (fun _ => r) x.coeff)
 
 theorem le_order_smul {Γ} [Zero Γ] [LinearOrder Γ] (r : R) (x : HahnSeries Γ V) (h : r • x ≠ 0) :
-<<<<<<< HEAD
-    x.order ≤ (r • x).order := le_of_not_lt (order_smul_not_lt r x h)
-=======
     x.order ≤ (r • x).order :=
   le_of_not_lt (order_smul_not_lt r x h)
->>>>>>> f8a8ae12
 
 end SMulZeroClass
 
