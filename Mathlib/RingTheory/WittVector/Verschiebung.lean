--- conflicted
+++ resolved
@@ -123,16 +123,9 @@
 @[simp]
 theorem map_verschiebung (f : R →+* S) (x : 𝕎 R) :
     map f (verschiebung x) = verschiebung (map f x) := by
-<<<<<<< HEAD
-      ext ⟨-, -⟩
-      · exact f.map_zero
-      · rfl
-#align witt_vector.map_verschiebung WittVector.map_verschiebung
-=======
   ext ⟨-, -⟩
   · exact f.map_zero
   · rfl
->>>>>>> a60b09cd
 
 @[ghost_simps]
 theorem ghostComponent_zero_verschiebung (x : 𝕎 R) : ghostComponent 0 (verschiebung x) = 0 :=
