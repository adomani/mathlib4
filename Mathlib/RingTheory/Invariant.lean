/-
Copyright (c) 2024 Thomas Browning. All rights reserved.
Released under Apache 2.0 license as described in the file LICENSE.
Authors: Thomas Browning
-/
import Mathlib.RingTheory.Invariant.Basic

<<<<<<< HEAD
/-!
# Invariant Extensions of Rings

Given an extension of rings `B/A` and an action of `G` on `B`, we introduce a predicate
`Algebra.IsInvariant A B G` which states that every fixed point of `B` lies in the image of `A`.

The main application is in algebraic number theory, where `G := Gal(L/K)` is the galois group
of some finite galois extension of number fields, and `A := 𝓞K` and `B := 𝓞L` are their ring of
integers. This main result in this file implies the existence of Frobenius elements in this setting.
See `Mathlib/RingTheory/Frobenius.lean`.

## Main statements

Let `G` be a finite group acting on a commutative ring `B` satisfying `Algebra.IsInvariant A B G`.

* `Algebra.IsInvariant.isIntegral`: `B/A` is an integral extension.
* `Algebra.IsInvariant.exists_smul_of_under_eq`: `G` acts transitivity on the prime ideals of `B`
  lying above a given prime ideal of `A`.
* `IsFractionRing.stabilizerHom_surjective`: if `Q` is a prime ideal of `B` lying over a prime
  ideal `P` of `A`, then the stabilizer subgroup of `Q` surjects onto `Aut(Frac(B/Q)/Frac(A/P))`.

-/

open scoped Pointwise

namespace Algebra

variable (A B G : Type*) [CommSemiring A] [Semiring B] [Algebra A B]
  [Group G] [MulSemiringAction G B]

/-- An action of a group `G` on an extension of rings `B/A` is invariant if every fixed point of
`B` lies in the image of `A`. The converse statement that every point in the image of `A` is fixed
by `G` is `smul_algebraMap` (assuming `SMulCommClass A B G`). -/
@[mk_iff] class IsInvariant : Prop where
  isInvariant : ∀ b : B, (∀ g : G, g • b = b) → ∃ a : A, algebraMap A B a = b

end Algebra

section Galois

variable (A K L B : Type*) [CommRing A] [CommRing B] [Field K] [Field L]
  [Algebra A K] [Algebra B L] [IsFractionRing A K] [IsFractionRing B L]
  [Algebra A B] [Algebra K L] [Algebra A L] [IsScalarTower A K L] [IsScalarTower A B L]
  [IsIntegrallyClosed A] [IsIntegralClosure B A L]

/-- In the AKLB setup, the Galois group of `L/K` acts on `B`. -/
noncomputable def IsIntegralClosure.MulSemiringAction [Algebra.IsAlgebraic K L] :
    MulSemiringAction (L ≃ₐ[K] L) B :=
  MulSemiringAction.compHom B (galRestrict A K L B).toMonoidHom

/-- In the AKLB setup, every fixed point of `B` lies in the image of `A`. -/
theorem Algebra.isInvariant_of_isGalois [FiniteDimensional K L] [h : IsGalois K L] :
    letI := IsIntegralClosure.MulSemiringAction A K L B
    Algebra.IsInvariant A B (L ≃ₐ[K] L) := by
  replace h := ((IsGalois.tfae (F := K) (E := L)).out 0 1).mp h
  letI := IsIntegralClosure.MulSemiringAction A K L B
  refine ⟨fun b hb ↦ ?_⟩
  replace hb : algebraMap B L b ∈ IntermediateField.fixedField (⊤ : Subgroup (L ≃ₐ[K] L)) := by
    rintro ⟨g, -⟩
    exact (algebraMap_galRestrict_apply A g b).symm.trans (congrArg (algebraMap B L) (hb g))
  rw [h, IntermediateField.mem_bot] at hb
  obtain ⟨k, hk⟩ := hb
  have hb : IsIntegral A b := IsIntegralClosure.isIntegral A L b
  rw [← isIntegral_algebraMap_iff (FaithfulSMul.algebraMap_injective B L), ← hk,
    isIntegral_algebraMap_iff (FaithfulSMul.algebraMap_injective K L)] at hb
  obtain ⟨a, rfl⟩ := IsIntegrallyClosed.algebraMap_eq_of_integral hb
  rw [← IsScalarTower.algebraMap_apply, IsScalarTower.algebraMap_apply A B L,
    (FaithfulSMul.algebraMap_injective B L).eq_iff] at hk
  exact ⟨a, hk⟩

/-- A variant of `Algebra.isInvariant_of_isGalois`, replacing `Gal(L/K)` by `Aut(B/A)`. -/
theorem Algebra.isInvariant_of_isGalois' [FiniteDimensional K L] [IsGalois K L] :
    Algebra.IsInvariant A B (B ≃ₐ[A] B) :=
  ⟨fun b h ↦ (isInvariant_of_isGalois A K L B).1 b (fun g ↦ h (galRestrict A K L B g))⟩

end Galois

section transitivity

variable (A B G : Type*) [CommRing A] [CommRing B] [Algebra A B] [Group G] [MulSemiringAction G B]

namespace MulSemiringAction

open Polynomial

variable {B} [Fintype G]

/-- Characteristic polynomial of a finite group action on a ring. -/
noncomputable def charpoly (b : B) : B[X] := ∏ g : G, (X - C (g • b))

theorem charpoly_eq (b : B) : charpoly G b = ∏ g : G, (X - C (g • b)) := rfl

theorem charpoly_eq_prod_smul (b : B) : charpoly G b = ∏ g : G, g • (X - C b) := by
  simp only [smul_sub, smul_C, smul_X, charpoly_eq]

theorem monic_charpoly (b : B) : (charpoly G b).Monic :=
  monic_prod_of_monic _ _ (fun _ _ ↦ monic_X_sub_C _)

theorem eval_charpoly (b : B) : (charpoly G b).eval b = 0 := by
  rw [charpoly_eq, eval_prod]
  apply Finset.prod_eq_zero (Finset.mem_univ (1 : G))
  rw [one_smul, eval_sub, eval_C, eval_X, sub_self]

variable {G}

theorem smul_charpoly (b : B) (g : G) : g • (charpoly G b) = charpoly G b := by
  rw [charpoly_eq_prod_smul, Finset.smul_prod_perm]

theorem smul_coeff_charpoly (b : B) (n : ℕ) (g : G) :
    g • (charpoly G b).coeff n = (charpoly G b).coeff n := by
  rw [← coeff_smul, smul_charpoly]

end MulSemiringAction

namespace Algebra.IsInvariant

open MulSemiringAction Polynomial

variable [IsInvariant A B G]

theorem charpoly_mem_lifts [Fintype G] (b : B) :
    charpoly G b ∈ Polynomial.lifts (algebraMap A B) :=
  (charpoly G b).lifts_iff_coeff_lifts.mpr fun n ↦ isInvariant _ (smul_coeff_charpoly b n)

theorem isIntegral [Finite G] : Algebra.IsIntegral A B := by
  cases nonempty_fintype G
  refine ⟨fun b ↦ ?_⟩
  obtain ⟨p, hp1, -, hp2⟩ := Polynomial.lifts_and_natDegree_eq_and_monic
    (charpoly_mem_lifts A B G b) (monic_charpoly G b)
  exact ⟨p, hp2, by rw [← eval_map, hp1, eval_charpoly]⟩

/-- `G` acts transitively on the prime ideals of `B` above a given prime ideal of `A`. -/
theorem exists_smul_of_under_eq [Finite G] [SMulCommClass G A B]
    (P Q : Ideal B) [hP : P.IsPrime] [hQ : Q.IsPrime]
    (hPQ : P.under A = Q.under A) :
    ∃ g : G, Q = g • P := by
  cases nonempty_fintype G
  have : ∀ (P Q : Ideal B) [P.IsPrime] [Q.IsPrime], P.under A = Q.under A →
      ∃ g ∈ (⊤ : Finset G), Q ≤ g • P := by
    intro P Q hP hQ hPQ
    rw [← Ideal.subset_union_prime 1 1 (fun _ _ _ _ ↦ hP.smul _)]
    intro b hb
    suffices h : ∃ g ∈ Finset.univ, g • b ∈ P by
      obtain ⟨g, -, hg⟩ := h
      apply Set.mem_biUnion (Finset.mem_univ g⁻¹) (Ideal.mem_inv_pointwise_smul_iff.mpr hg)
    obtain ⟨a, ha⟩ := isInvariant (A := A) (∏ g : G, g • b) (Finset.smul_prod_perm b)
    rw [← hP.prod_mem_iff, ← ha, ← P.mem_comap, ← P.under_def A,
      hPQ, Q.mem_comap, ha, hQ.prod_mem_iff]
    exact ⟨1, Finset.mem_univ 1, (one_smul G b).symm ▸ hb⟩
  obtain ⟨g, -, hg⟩ := this P Q hPQ
  obtain ⟨g', -, hg'⟩ := this Q (g • P) ((P.under_smul A g).trans hPQ).symm
  exact ⟨g, le_antisymm hg (smul_eq_of_le_smul (hg.trans hg') ▸ hg')⟩

end Algebra.IsInvariant

end transitivity

section surjectivity

open FaithfulSMul IsScalarTower Polynomial

variable {A B : Type*} [CommRing A] [CommRing B] [Algebra A B]
  (G : Type*) [Group G] [Finite G] [MulSemiringAction G B] [SMulCommClass G A B]
  (P : Ideal A) (Q : Ideal B) [Q.IsPrime] [Q.LiesOver P]

variable (K L : Type*) [Field K] [Field L]
  [Algebra (A ⧸ P) K] [Algebra (B ⧸ Q) L]
  [Algebra (A ⧸ P) L] [IsScalarTower (A ⧸ P) (B ⧸ Q) L]
  [Algebra K L] [IsScalarTower (A ⧸ P) K L]
  [Algebra.IsInvariant A B G]

/-- A technical lemma for `fixed_of_fixed1`. -/
private theorem fixed_of_fixed1_aux1 [DecidableEq (Ideal B)] :
    ∃ a b : B, (∀ g : G, g • a = a) ∧ a ∉ Q ∧
    ∀ g : G, algebraMap B (B ⧸ Q) (g • b) = algebraMap B (B ⧸ Q) (if g • Q = Q then a else 0) := by
  obtain ⟨_⟩ := nonempty_fintype G
  let P := Finset.inf {g : G | g • Q ≠ Q} (fun g ↦ g • Q)
  have h1 : ¬ P ≤ Q := by
    rw [Ideal.IsPrime.inf_le' inferInstance]
    rintro ⟨g, hg1, hg2⟩
    exact (Finset.mem_filter.mp hg1).2 (smul_eq_of_smul_le hg2)
  obtain ⟨b, hbP, hbQ⟩ := SetLike.not_le_iff_exists.mp h1
  replace hbP : ∀ g : G, g • Q ≠ Q → b ∈ g • Q :=
    fun g hg ↦ (Finset.inf_le (Finset.mem_filter.mpr ⟨Finset.mem_univ g, hg⟩) : P ≤ g • Q) hbP
  let f := MulSemiringAction.charpoly G b
  obtain ⟨q, hq, hq0⟩ :=
    (f.map (algebraMap B (B ⧸ Q))).exists_eq_pow_rootMultiplicity_mul_and_not_dvd
      (Polynomial.map_monic_ne_zero (MulSemiringAction.monic_charpoly G b)) 0
  rw [map_zero, sub_zero] at hq hq0
  let j := (f.map (algebraMap B (B ⧸ Q))).rootMultiplicity 0
  let k := q.natDegree
  let r := ∑ i ∈ Finset.range (k + 1), Polynomial.monomial i (f.coeff (i + j))
  have hr : r.map (algebraMap B (B ⧸ Q)) = q := by
    ext n
    rw [Polynomial.coeff_map, Polynomial.finset_sum_coeff]
    simp only [Polynomial.coeff_monomial, Finset.sum_ite_eq', Finset.mem_range_succ_iff]
    split_ifs with hn
    · rw [← Polynomial.coeff_map, hq, Polynomial.coeff_X_pow_mul]
    · rw [map_zero, eq_comm, Polynomial.coeff_eq_zero_of_natDegree_lt (lt_of_not_ge hn)]
  have hf : f.eval b = 0 := MulSemiringAction.eval_charpoly G b
  have hr : r.eval b ∈ Q := by
    rw [← Ideal.Quotient.eq_zero_iff_mem, ← Ideal.Quotient.algebraMap_eq] at hbQ ⊢
    replace hf := congrArg (algebraMap B (B ⧸ Q)) hf
    rw [← Polynomial.eval₂_at_apply, ← Polynomial.eval_map] at hf ⊢
    rwa [map_zero, hq, ← hr, Polynomial.eval_mul, Polynomial.eval_pow, Polynomial.eval_X,
      mul_eq_zero, or_iff_right (pow_ne_zero _ hbQ)] at hf
  let a := f.coeff j
  have ha : ∀ g : G, g • a = a := MulSemiringAction.smul_coeff_charpoly b j
  have hr' : ∀ g : G, g • Q ≠ Q → a - r.eval b ∈ g • Q := by
    intro g hg
    have hr : r = ∑ i ∈ Finset.range (k + 1), Polynomial.monomial i (f.coeff (i + j)) := rfl
    rw [← Ideal.neg_mem_iff, neg_sub, hr, Finset.sum_range_succ', Polynomial.eval_add,
        Polynomial.eval_monomial, zero_add, pow_zero, mul_one, add_sub_cancel_right]
    simp only [ ← Polynomial.monomial_mul_X]
    rw [← Finset.sum_mul, Polynomial.eval_mul_X]
    exact Ideal.mul_mem_left (g • Q) _ (hbP g hg)
  refine ⟨a, a - r.eval b, ha, ?_, fun h ↦ ?_⟩
  · rwa [← Ideal.Quotient.eq_zero_iff_mem, ← Ideal.Quotient.algebraMap_eq, ← Polynomial.coeff_map,
      ← zero_add j, hq, Polynomial.coeff_X_pow_mul, ← Polynomial.X_dvd_iff]
  · rw [← sub_eq_zero, ← map_sub, Ideal.Quotient.algebraMap_eq, Ideal.Quotient.eq_zero_iff_mem,
      ← Ideal.smul_mem_pointwise_smul_iff (a := h⁻¹), smul_sub, inv_smul_smul]
    simp only [← eq_inv_smul_iff (g := h), eq_comm (a := Q)]
    split_ifs with hh
    · rwa [ha, sub_sub_cancel_left, hh, Q.neg_mem_iff]
    · rw [smul_zero, sub_zero]
      exact hr' h⁻¹ hh

/-- A technical lemma for `fixed_of_fixed1`. -/
private theorem fixed_of_fixed1_aux2 [DecidableEq (Ideal B)] (b₀ : B)
    (hx : ∀ g : G, g • Q = Q → algebraMap B (B ⧸ Q) (g • b₀) = algebraMap B (B ⧸ Q) b₀) :
    ∃ a b : B, (∀ g : G, g • a = a) ∧ a ∉ Q ∧
    (∀ g : G, algebraMap B (B ⧸ Q) (g • b) =
      algebraMap B (B ⧸ Q) (if g • Q = Q then a * b₀ else 0)) := by
  obtain ⟨a, b, ha1, ha2, hb⟩ := fixed_of_fixed1_aux1 G Q
  refine ⟨a, b * b₀, ha1, ha2, fun g ↦ ?_⟩
  rw [smul_mul', map_mul, hb]
  specialize hb g
  split_ifs with hg
  · rw [map_mul, hx g hg]
  · rw [map_zero, zero_mul]

/-- A technical lemma for `fixed_of_fixed1`. -/
private theorem fixed_of_fixed1_aux3 [NoZeroDivisors B] {b : B} {i j : ℕ} {p : Polynomial A}
    (h : p.map (algebraMap A B) = (X - C b) ^ i * X ^ j) (f : B ≃ₐ[A] B) (hi : i ≠ 0) :
    f b = b := by
  by_cases ha : b = 0
  · rw [ha, map_zero]
  have hf := congrArg (eval b) (congrArg (Polynomial.mapAlgHom f.toAlgHom) h)
  rw [coe_mapAlgHom, map_map, f.toAlgHom.comp_algebraMap, h] at hf
  simp_rw [Polynomial.map_mul, Polynomial.map_pow, Polynomial.map_sub, map_X, map_C,
    eval_mul, eval_pow, eval_sub, eval_X, eval_C, sub_self, zero_pow hi, zero_mul,
    zero_eq_mul, or_iff_left (pow_ne_zero j ha), pow_eq_zero_iff hi, sub_eq_zero] at hf
  exact hf.symm

/-- This theorem will be made redundant by `IsFractionRing.stabilizerHom_surjective`. -/
private theorem fixed_of_fixed1 [NoZeroSMulDivisors (B ⧸ Q) L] (f : L ≃ₐ[K] L) (b : B ⧸ Q)
    (hx : ∀ g : MulAction.stabilizer G Q, Ideal.Quotient.stabilizerHom Q P G g b = b) :
    f (algebraMap (B ⧸ Q) L b) = (algebraMap (B ⧸ Q) L b) := by
  classical
  cases nonempty_fintype G
  obtain ⟨b₀, rfl⟩ := Ideal.Quotient.mk_surjective b
  rw [← Ideal.Quotient.algebraMap_eq]
  obtain ⟨a, b, ha1, ha2, hb⟩ := fixed_of_fixed1_aux2 G Q b₀ (fun g hg ↦ hx ⟨g, hg⟩)
  obtain ⟨M, key⟩ := (mem_lifts _).mp (Algebra.IsInvariant.charpoly_mem_lifts A B G b)
  replace key := congrArg (map (algebraMap B (B ⧸ Q))) key
  rw [map_map, ← algebraMap_eq, algebraMap_eq A (A ⧸ P) (B ⧸ Q),
      ← map_map, MulSemiringAction.charpoly, Polynomial.map_prod] at key
  have key₀ : ∀ g : G, (X - C (g • b)).map (algebraMap B (B ⧸ Q)) =
      if g • Q = Q then X - C (algebraMap B (B ⧸ Q) (a * b₀)) else X := by
    intro g
    rw [Polynomial.map_sub, map_X, map_C, hb]
    split_ifs
    · rfl
    · rw [map_zero, map_zero, sub_zero]
  simp only [key₀, Finset.prod_ite, Finset.prod_const] at key
  replace key := congrArg (map (algebraMap (B ⧸ Q) L)) key
  rw [map_map, ← algebraMap_eq, algebraMap_eq (A ⧸ P) K L,
      ← map_map, Polynomial.map_mul, Polynomial.map_pow, Polynomial.map_pow, Polynomial.map_sub,
      map_X, map_C] at key
  replace key := fixed_of_fixed1_aux3 key f (Finset.card_ne_zero_of_mem
    (Finset.mem_filter.mpr ⟨Finset.mem_univ 1, one_smul G Q⟩))
  simp only [map_mul] at key
  obtain ⟨a, rfl⟩ := Algebra.IsInvariant.isInvariant (A := A) a ha1
  rwa [← algebraMap_apply A B (B ⧸ Q), algebraMap_apply A (A ⧸ P) (B ⧸ Q),
      ← algebraMap_apply, algebraMap_apply (A ⧸ P) K L, f.commutes, mul_right_inj'] at key
  rwa [← algebraMap_apply, algebraMap_apply (A ⧸ P) (B ⧸ Q) L,
      ← algebraMap_apply A (A ⧸ P) (B ⧸ Q), algebraMap_apply A B (B ⧸ Q),
      Ne, algebraMap_eq_zero_iff, Ideal.Quotient.algebraMap_eq, Ideal.Quotient.eq_zero_iff_mem]

variable [IsFractionRing (A ⧸ P) K] [IsFractionRing (B ⧸ Q) L]

/-- If `Q` lies over `P`, then the stabilizer of `Q` acts on `Frac(B/Q)/Frac(A/P)`. -/
noncomputable def IsFractionRing.stabilizerHom : MulAction.stabilizer G Q →* (L ≃ₐ[K] L) :=
  MonoidHom.comp (IsFractionRing.fieldEquivOfAlgEquivHom K L) (Ideal.Quotient.stabilizerHom Q P G)

/-- This theorem will be made redundant by `IsFractionRing.stabilizerHom_surjective`. -/
private theorem fixed_of_fixed2 (f : L ≃ₐ[K] L) (x : L)
    (hx : ∀ g : MulAction.stabilizer G Q, IsFractionRing.stabilizerHom G P Q K L g x = x) :
    f x = x := by
  obtain ⟨_⟩ := nonempty_fintype G
  have : P.IsPrime := Ideal.over_def Q P ▸ Ideal.IsPrime.under A Q
  have : Algebra.IsIntegral A B := Algebra.IsInvariant.isIntegral A B G
  obtain ⟨x, y, hy, rfl⟩ := IsFractionRing.div_surjective (A := B ⧸ Q) x
  obtain ⟨b, a, ha, h⟩ := (Algebra.IsAlgebraic.isAlgebraic (R := A ⧸ P) y).exists_smul_eq_mul x hy
  replace ha : algebraMap (A ⧸ P) L a ≠ 0 := by
    rwa [Ne, algebraMap_apply (A ⧸ P) K L, algebraMap_eq_zero_iff, algebraMap_eq_zero_iff]
  replace hy : algebraMap (B ⧸ Q) L y ≠ 0 :=
    mt (algebraMap_eq_zero_iff (B ⧸ Q) L).mp (nonZeroDivisors.ne_zero hy)
  replace h : algebraMap (B ⧸ Q) L x / algebraMap (B ⧸ Q) L y =
      algebraMap (B ⧸ Q) L b / algebraMap (A ⧸ P) L a := by
    rw [mul_comm, Algebra.smul_def, mul_comm] at h
    rw [div_eq_div_iff hy ha, ← map_mul, ← h, map_mul, ← algebraMap_apply]
  simp only [h, map_div₀, algebraMap_apply (A ⧸ P) K L, AlgEquiv.commutes] at hx ⊢
  simp only [← algebraMap_apply, div_left_inj' ha] at hx ⊢
  exact fixed_of_fixed1 G P Q K L f b (fun g ↦ IsFractionRing.injective (B ⧸ Q) L
    ((IsFractionRing.fieldEquivOfAlgEquiv_algebraMap K L L
      (Ideal.Quotient.stabilizerHom Q P G g) b).symm.trans (hx g)))

/-- The stabilizer subgroup of `Q` surjects onto `Aut(Frac(B/Q)/Frac(A/P))`. -/
theorem IsFractionRing.stabilizerHom_surjective :
    Function.Surjective (stabilizerHom G P Q K L) := by
  let _ := MulSemiringAction.compHom L (stabilizerHom G P Q K L)
  intro f
  obtain ⟨g, hg⟩ := FixedPoints.toAlgAut_surjective (MulAction.stabilizer G Q) L
    (AlgEquiv.ofRingEquiv (f := f) (fun x ↦ fixed_of_fixed2 G P Q K L f x x.2))
  exact ⟨g, by rwa [AlgEquiv.ext_iff] at hg ⊢⟩

/-- The stabilizer subgroup of `Q` surjects onto `Aut((B/Q)/(A/P))`. -/
theorem Ideal.Quotient.stabilizerHom_surjective :
    Function.Surjective (Ideal.Quotient.stabilizerHom Q P G) := by
  have : P.IsPrime := Ideal.over_def Q P ▸ Ideal.IsPrime.under A Q
  let _ := FractionRing.liftAlgebra (A ⧸ P) (FractionRing (B ⧸ Q))
  have key := IsFractionRing.stabilizerHom_surjective G P Q
    (FractionRing (A ⧸ P)) (FractionRing (B ⧸ Q))
  rw [IsFractionRing.stabilizerHom, MonoidHom.coe_comp] at key
  exact key.of_comp_left (IsFractionRing.fieldEquivOfAlgEquivHom_injective (A ⧸ P) (B ⧸ Q)
    (FractionRing (A ⧸ P)) (FractionRing (B ⧸ Q)))

end surjectivity
=======
deprecated_module (since := "2025-05-24")
>>>>>>> a57981a4
<|MERGE_RESOLUTION|>--- conflicted
+++ resolved
@@ -5,346 +5,4 @@
 -/
 import Mathlib.RingTheory.Invariant.Basic
 
-<<<<<<< HEAD
-/-!
-# Invariant Extensions of Rings
-
-Given an extension of rings `B/A` and an action of `G` on `B`, we introduce a predicate
-`Algebra.IsInvariant A B G` which states that every fixed point of `B` lies in the image of `A`.
-
-The main application is in algebraic number theory, where `G := Gal(L/K)` is the galois group
-of some finite galois extension of number fields, and `A := 𝓞K` and `B := 𝓞L` are their ring of
-integers. This main result in this file implies the existence of Frobenius elements in this setting.
-See `Mathlib/RingTheory/Frobenius.lean`.
-
-## Main statements
-
-Let `G` be a finite group acting on a commutative ring `B` satisfying `Algebra.IsInvariant A B G`.
-
-* `Algebra.IsInvariant.isIntegral`: `B/A` is an integral extension.
-* `Algebra.IsInvariant.exists_smul_of_under_eq`: `G` acts transitivity on the prime ideals of `B`
-  lying above a given prime ideal of `A`.
-* `IsFractionRing.stabilizerHom_surjective`: if `Q` is a prime ideal of `B` lying over a prime
-  ideal `P` of `A`, then the stabilizer subgroup of `Q` surjects onto `Aut(Frac(B/Q)/Frac(A/P))`.
-
--/
-
-open scoped Pointwise
-
-namespace Algebra
-
-variable (A B G : Type*) [CommSemiring A] [Semiring B] [Algebra A B]
-  [Group G] [MulSemiringAction G B]
-
-/-- An action of a group `G` on an extension of rings `B/A` is invariant if every fixed point of
-`B` lies in the image of `A`. The converse statement that every point in the image of `A` is fixed
-by `G` is `smul_algebraMap` (assuming `SMulCommClass A B G`). -/
-@[mk_iff] class IsInvariant : Prop where
-  isInvariant : ∀ b : B, (∀ g : G, g • b = b) → ∃ a : A, algebraMap A B a = b
-
-end Algebra
-
-section Galois
-
-variable (A K L B : Type*) [CommRing A] [CommRing B] [Field K] [Field L]
-  [Algebra A K] [Algebra B L] [IsFractionRing A K] [IsFractionRing B L]
-  [Algebra A B] [Algebra K L] [Algebra A L] [IsScalarTower A K L] [IsScalarTower A B L]
-  [IsIntegrallyClosed A] [IsIntegralClosure B A L]
-
-/-- In the AKLB setup, the Galois group of `L/K` acts on `B`. -/
-noncomputable def IsIntegralClosure.MulSemiringAction [Algebra.IsAlgebraic K L] :
-    MulSemiringAction (L ≃ₐ[K] L) B :=
-  MulSemiringAction.compHom B (galRestrict A K L B).toMonoidHom
-
-/-- In the AKLB setup, every fixed point of `B` lies in the image of `A`. -/
-theorem Algebra.isInvariant_of_isGalois [FiniteDimensional K L] [h : IsGalois K L] :
-    letI := IsIntegralClosure.MulSemiringAction A K L B
-    Algebra.IsInvariant A B (L ≃ₐ[K] L) := by
-  replace h := ((IsGalois.tfae (F := K) (E := L)).out 0 1).mp h
-  letI := IsIntegralClosure.MulSemiringAction A K L B
-  refine ⟨fun b hb ↦ ?_⟩
-  replace hb : algebraMap B L b ∈ IntermediateField.fixedField (⊤ : Subgroup (L ≃ₐ[K] L)) := by
-    rintro ⟨g, -⟩
-    exact (algebraMap_galRestrict_apply A g b).symm.trans (congrArg (algebraMap B L) (hb g))
-  rw [h, IntermediateField.mem_bot] at hb
-  obtain ⟨k, hk⟩ := hb
-  have hb : IsIntegral A b := IsIntegralClosure.isIntegral A L b
-  rw [← isIntegral_algebraMap_iff (FaithfulSMul.algebraMap_injective B L), ← hk,
-    isIntegral_algebraMap_iff (FaithfulSMul.algebraMap_injective K L)] at hb
-  obtain ⟨a, rfl⟩ := IsIntegrallyClosed.algebraMap_eq_of_integral hb
-  rw [← IsScalarTower.algebraMap_apply, IsScalarTower.algebraMap_apply A B L,
-    (FaithfulSMul.algebraMap_injective B L).eq_iff] at hk
-  exact ⟨a, hk⟩
-
-/-- A variant of `Algebra.isInvariant_of_isGalois`, replacing `Gal(L/K)` by `Aut(B/A)`. -/
-theorem Algebra.isInvariant_of_isGalois' [FiniteDimensional K L] [IsGalois K L] :
-    Algebra.IsInvariant A B (B ≃ₐ[A] B) :=
-  ⟨fun b h ↦ (isInvariant_of_isGalois A K L B).1 b (fun g ↦ h (galRestrict A K L B g))⟩
-
-end Galois
-
-section transitivity
-
-variable (A B G : Type*) [CommRing A] [CommRing B] [Algebra A B] [Group G] [MulSemiringAction G B]
-
-namespace MulSemiringAction
-
-open Polynomial
-
-variable {B} [Fintype G]
-
-/-- Characteristic polynomial of a finite group action on a ring. -/
-noncomputable def charpoly (b : B) : B[X] := ∏ g : G, (X - C (g • b))
-
-theorem charpoly_eq (b : B) : charpoly G b = ∏ g : G, (X - C (g • b)) := rfl
-
-theorem charpoly_eq_prod_smul (b : B) : charpoly G b = ∏ g : G, g • (X - C b) := by
-  simp only [smul_sub, smul_C, smul_X, charpoly_eq]
-
-theorem monic_charpoly (b : B) : (charpoly G b).Monic :=
-  monic_prod_of_monic _ _ (fun _ _ ↦ monic_X_sub_C _)
-
-theorem eval_charpoly (b : B) : (charpoly G b).eval b = 0 := by
-  rw [charpoly_eq, eval_prod]
-  apply Finset.prod_eq_zero (Finset.mem_univ (1 : G))
-  rw [one_smul, eval_sub, eval_C, eval_X, sub_self]
-
-variable {G}
-
-theorem smul_charpoly (b : B) (g : G) : g • (charpoly G b) = charpoly G b := by
-  rw [charpoly_eq_prod_smul, Finset.smul_prod_perm]
-
-theorem smul_coeff_charpoly (b : B) (n : ℕ) (g : G) :
-    g • (charpoly G b).coeff n = (charpoly G b).coeff n := by
-  rw [← coeff_smul, smul_charpoly]
-
-end MulSemiringAction
-
-namespace Algebra.IsInvariant
-
-open MulSemiringAction Polynomial
-
-variable [IsInvariant A B G]
-
-theorem charpoly_mem_lifts [Fintype G] (b : B) :
-    charpoly G b ∈ Polynomial.lifts (algebraMap A B) :=
-  (charpoly G b).lifts_iff_coeff_lifts.mpr fun n ↦ isInvariant _ (smul_coeff_charpoly b n)
-
-theorem isIntegral [Finite G] : Algebra.IsIntegral A B := by
-  cases nonempty_fintype G
-  refine ⟨fun b ↦ ?_⟩
-  obtain ⟨p, hp1, -, hp2⟩ := Polynomial.lifts_and_natDegree_eq_and_monic
-    (charpoly_mem_lifts A B G b) (monic_charpoly G b)
-  exact ⟨p, hp2, by rw [← eval_map, hp1, eval_charpoly]⟩
-
-/-- `G` acts transitively on the prime ideals of `B` above a given prime ideal of `A`. -/
-theorem exists_smul_of_under_eq [Finite G] [SMulCommClass G A B]
-    (P Q : Ideal B) [hP : P.IsPrime] [hQ : Q.IsPrime]
-    (hPQ : P.under A = Q.under A) :
-    ∃ g : G, Q = g • P := by
-  cases nonempty_fintype G
-  have : ∀ (P Q : Ideal B) [P.IsPrime] [Q.IsPrime], P.under A = Q.under A →
-      ∃ g ∈ (⊤ : Finset G), Q ≤ g • P := by
-    intro P Q hP hQ hPQ
-    rw [← Ideal.subset_union_prime 1 1 (fun _ _ _ _ ↦ hP.smul _)]
-    intro b hb
-    suffices h : ∃ g ∈ Finset.univ, g • b ∈ P by
-      obtain ⟨g, -, hg⟩ := h
-      apply Set.mem_biUnion (Finset.mem_univ g⁻¹) (Ideal.mem_inv_pointwise_smul_iff.mpr hg)
-    obtain ⟨a, ha⟩ := isInvariant (A := A) (∏ g : G, g • b) (Finset.smul_prod_perm b)
-    rw [← hP.prod_mem_iff, ← ha, ← P.mem_comap, ← P.under_def A,
-      hPQ, Q.mem_comap, ha, hQ.prod_mem_iff]
-    exact ⟨1, Finset.mem_univ 1, (one_smul G b).symm ▸ hb⟩
-  obtain ⟨g, -, hg⟩ := this P Q hPQ
-  obtain ⟨g', -, hg'⟩ := this Q (g • P) ((P.under_smul A g).trans hPQ).symm
-  exact ⟨g, le_antisymm hg (smul_eq_of_le_smul (hg.trans hg') ▸ hg')⟩
-
-end Algebra.IsInvariant
-
-end transitivity
-
-section surjectivity
-
-open FaithfulSMul IsScalarTower Polynomial
-
-variable {A B : Type*} [CommRing A] [CommRing B] [Algebra A B]
-  (G : Type*) [Group G] [Finite G] [MulSemiringAction G B] [SMulCommClass G A B]
-  (P : Ideal A) (Q : Ideal B) [Q.IsPrime] [Q.LiesOver P]
-
-variable (K L : Type*) [Field K] [Field L]
-  [Algebra (A ⧸ P) K] [Algebra (B ⧸ Q) L]
-  [Algebra (A ⧸ P) L] [IsScalarTower (A ⧸ P) (B ⧸ Q) L]
-  [Algebra K L] [IsScalarTower (A ⧸ P) K L]
-  [Algebra.IsInvariant A B G]
-
-/-- A technical lemma for `fixed_of_fixed1`. -/
-private theorem fixed_of_fixed1_aux1 [DecidableEq (Ideal B)] :
-    ∃ a b : B, (∀ g : G, g • a = a) ∧ a ∉ Q ∧
-    ∀ g : G, algebraMap B (B ⧸ Q) (g • b) = algebraMap B (B ⧸ Q) (if g • Q = Q then a else 0) := by
-  obtain ⟨_⟩ := nonempty_fintype G
-  let P := Finset.inf {g : G | g • Q ≠ Q} (fun g ↦ g • Q)
-  have h1 : ¬ P ≤ Q := by
-    rw [Ideal.IsPrime.inf_le' inferInstance]
-    rintro ⟨g, hg1, hg2⟩
-    exact (Finset.mem_filter.mp hg1).2 (smul_eq_of_smul_le hg2)
-  obtain ⟨b, hbP, hbQ⟩ := SetLike.not_le_iff_exists.mp h1
-  replace hbP : ∀ g : G, g • Q ≠ Q → b ∈ g • Q :=
-    fun g hg ↦ (Finset.inf_le (Finset.mem_filter.mpr ⟨Finset.mem_univ g, hg⟩) : P ≤ g • Q) hbP
-  let f := MulSemiringAction.charpoly G b
-  obtain ⟨q, hq, hq0⟩ :=
-    (f.map (algebraMap B (B ⧸ Q))).exists_eq_pow_rootMultiplicity_mul_and_not_dvd
-      (Polynomial.map_monic_ne_zero (MulSemiringAction.monic_charpoly G b)) 0
-  rw [map_zero, sub_zero] at hq hq0
-  let j := (f.map (algebraMap B (B ⧸ Q))).rootMultiplicity 0
-  let k := q.natDegree
-  let r := ∑ i ∈ Finset.range (k + 1), Polynomial.monomial i (f.coeff (i + j))
-  have hr : r.map (algebraMap B (B ⧸ Q)) = q := by
-    ext n
-    rw [Polynomial.coeff_map, Polynomial.finset_sum_coeff]
-    simp only [Polynomial.coeff_monomial, Finset.sum_ite_eq', Finset.mem_range_succ_iff]
-    split_ifs with hn
-    · rw [← Polynomial.coeff_map, hq, Polynomial.coeff_X_pow_mul]
-    · rw [map_zero, eq_comm, Polynomial.coeff_eq_zero_of_natDegree_lt (lt_of_not_ge hn)]
-  have hf : f.eval b = 0 := MulSemiringAction.eval_charpoly G b
-  have hr : r.eval b ∈ Q := by
-    rw [← Ideal.Quotient.eq_zero_iff_mem, ← Ideal.Quotient.algebraMap_eq] at hbQ ⊢
-    replace hf := congrArg (algebraMap B (B ⧸ Q)) hf
-    rw [← Polynomial.eval₂_at_apply, ← Polynomial.eval_map] at hf ⊢
-    rwa [map_zero, hq, ← hr, Polynomial.eval_mul, Polynomial.eval_pow, Polynomial.eval_X,
-      mul_eq_zero, or_iff_right (pow_ne_zero _ hbQ)] at hf
-  let a := f.coeff j
-  have ha : ∀ g : G, g • a = a := MulSemiringAction.smul_coeff_charpoly b j
-  have hr' : ∀ g : G, g • Q ≠ Q → a - r.eval b ∈ g • Q := by
-    intro g hg
-    have hr : r = ∑ i ∈ Finset.range (k + 1), Polynomial.monomial i (f.coeff (i + j)) := rfl
-    rw [← Ideal.neg_mem_iff, neg_sub, hr, Finset.sum_range_succ', Polynomial.eval_add,
-        Polynomial.eval_monomial, zero_add, pow_zero, mul_one, add_sub_cancel_right]
-    simp only [ ← Polynomial.monomial_mul_X]
-    rw [← Finset.sum_mul, Polynomial.eval_mul_X]
-    exact Ideal.mul_mem_left (g • Q) _ (hbP g hg)
-  refine ⟨a, a - r.eval b, ha, ?_, fun h ↦ ?_⟩
-  · rwa [← Ideal.Quotient.eq_zero_iff_mem, ← Ideal.Quotient.algebraMap_eq, ← Polynomial.coeff_map,
-      ← zero_add j, hq, Polynomial.coeff_X_pow_mul, ← Polynomial.X_dvd_iff]
-  · rw [← sub_eq_zero, ← map_sub, Ideal.Quotient.algebraMap_eq, Ideal.Quotient.eq_zero_iff_mem,
-      ← Ideal.smul_mem_pointwise_smul_iff (a := h⁻¹), smul_sub, inv_smul_smul]
-    simp only [← eq_inv_smul_iff (g := h), eq_comm (a := Q)]
-    split_ifs with hh
-    · rwa [ha, sub_sub_cancel_left, hh, Q.neg_mem_iff]
-    · rw [smul_zero, sub_zero]
-      exact hr' h⁻¹ hh
-
-/-- A technical lemma for `fixed_of_fixed1`. -/
-private theorem fixed_of_fixed1_aux2 [DecidableEq (Ideal B)] (b₀ : B)
-    (hx : ∀ g : G, g • Q = Q → algebraMap B (B ⧸ Q) (g • b₀) = algebraMap B (B ⧸ Q) b₀) :
-    ∃ a b : B, (∀ g : G, g • a = a) ∧ a ∉ Q ∧
-    (∀ g : G, algebraMap B (B ⧸ Q) (g • b) =
-      algebraMap B (B ⧸ Q) (if g • Q = Q then a * b₀ else 0)) := by
-  obtain ⟨a, b, ha1, ha2, hb⟩ := fixed_of_fixed1_aux1 G Q
-  refine ⟨a, b * b₀, ha1, ha2, fun g ↦ ?_⟩
-  rw [smul_mul', map_mul, hb]
-  specialize hb g
-  split_ifs with hg
-  · rw [map_mul, hx g hg]
-  · rw [map_zero, zero_mul]
-
-/-- A technical lemma for `fixed_of_fixed1`. -/
-private theorem fixed_of_fixed1_aux3 [NoZeroDivisors B] {b : B} {i j : ℕ} {p : Polynomial A}
-    (h : p.map (algebraMap A B) = (X - C b) ^ i * X ^ j) (f : B ≃ₐ[A] B) (hi : i ≠ 0) :
-    f b = b := by
-  by_cases ha : b = 0
-  · rw [ha, map_zero]
-  have hf := congrArg (eval b) (congrArg (Polynomial.mapAlgHom f.toAlgHom) h)
-  rw [coe_mapAlgHom, map_map, f.toAlgHom.comp_algebraMap, h] at hf
-  simp_rw [Polynomial.map_mul, Polynomial.map_pow, Polynomial.map_sub, map_X, map_C,
-    eval_mul, eval_pow, eval_sub, eval_X, eval_C, sub_self, zero_pow hi, zero_mul,
-    zero_eq_mul, or_iff_left (pow_ne_zero j ha), pow_eq_zero_iff hi, sub_eq_zero] at hf
-  exact hf.symm
-
-/-- This theorem will be made redundant by `IsFractionRing.stabilizerHom_surjective`. -/
-private theorem fixed_of_fixed1 [NoZeroSMulDivisors (B ⧸ Q) L] (f : L ≃ₐ[K] L) (b : B ⧸ Q)
-    (hx : ∀ g : MulAction.stabilizer G Q, Ideal.Quotient.stabilizerHom Q P G g b = b) :
-    f (algebraMap (B ⧸ Q) L b) = (algebraMap (B ⧸ Q) L b) := by
-  classical
-  cases nonempty_fintype G
-  obtain ⟨b₀, rfl⟩ := Ideal.Quotient.mk_surjective b
-  rw [← Ideal.Quotient.algebraMap_eq]
-  obtain ⟨a, b, ha1, ha2, hb⟩ := fixed_of_fixed1_aux2 G Q b₀ (fun g hg ↦ hx ⟨g, hg⟩)
-  obtain ⟨M, key⟩ := (mem_lifts _).mp (Algebra.IsInvariant.charpoly_mem_lifts A B G b)
-  replace key := congrArg (map (algebraMap B (B ⧸ Q))) key
-  rw [map_map, ← algebraMap_eq, algebraMap_eq A (A ⧸ P) (B ⧸ Q),
-      ← map_map, MulSemiringAction.charpoly, Polynomial.map_prod] at key
-  have key₀ : ∀ g : G, (X - C (g • b)).map (algebraMap B (B ⧸ Q)) =
-      if g • Q = Q then X - C (algebraMap B (B ⧸ Q) (a * b₀)) else X := by
-    intro g
-    rw [Polynomial.map_sub, map_X, map_C, hb]
-    split_ifs
-    · rfl
-    · rw [map_zero, map_zero, sub_zero]
-  simp only [key₀, Finset.prod_ite, Finset.prod_const] at key
-  replace key := congrArg (map (algebraMap (B ⧸ Q) L)) key
-  rw [map_map, ← algebraMap_eq, algebraMap_eq (A ⧸ P) K L,
-      ← map_map, Polynomial.map_mul, Polynomial.map_pow, Polynomial.map_pow, Polynomial.map_sub,
-      map_X, map_C] at key
-  replace key := fixed_of_fixed1_aux3 key f (Finset.card_ne_zero_of_mem
-    (Finset.mem_filter.mpr ⟨Finset.mem_univ 1, one_smul G Q⟩))
-  simp only [map_mul] at key
-  obtain ⟨a, rfl⟩ := Algebra.IsInvariant.isInvariant (A := A) a ha1
-  rwa [← algebraMap_apply A B (B ⧸ Q), algebraMap_apply A (A ⧸ P) (B ⧸ Q),
-      ← algebraMap_apply, algebraMap_apply (A ⧸ P) K L, f.commutes, mul_right_inj'] at key
-  rwa [← algebraMap_apply, algebraMap_apply (A ⧸ P) (B ⧸ Q) L,
-      ← algebraMap_apply A (A ⧸ P) (B ⧸ Q), algebraMap_apply A B (B ⧸ Q),
-      Ne, algebraMap_eq_zero_iff, Ideal.Quotient.algebraMap_eq, Ideal.Quotient.eq_zero_iff_mem]
-
-variable [IsFractionRing (A ⧸ P) K] [IsFractionRing (B ⧸ Q) L]
-
-/-- If `Q` lies over `P`, then the stabilizer of `Q` acts on `Frac(B/Q)/Frac(A/P)`. -/
-noncomputable def IsFractionRing.stabilizerHom : MulAction.stabilizer G Q →* (L ≃ₐ[K] L) :=
-  MonoidHom.comp (IsFractionRing.fieldEquivOfAlgEquivHom K L) (Ideal.Quotient.stabilizerHom Q P G)
-
-/-- This theorem will be made redundant by `IsFractionRing.stabilizerHom_surjective`. -/
-private theorem fixed_of_fixed2 (f : L ≃ₐ[K] L) (x : L)
-    (hx : ∀ g : MulAction.stabilizer G Q, IsFractionRing.stabilizerHom G P Q K L g x = x) :
-    f x = x := by
-  obtain ⟨_⟩ := nonempty_fintype G
-  have : P.IsPrime := Ideal.over_def Q P ▸ Ideal.IsPrime.under A Q
-  have : Algebra.IsIntegral A B := Algebra.IsInvariant.isIntegral A B G
-  obtain ⟨x, y, hy, rfl⟩ := IsFractionRing.div_surjective (A := B ⧸ Q) x
-  obtain ⟨b, a, ha, h⟩ := (Algebra.IsAlgebraic.isAlgebraic (R := A ⧸ P) y).exists_smul_eq_mul x hy
-  replace ha : algebraMap (A ⧸ P) L a ≠ 0 := by
-    rwa [Ne, algebraMap_apply (A ⧸ P) K L, algebraMap_eq_zero_iff, algebraMap_eq_zero_iff]
-  replace hy : algebraMap (B ⧸ Q) L y ≠ 0 :=
-    mt (algebraMap_eq_zero_iff (B ⧸ Q) L).mp (nonZeroDivisors.ne_zero hy)
-  replace h : algebraMap (B ⧸ Q) L x / algebraMap (B ⧸ Q) L y =
-      algebraMap (B ⧸ Q) L b / algebraMap (A ⧸ P) L a := by
-    rw [mul_comm, Algebra.smul_def, mul_comm] at h
-    rw [div_eq_div_iff hy ha, ← map_mul, ← h, map_mul, ← algebraMap_apply]
-  simp only [h, map_div₀, algebraMap_apply (A ⧸ P) K L, AlgEquiv.commutes] at hx ⊢
-  simp only [← algebraMap_apply, div_left_inj' ha] at hx ⊢
-  exact fixed_of_fixed1 G P Q K L f b (fun g ↦ IsFractionRing.injective (B ⧸ Q) L
-    ((IsFractionRing.fieldEquivOfAlgEquiv_algebraMap K L L
-      (Ideal.Quotient.stabilizerHom Q P G g) b).symm.trans (hx g)))
-
-/-- The stabilizer subgroup of `Q` surjects onto `Aut(Frac(B/Q)/Frac(A/P))`. -/
-theorem IsFractionRing.stabilizerHom_surjective :
-    Function.Surjective (stabilizerHom G P Q K L) := by
-  let _ := MulSemiringAction.compHom L (stabilizerHom G P Q K L)
-  intro f
-  obtain ⟨g, hg⟩ := FixedPoints.toAlgAut_surjective (MulAction.stabilizer G Q) L
-    (AlgEquiv.ofRingEquiv (f := f) (fun x ↦ fixed_of_fixed2 G P Q K L f x x.2))
-  exact ⟨g, by rwa [AlgEquiv.ext_iff] at hg ⊢⟩
-
-/-- The stabilizer subgroup of `Q` surjects onto `Aut((B/Q)/(A/P))`. -/
-theorem Ideal.Quotient.stabilizerHom_surjective :
-    Function.Surjective (Ideal.Quotient.stabilizerHom Q P G) := by
-  have : P.IsPrime := Ideal.over_def Q P ▸ Ideal.IsPrime.under A Q
-  let _ := FractionRing.liftAlgebra (A ⧸ P) (FractionRing (B ⧸ Q))
-  have key := IsFractionRing.stabilizerHom_surjective G P Q
-    (FractionRing (A ⧸ P)) (FractionRing (B ⧸ Q))
-  rw [IsFractionRing.stabilizerHom, MonoidHom.coe_comp] at key
-  exact key.of_comp_left (IsFractionRing.fieldEquivOfAlgEquivHom_injective (A ⧸ P) (B ⧸ Q)
-    (FractionRing (A ⧸ P)) (FractionRing (B ⧸ Q)))
-
-end surjectivity
-=======
-deprecated_module (since := "2025-05-24")
->>>>>>> a57981a4
+deprecated_module (since := "2025-05-24")