--- conflicted
+++ resolved
@@ -525,19 +525,11 @@
       ∀ {x}, v x = 1 ↔ v' x = 1,
       ∀ {x}, v x < 1 ↔ v' x < 1,
       ∀ {x}, v (x - 1) < 1 ↔ v' (x - 1) < 1 ].TFAE := by
-<<<<<<< HEAD
-  tfae_have 1 ↔ 2; · apply isEquiv_iff_val_lt_val
-  tfae_have 1 ↔ 3; · apply isEquiv_iff_val_le_one
-  tfae_have 1 ↔ 4; · apply isEquiv_iff_val_eq_one
-  tfae_have 1 ↔ 5; · apply isEquiv_iff_val_lt_one
-  tfae_have 1 ↔ 6; · apply isEquiv_iff_val_sub_one_lt_one
-=======
   tfae_have 1 ↔ 2 := isEquiv_iff_val_lt_val
   tfae_have 1 ↔ 3 := isEquiv_iff_val_le_one
   tfae_have 1 ↔ 4 := isEquiv_iff_val_eq_one
   tfae_have 1 ↔ 5 := isEquiv_iff_val_lt_one
   tfae_have 1 ↔ 6 := isEquiv_iff_val_sub_one_lt_one
->>>>>>> 3b9c3221
   tfae_finish
 
 end
