--- conflicted
+++ resolved
@@ -63,13 +63,8 @@
 
 /-- A proof that `RankOne.unit v ≠ 1`. -/
 theorem unit_ne_one : unit v ≠ 1 := by
-<<<<<<< HEAD
-  rw [Ne, ← Units.eq_iff, Units.val_one]
+  rw [Ne, ← Units.val_inj, Units.val_one]
   exact ((nontrivial v).choose_spec).2
-=======
-  rw [Ne, ← Units.val_inj, Units.val_one]
-  exact ((nontrivial v).choose_spec ).2
->>>>>>> a4ebcd79
 
 instance [RankOne v] : IsNontrivial v where
   exists_val_nontrivial := RankOne.nontrivial v
