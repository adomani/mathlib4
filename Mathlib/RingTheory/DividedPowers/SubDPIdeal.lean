/-
Copyright (c) 2025 Antoine Chambert-Loir, María Inés de Frutos-Fernández. All rights reserved.
Released under Apache 2.0 license as described in the file LICENSE.
Authors: Antoine Chambert-Loir, María Inés de Frutos-Fernández
-/

import Mathlib.RingTheory.DividedPowers.DPMorphism
import Mathlib.RingTheory.Ideal.Quotient.Defs

/-! # Sub-divided power-ideals

Let `A` be a commutative (semi)ring and let `I` be an ideal of `A` with a divided power
structure `hI`. A subideal `J` of `I` is a *sub-dp-ideal* of `(I, hI)` if, for all `n ∈ ℕ > 0` and
all `x ∈ J`, `hI.dpow n x ∈ J`.

## Main definitions

* `DividedPowers.IsSubDPIdeal` : A sub-ideal `J` of a divided power ideal `(I, hI)` is a
  *sub-dp-ideal* if for all `n > 0` and all `x ∈ J`, `hI.dpow n j ∈ J`.
* `DividedPowers.SubDPIdeal` : A bundled version of `IsSubDPIdeal`.
* `DividedPowers.IsSubDPIdeal.dividedPowers`: the divided power structure on a sub-dp-ideal.
* `DividedPowers.IsSubDPIdeal.prod` : if `J` is an `A`-ideal, then `I ⬝ J` is a sub-dp-ideal of `I`.
* `DividedPowers.IsSubDPIdeal.span` : the sub-dp-ideal of `I` generated by a set of elements of `A`.
* `DividedPowers.subDPIdeal_inf_of_quot` : if there is a dp-structure on `I⬝(A/J)` such that the
  quotient map is a dp-morphism, then `J ⊓ I` is a sub-dp-ideal of `I`.

## Main results

* `DividedPowers.isSubDPIdeal_inf_iff` : the ideal `J ⊓ I` is a sub-dp-ideal of `I` if and only if
  (on `I`) the divided powers are compatible mod `J`.
* `DividedPowers.span_isSubDPIdeal_iff` : the span of a set `S : Set A` is a sub-dp-ideal of `I`
  if and only if for all `n ∈ ℕ > 0` and all `s ∈ S`, hI.dpow n s ∈ span S.
* `DividedPowers.isSubDPIdeal_ker` : the kernel of a divided power morphism from `I` to `J` is
  a sub-dp-ideal of `I`.
* `DividedPowers.isSubDPIdeal_map` : the image of a divided power morphism from `I` to `J` is
  a sub-dp-ideal of `J`.

## Implementation remarks

We provide both a bundled and an unbundled definition of sub-dp-ideals. The unbundled version is
often more convenient when a larger proof requires to show that a certain ideal is a sub-dp-ideal.
On the other hand, a bundled version is required to prove that sub-dp-ideals form a complete
lattice.

## TODO

* `DividedPowers.SubDPIdeal.instCompleteLattice` : sub-dp-ideals of `I` form a complete lattice
  under inclusion.
* `DividedPowers.SubDPIdealspan_carrier_eq_dpow_span` : the underlying ideal of
  `SubDPIdeal.span hI S` is generated by the elements of the form `hI.dpow n x` with `n > 0`
  and `x ∈ S`.
* `DividedPowers.Quotient.OfSurjective.dividedPowers`: when `f : A → B` is a surjective map and
  `f.ker ⊓ I` is a sub-dp-ideal of `I`, this is the induced divided power structure on the ideal
  `I.map f` of the target.
* `DividedPowers.Quotient.dividedPowers` : when `I ⊓ J` is a sub-dp-ideal of `I`, this is the
  divided power structure on the ideal `I(A⧸J)` of the quotient.
* `DividedPowers.Quotient.OfSurjective.dividedPowers_unique` : the only divided power structure on
  `I.map f` such that the surjective map `f : A → B` is a divided power morphism is given by
  `DividedPowers.Quotient.OfSurjective.dividedPowers`.
* `DividedPowers.Quotient.dividedPowers_unique` : the only divided power structure on `I(A⧸J)` such
  that the quotient map `A → A/J` is a divided power morphism is given by
  `DividedPowers.Quotient.dividedPowers`.

## References

* [P. Berthelot, *Cohomologie cristalline des schémas de caractéristique $p$ > 0*][Berthelot-1974]

* [P. Berthelot and A. Ogus, *Notes on crystalline cohomology*][BerthelotOgus-1978]

* [N. Roby, *Lois polynomes et lois formelles en théorie des modules*][Roby-1963]

* [N. Roby, *Les algèbres à puissances dividées*][Roby-1965]
-/

open Subtype

namespace DividedPowers

/-- A sub-ideal `J` of a divided power ideal `(I, hI)` is a sub-dp-ideal if for all `n > 0` and
  all `x ∈ J`, `hI.dpow n j ∈ J`. -/
structure IsSubDPIdeal {A : Type*} [CommSemiring A] {I : Ideal A} (hI : DividedPowers I)
    (J : Ideal A) : Prop where
  isSubideal : J ≤ I
  dpow_mem : ∀ (n : ℕ) (_ : n ≠ 0) {j : A} (_ : j ∈ J), hI.dpow n j ∈ J

section IsSubDPIdeal

namespace IsSubDPIdeal

variable {A : Type*} [CommSemiring A] {I : Ideal A} (hI : DividedPowers I)

open Ideal

theorem self : IsSubDPIdeal hI I where
  isSubideal := le_rfl
  dpow_mem _ hn _ ha := hI.dpow_mem hn ha

/-- The divided power structure on a sub-dp-ideal. -/
def dividedPowers {J : Ideal A} (hJ : IsSubDPIdeal hI J) [∀ x, Decidable (x ∈ J)] :
    DividedPowers J where
  dpow n x        := if x ∈ J then hI.dpow n x else 0
  dpow_null hx    := by simp [if_neg hx]
  dpow_zero hx    := by simp [if_pos hx, hI.dpow_zero (hJ.isSubideal hx)]
  dpow_one hx     := by simp [if_pos hx, hI.dpow_one (hJ.isSubideal hx)]
  dpow_mem hn hx  := by simp [if_pos hx, hJ.dpow_mem _ hn hx]
  dpow_add hx hy  := by simp_rw [if_pos hx, if_pos hy, if_pos (Ideal.add_mem J hx hy),
    hI.dpow_add (hJ.isSubideal hx) (hJ.isSubideal hy)]
  dpow_mul hx     := by
    simp [if_pos hx, if_pos (mul_mem_left J _ hx), hI.dpow_mul (hJ.isSubideal hx)]
  mul_dpow hx     := by simp [if_pos hx, hI.mul_dpow (hJ.isSubideal hx)]
  dpow_comp hn hx := by
    simp [if_pos hx, if_pos (hJ.dpow_mem _ hn hx), hI.dpow_comp hn (hJ.isSubideal hx)]

variable {J : Ideal A} (hJ : IsSubDPIdeal hI J) [∀ x, Decidable (x ∈ J)]

lemma dpow_eq (n : ℕ) (a : A) :
    (IsSubDPIdeal.dividedPowers hI hJ).dpow n a = if a ∈ J then hI.dpow n a else 0 := rfl

lemma dpow_eq_of_mem {n : ℕ} {a : A} (ha : a ∈ J) :
    (IsSubDPIdeal.dividedPowers hI hJ).dpow n a = hI.dpow n a := by rw [dpow_eq, if_pos ha]

theorem isDPMorphism (hJ : IsSubDPIdeal hI J) :
    (IsSubDPIdeal.dividedPowers hI hJ).IsDPMorphism hI (RingHom.id A) := by
  simpa only [isDPMorphism_iff, Ideal.map_id, RingHom.id_apply]
    using ⟨hJ.1, fun _ _ _ ha ↦ by rw [dpow_eq_of_mem _ _ ha]⟩

end IsSubDPIdeal

open Finset Ideal

/-- The ideal `J ⊓ I` is a sub-dp-ideal of `I` if and only if the divided powers have
  some compatibility mod `J`. (The necessity was proved as a sanity check.) -/
theorem isSubDPIdeal_inf_iff {A : Type*} [CommRing A] {I : Ideal A} (hI : DividedPowers I)
    {J : Ideal A} : IsSubDPIdeal hI (J ⊓ I) ↔
    ∀ {n : ℕ} {a b : A} (_ : a ∈ I) (_ : b ∈ I) (_ : a - b ∈ J), hI.dpow n a - hI.dpow n b ∈ J := by
  refine ⟨fun hIJ n a b ha hb hab ↦ ?_, fun hIJ ↦ ?_⟩
  · have hab' : a - b ∈ I := I.sub_mem ha hb
    rw [← add_sub_cancel b a, hI.dpow_add' hb hab', range_succ, sum_insert notMem_range_self,
      tsub_self, hI.dpow_zero hab', mul_one, add_sub_cancel_left]
<<<<<<< HEAD
    exact J.sum_mem (fun i hi ↦ SemilatticeInf.inf_le_left J I ((J ⊓ I).smul_mem _
=======
    exact J.sum_mem (fun i hi ↦  SemilatticeInf.inf_le_left J I ((J ⊓ I).smul_mem _
>>>>>>> 9a0e50a4
      (hIJ.dpow_mem _ (ne_of_gt (Nat.sub_pos_of_lt (mem_range.mp hi))) ⟨hab, hab'⟩)))
  · refine ⟨SemilatticeInf.inf_le_right J I, fun {n} hn {a} ha ↦ ⟨?_, hI.dpow_mem hn ha.right⟩⟩
    rw [← sub_zero (hI.dpow n a), ← hI.dpow_eval_zero hn]
    exact hIJ ha.right I.zero_mem (J.sub_mem ha.left J.zero_mem)

variable {A B : Type*} [CommSemiring A] {I : Ideal A} {hI : DividedPowers I} [CommSemiring B]
  {J : Ideal B} {hJ : DividedPowers J}

/-- [P. Berthelot and A. Ogus, *Notes on crystalline cohomology* (Lemma 3.6)][BerthelotOgus-1978] -/
theorem span_isSubDPIdeal_iff {S : Set A} (hS : S ⊆ I) :
    IsSubDPIdeal hI (span S) ↔ ∀ {n : ℕ} (_ : n ≠ 0), ∀ s ∈ S, hI.dpow n s ∈ span S := by
  refine ⟨fun hhI n hn s hs ↦ hhI.dpow_mem n hn (subset_span hs), fun hhI ↦ ?_⟩
  · -- interesting direction
    have hSI := span_le.mpr hS
    apply IsSubDPIdeal.mk hSI
    intro m hm z hz
    induction hz using Submodule.span_induction generalizing m hm with
    | mem x h => exact hhI hm x h
    | zero =>
        rw [hI.dpow_eval_zero hm]
        exact (span S).zero_mem
    | add x y hxI hyI hx hy =>
        rw [hI.dpow_add' (hSI hxI) (hSI hyI)]
        apply Submodule.sum_mem (span S)
        intro m _
        by_cases hm0 : m = 0
        · exact hm0 ▸ mul_mem_left (span S) _ (hy _ hm)
        · exact mul_mem_right _ (span S) (hx _ hm0)
    | smul a x hxI hx =>
        rw [Algebra.id.smul_eq_mul, hI.dpow_mul (hSI hxI)]
        exact mul_mem_left (span S) (a ^ m) (hx m hm)

theorem isSubDPIdeal_sup {J K : Ideal A} (hJ : IsSubDPIdeal hI J) (hK : IsSubDPIdeal hI K) :
    IsSubDPIdeal hI (J ⊔ K) := by
  rw [← J.span_eq, ← K.span_eq, ← span_union,
    span_isSubDPIdeal_iff (Set.union_subset_iff.mpr ⟨hJ.1, hK.1⟩)]
  intro n hn a ha
  rcases ha with ha | ha
  · exact span_mono Set.subset_union_left (subset_span (hJ.2 n hn ha))
  · exact span_mono Set.subset_union_right (subset_span (hK.2 n hn ha))

theorem isSubDPIdeal_iSup {ι : Type*} {J : ι → Ideal A} (hJ : ∀ i, IsSubDPIdeal hI (J i)) :
    IsSubDPIdeal hI (iSup J) := by
  rw [iSup_eq_span, span_isSubDPIdeal_iff (Set.iUnion_subset_iff.mpr <| fun i ↦ (hJ i).1)]
  simp_rw [Set.mem_iUnion]
  rintro n hn a ⟨i, ha⟩
  exact span_mono (Set.subset_iUnion _ i) (subset_span ((hJ i).2 n hn ha))

theorem isSubDPIdeal_iInf {ι : Type*} {J : ι → Ideal A} (hJ : ∀ i, IsSubDPIdeal hI (J i)) :
    IsSubDPIdeal hI (I ⊓ iInf (fun i ↦ J i)) := by
  by_cases hι : Nonempty ι
  · refine ⟨fun _ hx ↦ hx.1, ?_⟩
    intro n hn x hx
    simp only [Ideal.mem_inf, mem_iInf] at hx ⊢
    exact ⟨hI.dpow_mem hn hx.1, fun i ↦  IsSubDPIdeal.dpow_mem (hJ i) n hn (hx.2 i)⟩
  · simp only [not_nonempty_iff] at hι
    simp only [iInf_of_empty, le_top, inf_of_le_left]
    exact IsSubDPIdeal.self hI

theorem isSubDPIdeal_map_of_isSubDPIdeal {f : A →+* B} (hf : IsDPMorphism hI hJ f) {K : Ideal A}
    (hK : IsSubDPIdeal hI K) : IsSubDPIdeal hJ (map f K) := by
  rw [Ideal.map, span_isSubDPIdeal_iff]
  · rintro n hn y ⟨x, hx, rfl⟩
    exact hf.2 x (hK.1 hx) ▸ mem_map_of_mem _ (hK.2 _ hn hx)
  · rintro y ⟨x, hx, rfl⟩
    exact hf.1 (mem_map_of_mem f (hK.1 hx))

/-- The image of a divided power morphism from `I` to `J` is a sub-dp-ideal of `J`. -/
theorem isSubDPIdeal_map {f : A →+* B} (hf : IsDPMorphism hI hJ f) :
    IsSubDPIdeal hJ (Ideal.map f I) :=
  isSubDPIdeal_map_of_isSubDPIdeal hf (IsSubDPIdeal.self hI)

end IsSubDPIdeal

/-- A `SubDPIdeal` of `I` is a sub-ideal `J` of `I` such that for all `n > 0` `x ∈ J`,
  `hI.dpow n j ∈ J`. The unbundled version of this definition is called `IsSubDPIdeal`. -/
@[ext]
structure SubDPIdeal {A : Type*} [CommSemiring A] {I : Ideal A} (hI : DividedPowers I) where
  /-- The underlying ideal. -/
  carrier : Ideal A
  isSubideal : carrier ≤ I
  dpow_mem : ∀ (n : ℕ) (_ : n ≠ 0), ∀ j ∈ carrier, hI.dpow n j ∈ carrier

namespace SubDPIdeal

variable {A : Type*} [CommSemiring A] {I : Ideal A} {hI : DividedPowers I}

/-- Constructs a `SubPDIdeal` given an ideal `J` satisfying `hI.IsSubDPIdeal J`. -/
def mk' {J : Ideal A} (hJ : hI.IsSubDPIdeal J) : hI.SubDPIdeal := ⟨J, hJ.1, hJ.2⟩

instance : SetLike (SubDPIdeal hI) A where
  coe s := s.carrier
  coe_injective' p q h := by
    rw [SetLike.coe_set_eq] at h
    cases p; cases q; congr

/-- The coercion from `SubDPIdeal` to `Ideal`. -/
@[coe]
def toIdeal (J : hI.SubDPIdeal) : Ideal A := J.carrier

instance : CoeOut (hI.SubDPIdeal) (Ideal A) := ⟨fun J ↦ J.toIdeal⟩

theorem coe_def (J : SubDPIdeal hI) : J.toIdeal = J.carrier := rfl

@[simp]
theorem memCarrier {s : SubDPIdeal hI} {x : A} : x ∈ s.carrier ↔ x ∈ s := Iff.rfl

lemma toIsSubDPIdeal (J : SubDPIdeal hI) : IsSubDPIdeal hI J.carrier where
  isSubideal := J.isSubideal
  dpow_mem   := J.dpow_mem

open Ideal

/-- If `J` is an ideal of `A`, then `I⬝J` is a sub-dp-ideal of `I`.
See [P. Berthelot, *Cohomologie cristalline des schémas de caractéristique $p$ > 0*,
(Proposition 1.6.1 (i))][Berthelot-1974] -/
def prod (J : Ideal A) : SubDPIdeal hI where
  carrier := I • J
  isSubideal := mul_le_right
  dpow_mem m hm x hx := by
    induction hx using Submodule.smul_induction_on' generalizing m with
    | smul a ha b hb =>
      rw [Algebra.id.smul_eq_mul, smul_eq_mul, mul_comm a b, hI.dpow_mul ha, mul_comm]
      exact Submodule.mul_mem_mul (J.pow_mem_of_mem hb m (zero_lt_iff.mpr hm))
        (hI.dpow_mem hm ha)
    | add x hx y hy hx' hy' =>
      rw [hI.dpow_add' (mul_le_right hx) (mul_le_right hy)]
      apply Submodule.sum_mem (I • J)
      intro k _
      by_cases hk0 : k = 0
      · exact hk0 ▸ mul_mem_left (I • J) _ (hy' _ hm)
      · exact mul_mem_right _ (I • J) (hx' k hk0)

end SubDPIdeal

section Ker

variable {A : Type*} [CommRing A] {I : Ideal A} (hI : DividedPowers I)
  {B : Type*} [CommRing B] {J : Ideal B} (hJ : DividedPowers J)

/-- The kernel of a divided power morphism from `I` to `J` is a sub-dp-ideal of `I`. -/
theorem isSubDPIdeal_ker {f : A →+* B} (hf : IsDPMorphism hI hJ f) :
    IsSubDPIdeal hI (RingHom.ker f ⊓ I) := by
  rw [isSubDPIdeal_inf_iff]
  simp only [isDPMorphism_def] at hf
  intro n a b ha hb
  simp only [RingHom.sub_mem_ker_iff, ← hf.2 a ha, ← hf.2 b hb]
  exact congr_arg _

open Ideal

/-- The kernel of a divided power morphism, as a `SubDPIdeal`. -/
def DPMorphism.ker (f : DPMorphism hI hJ) : SubDPIdeal hI where
  carrier := RingHom.ker f.toRingHom ⊓ I
  isSubideal := inf_le_right
  dpow_mem _ hn a := by
    simp only [mem_inf, and_imp, RingHom.mem_ker]
    intro ha ha'
    rw [← f.isDPMorphism.2 a ha', ha]
    exact ⟨dpow_eval_zero hJ hn, hI.dpow_mem hn ha'⟩

end Ker

section Equalizer

variable {A : Type*} [CommSemiring A] {I : Ideal A} (hI hI' : DividedPowers I)

/-- The ideal of `A` in which the two divided power structures `hI` and `hI'` coincide. -/
--  TODO : prove that this is the largest ideal which is a sub-dp-ideal in both `hI` and `hI'`.
def dpEqualizer : Ideal A where
  carrier := { a ∈ I | ∀ n : ℕ, hI.dpow n a = hI'.dpow n a }
  add_mem' {a b} ha hb := by
    apply And.intro (I.add_mem ha.1 hb.1) (fun n ↦ ?_)
    rw [hI.dpow_add ha.1 hb.1, hI'.dpow_add ha.1 hb.1]
    exact Finset.sum_congr rfl (fun k _ ↦ by rw [ha.2, hb.2])
  zero_mem' := by
    apply And.intro I.zero_mem (fun n ↦ ?_)
    by_cases hn : n = 0
    · rw [hn, hI.dpow_zero (zero_mem I), hI'.dpow_zero (zero_mem I)]
    · rw [hI.dpow_eval_zero hn, hI'.dpow_eval_zero hn]
  smul_mem' a x hx := by
    rw [Algebra.id.smul_eq_mul]
    exact ⟨I.mul_mem_left a hx.1, (fun n ↦ by rw [hI.dpow_mul hx.1, hI'.dpow_mul hx.1, hx.2])⟩

theorem mem_dpEqualizer_iff {x : A} :
    x ∈ dpEqualizer hI hI' ↔ x ∈ I ∧ ∀ n : ℕ, hI.dpow n x = hI'.dpow n x := by
  simp [dpEqualizer, Submodule.mem_mk, AddSubmonoid.mem_mk, AddSubsemigroup.mem_mk,
    Set.mem_setOf_eq]

theorem dpEqualizer_is_dp_ideal_left :
    DividedPowers.IsSubDPIdeal hI (dpEqualizer hI hI') :=
  IsSubDPIdeal.mk (fun _ hx ↦ hx.1) (fun _ hn x hx ↦ ⟨hI.dpow_mem hn hx.1,
    fun m ↦ by rw [hI.dpow_comp hn hx.1, hx.2, hx.2, hI'.dpow_comp hn hx.1]⟩)

theorem dpEqualizer_is_dp_ideal_right :
    DividedPowers.IsSubDPIdeal hI' (dpEqualizer hI hI') :=
  IsSubDPIdeal.mk (fun _ hx ↦ hx.1) (fun _ hn x hx ↦ ⟨hI'.dpow_mem hn hx.1, fun m ↦ by
    rw [← hx.2, hI.dpow_comp hn hx.1, hx.2, hx.2, hI'.dpow_comp hn hx.1]⟩)

open Ideal

theorem le_equalizer_of_isDPMorphism {B : Type*} [CommSemiring B] (f : A →+* B)
    {K : Ideal B} (hI_le_K : Ideal.map f I ≤ K)
    (hK hK' : DividedPowers K) (hIK : IsDPMorphism hI hK f) (hIK' : IsDPMorphism hI hK' f) :
    Ideal.map f I ≤ dpEqualizer hK hK' := by
  rw [Ideal.map, span_le]
  rintro b ⟨a, ha, rfl⟩
  exact ⟨hI_le_K (mem_map_of_mem f ha), fun n ↦ by rw [hIK.2 a ha, hIK'.2 a ha]⟩

/-- If there is a divided power structure on `I⬝(A/J)` such that the quotient map is
   a dp-morphism, then `J ⊓ I` is a sub-dp-ideal of `I`. -/
def subDPIdeal_inf_of_quot {A : Type*} [CommRing A] {I : Ideal A} {hI : DividedPowers I}
    {J : Ideal A} {hJ : DividedPowers (I.map (Ideal.Quotient.mk J))} {φ : DPMorphism hI hJ}
    (hφ : φ.toRingHom = Ideal.Quotient.mk J) :
    SubDPIdeal hI where
  carrier    := J ⊓ I
  isSubideal := by simp only [inf_le_right]
  dpow_mem   := fun _ hn a ⟨haJ, haI⟩ ↦ by
    refine ⟨?_, hI.dpow_mem hn haI⟩
    rw [SetLike.mem_coe, ← Quotient.eq_zero_iff_mem, ← hφ, ← φ.dpow_comp a haI]
    suffices ha0 : φ.toRingHom a = 0 by
      rw [ha0, hJ.dpow_eval_zero hn]
    rw [hφ, Quotient.eq_zero_iff_mem]
    exact haJ

end Equalizer

end DividedPowers<|MERGE_RESOLUTION|>--- conflicted
+++ resolved
@@ -137,11 +137,7 @@
   · have hab' : a - b ∈ I := I.sub_mem ha hb
     rw [← add_sub_cancel b a, hI.dpow_add' hb hab', range_succ, sum_insert notMem_range_self,
       tsub_self, hI.dpow_zero hab', mul_one, add_sub_cancel_left]
-<<<<<<< HEAD
     exact J.sum_mem (fun i hi ↦ SemilatticeInf.inf_le_left J I ((J ⊓ I).smul_mem _
-=======
-    exact J.sum_mem (fun i hi ↦  SemilatticeInf.inf_le_left J I ((J ⊓ I).smul_mem _
->>>>>>> 9a0e50a4
       (hIJ.dpow_mem _ (ne_of_gt (Nat.sub_pos_of_lt (mem_range.mp hi))) ⟨hab, hab'⟩)))
   · refine ⟨SemilatticeInf.inf_le_right J I, fun {n} hn {a} ha ↦ ⟨?_, hI.dpow_mem hn ha.right⟩⟩
     rw [← sub_zero (hI.dpow n a), ← hI.dpow_eval_zero hn]
