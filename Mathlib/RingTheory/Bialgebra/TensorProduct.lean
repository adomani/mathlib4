/-
Copyright (c) 2024 Amelia Livingston. All rights reserved.
Released under Apache 2.0 license as described in the file LICENSE.
Authors: Amelia Livingston, Andrew Yang
-/
import Mathlib.RingTheory.Bialgebra.Equiv
import Mathlib.RingTheory.Coalgebra.TensorProduct
import Mathlib.RingTheory.TensorProduct.Basic

/-!
# Tensor products of bialgebras

We define the data in the monoidal structure on the category of bialgebras - e.g. the bialgebra
instance on a tensor product of bialgebras, and the tensor product of two `BialgHom`s as a
`BialgHom`. This is done by combining the corresponding API for coalgebras and algebras.

-/

open scoped TensorProduct

namespace Bialgebra.TensorProduct

open Coalgebra.TensorProduct

<<<<<<< HEAD
variable (R A B C D : Type*) [CommSemiring R] [Semiring A] [Semiring B]
  [Bialgebra R A] [Bialgebra R B] [Semiring C] [Semiring D] [Bialgebra R C] [Bialgebra R D]

lemma counit_eq_algHom_toLinearMap :
    Coalgebra.counit (R := R) (A := A ⊗[R] B) =
      ((Algebra.TensorProduct.rid _ _ _).toAlgHom.comp (Algebra.TensorProduct.map
      (Bialgebra.counitAlgHom R A) (Bialgebra.counitAlgHom R B))).toLinearMap :=
  rfl

lemma comul_eq_algHom_toLinearMap :
    Coalgebra.comul (R := R) (A := A ⊗[R] B) =
      ((Algebra.TensorProduct.tensorTensorTensorComm R R A A B B).toAlgHom.comp
      (Algebra.TensorProduct.map (Bialgebra.comulAlgHom R A)
      (Bialgebra.comulAlgHom R B))).toLinearMap :=
  rfl

noncomputable instance _root_.TensorProduct.instBialgebra : Bialgebra R (A ⊗[R] B) := by
  have hcounit := congr(DFunLike.coe $(counit_eq_algHom_toLinearMap R A B))
  have hcomul := congr(DFunLike.coe $(comul_eq_algHom_toLinearMap R A B))
  refine Bialgebra.mk' R (A ⊗[R] B) ?_ (fun {x y} => ?_) ?_ (fun {x y} => ?_) <;>
  simp_all only [AlgHom.toLinearMap_apply] <;>
  simp only [map_one, map_mul]

variable {R A B C D}
=======
variable (R S A B C D : Type*) [CommSemiring R] [CommSemiring S] [Semiring A] [Semiring B]
  [Bialgebra S A] [Bialgebra R B] [Algebra R A] [Algebra R S] [IsScalarTower R S A]

lemma counit_eq_algHom_toLinearMap :
    Coalgebra.counit (R := S) (A := A ⊗[R] B) =
      ((Algebra.TensorProduct.rid _ _ _).toAlgHom.comp (Algebra.TensorProduct.map
      (Bialgebra.counitAlgHom S A) (Bialgebra.counitAlgHom R B))).toLinearMap :=
  rfl

lemma comul_eq_algHom_toLinearMap :
    Coalgebra.comul (R := S) (A := A ⊗[R] B) =
      ((Algebra.TensorProduct.tensorTensorTensorComm R S R S A A B B).toAlgHom.comp
      (Algebra.TensorProduct.map (Bialgebra.comulAlgHom S A)
      (Bialgebra.comulAlgHom R B))).toLinearMap :=
  rfl

noncomputable instance _root_.TensorProduct.instBialgebra : Bialgebra S (A ⊗[R] B) := by
  have hcounit := congr(DFunLike.coe $(counit_eq_algHom_toLinearMap R S A B))
  have hcomul := congr(DFunLike.coe $(comul_eq_algHom_toLinearMap R S A B))
  refine Bialgebra.mk' S (A ⊗[R] B) ?_ (fun {x y} => ?_) ?_ (fun {x y} => ?_) <;>
  simp_all only [AlgHom.toLinearMap_apply] <;>
  simp only [map_one, map_mul]

variable {R S A B C D}

variable [Semiring C] [Semiring D] [Bialgebra S C]
  [Bialgebra R D] [Algebra R C] [IsScalarTower R S C]
>>>>>>> 84297b2b

/-- The tensor product of two bialgebra morphisms as a bialgebra morphism. -/
noncomputable def map (f : A →ₐc[S] C) (g : B →ₐc[R] D) :
    A ⊗[R] B →ₐc[S] C ⊗[R] D :=
  { Coalgebra.TensorProduct.map (f : A →ₗc[S] C) (g : B →ₗc[R] D),
    Algebra.TensorProduct.map (f : A →ₐ[S] C) (g : B →ₐ[R] D) with }

@[simp]
theorem map_tmul (f : A →ₐc[S] C) (g : B →ₐc[R] D) (x : A) (y : B) :
    map f g (x ⊗ₜ y) = f x ⊗ₜ g y :=
  rfl

@[simp]
theorem map_toCoalgHom (f : A →ₐc[S] C) (g : B →ₐc[R] D) :
    map f g = Coalgebra.TensorProduct.map (f : A →ₗc[S] C) (g : B →ₗc[R] D) := rfl

@[simp]
theorem map_toAlgHom (f : A →ₐc[S] C) (g : B →ₐc[R] D) :
    (map f g : A ⊗[R] B →ₐ[S] C ⊗[R] D) =
      Algebra.TensorProduct.map (f : A →ₐ[S] C) (g : B →ₐ[R] D) :=
  rfl

variable (R S A C D) in
/-- The associator for tensor products of R-bialgebras, as a bialgebra equivalence. -/
protected noncomputable def assoc :
    (A ⊗[S] C) ⊗[R] D ≃ₐc[S] A ⊗[S] (C ⊗[R] D) :=
  { Coalgebra.TensorProduct.assoc R S A C D, Algebra.TensorProduct.assoc R S A C D with }

@[simp]
theorem assoc_tmul (x : A) (y : C) (z : D) :
    Bialgebra.TensorProduct.assoc R S A C D ((x ⊗ₜ y) ⊗ₜ z) = x ⊗ₜ (y ⊗ₜ z) :=
  rfl

@[simp]
theorem assoc_symm_tmul (x : A) (y : C) (z : D) :
    (Bialgebra.TensorProduct.assoc R S A C D).symm (x ⊗ₜ (y ⊗ₜ z)) = (x ⊗ₜ y) ⊗ₜ z :=
  rfl

@[simp]
theorem assoc_toCoalgEquiv :
    (Bialgebra.TensorProduct.assoc R S A C D : _ ≃ₗc[S] _) =
    Coalgebra.TensorProduct.assoc R S A C D := rfl

@[simp]
theorem assoc_toAlgEquiv :
<<<<<<< HEAD
    (Bialgebra.TensorProduct.assoc R A B C : _ ≃ₐ[R] _) =
    Algebra.TensorProduct.assoc R A B C := by ext; rfl
=======
    (Bialgebra.TensorProduct.assoc R S A C D : _ ≃ₐ[S] _) =
    Algebra.TensorProduct.assoc R S A C D := rfl
>>>>>>> 84297b2b

variable (R B) in
/-- The base ring is a left identity for the tensor product of bialgebras, up to
bialgebra equivalence. -/
protected noncomputable def lid : R ⊗[R] B ≃ₐc[R] B :=
  { Coalgebra.TensorProduct.lid R B, Algebra.TensorProduct.lid R B with }

@[simp]
theorem lid_toCoalgEquiv :
    (Bialgebra.TensorProduct.lid R B : R ⊗[R] B ≃ₗc[R] B) = Coalgebra.TensorProduct.lid R B := rfl

@[simp]
theorem lid_toAlgEquiv :
    (Bialgebra.TensorProduct.lid R B : R ⊗[R] B ≃ₐ[R] B) = Algebra.TensorProduct.lid R B := rfl

@[simp]
theorem lid_tmul (r : R) (a : B) : Bialgebra.TensorProduct.lid R B (r ⊗ₜ a) = r • a := rfl

@[simp]
theorem lid_symm_apply (a : B) : (Bialgebra.TensorProduct.lid R B).symm a = 1 ⊗ₜ a := rfl

theorem coalgebra_rid_eq_algebra_rid_apply (x : A ⊗[R] R) :
<<<<<<< HEAD
    Coalgebra.TensorProduct.rid R A x = Algebra.TensorProduct.rid R R A x := rfl
=======
    Coalgebra.TensorProduct.rid R S A x = Algebra.TensorProduct.rid R R A x := rfl
>>>>>>> 84297b2b

variable (R S A) in
/-- The base ring is a right identity for the tensor product of bialgebras, up to
bialgebra equivalence. -/
protected noncomputable def rid : A ⊗[R] R ≃ₐc[S] A where
  toCoalgEquiv := Coalgebra.TensorProduct.rid R S A
  map_mul' x y := by
    simp only [CoalgEquiv.toCoalgHom_eq_coe, CoalgHom.toLinearMap_eq_coe, AddHom.toFun_eq_coe,
      LinearMap.coe_toAddHom, CoalgHom.coe_toLinearMap, CoalgHom.coe_coe,
      coalgebra_rid_eq_algebra_rid_apply, map_mul]

@[simp]
theorem rid_toCoalgEquiv :
<<<<<<< HEAD
    (TensorProduct.rid R A : A ⊗[R] R ≃ₗc[R] A) = Coalgebra.TensorProduct.rid R A := rfl
=======
    (TensorProduct.rid R S A : A ⊗[R] R ≃ₗc[S] A) = Coalgebra.TensorProduct.rid R S A := rfl
>>>>>>> 84297b2b

@[simp]
theorem rid_toAlgEquiv :
    (Bialgebra.TensorProduct.rid R S A : A ⊗[R] R ≃ₐ[S] A) = Algebra.TensorProduct.rid R S A := by
  ext x
  exact coalgebra_rid_eq_algebra_rid_apply x

@[simp]
theorem rid_tmul (r : R) (a : A) : Bialgebra.TensorProduct.rid R S A (a ⊗ₜ r) = r • a := rfl

@[simp]
theorem rid_symm_apply (a : A) : (Bialgebra.TensorProduct.rid R S A).symm a = a ⊗ₜ 1 := rfl

end Bialgebra.TensorProduct
namespace BialgHom

variable {R A B C : Type*} [CommRing R] [Ring A] [Ring B] [Ring C]
    [Bialgebra R A] [Bialgebra R B] [Bialgebra R C]

variable (A)

/-- `lTensor A f : A ⊗ B →ₐc A ⊗ C` is the natural bialgebra morphism induced by `f : B →ₐc C`. -/
noncomputable abbrev lTensor (f : B →ₐc[R] C) : A ⊗[R] B →ₐc[R] A ⊗[R] C :=
  Bialgebra.TensorProduct.map (BialgHom.id R A) f

/-- `rTensor A f : B ⊗ A →ₐc C ⊗ A` is the natural bialgebra morphism induced by `f : B →ₐc C`. -/
noncomputable abbrev rTensor (f : B →ₐc[R] C) : B ⊗[R] A →ₐc[R] C ⊗[R] A :=
  Bialgebra.TensorProduct.map f (BialgHom.id R A)

end BialgHom<|MERGE_RESOLUTION|>--- conflicted
+++ resolved
@@ -22,32 +22,6 @@
 
 open Coalgebra.TensorProduct
 
-<<<<<<< HEAD
-variable (R A B C D : Type*) [CommSemiring R] [Semiring A] [Semiring B]
-  [Bialgebra R A] [Bialgebra R B] [Semiring C] [Semiring D] [Bialgebra R C] [Bialgebra R D]
-
-lemma counit_eq_algHom_toLinearMap :
-    Coalgebra.counit (R := R) (A := A ⊗[R] B) =
-      ((Algebra.TensorProduct.rid _ _ _).toAlgHom.comp (Algebra.TensorProduct.map
-      (Bialgebra.counitAlgHom R A) (Bialgebra.counitAlgHom R B))).toLinearMap :=
-  rfl
-
-lemma comul_eq_algHom_toLinearMap :
-    Coalgebra.comul (R := R) (A := A ⊗[R] B) =
-      ((Algebra.TensorProduct.tensorTensorTensorComm R R A A B B).toAlgHom.comp
-      (Algebra.TensorProduct.map (Bialgebra.comulAlgHom R A)
-      (Bialgebra.comulAlgHom R B))).toLinearMap :=
-  rfl
-
-noncomputable instance _root_.TensorProduct.instBialgebra : Bialgebra R (A ⊗[R] B) := by
-  have hcounit := congr(DFunLike.coe $(counit_eq_algHom_toLinearMap R A B))
-  have hcomul := congr(DFunLike.coe $(comul_eq_algHom_toLinearMap R A B))
-  refine Bialgebra.mk' R (A ⊗[R] B) ?_ (fun {x y} => ?_) ?_ (fun {x y} => ?_) <;>
-  simp_all only [AlgHom.toLinearMap_apply] <;>
-  simp only [map_one, map_mul]
-
-variable {R A B C D}
-=======
 variable (R S A B C D : Type*) [CommSemiring R] [CommSemiring S] [Semiring A] [Semiring B]
   [Bialgebra S A] [Bialgebra R B] [Algebra R A] [Algebra R S] [IsScalarTower R S A]
 
@@ -75,7 +49,6 @@
 
 variable [Semiring C] [Semiring D] [Bialgebra S C]
   [Bialgebra R D] [Algebra R C] [IsScalarTower R S C]
->>>>>>> 84297b2b
 
 /-- The tensor product of two bialgebra morphisms as a bialgebra morphism. -/
 noncomputable def map (f : A →ₐc[S] C) (g : B →ₐc[R] D) :
@@ -121,13 +94,8 @@
 
 @[simp]
 theorem assoc_toAlgEquiv :
-<<<<<<< HEAD
-    (Bialgebra.TensorProduct.assoc R A B C : _ ≃ₐ[R] _) =
-    Algebra.TensorProduct.assoc R A B C := by ext; rfl
-=======
     (Bialgebra.TensorProduct.assoc R S A C D : _ ≃ₐ[S] _) =
     Algebra.TensorProduct.assoc R S A C D := rfl
->>>>>>> 84297b2b
 
 variable (R B) in
 /-- The base ring is a left identity for the tensor product of bialgebras, up to
@@ -150,11 +118,7 @@
 theorem lid_symm_apply (a : B) : (Bialgebra.TensorProduct.lid R B).symm a = 1 ⊗ₜ a := rfl
 
 theorem coalgebra_rid_eq_algebra_rid_apply (x : A ⊗[R] R) :
-<<<<<<< HEAD
-    Coalgebra.TensorProduct.rid R A x = Algebra.TensorProduct.rid R R A x := rfl
-=======
     Coalgebra.TensorProduct.rid R S A x = Algebra.TensorProduct.rid R R A x := rfl
->>>>>>> 84297b2b
 
 variable (R S A) in
 /-- The base ring is a right identity for the tensor product of bialgebras, up to
@@ -168,11 +132,7 @@
 
 @[simp]
 theorem rid_toCoalgEquiv :
-<<<<<<< HEAD
-    (TensorProduct.rid R A : A ⊗[R] R ≃ₗc[R] A) = Coalgebra.TensorProduct.rid R A := rfl
-=======
     (TensorProduct.rid R S A : A ⊗[R] R ≃ₗc[S] A) = Coalgebra.TensorProduct.rid R S A := rfl
->>>>>>> 84297b2b
 
 @[simp]
 theorem rid_toAlgEquiv :
