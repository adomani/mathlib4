/-
Copyright (c) 2022 Jakob von Raumer. All rights reserved.
Released under Apache 2.0 license as described in the file LICENSE.
Authors: Jakob von Raumer, Kevin Klinge, Andrew Yang
-/
import Mathlib.GroupTheory.MonoidLocalization
import Mathlib.Algebra.GroupWithZero.NonZeroDivisors
<<<<<<< HEAD
import Mathlib.Algebra.Module.LinearMap.Basic
=======
import Mathlib.Algebra.Module.Defs
import Mathlib.Algebra.Field.Defs
>>>>>>> a34346ed
import Mathlib.RingTheory.OreLocalization.OreSet

#align_import ring_theory.ore_localization.basic from "leanprover-community/mathlib"@"861a26926586cd46ff80264d121cdb6fa0e35cc1"

/-!

# Localization over left Ore sets.

This file defines the localization of a monoid over a left Ore set and proves its universal
mapping property. It then extends the definition and its properties first to semirings and then
to rings. We show that in the case of a commutative monoid this definition coincides with the
common monoid localization. Finally we show that in a ring without zero divisors, taking the Ore
localization at `R - {0}` results in a division ring.

## Notations

Introduces the notation `R[S⁻¹]` for the Ore localization of a monoid `R` at a right Ore
subset `S`. Also defines a new heterogeneous division notation `r /ₒ s` for a numerator `r : R` and
a denominator `s : S`.

## References

* <https://ncatlab.org/nlab/show/Ore+localization>
* [Zoran Škoda, *Noncommutative localization in noncommutative geometry*][skoda2006]


## Tags
localization, Ore, non-commutative

-/


universe u

open OreLocalization

namespace OreLocalization

variable {R : Type*} [Monoid R] (S : Submonoid R) [OreSet S] (X) [MulAction R X]

/-- The setoid on `R × S` used for the Ore localization. -/
def oreEqv : Setoid (X × S) where
  r rs rs' := ∃ (u : S) (v : R), u • rs'.1 = v • rs.1 ∧ u * rs'.2 = v * rs.2
  iseqv := by
    refine ⟨fun _ => ⟨1, 1, by simp⟩, ?_, ?_⟩
    · rintro ⟨r, s⟩ ⟨r', s'⟩ ⟨u, v, hru, hsu⟩; dsimp only at *
      rcases oreCondition (s : R) s' with ⟨r₂, s₂, h₁⟩
      rcases oreCondition r₂ u with ⟨r₃, s₃, h₂⟩
      have : r₃ * v * s = s₃ * s₂ * s := by
        -- Porting note: the proof used `assoc_rw`
        rw [mul_assoc _ (s₂ : R), h₁, ← mul_assoc, h₂, mul_assoc, ← hsu, ← mul_assoc]
      rcases ore_right_cancel (r₃ * v) (s₃ * s₂) s this with ⟨w, hw⟩
      refine ⟨w * (s₃ * s₂), w * (r₃ * u), ?_, ?_⟩ <;>
        simp only [Submonoid.coe_mul, Submonoid.smul_def, ← hw]
      · simp only [mul_smul, hru, ← Submonoid.smul_def]
      · simp only [mul_assoc, hsu]
    · rintro ⟨r₁, s₁⟩ ⟨r₂, s₂⟩ ⟨r₃, s₃⟩ ⟨u, v, hur₁, hs₁u⟩ ⟨u', v', hur₂, hs₂u⟩
      rcases oreCondition v' u with ⟨r', s', h⟩; dsimp only at *
      refine ⟨s' * u', r' * v, ?_, ?_⟩ <;>
        simp only [Submonoid.smul_def, Submonoid.coe_mul, mul_smul, mul_assoc] at *
      · rw [hur₂, smul_smul, h, mul_smul, hur₁]
      · rw [hs₂u, ← mul_assoc, h, mul_assoc, hs₁u]
#align ore_localization.ore_eqv OreLocalization.oreEqv

end OreLocalization

/-- The ore localization of a monoid and a submonoid fulfilling the ore condition. -/
def OreLocalization {R : Type*} [Monoid R] (S : Submonoid R) [OreSet S]
    (X : Type*) [MulAction R X] :=
  Quotient (OreLocalization.oreEqv S X)
#align ore_localization OreLocalization

namespace OreLocalization

section Monoid

variable {R : Type*} [Monoid R] {S : Submonoid R}
variable (R S) [OreSet S]

@[inherit_doc OreLocalization]
scoped syntax:1075 term noWs atomic("[" term "⁻¹" noWs "]") : term
macro_rules | `($R[$S⁻¹]) => ``(OreLocalization $S $R)

attribute [local instance] oreEqv

variable {R S}
variable {X} [MulAction R X]

/-- The division in the ore localization `X[S⁻¹]`, as a fraction of an element of `X` and `S`. -/
<<<<<<< HEAD
def oreDiv (r : X) (s : S) : OreLocalization S X :=
=======
def oreDiv (r : X) (s : S) : X[S⁻¹] :=
>>>>>>> a34346ed
  Quotient.mk' (r, s)
#align ore_localization.ore_div OreLocalization.oreDiv

@[inherit_doc]
infixl:70 " /ₒ " => oreDiv

@[elab_as_elim]
<<<<<<< HEAD
protected theorem ind {β : OreLocalization S X → Prop}
=======
protected theorem ind {β : X[S⁻¹] → Prop}
>>>>>>> a34346ed
    (c : ∀ (r : X) (s : S), β (r /ₒ s)) : ∀ q, β q := by
  apply Quotient.ind
  rintro ⟨r, s⟩
  exact c r s
#align ore_localization.ind OreLocalization.ind

theorem oreDiv_eq_iff {r₁ r₂ : X} {s₁ s₂ : S} :
    r₁ /ₒ s₁ = r₂ /ₒ s₂ ↔ ∃ (u : S) (v : R), u • r₂ = v • r₁ ∧ u * s₂ = v * s₁ :=
  Quotient.eq''
#align ore_localization.ore_div_eq_iff OreLocalization.oreDiv_eq_iff

/-- A fraction `r /ₒ s` is equal to its expansion by an arbitrary factor `t` if `t * s ∈ S`. -/
protected theorem expand (r : X) (s : S) (t : R) (hst : t * (s : R) ∈ S) :
    r /ₒ s = t • r /ₒ ⟨t * s, hst⟩ := by
  apply Quotient.sound
  exact ⟨s, s * t, by rw [mul_smul, Submonoid.smul_def], by rw [← mul_assoc]⟩
#align ore_localization.expand OreLocalization.expand

/-- A fraction is equal to its expansion by a factor from s. -/
protected theorem expand' (r : X) (s s' : S) : r /ₒ s = s' • r /ₒ (s' * s) :=
  OreLocalization.expand r s s' (by norm_cast; apply SetLike.coe_mem)
#align ore_localization.expand' OreLocalization.expand'

/-- Fractions which differ by a factor of the numerator can be proven equal if
those factors expand to equal elements of `R`. -/
protected theorem eq_of_num_factor_eq {r r' r₁ r₂ : R} {s t : S} (h : t * r = t * r') :
    r₁ * r * r₂ /ₒ s = r₁ * r' * r₂ /ₒ s := by
  rcases oreCondition r₁ t with ⟨r₁', t', hr₁⟩
  rw [OreLocalization.expand' _ s t', OreLocalization.expand' _ s t']
  congr 1
  -- Porting note (#11215): TODO: use `assoc_rw`?
  calc (t' : R) * (r₁ * r * r₂)
      = t' * r₁ * r * r₂ := by simp [← mul_assoc]
    _ = r₁' * t * r * r₂ := by rw [hr₁]
    _ = r₁' * (t * r) * r₂ := by simp [← mul_assoc]
    _ = r₁' * (t * r') * r₂ := by rw [h]
    _ = r₁' * t * r' * r₂ := by simp [← mul_assoc]
    _ = t' * r₁ * r' * r₂ := by rw [hr₁]
    _ = t' * (r₁ * r' * r₂) := by simp [← mul_assoc]
#align ore_localization.eq_of_num_factor_eq OreLocalization.eq_of_num_factor_eq

<<<<<<< HEAD
/-- A function or predicate over `R` and `S` can be lifted to `R[S⁻¹]` if it is invariant
under expansion on the left. -/
def liftExpand {C : Sort*} (P : X → S → C)
    (hP : ∀ (r : X) (t : R) (s : S) (ht : t * s ∈ S), P r s = P (t • r) ⟨t * s, ht⟩) :
    OreLocalization S X → C :=
=======
/-- A function or predicate over `X` and `S` can be lifted to `X[S⁻¹]` if it is invariant
under expansion on the left. -/
def liftExpand {C : Sort*} (P : X → S → C)
    (hP : ∀ (r : X) (t : R) (s : S) (ht : t * s ∈ S), P r s = P (t • r) ⟨t * s, ht⟩) :
    X[S⁻¹] → C :=
>>>>>>> a34346ed
  Quotient.lift (fun p : X × S => P p.1 p.2) fun (r₁, s₁) (r₂, s₂) ⟨u, v, hr₂, hs₂⟩ => by
    dsimp at *
    have s₁vS : v * s₁ ∈ S := by
      rw [← hs₂, ← S.coe_mul]
      exact SetLike.coe_mem (u * s₂)
    replace hs₂ : u * s₂ = ⟨_, s₁vS⟩ := by ext; simp [hs₂]
    rw [hP r₁ v s₁ s₁vS, hP r₂ u s₂ (by norm_cast; rwa [hs₂]), ← hr₂]
    simp only [← hs₂]; rfl
#align ore_localization.lift_expand OreLocalization.liftExpand

@[simp]
theorem liftExpand_of {C : Sort*} {P : X → S → C}
    {hP : ∀ (r : X) (t : R) (s : S) (ht : t * s ∈ S), P r s = P (t • r) ⟨t * s, ht⟩} (r : X)
    (s : S) : liftExpand P hP (r /ₒ s) = P r s :=
  rfl
#align ore_localization.lift_expand_of OreLocalization.liftExpand_of

/-- A version of `liftExpand` used to simultaneously lift functions with two arguments
<<<<<<< HEAD
in `R[S⁻¹]`. -/
=======
in `X[S⁻¹]`. -/
>>>>>>> a34346ed
def lift₂Expand {C : Sort*} (P : X → S → X → S → C)
    (hP :
      ∀ (r₁ : X) (t₁ : R) (s₁ : S) (ht₁ : t₁ * s₁ ∈ S) (r₂ : X) (t₂ : R) (s₂ : S)
        (ht₂ : t₂ * s₂ ∈ S),
        P r₁ s₁ r₂ s₂ = P (t₁ • r₁) ⟨t₁ * s₁, ht₁⟩ (t₂ • r₂) ⟨t₂ * s₂, ht₂⟩) :
<<<<<<< HEAD
    OreLocalization S X → OreLocalization S X → C :=
=======
    X[S⁻¹] → X[S⁻¹] → C :=
>>>>>>> a34346ed
  liftExpand
    (fun r₁ s₁ => liftExpand (P r₁ s₁) fun r₂ t₂ s₂ ht₂ => by
      have := hP r₁ 1 s₁ (by simp) r₂ t₂ s₂ ht₂
      simp [this])
    fun r₁ t₁ s₁ ht₁ => by
    ext x; induction' x using OreLocalization.ind with r₂ s₂
    dsimp only
    rw [liftExpand_of, liftExpand_of, hP r₁ t₁ s₁ ht₁ r₂ 1 s₂ (by simp)]; simp
#align ore_localization.lift₂_expand OreLocalization.lift₂Expand

@[simp]
theorem lift₂Expand_of {C : Sort*} {P : X → S → X → S → C}
    {hP :
      ∀ (r₁ : X) (t₁ : R) (s₁ : S) (ht₁ : t₁ * s₁ ∈ S) (r₂ : X) (t₂ : R) (s₂ : S)
        (ht₂ : t₂ * s₂ ∈ S),
        P r₁ s₁ r₂ s₂ = P (t₁ • r₁) ⟨t₁ * s₁, ht₁⟩ (t₂ • r₂) ⟨t₂ * s₂, ht₂⟩}
    (r₁ : X) (s₁ : S) (r₂ : X) (s₂ : S) : lift₂Expand P hP (r₁ /ₒ s₁) (r₂ /ₒ s₂) = P r₁ s₁ r₂ s₂ :=
  rfl
#align ore_localization.lift₂_expand_of OreLocalization.lift₂Expand_of

<<<<<<< HEAD
private def smul' (r₁ : R) (s₁ : S) (r₂ : X) (s₂ : S) : OreLocalization S X :=
=======
private def smul' (r₁ : R) (s₁ : S) (r₂ : X) (s₂ : S) : X[S⁻¹] :=
>>>>>>> a34346ed
  oreNum r₁ s₂ • r₂ /ₒ (oreDenom r₁ s₂ * s₁)

private theorem smul'_char (r₁ : R) (r₂ : X) (s₁ s₂ : S) (u : S) (v : R) (huv : u * r₁ = v * s₂) :
    OreLocalization.smul' r₁ s₁ r₂ s₂ = v • r₂ /ₒ (u * s₁) := by
  -- Porting note: `assoc_rw` was not ported yet
  simp only [smul']
  have h₀ := ore_eq r₁ s₂; set v₀ := oreNum r₁ s₂; set u₀ := oreDenom r₁ s₂
  rcases oreCondition (u₀ : R) u with ⟨r₃, s₃, h₃⟩
  have :=
    calc
      r₃ * v * s₂ = r₃ * (u * r₁) := by rw [mul_assoc, ← huv]
      _ = s₃ * (u₀ * r₁) := by rw [← mul_assoc, ← mul_assoc, h₃]
      _ = s₃ * v₀ * s₂ := by rw [mul_assoc, h₀]
  rcases ore_right_cancel _ _ _ this with ⟨s₄, hs₄⟩
  symm; rw [oreDiv_eq_iff]
  use s₄ * s₃
  use s₄ * r₃
  simp only [Submonoid.coe_mul, Submonoid.smul_def, smul_eq_mul]
  constructor
  · rw [smul_smul, mul_assoc (c := v₀), ← hs₄]
    simp only [smul_smul, mul_assoc]
  · rw [← mul_assoc (b := (u₀ : R)), mul_assoc (c := (u₀ : R)), h₃]
    simp only [mul_assoc]

/-- The multiplication on the Ore localization of monoids. -/
<<<<<<< HEAD
private def smul'' (r : R) (s : S) : OreLocalization S X → OreLocalization S X :=
=======
private def smul'' (r : R) (s : S) : X[S⁻¹] → X[S⁻¹] :=
>>>>>>> a34346ed
  liftExpand (smul' r s) fun r₁ r₂ s' hs => by
    rcases oreCondition r s' with ⟨r₁', s₁', h₁⟩
    rw [smul'_char _ _ _ _ _ _ h₁]
    rcases oreCondition r ⟨_, hs⟩ with ⟨r₂', s₂', h₂⟩
    rw [smul'_char _ _ _ _ _ _ h₂]
    rcases oreCondition (s₁' : R) (s₂') with ⟨r₃', s₃', h₃⟩
    have : s₃' * r₁' * s' = (r₃' * r₂' * r₂) * s' := by
      rw [mul_assoc, ← h₁, ← mul_assoc, h₃, mul_assoc, h₂]
      simp [mul_assoc]
    rcases ore_right_cancel _ _ _ this with ⟨s₄', h₄⟩
    have : (s₄' * r₃') * (s₂' * s) ∈ S := by
      rw [mul_assoc, ← mul_assoc r₃', ← h₃]
      exact (s₄' * (s₃' * s₁' * s)).2
    rw [OreLocalization.expand' _ _ (s₄' * s₃'), OreLocalization.expand _ (s₂' * s) _ this]
    simp only [Submonoid.smul_def, Submonoid.coe_mul, smul_smul, mul_assoc, h₄]
    congr 1
    ext; simp only [Submonoid.coe_mul, ← mul_assoc]
    rw [mul_assoc (s₄' : R), h₃, ← mul_assoc]

/-- The multiplication on the Ore localization of monoids. -/
<<<<<<< HEAD
protected def smul : R[S⁻¹] → OreLocalization S X → OreLocalization S X :=
=======
protected def smul : R[S⁻¹] → X[S⁻¹] → X[S⁻¹] :=
>>>>>>> a34346ed
  liftExpand smul'' fun r₁ r₂ s hs => by
    ext x
    induction' x using OreLocalization.ind with x s₂
    show OreLocalization.smul' r₁ s x s₂ = OreLocalization.smul' (r₂ * r₁) ⟨_, hs⟩ x s₂
    rcases oreCondition r₁ s₂ with ⟨r₁', s₁', h₁⟩
    rw [smul'_char _ _ _ _ _ _ h₁]
    rcases oreCondition (r₂ * r₁) s₂ with ⟨r₂', s₂', h₂⟩
    rw [smul'_char _ _ _ _ _ _ h₂]
    rcases oreCondition (s₂' * r₂) (s₁') with ⟨r₃', s₃', h₃⟩
    have : s₃' * r₂' * s₂ = r₃' * r₁' * s₂ := by
      rw [mul_assoc, ← h₂, ← mul_assoc _ r₂, ← mul_assoc, h₃, mul_assoc, h₁, mul_assoc]
    rcases ore_right_cancel _ _ _ this with ⟨s₄', h₄⟩
    have : (s₄' * r₃') * (s₁' * s) ∈ S := by
      rw [← mul_assoc, mul_assoc _ r₃', ← h₃, ← mul_assoc, ← mul_assoc, mul_assoc]
      exact mul_mem (s₄' * s₃' * s₂').2 hs
    rw [OreLocalization.expand' (r₂' • x) _ (s₄' * s₃'), OreLocalization.expand _ _ _ this]
    simp only [Submonoid.smul_def, Submonoid.coe_mul, smul_smul, mul_assoc, h₄]
    congr 1
    ext; simp only [Submonoid.coe_mul, ← mul_assoc]
    rw [mul_assoc _ r₃', ← h₃, ← mul_assoc, ← mul_assoc]
#align ore_localization.mul OreLocalization.smul

<<<<<<< HEAD
instance instSMulOreLocalization : SMul R[S⁻¹] (OreLocalization S X) :=
=======
instance instSMulOreLocalization : SMul R[S⁻¹] X[S⁻¹] :=
>>>>>>> a34346ed
  ⟨OreLocalization.smul⟩

instance instMulOreLocalization : Mul R[S⁻¹] :=
  ⟨OreLocalization.smul⟩

theorem oreDiv_smul_oreDiv {r₁ : R} {r₂ : X} {s₁ s₂ : S} :
    (r₁ /ₒ s₁) • (r₂ /ₒ s₂) = oreNum r₁ s₂ • r₂ /ₒ (oreDenom r₁ s₂ * s₁) :=
  rfl

theorem oreDiv_mul_oreDiv {r₁ : R} {r₂ : R} {s₁ s₂ : S} :
    (r₁ /ₒ s₁) * (r₂ /ₒ s₂) = oreNum r₁ s₂ * r₂ /ₒ (oreDenom r₁ s₂ * s₁) :=
  rfl
#align ore_localization.ore_div_mul_ore_div OreLocalization.oreDiv_mul_oreDiv

/-- A characterization lemma for the scalar multiplication on the Ore localization,
allowing for a choice of Ore numerator and Ore denominator. -/
theorem oreDiv_smul_char (r₁ : R) (r₂ : X) (s₁ s₂ : S) (r' : R) (s' : S) (huv : s' * r₁ = r' * s₂) :
    (r₁ /ₒ s₁) • (r₂ /ₒ s₂) = r' • r₂ /ₒ (s' * s₁) :=
  smul'_char r₁ r₂ s₁ s₂ s' r' huv

/-- A characterization lemma for the multiplication on the Ore localization, allowing for a choice
of Ore numerator and Ore denominator. -/
theorem oreDiv_mul_char (r₁ r₂ : R) (s₁ s₂ : S) (r' : R) (s' : S) (huv : s' * r₁ = r' * s₂) :
    r₁ /ₒ s₁ * (r₂ /ₒ s₂) = r' * r₂ /ₒ (s' * s₁) :=
  smul'_char r₁ r₂ s₁ s₂ s' r' huv
#align ore_localization.ore_div_mul_char OreLocalization.oreDiv_mul_char

/-- Another characterization lemma for the scalar multiplication on the Ore localizaion delivering
Ore witnesses and conditions bundled in a sigma type. -/
def oreDivSMulChar' (r₁ : R) (r₂ : X) (s₁ s₂ : S) :
    Σ'r' : R, Σ's' : S, s' * r₁ = r' * s₂ ∧ (r₁ /ₒ s₁) • (r₂ /ₒ s₂) = r' • r₂ /ₒ (s' * s₁) :=
  ⟨oreNum r₁ s₂, oreDenom r₁ s₂, ore_eq r₁ s₂, oreDiv_smul_oreDiv⟩

/-- Another characterization lemma for the multiplication on the Ore localizaion delivering
Ore witnesses and conditions bundled in a sigma type. -/
def oreDivMulChar' (r₁ r₂ : R) (s₁ s₂ : S) :
    Σ'r' : R, Σ's' : S, s' * r₁ = r' * s₂ ∧ r₁ /ₒ s₁ * (r₂ /ₒ s₂) = r' * r₂ /ₒ (s' * s₁) :=
  ⟨oreNum r₁ s₂, oreDenom r₁ s₂, ore_eq r₁ s₂, oreDiv_mul_oreDiv⟩
#align ore_localization.ore_div_mul_char' OreLocalization.oreDivMulChar'

instance instOneOreLocalization : One R[S⁻¹] :=
  ⟨1 /ₒ 1⟩

protected theorem one_def : (1 : R[S⁻¹]) = 1 /ₒ 1 :=
  rfl
#align ore_localization.one_def OreLocalization.one_def

instance : Inhabited R[S⁻¹] :=
  ⟨1⟩

@[simp]
protected theorem div_eq_one' {r : R} (hr : r ∈ S) : r /ₒ ⟨r, hr⟩ = 1 := by
  rw [OreLocalization.one_def, oreDiv_eq_iff]
  exact ⟨⟨r, hr⟩, 1, by simp, by simp⟩
#align ore_localization.div_eq_one' OreLocalization.div_eq_one'

@[simp]
protected theorem div_eq_one {s : S} : (s : R) /ₒ s = 1 :=
  OreLocalization.div_eq_one' _
#align ore_localization.div_eq_one OreLocalization.div_eq_one

<<<<<<< HEAD
protected theorem one_smul (x : OreLocalization S X) : (1 : R[S⁻¹]) • x = x := by
=======
protected theorem one_smul (x : X[S⁻¹]) : (1 : R[S⁻¹]) • x = x := by
>>>>>>> a34346ed
  induction' x using OreLocalization.ind with r s
  simp [OreLocalization.one_def, oreDiv_smul_char 1 r 1 s 1 s (by simp)]

protected theorem one_mul (x : R[S⁻¹]) : 1 * x = x :=
  OreLocalization.one_smul x
#align ore_localization.one_mul OreLocalization.one_mul

protected theorem mul_one (x : R[S⁻¹]) : x * 1 = x := by
  induction' x using OreLocalization.ind with r s
  simp [OreLocalization.one_def, oreDiv_mul_char r (1 : R) s (1 : S) r 1 (by simp)]
#align ore_localization.mul_one OreLocalization.mul_one

<<<<<<< HEAD
protected theorem mul_smul (x y : R[S⁻¹]) (z : OreLocalization S X) : (x * y) • z = x • y • z := by
=======
protected theorem mul_smul (x y : R[S⁻¹]) (z : X[S⁻¹]) : (x * y) • z = x • y • z := by
>>>>>>> a34346ed
  -- Porting note: `assoc_rw` was not ported yet
  induction' x using OreLocalization.ind with r₁ s₁
  induction' y using OreLocalization.ind with r₂ s₂
  induction' z using OreLocalization.ind with r₃ s₃
  rcases oreDivMulChar' r₁ r₂ s₁ s₂ with ⟨ra, sa, ha, ha'⟩; rw [ha']; clear ha'
  rcases oreDivSMulChar' r₂ r₃ s₂ s₃ with ⟨rb, sb, hb, hb'⟩; rw [hb']; clear hb'
  rcases oreCondition ra sb with ⟨rc, sc, hc⟩
  rw [oreDiv_smul_char (ra * r₂) r₃ (sa * s₁) s₃ (rc * rb) sc]; swap
  · rw [← mul_assoc _ ra, hc, mul_assoc, hb, ← mul_assoc]
  rw [← mul_assoc, mul_smul]
  symm; apply oreDiv_smul_char
  rw [Submonoid.coe_mul, Submonoid.coe_mul, ← mul_assoc, ← hc, mul_assoc _ ra, ← ha, mul_assoc]

protected theorem mul_assoc (x y z : R[S⁻¹]) : x * y * z = x * (y * z) :=
  OreLocalization.mul_smul x y z
#align ore_localization.mul_assoc OreLocalization.mul_assoc

instance instMonoidOreLocalization : Monoid R[S⁻¹] :=
  { OreLocalization.instMulOreLocalization,
    OreLocalization.instOneOreLocalization with
    one_mul := OreLocalization.one_mul
    mul_one := OreLocalization.mul_one
    mul_assoc := OreLocalization.mul_assoc }

<<<<<<< HEAD
instance instMulActionOreLocalization : MulAction R[S⁻¹] (OreLocalization S X) :=
=======
instance instMulActionOreLocalization : MulAction R[S⁻¹] X[S⁻¹] :=
>>>>>>> a34346ed
  { OreLocalization.instSMulOreLocalization with
    one_smul := OreLocalization.one_smul
    mul_smul := OreLocalization.mul_smul }

protected theorem mul_inv (s s' : S) : ((s : R) /ₒ s') * ((s' : R) /ₒ s) = 1 := by
  simp [oreDiv_mul_char (s : R) s' s' s 1 1 (by simp)]
#align ore_localization.mul_inv OreLocalization.mul_inv

@[simp]
protected theorem one_div_smul {r : X} {s t : S} : ((1 : R) /ₒ t) • (r /ₒ s) = r /ₒ (s * t) := by
  simp [oreDiv_smul_char 1 r t s 1 s (by simp)]

@[simp]
protected theorem one_div_mul {r : R} {s t : S} : (1 /ₒ t) * (r /ₒ s) = r /ₒ (s * t) := by
  simp [oreDiv_mul_char 1 r t s 1 s (by simp)]
#align ore_localization.mul_one_div OreLocalization.one_div_mul
<<<<<<< HEAD

@[simp]
protected theorem smul_cancel {r : X} {s t : S} : ((s : R) /ₒ t) • (r /ₒ s) = r /ₒ t := by
  simp [oreDiv_smul_char s.1 r t s 1 1 (by simp)]

@[simp]
=======

@[simp]
protected theorem smul_cancel {r : X} {s t : S} : ((s : R) /ₒ t) • (r /ₒ s) = r /ₒ t := by
  simp [oreDiv_smul_char s.1 r t s 1 1 (by simp)]

@[simp]
>>>>>>> a34346ed
protected theorem mul_cancel {r : R} {s t : S} : ((s : R) /ₒ t) * (r /ₒ s) = r /ₒ t := by
  simp [oreDiv_mul_char s.1 r t s 1 1 (by simp)]
#align ore_localization.mul_cancel OreLocalization.mul_cancel

@[simp]
protected theorem smul_cancel' {r₁ : R} {r₂ : X} {s t : S} :
    ((r₁ * s) /ₒ t) • (r₂ /ₒ s) = (r₁ • r₂) /ₒ t := by
  simp [oreDiv_smul_char (r₁ * s) r₂ t s r₁ 1 (by simp)]

@[simp]
protected theorem mul_cancel' {r₁ r₂ : R} {s t : S} :
    ((r₁ * s) /ₒ t) * (r₂ /ₒ s) = (r₁ * r₂) /ₒ t := by
  simp [oreDiv_mul_char (r₁ * s) r₂ t s r₁ 1 (by simp)]
#align ore_localization.mul_cancel' OreLocalization.mul_cancel'

@[simp]
theorem smul_div_one {p : R} {r : X} {s : S} : (p /ₒ s) • (r /ₒ 1) = (p • r) /ₒ s := by
  simp [oreDiv_smul_char p r s 1 p 1 (by simp)]

@[simp]
theorem mul_div_one {p r : R} {s : S} : (p /ₒ s) * (r /ₒ 1) = (p * r) /ₒ s := by
  --TODO use coercion r ↦ r /ₒ 1
  simp [oreDiv_mul_char p r s 1 p 1 (by simp)]
#align ore_localization.div_one_mul OreLocalization.mul_div_one

<<<<<<< HEAD
instance instSMulOreLocalization' : SMul R (OreLocalization S X) where
=======
instance instSMulOreLocalization' : SMul R X[S⁻¹] where
>>>>>>> a34346ed
  smul r := liftExpand (fun x s ↦ oreNum r s • x /ₒ (oreDenom r s)) (by
    intro x r' s h
    dsimp only
    rw [← mul_one (oreDenom r s), ← oreDiv_smul_oreDiv, ← mul_one (oreDenom _ _),
      ← oreDiv_smul_oreDiv, ← OreLocalization.expand])

theorem smul_oreDiv (r : R) (x : X) (s : S) : r • (x /ₒ s) = oreNum r s • x /ₒ (oreDenom r s) :=
  rfl

@[simp]
<<<<<<< HEAD
theorem oreDiv_one_smul (r : R) (x : OreLocalization S X) : (r /ₒ (1 : S)) • x = r • x := by
  induction' x using OreLocalization.ind with r s
  rw [smul_oreDiv, oreDiv_smul_oreDiv, mul_one]

instance instMulActionOreLocalization' : MulAction R (OreLocalization S X) where
=======
theorem oreDiv_one_smul (r : R) (x : X[S⁻¹]) : (r /ₒ (1 : S)) • x = r • x := by
  induction' x using OreLocalization.ind with r s
  rw [smul_oreDiv, oreDiv_smul_oreDiv, mul_one]

instance instMulActionOreLocalization' : MulAction R X[S⁻¹] where
>>>>>>> a34346ed
  __ := instSMulOreLocalization'
  one_smul := OreLocalization.ind fun x s ↦ by
    rw [← oreDiv_one_smul, ← OreLocalization.one_def, one_smul]
  mul_smul r r' := OreLocalization.ind fun x s ↦ by
    rw [← oreDiv_one_smul, ← oreDiv_one_smul, ← oreDiv_one_smul, ← mul_div_one, mul_smul]

<<<<<<< HEAD
instance : IsScalarTower R R[S⁻¹] (OreLocalization S X) where
=======
instance : IsScalarTower R R[S⁻¹] X[S⁻¹] where
>>>>>>> a34346ed
  smul_assoc a b c := by rw [← oreDiv_one_smul, ← oreDiv_one_smul, smul_smul, smul_eq_mul]

/-- The fraction `s /ₒ 1` as a unit in `R[S⁻¹]`, where `s : S`. -/
def numeratorUnit (s : S) : Units R[S⁻¹] where
  val := (s : R) /ₒ 1
  inv := (1 : R) /ₒ s
  val_inv := OreLocalization.mul_inv s 1
  inv_val := OreLocalization.mul_inv 1 s
#align ore_localization.numerator_unit OreLocalization.numeratorUnit

/-- The multiplicative homomorphism from `R` to `R[S⁻¹]`, mapping `r : R` to the
fraction `r /ₒ 1`. -/
def numeratorHom : R →* R[S⁻¹] where
  toFun r := r /ₒ 1
  map_one' := rfl
  map_mul' _ _ := mul_div_one.symm
#align ore_localization.numerator_hom OreLocalization.numeratorHom

theorem numeratorHom_apply {r : R} : numeratorHom r = r /ₒ (1 : S) :=
  rfl
#align ore_localization.numerator_hom_apply OreLocalization.numeratorHom_apply

theorem numerator_isUnit (s : S) : IsUnit (numeratorHom (s : R) : R[S⁻¹]) :=
  ⟨numeratorUnit s, rfl⟩
#align ore_localization.numerator_is_unit OreLocalization.numerator_isUnit

section UMP

variable {T : Type*} [Monoid T]
variable (f : R →* T) (fS : S →* Units T)
variable (hf : ∀ s : S, f s = fS s)

/-- The universal lift from a morphism `R →* T`, which maps elements of `S` to units of `T`,
to a morphism `R[S⁻¹] →* T`. -/
def universalMulHom : R[S⁻¹] →* T where
  -- Porting note(#12129): additional beta reduction needed
  toFun x :=
    x.liftExpand (fun r s => ((fS s)⁻¹ : Units T) * f r) fun r t s ht => by
      simp only [smul_eq_mul]
      have : (fS ⟨t * s, ht⟩ : T) = f t * fS s := by
        simp only [← hf, MonoidHom.map_mul]
      conv_rhs =>
        rw [MonoidHom.map_mul, ← one_mul (f r), ← Units.val_one, ← mul_right_inv (fS s)]
        rw [Units.val_mul, mul_assoc, ← mul_assoc _ (fS s : T), ← this, ← mul_assoc]
      simp only [one_mul, Units.inv_mul]
  map_one' := by beta_reduce; rw [OreLocalization.one_def, liftExpand_of]; simp
  map_mul' x y := by
    -- Porting note: `simp only []` required, not just for beta reductions
    beta_reduce
    simp only [] -- TODO more!
    induction' x using OreLocalization.ind with r₁ s₁
    induction' y using OreLocalization.ind with r₂ s₂
    rcases oreDivMulChar' r₁ r₂ s₁ s₂ with ⟨ra, sa, ha, ha'⟩; rw [ha']; clear ha'
    rw [liftExpand_of, liftExpand_of, liftExpand_of, Units.inv_mul_eq_iff_eq_mul, map_mul, map_mul,
      Units.val_mul, mul_assoc, ← mul_assoc (fS s₁ : T), ← mul_assoc (fS s₁ : T), Units.mul_inv,
      one_mul, ← hf, ← mul_assoc, ← map_mul _ _ r₁, ha, map_mul, hf s₂, mul_assoc,
      ← mul_assoc (fS s₂ : T), (fS s₂).mul_inv, one_mul]
#align ore_localization.universal_mul_hom OreLocalization.universalMulHom

theorem universalMulHom_apply {r : R} {s : S} :
    universalMulHom f fS hf (r /ₒ s) = ((fS s)⁻¹ : Units T) * f r :=
  rfl
#align ore_localization.universal_mul_hom_apply OreLocalization.universalMulHom_apply

theorem universalMulHom_commutes {r : R} : universalMulHom f fS hf (numeratorHom r) = f r := by
  simp [numeratorHom_apply, universalMulHom_apply]
#align ore_localization.universal_mul_hom_commutes OreLocalization.universalMulHom_commutes

/-- The universal morphism `universalMulHom` is unique. -/
theorem universalMulHom_unique (φ : R[S⁻¹] →* T) (huniv : ∀ r : R, φ (numeratorHom r) = f r) :
    φ = universalMulHom f fS hf := by
  ext x; induction' x using OreLocalization.ind with r s
  rw [universalMulHom_apply, ← huniv r, numeratorHom_apply, ← one_mul (φ (r /ₒ s)), ←
    Units.val_one, ← mul_left_inv (fS s), Units.val_mul, mul_assoc, ← hf, ← huniv, ← φ.map_mul,
    numeratorHom_apply, OreLocalization.mul_cancel]
#align ore_localization.universal_mul_hom_unique OreLocalization.universalMulHom_unique

end UMP

end Monoid

section CommMonoid

variable {R : Type*} [CommMonoid R] {S : Submonoid R} [OreSet S]

theorem oreDiv_mul_oreDiv_comm {r₁ r₂ : R} {s₁ s₂ : S} :
    r₁ /ₒ s₁ * (r₂ /ₒ s₂) = r₁ * r₂ /ₒ (s₁ * s₂) := by
  rw [oreDiv_mul_char r₁ r₂ s₁ s₂ r₁ s₂ (by simp [mul_comm]), mul_comm s₂]
#align ore_localization.ore_div_mul_ore_div_comm OreLocalization.oreDiv_mul_oreDiv_comm

instance : CommMonoid R[S⁻¹] :=
  { OreLocalization.instMonoidOreLocalization with
    mul_comm := fun x y => by
      induction' x using OreLocalization.ind with r₁ s₁
      induction' y using OreLocalization.ind with r₂ s₂
      rw [oreDiv_mul_oreDiv_comm, oreDiv_mul_oreDiv_comm, mul_comm r₁, mul_comm s₁] }

variable (R S)

/-- The morphism `numeratorHom` is a monoid localization map in the case of commutative `R`. -/
protected def localizationMap : S.LocalizationMap R[S⁻¹] where
  toFun := numeratorHom
  map_one' := rfl
  map_mul' r₁ r₂ := by simp
  map_units' := numerator_isUnit
  surj' z := by
    induction' z using OreLocalization.ind with r s
    use (r, s); dsimp
    rw [numeratorHom_apply, numeratorHom_apply, OreLocalization.expand' r 1 s]
    simp only [mul_div_one, mul_one, Submonoid.smul_def, smul_eq_mul, mul_comm r]
  exists_of_eq r₁ r₂ := by
    dsimp
    intro h
    rw [numeratorHom_apply, numeratorHom_apply, oreDiv_eq_iff] at h
    rcases h with ⟨u, v, h₁, h₂⟩
    dsimp at h₂
    rw [mul_one, mul_one] at h₂
    subst h₂
    exact ⟨u, h₁.symm⟩
#align ore_localization.localization_map OreLocalization.localizationMap

/-- If `R` is commutative, Ore localization and monoid localization are isomorphic. -/
protected noncomputable def equivMonoidLocalization : Localization S ≃* R[S⁻¹] :=
  Localization.mulEquivOfQuotient (OreLocalization.localizationMap R S)
#align ore_localization.equiv_monoid_localization OreLocalization.equivMonoidLocalization

end CommMonoid

section DistribMulAction

variable {R : Type*} [Monoid R] {S : Submonoid R} [OreSet S] {X : Type*} [AddMonoid X]
variable [DistribMulAction R X]

<<<<<<< HEAD
private def add'' (r₁ : X) (s₁ : S) (r₂ : X) (s₂ : S) : OreLocalization S X :=
=======
private def add'' (r₁ : X) (s₁ : S) (r₂ : X) (s₂ : S) : X[S⁻¹] :=
>>>>>>> a34346ed
  (oreDenom (s₁ : R) s₂ • r₁ + oreNum (s₁ : R) s₂ • r₂) /ₒ (oreDenom (s₁ : R) s₂ * s₁)

private theorem add''_char (r₁ : X) (s₁ : S) (r₂ : X) (s₂ : S) (rb : R) (sb : R)
    (hb : sb * s₁ = rb * s₂) (h : sb * s₁ ∈ S) :
    add'' r₁ s₁ r₂ s₂ = (sb • r₁ + rb • r₂) /ₒ ⟨sb * s₁, h⟩ := by
  simp only [add'']
  have ha := ore_eq (s₁ : R) s₂
  generalize oreNum (s₁ : R) s₂ = ra at *
  generalize oreDenom (s₁ : R) s₂ = sa at *
  rw [oreDiv_eq_iff]
  rcases oreCondition sb sa with ⟨rc, sc, hc⟩
  have : sc * rb * s₂ = rc * ra * s₂ := by
    rw [mul_assoc rc, ← ha, ← mul_assoc, ← hc, mul_assoc, mul_assoc, hb]
  rcases ore_right_cancel _ _ s₂ this with ⟨sd, hd⟩
  use sd * sc
  use sd * rc
  simp only [smul_add, smul_smul, Submonoid.smul_def, Submonoid.coe_mul]
  constructor
  · rw [mul_assoc _ _ rb, hd, mul_assoc, hc, mul_assoc, mul_assoc]
  · rw [mul_assoc, ← mul_assoc (sc : R), hc, mul_assoc, mul_assoc]

attribute [local instance] OreLocalization.oreEqv

<<<<<<< HEAD
private def add' (r₂ : X) (s₂ : S) : OreLocalization S X → OreLocalization S X :=
=======
private def add' (r₂ : X) (s₂ : S) : X[S⁻¹] → X[S⁻¹] :=
>>>>>>> a34346ed
  (--plus tilde
      Quotient.lift
      fun r₁s₁ : X × S => add'' r₁s₁.1 r₁s₁.2 r₂ s₂) <| by
    -- Porting note: `assoc_rw` & `noncomm_ring` were not ported yet
    rintro ⟨r₁', s₁'⟩ ⟨r₁, s₁⟩ ⟨sb, rb, hb, hb'⟩
    -- s*, r*
    rcases oreCondition (s₁' : R) s₂ with ⟨rc, sc, hc⟩
    --s~~, r~~
    rcases oreCondition rb sc with ⟨rd, sd, hd⟩
    -- s#, r#
    dsimp at *
    rw [add''_char _ _ _ _ rc sc hc (sc * s₁').2]
    have : sd * sb * s₁ = rd * rc * s₂ := by
      rw [mul_assoc, hb', ← mul_assoc, hd, mul_assoc, hc, ← mul_assoc]
    rw [add''_char _ _ _ _ (rd * rc : R) (sd * sb) this (sd * sb * s₁).2]
    rw [mul_smul, ← Submonoid.smul_def sb, hb, smul_smul, hd, oreDiv_eq_iff]
    use 1
    use rd
    simp only [mul_smul, smul_add, one_smul, OneMemClass.coe_one, one_mul, true_and]
    rw [this, hc, mul_assoc]

/-- The addition on the Ore localization. -/
<<<<<<< HEAD
private def add : OreLocalization S X → OreLocalization S X → OreLocalization S X := fun x =>
=======
private def add : X[S⁻¹] → X[S⁻¹] → X[S⁻¹] := fun x =>
>>>>>>> a34346ed
  Quotient.lift (fun rs : X × S => add' rs.1 rs.2 x)
    (by
      rintro ⟨r₁, s₁⟩ ⟨r₂, s₂⟩ ⟨sb, rb, hb, hb'⟩
      induction' x using OreLocalization.ind with r₃ s₃
      show add'' _ _ _ _ = add'' _ _ _ _
      dsimp only at *
      rcases oreCondition (s₃ : R) s₂ with ⟨rc, sc, hc⟩
      rcases oreCondition rc sb with ⟨rd, sd, hd⟩
      have : rd * rb * s₁ = sd * sc * s₃ := by
        rw [mul_assoc, ← hb', ← mul_assoc, ← hd, mul_assoc, ← hc, mul_assoc]
      rw [add''_char _ _ _ _ rc sc hc (sc * s₃).2]
      rw [add''_char _ _ _ _ _ _ this.symm (sd * sc * s₃).2]
      refine oreDiv_eq_iff.mpr ?_
      simp only [Submonoid.mk_smul, smul_add]
      use sd, 1
      simp only [one_smul, one_mul, mul_smul, ← hb, Submonoid.smul_def, ← mul_assoc, and_true]
      simp only [smul_smul, hd])

<<<<<<< HEAD
instance instAddOreLocalization : Add (OreLocalization S X) :=
=======
instance instAddOreLocalization : Add X[S⁻¹] :=
>>>>>>> a34346ed
  ⟨add⟩

theorem oreDiv_add_oreDiv {r r' : X} {s s' : S} :
    r /ₒ s + r' /ₒ s' =
      (oreDenom (s : R) s' • r + oreNum (s : R) s' • r') /ₒ (oreDenom (s : R) s' * s) :=
  rfl
#align ore_localization.ore_div_add_ore_div OreLocalization.oreDiv_add_oreDiv

theorem oreDiv_add_char' {r r' : X} (s s' : S) (rb : R) (sb : R)
    (h : sb * s = rb * s') (h' : sb * s ∈ S) :
    r /ₒ s + r' /ₒ s' = (sb • r + rb • r') /ₒ ⟨sb * s, h'⟩ :=
  add''_char r s r' s' rb sb h h'

/-- A characterization of the addition on the Ore localizaion, allowing for arbitrary Ore
numerator and Ore denominator. -/
theorem oreDiv_add_char {r r' : X} (s s' : S) (rb : R) (sb : S) (h : sb * s = rb * s') :
    r /ₒ s + r' /ₒ s' = (sb • r + rb • r') /ₒ (sb * s) :=
  oreDiv_add_char' s s' rb sb h (sb * s).2
#align ore_localization.ore_div_add_char OreLocalization.oreDiv_add_char

/-- Another characterization of the addition on the Ore localization, bundling up all witnesses
and conditions into a sigma type. -/
def oreDivAddChar' (r r' : X) (s s' : S) :
    Σ'r'' : R,
      Σ's'' : S, s'' * s = r'' * s' ∧ r /ₒ s + r' /ₒ s' = (s'' • r + r'' • r') /ₒ (s'' * s) :=
  ⟨oreNum (s : R) s', oreDenom (s : R) s', ore_eq (s : R) s', oreDiv_add_oreDiv⟩
#align ore_localization.ore_div_add_char' OreLocalization.oreDivAddChar'

@[simp]
theorem add_oreDiv {r r' : X} {s : S} : r /ₒ s + r' /ₒ s = (r + r') /ₒ s := by
  simp [oreDiv_add_char s s 1 1 (by simp)]
#align ore_localization.add_ore_div OreLocalization.add_oreDiv

<<<<<<< HEAD
protected theorem add_assoc (x y z : OreLocalization S X) : x + y + z = x + (y + z) := by
=======
protected theorem add_assoc (x y z : X[S⁻¹]) : x + y + z = x + (y + z) := by
>>>>>>> a34346ed
  induction' x using OreLocalization.ind with r₁ s₁
  induction' y using OreLocalization.ind with r₂ s₂
  induction' z using OreLocalization.ind with r₃ s₃
  rcases oreDivAddChar' r₁ r₂ s₁ s₂ with ⟨ra, sa, ha, ha'⟩; rw [ha']; clear ha'
  rcases oreDivAddChar' (sa • r₁ + ra • r₂) r₃ (sa * s₁) s₃ with ⟨rc, sc, hc, q⟩; rw [q]; clear q
  simp only [smul_add, mul_assoc, add_assoc]
  simp_rw [← add_oreDiv, ← OreLocalization.expand']
  congr 2
  · rw [OreLocalization.expand r₂ s₂ ra (ha.symm ▸ (sa * s₁).2)]; congr; ext; exact ha
  · rw [OreLocalization.expand r₃ s₃ rc (hc.symm ▸ (sc * (sa * s₁)).2)]; congr; ext; exact hc
#align ore_localization.add_assoc OreLocalization.add_assoc

<<<<<<< HEAD
private def zero : OreLocalization S X := 0 /ₒ 1

instance : Zero (OreLocalization S X) :=
  ⟨zero⟩

protected theorem zero_def : (0 : OreLocalization S X) = 0 /ₒ 1 :=
=======
private def zero : X[S⁻¹] := 0 /ₒ 1

instance : Zero X[S⁻¹] :=
  ⟨zero⟩

protected theorem zero_def : (0 : X[S⁻¹]) = 0 /ₒ 1 :=
>>>>>>> a34346ed
  rfl
#align ore_localization.zero_def OreLocalization.zero_def

@[simp]
theorem zero_oreDiv (s : S) : (0 : X) /ₒ s = 0 := by
  rw [OreLocalization.zero_def, oreDiv_eq_iff]
  exact ⟨s, 1, by simp⟩
#align ore_localization.zero_div_eq_zero OreLocalization.zero_oreDiv

<<<<<<< HEAD
protected theorem zero_add (x : OreLocalization S X) : 0 + x = x := by
=======
protected theorem zero_add (x : X[S⁻¹]) : 0 + x = x := by
>>>>>>> a34346ed
  induction x using OreLocalization.ind
  rw [← zero_oreDiv, add_oreDiv]; simp
#align ore_localization.zero_add OreLocalization.zero_add

<<<<<<< HEAD
protected theorem add_zero (x : OreLocalization S X) : x + 0 = x := by
  induction x using OreLocalization.ind
  rw [← zero_oreDiv, add_oreDiv]; simp

instance instAddMonoidOreLocalization : AddMonoid (OreLocalization S X) :=
=======
protected theorem add_zero (x : X[S⁻¹]) : x + 0 = x := by
  induction x using OreLocalization.ind
  rw [← zero_oreDiv, add_oreDiv]; simp

instance instAddMonoidOreLocalization : AddMonoid X[S⁻¹] :=
>>>>>>> a34346ed
  { OreLocalization.instAddOreLocalization with
    add_assoc := OreLocalization.add_assoc
    zero := zero
    zero_add := OreLocalization.zero_add
    add_zero := OreLocalization.add_zero
    nsmul := nsmulRec }

<<<<<<< HEAD
protected theorem smul_zero (x : R[S⁻¹]) : x • (0 : OreLocalization S X) = 0 := by
  induction' x using OreLocalization.ind with r s
  rw [OreLocalization.zero_def, smul_div_one, smul_zero, zero_oreDiv, zero_oreDiv]

protected theorem smul_add (z : R[S⁻¹]) (x y : OreLocalization S X) :
=======
protected theorem smul_zero (x : R[S⁻¹]) : x • (0 : X[S⁻¹]) = 0 := by
  induction' x using OreLocalization.ind with r s
  rw [OreLocalization.zero_def, smul_div_one, smul_zero, zero_oreDiv, zero_oreDiv]

protected theorem smul_add (z : R[S⁻¹]) (x y : X[S⁻¹]) :
>>>>>>> a34346ed
    z • (x + y) = z • x + z • y := by
  induction' x using OreLocalization.ind with r₁ s₁
  induction' y using OreLocalization.ind with r₂ s₂
  induction' z using OreLocalization.ind with r₃ s₃
  rcases oreDivAddChar' r₁ r₂ s₁ s₂ with ⟨ra, sa, ha, ha'⟩; rw [ha']; clear ha'; norm_cast at ha
  rw [OreLocalization.expand' r₁ s₁ sa]
  rw [OreLocalization.expand r₂ s₂ ra (by rw [← ha]; apply SetLike.coe_mem)]
  rw [← Subtype.coe_eq_of_eq_mk ha]
  repeat rw [oreDiv_smul_oreDiv]
  simp only [smul_add, add_oreDiv]

<<<<<<< HEAD
instance instDistribMulActionOreLocalization : DistribMulAction R[S⁻¹] (OreLocalization S X) where
=======
instance instDistribMulActionOreLocalization : DistribMulAction R[S⁻¹] X[S⁻¹] where
>>>>>>> a34346ed
  __ := instMulActionOreLocalization
  smul_zero := OreLocalization.smul_zero
  smul_add := OreLocalization.smul_add

<<<<<<< HEAD
instance instDistribMulActionOreLocalization' : DistribMulAction R (OreLocalization S X) where
=======
instance instDistribMulActionOreLocalization' : DistribMulAction R X[S⁻¹] where
>>>>>>> a34346ed
  __ := instMulActionOreLocalization'
  smul_zero _ := by rw [← oreDiv_one_smul, smul_zero]
  smul_add _ _ _ := by simp only [← oreDiv_one_smul, smul_add]

end DistribMulAction

section AddCommMonoid

variable {R : Type*} [Monoid R] {S : Submonoid R} [OreSet S]
variable {X : Type*} [AddCommMonoid X] [DistribMulAction R X]

<<<<<<< HEAD
protected theorem add_comm (x y : OreLocalization S X) : x + y = y + x := by
=======
protected theorem add_comm (x y : X[S⁻¹]) : x + y = y + x := by
>>>>>>> a34346ed
  induction' x using OreLocalization.ind with r s
  induction' y using OreLocalization.ind with r' s'
  rcases oreDivAddChar' r r' s s' with ⟨ra, sa, ha, ha'⟩
  rw [ha', oreDiv_add_char' s' s _ _ ha.symm (ha ▸ (sa * s).2), add_comm]
  congr; ext; exact ha
#align ore_localization.add_comm OreLocalization.add_comm

<<<<<<< HEAD
instance instAddCommMonoidOreLocalization : AddCommMonoid (OreLocalization S X) :=
=======
instance instAddCommMonoidOreLocalization : AddCommMonoid X[S⁻¹] :=
>>>>>>> a34346ed
  { OreLocalization.instAddMonoidOreLocalization with
    add_comm := OreLocalization.add_comm }

end AddCommMonoid
<<<<<<< HEAD

section AddGroup

=======

section AddGroup

>>>>>>> a34346ed
variable {R : Type*} [Monoid R] {S : Submonoid R} [OreSet S]
variable {X : Type*} [AddGroup X] [DistribMulAction R X]

/-- Negation on the Ore localization is defined via negation on the numerator. -/
<<<<<<< HEAD
protected def neg : OreLocalization S X → OreLocalization S X :=
=======
protected def neg : X[S⁻¹] → X[S⁻¹] :=
>>>>>>> a34346ed
  liftExpand (fun (r : X) (s : S) => -r /ₒ s) fun r t s ht => by
    -- Porting note(#12129): additional beta reduction needed
    beta_reduce
    rw [← smul_neg, ← OreLocalization.expand]
#align ore_localization.neg OreLocalization.neg

<<<<<<< HEAD
instance instNegOreLocalization : Neg (OreLocalization S X) :=
=======
instance instNegOreLocalization : Neg X[S⁻¹] :=
>>>>>>> a34346ed
  ⟨OreLocalization.neg⟩

@[simp]
protected theorem neg_def (r : X) (s : S) : -(r /ₒ s) = -r /ₒ s :=
  rfl
#align ore_localization.neg_def OreLocalization.neg_def

<<<<<<< HEAD
protected theorem add_left_neg (x : OreLocalization S X) : -x + x = 0 := by
  induction' x using OreLocalization.ind with r s; simp
#align ore_localization.add_left_neg OreLocalization.add_left_neg

instance instAddGroupOreLocalization : AddGroup (OreLocalization S X) :=
=======
protected theorem add_left_neg (x : X[S⁻¹]) : -x + x = 0 := by
  induction' x using OreLocalization.ind with r s; simp
#align ore_localization.add_left_neg OreLocalization.add_left_neg

instance instAddGroupOreLocalization : AddGroup X[S⁻¹] :=
>>>>>>> a34346ed
  { OreLocalization.instAddMonoidOreLocalization,
    instNegOreLocalization with
    add_left_neg := OreLocalization.add_left_neg
    zsmul := zsmulRec }

end AddGroup

section AddCommGroup

variable {R : Type*} [Monoid R] {S : Submonoid R} [OreSet S]
variable {X : Type*} [AddCommGroup X] [DistribMulAction R X]

<<<<<<< HEAD
instance instAddCommGroupOreLocalization : AddCommGroup (OreLocalization S X) :=
=======
instance instAddCommGroupOreLocalization : AddCommGroup X[S⁻¹] :=
>>>>>>> a34346ed
  { OreLocalization.instAddGroupOreLocalization,
    instAddCommMonoidOreLocalization with }

end AddCommGroup

section Module

variable {R : Type*} [Semiring R] {S : Submonoid R} [OreSet S]
variable {X : Type*} [AddCommMonoid X] [Module R X]

<<<<<<< HEAD
protected theorem zero_smul (x : OreLocalization S X) : (0 : R[S⁻¹]) • x = 0 := by
  induction' x using OreLocalization.ind with r s
  rw [OreLocalization.zero_def, oreDiv_smul_char 0 r 1 s 0 1 (by simp)]; simp

protected theorem add_smul (y z : R[S⁻¹]) (x : OreLocalization S X) :
=======
protected theorem zero_smul (x : X[S⁻¹]) : (0 : R[S⁻¹]) • x = 0 := by
  induction' x using OreLocalization.ind with r s
  rw [OreLocalization.zero_def, oreDiv_smul_char 0 r 1 s 0 1 (by simp)]; simp

protected theorem add_smul (y z : R[S⁻¹]) (x : X[S⁻¹]) :
>>>>>>> a34346ed
    (y + z) • x = y • x + z • x := by
  induction' x using OreLocalization.ind with r₁ s₁
  induction' y using OreLocalization.ind with r₂ s₂
  induction' z using OreLocalization.ind with r₃ s₃
  rcases oreDivAddChar' r₂ r₃ s₂ s₃ with ⟨ra, sa, ha, q⟩
  rw [q]
  clear q
  rw [OreLocalization.expand' r₂ s₂ sa]
  rcases oreDivSMulChar' (sa • r₂) r₁ (sa * s₂) s₁ with ⟨rb, sb, hb, q⟩
  rw [q]
  clear q
  have hs₃rasb : sb * ra * s₃ ∈ S := by
    rw [mul_assoc, ← ha]
    norm_cast
    apply SetLike.coe_mem
  rw [OreLocalization.expand _ _ _ hs₃rasb]
  have ha' : ↑((sb * sa) * s₂) = sb * ra * s₃ := by simp [ha, mul_assoc]
  rw [← Subtype.coe_eq_of_eq_mk ha']
  rcases oreDivSMulChar' ((sb * ra) • r₃) r₁ (sb * sa * s₂) s₁ with ⟨rc, sc, hc, hc'⟩
  rw [hc']
  rw [oreDiv_add_char _ _ 1 sc (by simp [mul_assoc])]
  rw [OreLocalization.expand' (sa • r₂ + ra • r₃) (sa * s₂) (sc * sb)]
  simp only [smul_eq_mul, one_smul, Submonoid.smul_def, mul_add, Submonoid.coe_mul] at hb hc ⊢
  rw [mul_assoc, hb, mul_assoc, ← mul_assoc _ ra, hc, ← mul_assoc, ← add_mul]
  rw [OreLocalization.smul_cancel']
  simp only [add_smul, ← mul_assoc, smul_smul]

end Module

section Semiring

variable {R : Type*} [Semiring R] {S : Submonoid R} [OreSet S]

attribute [local instance] OreLocalization.oreEqv

protected theorem zero_mul (x : R[S⁻¹]) : 0 * x = 0 :=
  OreLocalization.zero_smul x
#align ore_localization.zero_mul OreLocalization.zero_mul

protected theorem mul_zero (x : R[S⁻¹]) : x * 0 = 0 :=
  OreLocalization.smul_zero x
#align ore_localization.mul_zero OreLocalization.mul_zero

protected theorem left_distrib (x y z : R[S⁻¹]) : x * (y + z) = x * y + x * z :=
  OreLocalization.smul_add _ _ _
#align ore_localization.left_distrib OreLocalization.left_distrib

theorem right_distrib (x y z : R[S⁻¹]) : (x + y) * z = x * z + y * z :=
  OreLocalization.add_smul _ _ _
#align ore_localization.right_distrib OreLocalization.right_distrib

instance instSemiringOreLocalization : Semiring R[S⁻¹] :=
  { OreLocalization.instAddCommMonoidOreLocalization,
    OreLocalization.instMonoidOreLocalization with
    zero_mul := OreLocalization.zero_mul
    mul_zero := OreLocalization.mul_zero
    left_distrib := OreLocalization.left_distrib
    right_distrib := right_distrib }

variable {X : Type*} [AddCommMonoid X] [Module R X]

<<<<<<< HEAD
instance instModuleOreLocalization : Module R[S⁻¹] (OreLocalization S X) :=
=======
instance instModuleOreLocalization : Module R[S⁻¹] X[S⁻¹] :=
>>>>>>> a34346ed
  { instDistribMulActionOreLocalization with
    add_smul := OreLocalization.add_smul
    zero_smul := OreLocalization.zero_smul }

<<<<<<< HEAD
instance instModuleOreLocalization' : Module R (OreLocalization S X) :=
  { instDistribMulActionOreLocalization' with
    add_smul := fun _ _ _ ↦ by simp_rw [← oreDiv_one_smul,← add_oreDiv, add_smul]
    zero_smul := fun _ ↦ by rw [← oreDiv_one_smul, zero_oreDiv, zero_smul] }

/-- The linear map from `X` to `X[S⁻¹]` sending `x` to `x /ₒ 1`. -/
def mkLinearMap : X →ₗ[R] OreLocalization S X where
  toFun x := x /ₒ 1
  map_add' x y := by simp only [add_oreDiv]
  map_smul' r x := by simp only [RingHom.id_apply, ← oreDiv_one_smul, smul_div_one]

=======
>>>>>>> a34346ed
section UMP

variable {T : Type*} [Semiring T]
variable (f : R →+* T) (fS : S →* Units T)
variable (hf : ∀ s : S, f s = fS s)

/-- The universal lift from a ring homomorphism `f : R →+* T`, which maps elements in `S` to
units of `T`, to a ring homomorphism `R[S⁻¹] →+* T`. This extends the construction on
monoids. -/
def universalHom : R[S⁻¹] →+* T :=
  {
    universalMulHom f.toMonoidHom fS
      hf with
    map_zero' := by
      -- Porting note: `change` required because of new `Coe`
      change (universalMulHom f.toMonoidHom fS hf : R[S⁻¹] → T) 0 = 0
      rw [OreLocalization.zero_def, universalMulHom_apply]
      simp
    map_add' := fun x y => by
      -- Porting note: `change` required because of new `Coe`
      change (universalMulHom f.toMonoidHom fS hf : R[S⁻¹] → T) (x + y)
        = (universalMulHom f.toMonoidHom fS hf : R[S⁻¹] → T) x
        + (universalMulHom f.toMonoidHom fS hf : R[S⁻¹] → T) y
      induction' x using OreLocalization.ind with r₁ s₁
      induction' y using OreLocalization.ind with r₂ s₂
      rcases oreDivAddChar' r₁ r₂ s₁ s₂ with ⟨r₃, s₃, h₃, h₃'⟩
      rw [h₃']
      clear h₃'
      simp only [RingHom.toMonoidHom_eq_coe, smul_eq_mul, universalMulHom_apply, MonoidHom.coe_coe,
        Submonoid.smul_def]
      simp only [mul_inv_rev, MonoidHom.map_mul, RingHom.map_add, RingHom.map_mul, Units.val_mul]
      rw [mul_add, mul_assoc, ← mul_assoc _ (f s₃), hf, ← Units.val_mul]
      simp only [one_mul, mul_left_inv, Units.val_one]
      congr 1
      rw [← mul_assoc]
      congr 1
      norm_cast at h₃
      have h₃' := Subtype.coe_eq_of_eq_mk h₃
      rw [← Units.val_mul, ← mul_inv_rev, ← fS.map_mul, h₃']
      rw [Units.inv_mul_eq_iff_eq_mul, Units.eq_mul_inv_iff_mul_eq, ← hf, ← hf]
      simp only [map_mul] }
#align ore_localization.universal_hom OreLocalization.universalHom

theorem universalHom_apply {r : R} {s : S} :
    universalHom f fS hf (r /ₒ s) = ((fS s)⁻¹ : Units T) * f r :=
  rfl
#align ore_localization.universal_hom_apply OreLocalization.universalHom_apply

theorem universalHom_commutes {r : R} : universalHom f fS hf (numeratorHom r) = f r := by
  simp [numeratorHom_apply, universalHom_apply]
#align ore_localization.universal_hom_commutes OreLocalization.universalHom_commutes

theorem universalHom_unique (φ : R[S⁻¹] →+* T) (huniv : ∀ r : R, φ (numeratorHom r) = f r) :
    φ = universalHom f fS hf :=
  RingHom.coe_monoidHom_injective <| universalMulHom_unique (RingHom.toMonoidHom f) fS hf (↑φ) huniv
#align ore_localization.universal_hom_unique OreLocalization.universalHom_unique

end UMP

end Semiring

section Ring

variable {R : Type*} [Ring R] {S : Submonoid R} [OreSet S]

instance ring : Ring R[S⁻¹] :=
  { OreLocalization.instSemiringOreLocalization,
    OreLocalization.instAddGroupOreLocalization with }

open nonZeroDivisors

theorem numeratorHom_inj (hS : S ≤ nonZeroDivisorsRight R) :
    Function.Injective (numeratorHom : R → R[S⁻¹]) :=
  fun r₁ r₂ h => by
  rw [numeratorHom_apply, numeratorHom_apply, oreDiv_eq_iff] at h
  rcases h with ⟨u, v, h₁, h₂⟩
  simp only [S.coe_one, mul_one, Submonoid.smul_def, smul_eq_mul] at h₁ h₂
  rw [← h₂, ← sub_eq_zero, ← mul_sub] at h₁
  exact (sub_eq_zero.mp (hS u.2 _ h₁)).symm
#align ore_localization.numerator_hom_inj OreLocalization.numeratorHom_inj

theorem subsingleton_iff :
    Subsingleton R[S⁻¹] ↔ 0 ∈ S := by
  rw [← subsingleton_iff_zero_eq_one, OreLocalization.one_def,
    OreLocalization.zero_def, oreDiv_eq_iff]
  simp

theorem nontrivial_iff :
    Nontrivial R[S⁻¹] ↔ 0 ∉ S := by
  rw [← not_subsingleton_iff_nontrivial, subsingleton_iff]

theorem nontrivial_of_nonZeroDivisors [Nontrivial R] (hS : S ≤ R⁰) :
    Nontrivial R[S⁻¹] :=
  nontrivial_iff.mpr (fun e ↦ one_ne_zero <| hS e 1 (mul_zero _))
#align ore_localization.nontrivial_of_non_zero_divisors OreLocalization.nontrivial_of_nonZeroDivisors

end Ring

noncomputable section DivisionRing

open nonZeroDivisors

open scoped Classical

variable {R : Type*} [Ring R] [Nontrivial R] [OreSet R⁰]

instance nontrivial : Nontrivial R[R⁰⁻¹] :=
  nontrivial_of_nonZeroDivisors (refl R⁰)

variable [NoZeroDivisors R]

/-- The inversion of Ore fractions for a ring without zero divisors, satisying `0⁻¹ = 0` and
`(r /ₒ r')⁻¹ = r' /ₒ r` for `r ≠ 0`. -/
protected def inv : R[R⁰⁻¹] → R[R⁰⁻¹] :=
  liftExpand
    (fun r s =>
      if hr : r = (0 : R) then (0 : R[R⁰⁻¹])
      else s /ₒ ⟨r, fun _ => eq_zero_of_ne_zero_of_mul_right_eq_zero hr⟩)
    (by
      intro r t s hst
      by_cases hr : r = 0
      · simp [hr]
      · by_cases ht : t = 0
        · exfalso
          apply nonZeroDivisors.coe_ne_zero ⟨_, hst⟩
          simp [ht, mul_zero]
        · simp only [hr, ht, dif_neg, not_false_iff, or_self_iff, mul_eq_zero, smul_eq_mul]
          apply OreLocalization.expand)
#align ore_localization.inv OreLocalization.inv

instance inv' : Inv R[R⁰⁻¹] :=
  ⟨OreLocalization.inv⟩

protected theorem inv_def {r : R} {s : R⁰} :
    (r /ₒ s)⁻¹ =
      if hr : r = (0 : R) then (0 : R[R⁰⁻¹])
      else s /ₒ ⟨r, fun _ => eq_zero_of_ne_zero_of_mul_right_eq_zero hr⟩ :=
  rfl
#align ore_localization.inv_def OreLocalization.inv_def

protected theorem mul_inv_cancel (x : R[R⁰⁻¹]) (h : x ≠ 0) : x * x⁻¹ = 1 := by
  induction' x using OreLocalization.ind with r s
  rw [OreLocalization.inv_def, OreLocalization.one_def]
  by_cases hr : r = 0
  · exfalso
    apply h
    simp [hr]
  · simp only [hr, ↓reduceDite]
    apply OreLocalization.mul_inv ⟨r, _⟩
#align ore_localization.mul_inv_cancel OreLocalization.mul_inv_cancel

protected theorem inv_zero : (0 : R[R⁰⁻¹])⁻¹ = 0 := by
  rw [OreLocalization.zero_def, OreLocalization.inv_def]
  simp
#align ore_localization.inv_zero OreLocalization.inv_zero

instance divisionRing : DivisionRing R[R⁰⁻¹] where
  __ := ring
  __ := nontrivial
  __ := inv'
  mul_inv_cancel := OreLocalization.mul_inv_cancel
  inv_zero := OreLocalization.inv_zero
  nnqsmul := _
  qsmul := _

end DivisionRing

end OreLocalization<|MERGE_RESOLUTION|>--- conflicted
+++ resolved
@@ -5,12 +5,8 @@
 -/
 import Mathlib.GroupTheory.MonoidLocalization
 import Mathlib.Algebra.GroupWithZero.NonZeroDivisors
-<<<<<<< HEAD
-import Mathlib.Algebra.Module.LinearMap.Basic
-=======
 import Mathlib.Algebra.Module.Defs
 import Mathlib.Algebra.Field.Defs
->>>>>>> a34346ed
 import Mathlib.RingTheory.OreLocalization.OreSet
 
 #align_import ring_theory.ore_localization.basic from "leanprover-community/mathlib"@"861a26926586cd46ff80264d121cdb6fa0e35cc1"
@@ -100,11 +96,7 @@
 variable {X} [MulAction R X]
 
 /-- The division in the ore localization `X[S⁻¹]`, as a fraction of an element of `X` and `S`. -/
-<<<<<<< HEAD
-def oreDiv (r : X) (s : S) : OreLocalization S X :=
-=======
 def oreDiv (r : X) (s : S) : X[S⁻¹] :=
->>>>>>> a34346ed
   Quotient.mk' (r, s)
 #align ore_localization.ore_div OreLocalization.oreDiv
 
@@ -112,11 +104,7 @@
 infixl:70 " /ₒ " => oreDiv
 
 @[elab_as_elim]
-<<<<<<< HEAD
-protected theorem ind {β : OreLocalization S X → Prop}
-=======
 protected theorem ind {β : X[S⁻¹] → Prop}
->>>>>>> a34346ed
     (c : ∀ (r : X) (s : S), β (r /ₒ s)) : ∀ q, β q := by
   apply Quotient.ind
   rintro ⟨r, s⟩
@@ -158,19 +146,11 @@
     _ = t' * (r₁ * r' * r₂) := by simp [← mul_assoc]
 #align ore_localization.eq_of_num_factor_eq OreLocalization.eq_of_num_factor_eq
 
-<<<<<<< HEAD
-/-- A function or predicate over `R` and `S` can be lifted to `R[S⁻¹]` if it is invariant
-under expansion on the left. -/
-def liftExpand {C : Sort*} (P : X → S → C)
-    (hP : ∀ (r : X) (t : R) (s : S) (ht : t * s ∈ S), P r s = P (t • r) ⟨t * s, ht⟩) :
-    OreLocalization S X → C :=
-=======
 /-- A function or predicate over `X` and `S` can be lifted to `X[S⁻¹]` if it is invariant
 under expansion on the left. -/
 def liftExpand {C : Sort*} (P : X → S → C)
     (hP : ∀ (r : X) (t : R) (s : S) (ht : t * s ∈ S), P r s = P (t • r) ⟨t * s, ht⟩) :
     X[S⁻¹] → C :=
->>>>>>> a34346ed
   Quotient.lift (fun p : X × S => P p.1 p.2) fun (r₁, s₁) (r₂, s₂) ⟨u, v, hr₂, hs₂⟩ => by
     dsimp at *
     have s₁vS : v * s₁ ∈ S := by
@@ -189,21 +169,13 @@
 #align ore_localization.lift_expand_of OreLocalization.liftExpand_of
 
 /-- A version of `liftExpand` used to simultaneously lift functions with two arguments
-<<<<<<< HEAD
-in `R[S⁻¹]`. -/
-=======
 in `X[S⁻¹]`. -/
->>>>>>> a34346ed
 def lift₂Expand {C : Sort*} (P : X → S → X → S → C)
     (hP :
       ∀ (r₁ : X) (t₁ : R) (s₁ : S) (ht₁ : t₁ * s₁ ∈ S) (r₂ : X) (t₂ : R) (s₂ : S)
         (ht₂ : t₂ * s₂ ∈ S),
         P r₁ s₁ r₂ s₂ = P (t₁ • r₁) ⟨t₁ * s₁, ht₁⟩ (t₂ • r₂) ⟨t₂ * s₂, ht₂⟩) :
-<<<<<<< HEAD
-    OreLocalization S X → OreLocalization S X → C :=
-=======
     X[S⁻¹] → X[S⁻¹] → C :=
->>>>>>> a34346ed
   liftExpand
     (fun r₁ s₁ => liftExpand (P r₁ s₁) fun r₂ t₂ s₂ ht₂ => by
       have := hP r₁ 1 s₁ (by simp) r₂ t₂ s₂ ht₂
@@ -224,11 +196,7 @@
   rfl
 #align ore_localization.lift₂_expand_of OreLocalization.lift₂Expand_of
 
-<<<<<<< HEAD
-private def smul' (r₁ : R) (s₁ : S) (r₂ : X) (s₂ : S) : OreLocalization S X :=
-=======
 private def smul' (r₁ : R) (s₁ : S) (r₂ : X) (s₂ : S) : X[S⁻¹] :=
->>>>>>> a34346ed
   oreNum r₁ s₂ • r₂ /ₒ (oreDenom r₁ s₂ * s₁)
 
 private theorem smul'_char (r₁ : R) (r₂ : X) (s₁ s₂ : S) (u : S) (v : R) (huv : u * r₁ = v * s₂) :
@@ -254,11 +222,7 @@
     simp only [mul_assoc]
 
 /-- The multiplication on the Ore localization of monoids. -/
-<<<<<<< HEAD
-private def smul'' (r : R) (s : S) : OreLocalization S X → OreLocalization S X :=
-=======
 private def smul'' (r : R) (s : S) : X[S⁻¹] → X[S⁻¹] :=
->>>>>>> a34346ed
   liftExpand (smul' r s) fun r₁ r₂ s' hs => by
     rcases oreCondition r s' with ⟨r₁', s₁', h₁⟩
     rw [smul'_char _ _ _ _ _ _ h₁]
@@ -279,11 +243,7 @@
     rw [mul_assoc (s₄' : R), h₃, ← mul_assoc]
 
 /-- The multiplication on the Ore localization of monoids. -/
-<<<<<<< HEAD
-protected def smul : R[S⁻¹] → OreLocalization S X → OreLocalization S X :=
-=======
 protected def smul : R[S⁻¹] → X[S⁻¹] → X[S⁻¹] :=
->>>>>>> a34346ed
   liftExpand smul'' fun r₁ r₂ s hs => by
     ext x
     induction' x using OreLocalization.ind with x s₂
@@ -306,11 +266,7 @@
     rw [mul_assoc _ r₃', ← h₃, ← mul_assoc, ← mul_assoc]
 #align ore_localization.mul OreLocalization.smul
 
-<<<<<<< HEAD
-instance instSMulOreLocalization : SMul R[S⁻¹] (OreLocalization S X) :=
-=======
 instance instSMulOreLocalization : SMul R[S⁻¹] X[S⁻¹] :=
->>>>>>> a34346ed
   ⟨OreLocalization.smul⟩
 
 instance instMulOreLocalization : Mul R[S⁻¹] :=
@@ -372,11 +328,7 @@
   OreLocalization.div_eq_one' _
 #align ore_localization.div_eq_one OreLocalization.div_eq_one
 
-<<<<<<< HEAD
-protected theorem one_smul (x : OreLocalization S X) : (1 : R[S⁻¹]) • x = x := by
-=======
 protected theorem one_smul (x : X[S⁻¹]) : (1 : R[S⁻¹]) • x = x := by
->>>>>>> a34346ed
   induction' x using OreLocalization.ind with r s
   simp [OreLocalization.one_def, oreDiv_smul_char 1 r 1 s 1 s (by simp)]
 
@@ -389,11 +341,7 @@
   simp [OreLocalization.one_def, oreDiv_mul_char r (1 : R) s (1 : S) r 1 (by simp)]
 #align ore_localization.mul_one OreLocalization.mul_one
 
-<<<<<<< HEAD
-protected theorem mul_smul (x y : R[S⁻¹]) (z : OreLocalization S X) : (x * y) • z = x • y • z := by
-=======
 protected theorem mul_smul (x y : R[S⁻¹]) (z : X[S⁻¹]) : (x * y) • z = x • y • z := by
->>>>>>> a34346ed
   -- Porting note: `assoc_rw` was not ported yet
   induction' x using OreLocalization.ind with r₁ s₁
   induction' y using OreLocalization.ind with r₂ s₂
@@ -418,11 +366,7 @@
     mul_one := OreLocalization.mul_one
     mul_assoc := OreLocalization.mul_assoc }
 
-<<<<<<< HEAD
-instance instMulActionOreLocalization : MulAction R[S⁻¹] (OreLocalization S X) :=
-=======
 instance instMulActionOreLocalization : MulAction R[S⁻¹] X[S⁻¹] :=
->>>>>>> a34346ed
   { OreLocalization.instSMulOreLocalization with
     one_smul := OreLocalization.one_smul
     mul_smul := OreLocalization.mul_smul }
@@ -439,21 +383,12 @@
 protected theorem one_div_mul {r : R} {s t : S} : (1 /ₒ t) * (r /ₒ s) = r /ₒ (s * t) := by
   simp [oreDiv_mul_char 1 r t s 1 s (by simp)]
 #align ore_localization.mul_one_div OreLocalization.one_div_mul
-<<<<<<< HEAD
 
 @[simp]
 protected theorem smul_cancel {r : X} {s t : S} : ((s : R) /ₒ t) • (r /ₒ s) = r /ₒ t := by
   simp [oreDiv_smul_char s.1 r t s 1 1 (by simp)]
 
 @[simp]
-=======
-
-@[simp]
-protected theorem smul_cancel {r : X} {s t : S} : ((s : R) /ₒ t) • (r /ₒ s) = r /ₒ t := by
-  simp [oreDiv_smul_char s.1 r t s 1 1 (by simp)]
-
-@[simp]
->>>>>>> a34346ed
 protected theorem mul_cancel {r : R} {s t : S} : ((s : R) /ₒ t) * (r /ₒ s) = r /ₒ t := by
   simp [oreDiv_mul_char s.1 r t s 1 1 (by simp)]
 #align ore_localization.mul_cancel OreLocalization.mul_cancel
@@ -479,11 +414,7 @@
   simp [oreDiv_mul_char p r s 1 p 1 (by simp)]
 #align ore_localization.div_one_mul OreLocalization.mul_div_one
 
-<<<<<<< HEAD
-instance instSMulOreLocalization' : SMul R (OreLocalization S X) where
-=======
 instance instSMulOreLocalization' : SMul R X[S⁻¹] where
->>>>>>> a34346ed
   smul r := liftExpand (fun x s ↦ oreNum r s • x /ₒ (oreDenom r s)) (by
     intro x r' s h
     dsimp only
@@ -494,30 +425,18 @@
   rfl
 
 @[simp]
-<<<<<<< HEAD
-theorem oreDiv_one_smul (r : R) (x : OreLocalization S X) : (r /ₒ (1 : S)) • x = r • x := by
-  induction' x using OreLocalization.ind with r s
-  rw [smul_oreDiv, oreDiv_smul_oreDiv, mul_one]
-
-instance instMulActionOreLocalization' : MulAction R (OreLocalization S X) where
-=======
 theorem oreDiv_one_smul (r : R) (x : X[S⁻¹]) : (r /ₒ (1 : S)) • x = r • x := by
   induction' x using OreLocalization.ind with r s
   rw [smul_oreDiv, oreDiv_smul_oreDiv, mul_one]
 
 instance instMulActionOreLocalization' : MulAction R X[S⁻¹] where
->>>>>>> a34346ed
   __ := instSMulOreLocalization'
   one_smul := OreLocalization.ind fun x s ↦ by
     rw [← oreDiv_one_smul, ← OreLocalization.one_def, one_smul]
   mul_smul r r' := OreLocalization.ind fun x s ↦ by
     rw [← oreDiv_one_smul, ← oreDiv_one_smul, ← oreDiv_one_smul, ← mul_div_one, mul_smul]
 
-<<<<<<< HEAD
-instance : IsScalarTower R R[S⁻¹] (OreLocalization S X) where
-=======
 instance : IsScalarTower R R[S⁻¹] X[S⁻¹] where
->>>>>>> a34346ed
   smul_assoc a b c := by rw [← oreDiv_one_smul, ← oreDiv_one_smul, smul_smul, smul_eq_mul]
 
 /-- The fraction `s /ₒ 1` as a unit in `R[S⁻¹]`, where `s : S`. -/
@@ -651,11 +570,7 @@
 variable {R : Type*} [Monoid R] {S : Submonoid R} [OreSet S] {X : Type*} [AddMonoid X]
 variable [DistribMulAction R X]
 
-<<<<<<< HEAD
-private def add'' (r₁ : X) (s₁ : S) (r₂ : X) (s₂ : S) : OreLocalization S X :=
-=======
 private def add'' (r₁ : X) (s₁ : S) (r₂ : X) (s₂ : S) : X[S⁻¹] :=
->>>>>>> a34346ed
   (oreDenom (s₁ : R) s₂ • r₁ + oreNum (s₁ : R) s₂ • r₂) /ₒ (oreDenom (s₁ : R) s₂ * s₁)
 
 private theorem add''_char (r₁ : X) (s₁ : S) (r₂ : X) (s₂ : S) (rb : R) (sb : R)
@@ -679,11 +594,7 @@
 
 attribute [local instance] OreLocalization.oreEqv
 
-<<<<<<< HEAD
-private def add' (r₂ : X) (s₂ : S) : OreLocalization S X → OreLocalization S X :=
-=======
 private def add' (r₂ : X) (s₂ : S) : X[S⁻¹] → X[S⁻¹] :=
->>>>>>> a34346ed
   (--plus tilde
       Quotient.lift
       fun r₁s₁ : X × S => add'' r₁s₁.1 r₁s₁.2 r₂ s₂) <| by
@@ -706,11 +617,7 @@
     rw [this, hc, mul_assoc]
 
 /-- The addition on the Ore localization. -/
-<<<<<<< HEAD
-private def add : OreLocalization S X → OreLocalization S X → OreLocalization S X := fun x =>
-=======
 private def add : X[S⁻¹] → X[S⁻¹] → X[S⁻¹] := fun x =>
->>>>>>> a34346ed
   Quotient.lift (fun rs : X × S => add' rs.1 rs.2 x)
     (by
       rintro ⟨r₁, s₁⟩ ⟨r₂, s₂⟩ ⟨sb, rb, hb, hb'⟩
@@ -729,11 +636,7 @@
       simp only [one_smul, one_mul, mul_smul, ← hb, Submonoid.smul_def, ← mul_assoc, and_true]
       simp only [smul_smul, hd])
 
-<<<<<<< HEAD
-instance instAddOreLocalization : Add (OreLocalization S X) :=
-=======
 instance instAddOreLocalization : Add X[S⁻¹] :=
->>>>>>> a34346ed
   ⟨add⟩
 
 theorem oreDiv_add_oreDiv {r r' : X} {s s' : S} :
@@ -767,11 +670,7 @@
   simp [oreDiv_add_char s s 1 1 (by simp)]
 #align ore_localization.add_ore_div OreLocalization.add_oreDiv
 
-<<<<<<< HEAD
-protected theorem add_assoc (x y z : OreLocalization S X) : x + y + z = x + (y + z) := by
-=======
 protected theorem add_assoc (x y z : X[S⁻¹]) : x + y + z = x + (y + z) := by
->>>>>>> a34346ed
   induction' x using OreLocalization.ind with r₁ s₁
   induction' y using OreLocalization.ind with r₂ s₂
   induction' z using OreLocalization.ind with r₃ s₃
@@ -784,21 +683,12 @@
   · rw [OreLocalization.expand r₃ s₃ rc (hc.symm ▸ (sc * (sa * s₁)).2)]; congr; ext; exact hc
 #align ore_localization.add_assoc OreLocalization.add_assoc
 
-<<<<<<< HEAD
-private def zero : OreLocalization S X := 0 /ₒ 1
-
-instance : Zero (OreLocalization S X) :=
-  ⟨zero⟩
-
-protected theorem zero_def : (0 : OreLocalization S X) = 0 /ₒ 1 :=
-=======
 private def zero : X[S⁻¹] := 0 /ₒ 1
 
 instance : Zero X[S⁻¹] :=
   ⟨zero⟩
 
 protected theorem zero_def : (0 : X[S⁻¹]) = 0 /ₒ 1 :=
->>>>>>> a34346ed
   rfl
 #align ore_localization.zero_def OreLocalization.zero_def
 
@@ -808,28 +698,16 @@
   exact ⟨s, 1, by simp⟩
 #align ore_localization.zero_div_eq_zero OreLocalization.zero_oreDiv
 
-<<<<<<< HEAD
-protected theorem zero_add (x : OreLocalization S X) : 0 + x = x := by
-=======
 protected theorem zero_add (x : X[S⁻¹]) : 0 + x = x := by
->>>>>>> a34346ed
   induction x using OreLocalization.ind
   rw [← zero_oreDiv, add_oreDiv]; simp
 #align ore_localization.zero_add OreLocalization.zero_add
 
-<<<<<<< HEAD
-protected theorem add_zero (x : OreLocalization S X) : x + 0 = x := by
-  induction x using OreLocalization.ind
-  rw [← zero_oreDiv, add_oreDiv]; simp
-
-instance instAddMonoidOreLocalization : AddMonoid (OreLocalization S X) :=
-=======
 protected theorem add_zero (x : X[S⁻¹]) : x + 0 = x := by
   induction x using OreLocalization.ind
   rw [← zero_oreDiv, add_oreDiv]; simp
 
 instance instAddMonoidOreLocalization : AddMonoid X[S⁻¹] :=
->>>>>>> a34346ed
   { OreLocalization.instAddOreLocalization with
     add_assoc := OreLocalization.add_assoc
     zero := zero
@@ -837,19 +715,11 @@
     add_zero := OreLocalization.add_zero
     nsmul := nsmulRec }
 
-<<<<<<< HEAD
-protected theorem smul_zero (x : R[S⁻¹]) : x • (0 : OreLocalization S X) = 0 := by
-  induction' x using OreLocalization.ind with r s
-  rw [OreLocalization.zero_def, smul_div_one, smul_zero, zero_oreDiv, zero_oreDiv]
-
-protected theorem smul_add (z : R[S⁻¹]) (x y : OreLocalization S X) :
-=======
 protected theorem smul_zero (x : R[S⁻¹]) : x • (0 : X[S⁻¹]) = 0 := by
   induction' x using OreLocalization.ind with r s
   rw [OreLocalization.zero_def, smul_div_one, smul_zero, zero_oreDiv, zero_oreDiv]
 
 protected theorem smul_add (z : R[S⁻¹]) (x y : X[S⁻¹]) :
->>>>>>> a34346ed
     z • (x + y) = z • x + z • y := by
   induction' x using OreLocalization.ind with r₁ s₁
   induction' y using OreLocalization.ind with r₂ s₂
@@ -861,20 +731,12 @@
   repeat rw [oreDiv_smul_oreDiv]
   simp only [smul_add, add_oreDiv]
 
-<<<<<<< HEAD
-instance instDistribMulActionOreLocalization : DistribMulAction R[S⁻¹] (OreLocalization S X) where
-=======
 instance instDistribMulActionOreLocalization : DistribMulAction R[S⁻¹] X[S⁻¹] where
->>>>>>> a34346ed
   __ := instMulActionOreLocalization
   smul_zero := OreLocalization.smul_zero
   smul_add := OreLocalization.smul_add
 
-<<<<<<< HEAD
-instance instDistribMulActionOreLocalization' : DistribMulAction R (OreLocalization S X) where
-=======
 instance instDistribMulActionOreLocalization' : DistribMulAction R X[S⁻¹] where
->>>>>>> a34346ed
   __ := instMulActionOreLocalization'
   smul_zero _ := by rw [← oreDiv_one_smul, smul_zero]
   smul_add _ _ _ := by simp only [← oreDiv_one_smul, smul_add]
@@ -886,11 +748,7 @@
 variable {R : Type*} [Monoid R] {S : Submonoid R} [OreSet S]
 variable {X : Type*} [AddCommMonoid X] [DistribMulAction R X]
 
-<<<<<<< HEAD
-protected theorem add_comm (x y : OreLocalization S X) : x + y = y + x := by
-=======
 protected theorem add_comm (x y : X[S⁻¹]) : x + y = y + x := by
->>>>>>> a34346ed
   induction' x using OreLocalization.ind with r s
   induction' y using OreLocalization.ind with r' s'
   rcases oreDivAddChar' r r' s s' with ⟨ra, sa, ha, ha'⟩
@@ -898,44 +756,26 @@
   congr; ext; exact ha
 #align ore_localization.add_comm OreLocalization.add_comm
 
-<<<<<<< HEAD
-instance instAddCommMonoidOreLocalization : AddCommMonoid (OreLocalization S X) :=
-=======
 instance instAddCommMonoidOreLocalization : AddCommMonoid X[S⁻¹] :=
->>>>>>> a34346ed
   { OreLocalization.instAddMonoidOreLocalization with
     add_comm := OreLocalization.add_comm }
 
 end AddCommMonoid
-<<<<<<< HEAD
 
 section AddGroup
 
-=======
-
-section AddGroup
-
->>>>>>> a34346ed
 variable {R : Type*} [Monoid R] {S : Submonoid R} [OreSet S]
 variable {X : Type*} [AddGroup X] [DistribMulAction R X]
 
 /-- Negation on the Ore localization is defined via negation on the numerator. -/
-<<<<<<< HEAD
-protected def neg : OreLocalization S X → OreLocalization S X :=
-=======
 protected def neg : X[S⁻¹] → X[S⁻¹] :=
->>>>>>> a34346ed
   liftExpand (fun (r : X) (s : S) => -r /ₒ s) fun r t s ht => by
     -- Porting note(#12129): additional beta reduction needed
     beta_reduce
     rw [← smul_neg, ← OreLocalization.expand]
 #align ore_localization.neg OreLocalization.neg
 
-<<<<<<< HEAD
-instance instNegOreLocalization : Neg (OreLocalization S X) :=
-=======
 instance instNegOreLocalization : Neg X[S⁻¹] :=
->>>>>>> a34346ed
   ⟨OreLocalization.neg⟩
 
 @[simp]
@@ -943,19 +783,11 @@
   rfl
 #align ore_localization.neg_def OreLocalization.neg_def
 
-<<<<<<< HEAD
-protected theorem add_left_neg (x : OreLocalization S X) : -x + x = 0 := by
-  induction' x using OreLocalization.ind with r s; simp
-#align ore_localization.add_left_neg OreLocalization.add_left_neg
-
-instance instAddGroupOreLocalization : AddGroup (OreLocalization S X) :=
-=======
 protected theorem add_left_neg (x : X[S⁻¹]) : -x + x = 0 := by
   induction' x using OreLocalization.ind with r s; simp
 #align ore_localization.add_left_neg OreLocalization.add_left_neg
 
 instance instAddGroupOreLocalization : AddGroup X[S⁻¹] :=
->>>>>>> a34346ed
   { OreLocalization.instAddMonoidOreLocalization,
     instNegOreLocalization with
     add_left_neg := OreLocalization.add_left_neg
@@ -968,11 +800,7 @@
 variable {R : Type*} [Monoid R] {S : Submonoid R} [OreSet S]
 variable {X : Type*} [AddCommGroup X] [DistribMulAction R X]
 
-<<<<<<< HEAD
-instance instAddCommGroupOreLocalization : AddCommGroup (OreLocalization S X) :=
-=======
 instance instAddCommGroupOreLocalization : AddCommGroup X[S⁻¹] :=
->>>>>>> a34346ed
   { OreLocalization.instAddGroupOreLocalization,
     instAddCommMonoidOreLocalization with }
 
@@ -983,19 +811,11 @@
 variable {R : Type*} [Semiring R] {S : Submonoid R} [OreSet S]
 variable {X : Type*} [AddCommMonoid X] [Module R X]
 
-<<<<<<< HEAD
-protected theorem zero_smul (x : OreLocalization S X) : (0 : R[S⁻¹]) • x = 0 := by
-  induction' x using OreLocalization.ind with r s
-  rw [OreLocalization.zero_def, oreDiv_smul_char 0 r 1 s 0 1 (by simp)]; simp
-
-protected theorem add_smul (y z : R[S⁻¹]) (x : OreLocalization S X) :
-=======
 protected theorem zero_smul (x : X[S⁻¹]) : (0 : R[S⁻¹]) • x = 0 := by
   induction' x using OreLocalization.ind with r s
   rw [OreLocalization.zero_def, oreDiv_smul_char 0 r 1 s 0 1 (by simp)]; simp
 
 protected theorem add_smul (y z : R[S⁻¹]) (x : X[S⁻¹]) :
->>>>>>> a34346ed
     (y + z) • x = y • x + z • x := by
   induction' x using OreLocalization.ind with r₁ s₁
   induction' y using OreLocalization.ind with r₂ s₂
@@ -1057,29 +877,11 @@
 
 variable {X : Type*} [AddCommMonoid X] [Module R X]
 
-<<<<<<< HEAD
-instance instModuleOreLocalization : Module R[S⁻¹] (OreLocalization S X) :=
-=======
 instance instModuleOreLocalization : Module R[S⁻¹] X[S⁻¹] :=
->>>>>>> a34346ed
   { instDistribMulActionOreLocalization with
     add_smul := OreLocalization.add_smul
     zero_smul := OreLocalization.zero_smul }
 
-<<<<<<< HEAD
-instance instModuleOreLocalization' : Module R (OreLocalization S X) :=
-  { instDistribMulActionOreLocalization' with
-    add_smul := fun _ _ _ ↦ by simp_rw [← oreDiv_one_smul,← add_oreDiv, add_smul]
-    zero_smul := fun _ ↦ by rw [← oreDiv_one_smul, zero_oreDiv, zero_smul] }
-
-/-- The linear map from `X` to `X[S⁻¹]` sending `x` to `x /ₒ 1`. -/
-def mkLinearMap : X →ₗ[R] OreLocalization S X where
-  toFun x := x /ₒ 1
-  map_add' x y := by simp only [add_oreDiv]
-  map_smul' r x := by simp only [RingHom.id_apply, ← oreDiv_one_smul, smul_div_one]
-
-=======
->>>>>>> a34346ed
 section UMP
 
 variable {T : Type*} [Semiring T]
