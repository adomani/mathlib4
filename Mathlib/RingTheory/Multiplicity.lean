/-
Copyright (c) 2018 Robert Y. Lewis. All rights reserved.
Released under Apache 2.0 license as described in the file LICENSE.
Authors: Robert Y. Lewis, Chris Hughes, Daniel Weber
-/
import Mathlib.Algebra.Associated.Basic
import Mathlib.Algebra.BigOperators.Group.Finset
import Mathlib.Tactic.Linarith
import Mathlib.Data.ENat.Basic

/-!
# Multiplicity of a divisor

For a commutative monoid, this file introduces the notion of multiplicity of a divisor and proves
several basic results on it.

## Main definitions

* `emultiplicity a b`: for two elements `a` and `b` of a commutative monoid returns the largest
  number `n` such that `a ^ n ∣ b` or infinity, written `⊤`, if `a ^ n ∣ b` for all natural numbers
  `n`.
* `multiplicity a b`: a `ℕ`-valued version of `multiplicity`, defaulting for `1` instead of `⊤`.
  The reason for using `1` as a default value instead of `0` is to have `multiplicity_eq_zero_iff`.
* `multiplicity.Finite a b`: a predicate denoting that the multiplicity of `a` in `b` is finite.
-/


variable {α β : Type*}

open Nat

/-- `multiplicity.Finite a b` indicates that the multiplicity of `a` in `b` is finite. -/
abbrev multiplicity.Finite [Monoid α] (a b : α) : Prop :=
  ∃ n : ℕ, ¬a ^ (n + 1) ∣ b

open scoped Classical in
/-- `emultiplicity a b` returns the largest natural number `n` such that
  `a ^ n ∣ b`, as an `ℕ∞`. If `∀ n, a ^ n ∣ b` then it returns `⊤`. -/
noncomputable def emultiplicity [Monoid α] (a b : α) : ℕ∞ :=
  if h : multiplicity.Finite a b then Nat.find h else ⊤

/-- A `ℕ`-valued version of `emultiplicity`, returning `1` instead of `⊤`. -/
noncomputable def multiplicity [Monoid α] (a b : α) : ℕ :=
  (emultiplicity a b).untop' 1

open multiplicity

section Monoid

variable [Monoid α] [Monoid β] {a b : α}

@[simp]
theorem emultiplicity_eq_top :
    emultiplicity a b = ⊤ ↔ ¬Finite a b := by
  simp [emultiplicity]

theorem emultiplicity_lt_top {a b : α} : emultiplicity a b < ⊤ ↔ Finite a b := by
  simp [lt_top_iff_ne_top, emultiplicity_eq_top]

theorem finite_iff_emultiplicity_ne_top :
    Finite a b ↔ emultiplicity a b ≠ ⊤ := by simp

alias ⟨Finite.emultiplicity_ne_top, _⟩ := finite_iff_emultiplicity_ne_top

theorem finite_of_emultiplicity_eq_natCast {n : ℕ} (h : emultiplicity a b = n) :
    Finite a b := by
  by_contra! nh
  rw [← emultiplicity_eq_top, h] at nh
  trivial

theorem multiplicity_eq_of_emultiplicity_eq_some {n : ℕ} (h : emultiplicity a b = n) :
    multiplicity a b = n := by
  simp [multiplicity, h]
  rfl

theorem emultiplicity_ne_of_multiplicity_ne {n : ℕ} :
    multiplicity a b ≠ n → emultiplicity a b ≠ n :=
  mt multiplicity_eq_of_emultiplicity_eq_some

theorem multiplicity.Finite.emultiplicity_eq_multiplicity (h : Finite a b) :
    emultiplicity a b = multiplicity a b := by
  cases hm : emultiplicity a b
  · simp [h] at hm
  rw [multiplicity_eq_of_emultiplicity_eq_some hm]

theorem multiplicity.Finite.emultiplicity_eq_iff_multiplicity_eq {n : ℕ} (h : Finite a b) :
    emultiplicity a b = n ↔ multiplicity a b = n := by
  simp [h.emultiplicity_eq_multiplicity]

theorem emultiplicity_eq_iff_multiplicity_eq_of_ne_one {n : ℕ} (h : n ≠ 1) :
    emultiplicity a b = n ↔ multiplicity a b = n := by
  constructor
  · exact multiplicity_eq_of_emultiplicity_eq_some
  · intro h₂
    simpa [multiplicity, WithTop.untop'_eq_iff, h] using h₂

theorem emultiplicity_eq_zero_iff_multiplicity_eq_zero :
    emultiplicity a b = 0 ↔ multiplicity a b = 0 :=
  emultiplicity_eq_iff_multiplicity_eq_of_ne_one zero_ne_one

@[simp]
theorem multiplicity_eq_one_of_not_finite (h : ¬Finite a b) :
    multiplicity a b = 1 := by
  simp [multiplicity, emultiplicity_eq_top.2 h]

@[simp]
theorem multiplicity_le_emultiplicity :
    multiplicity a b ≤ emultiplicity a b := by
  by_cases hf : Finite a b
  · simp [hf.emultiplicity_eq_multiplicity]
  · simp [hf, emultiplicity_eq_top.2]

@[simp]
theorem multiplicity_eq_of_emultiplicity_eq {c d : β}
    (h : emultiplicity a b = emultiplicity c d) : multiplicity a b = multiplicity c d := by
  unfold multiplicity
  rw [h]

theorem multiplicity_le_of_emultiplicity_le {n : ℕ} (h : emultiplicity a b ≤ n) :
    multiplicity a b ≤ n := by
  exact_mod_cast multiplicity_le_emultiplicity.trans h

theorem multiplicity.Finite.emultiplicity_le_of_multiplicity_le (hfin : Finite a b)
    {n : ℕ} (h : multiplicity a b ≤ n) : emultiplicity a b ≤ n := by
  rw [emultiplicity_eq_multiplicity hfin]
  assumption_mod_cast

theorem le_emultiplicity_of_le_multiplicity {n : ℕ} (h : n ≤ multiplicity a b) :
    n ≤ emultiplicity a b := by
  exact_mod_cast (WithTop.coe_mono h).trans multiplicity_le_emultiplicity

theorem multiplicity.Finite.le_multiplicity_of_le_emultiplicity (hfin : Finite a b)
    {n : ℕ} (h : n ≤ emultiplicity a b) : n ≤ multiplicity a b := by
  rw [emultiplicity_eq_multiplicity hfin] at h
  assumption_mod_cast

theorem multiplicity_lt_of_emultiplicity_lt {n : ℕ} (h : emultiplicity a b < n) :
    multiplicity a b < n := by
  exact_mod_cast multiplicity_le_emultiplicity.trans_lt h

theorem multiplicity.Finite.emultiplicity_lt_of_multiplicity_lt (hfin : Finite a b)
    {n : ℕ} (h : multiplicity a b < n) : emultiplicity a b < n := by
  rw [emultiplicity_eq_multiplicity hfin]
  assumption_mod_cast

theorem lt_emultiplicity_of_lt_multiplicity {n : ℕ} (h : n < multiplicity a b) :
    n < emultiplicity a b := by
  exact_mod_cast (WithTop.coe_strictMono h).trans_le multiplicity_le_emultiplicity

theorem multiplicity.Finite.lt_multiplicity_of_lt_emultiplicity (hfin : Finite a b)
    {n : ℕ} (h : n < emultiplicity a b) : n < multiplicity a b := by
  rw [emultiplicity_eq_multiplicity hfin] at h
  assumption_mod_cast

theorem emultiplicity_pos_iff :
    0 < emultiplicity a b ↔ 0 < multiplicity a b := by
  simp [pos_iff_ne_zero, pos_iff_ne_zero, emultiplicity_eq_zero_iff_multiplicity_eq_zero]

theorem multiplicity.Finite.def : Finite a b ↔ ∃ n : ℕ, ¬a ^ (n + 1) ∣ b :=
  Iff.rfl

theorem multiplicity.Finite.not_dvd_of_one_right : Finite a 1 → ¬a ∣ 1 := fun ⟨n, hn⟩ ⟨d, hd⟩ =>
  hn ⟨d ^ (n + 1), (pow_mul_pow_eq_one (n + 1) hd.symm).symm⟩

@[norm_cast]
theorem Int.natCast_emultiplicity (a b : ℕ) :
    emultiplicity (a : ℤ) (b : ℤ) = emultiplicity a b := by
  unfold emultiplicity multiplicity.Finite
  congr! <;> norm_cast

@[norm_cast]
theorem Int.natCast_multiplicity (a b : ℕ) : multiplicity (a : ℤ) (b : ℤ) = multiplicity a b :=
  multiplicity_eq_of_emultiplicity_eq (natCast_emultiplicity a b)

@[deprecated (since := "2024-04-05")] alias Int.coe_nat_multiplicity := Int.natCast_multiplicity

theorem multiplicity.Finite.not_iff_forall : ¬Finite a b ↔ ∀ n : ℕ, a ^ n ∣ b :=
  ⟨fun h n =>
    Nat.casesOn n
      (by
        rw [_root_.pow_zero]
        exact one_dvd _)
      (by simpa [multiplicity.Finite, Classical.not_not] using h),
    by simp [multiplicity.Finite, multiplicity, Classical.not_not]; tauto⟩

theorem multiplicity.Finite.not_unit (h : Finite a b) : ¬IsUnit a :=
  let ⟨n, hn⟩ := h
  hn ∘ IsUnit.dvd ∘ IsUnit.pow (n + 1)

theorem multiplicity.Finite.mul_left {c : α} : Finite a (b * c) → Finite a b := fun ⟨n, hn⟩ =>
  ⟨n, fun h => hn (h.trans (dvd_mul_right _ _))⟩

theorem pow_dvd_of_le_emultiplicity {k : ℕ} (hk : k ≤ emultiplicity a b) :
    a ^ k ∣ b := by classical
  cases k
  · simp
  unfold emultiplicity at hk
  split at hk
  · norm_cast at hk
    simpa using (Nat.find_min _ (lt_of_succ_le hk))
  · apply Finite.not_iff_forall.mp ‹_›

theorem pow_dvd_of_le_multiplicity {k : ℕ} (hk : k ≤ multiplicity a b) :
    a ^ k ∣ b := pow_dvd_of_le_emultiplicity (le_emultiplicity_of_le_multiplicity hk)

@[simp]
theorem pow_multiplicity_dvd (a b : α) : a ^ (multiplicity a b) ∣ b :=
  pow_dvd_of_le_multiplicity le_rfl

theorem not_pow_dvd_of_emultiplicity_lt {m : ℕ} (hm : emultiplicity a b < m) :
    ¬a ^ m ∣ b := fun nh => by
  unfold emultiplicity at hm
  split at hm
  · simp only [cast_lt, find_lt_iff] at hm
    obtain ⟨n, hn1, hn2⟩ := hm
    exact hn2 ((pow_dvd_pow _ hn1).trans nh)
  · simp at hm

theorem multiplicity.Finite.not_pow_dvd_of_multiplicity_lt (hf : Finite a b) {m : ℕ}
    (hm : multiplicity a b < m) : ¬a ^ m ∣ b := by
  apply not_pow_dvd_of_emultiplicity_lt
  rw [hf.emultiplicity_eq_multiplicity]
  norm_cast

theorem multiplicity_pos_of_dvd (hdiv : a ∣ b) : 0 < multiplicity a b := by
  refine zero_lt_iff.2 fun h => ?_
  simpa [hdiv] using Finite.not_pow_dvd_of_multiplicity_lt
    (by by_contra! nh; simp [nh] at h) (lt_one_iff.mpr h)

theorem emultiplicity_pos_of_dvd (hdiv : a ∣ b) : 0 < emultiplicity a b :=
  lt_emultiplicity_of_lt_multiplicity (multiplicity_pos_of_dvd hdiv)

theorem emultiplicity_eq_of_dvd_of_not_dvd {k : ℕ} (hk : a ^ k ∣ b) (hsucc : ¬a ^ (k + 1) ∣ b) :
    emultiplicity a b = k := by classical
  have : Finite a b := ⟨k, hsucc⟩
  simp only [emultiplicity, this, ↓reduceDIte, Nat.cast_inj, find_eq_iff, hsucc, not_false_eq_true,
    Decidable.not_not, true_and]
  exact fun n hn ↦ (pow_dvd_pow _ hn).trans hk

theorem multiplicity_eq_of_dvd_of_not_dvd {k : ℕ} (hk : a ^ k ∣ b) (hsucc : ¬a ^ (k + 1) ∣ b) :
    multiplicity a b = k :=
  multiplicity_eq_of_emultiplicity_eq_some (emultiplicity_eq_of_dvd_of_not_dvd hk hsucc)

theorem le_emultiplicity_of_pow_dvd {k : ℕ} (hk : a ^ k ∣ b) :
    k ≤ emultiplicity a b :=
  le_of_not_gt fun hk' => not_pow_dvd_of_emultiplicity_lt hk' hk

theorem multiplicity.Finite.le_multiplicity_of_pow_dvd (hf : Finite a b) {k : ℕ} (hk : a ^ k ∣ b) :
    k ≤ multiplicity a b :=
  hf.le_multiplicity_of_le_emultiplicity (le_emultiplicity_of_pow_dvd hk)

theorem pow_dvd_iff_le_emultiplicity {k : ℕ} :
    a ^ k ∣ b ↔ k ≤ emultiplicity a b :=
  ⟨le_emultiplicity_of_pow_dvd, pow_dvd_of_le_emultiplicity⟩

theorem multiplicity.Finite.pow_dvd_iff_le_multiplicity (hf : Finite a b) {k : ℕ} :
    a ^ k ∣ b ↔ k ≤ multiplicity a b := by
  exact_mod_cast hf.emultiplicity_eq_multiplicity ▸ pow_dvd_iff_le_emultiplicity

theorem emultiplicity_lt_iff_not_dvd {k : ℕ} :
    emultiplicity a b < k ↔ ¬a ^ k ∣ b := by rw [pow_dvd_iff_le_emultiplicity, not_le]

theorem multiplicity.Finite.multiplicity_lt_iff_not_dvd {k : ℕ} (hf : Finite a b) :
    multiplicity a b < k ↔ ¬a ^ k ∣ b := by rw [hf.pow_dvd_iff_le_multiplicity, not_le]

theorem emultiplicity_eq_coe {n : ℕ} :
    emultiplicity a b = n ↔ a ^ n ∣ b ∧ ¬a ^ (n + 1) ∣ b := by
  constructor
  · intro h
    constructor
    · apply pow_dvd_of_le_emultiplicity
      simp [h]
    · apply not_pow_dvd_of_emultiplicity_lt
      rw [h]
      norm_cast
      simp
  · rw [and_imp]
    apply emultiplicity_eq_of_dvd_of_not_dvd

theorem multiplicity.Finite.multiplicity_eq_iff (hf : Finite a b) {n : ℕ} :
    multiplicity a b = n ↔ a ^ n ∣ b ∧ ¬a ^ (n + 1) ∣ b := by
  simp [← emultiplicity_eq_coe, hf.emultiplicity_eq_multiplicity]

@[simp]
theorem multiplicity.Finite.not_of_isUnit_left (b : α) (ha : IsUnit a) : ¬Finite a b :=
  (·.not_unit ha)

theorem multiplicity.Finite.not_of_one_left (b : α) : ¬ Finite 1 b := by simp

@[simp]
theorem emultiplicity_one_left (b : α) : emultiplicity 1 b = ⊤ :=
  emultiplicity_eq_top.2 (Finite.not_of_one_left _)

@[simp]
theorem multiplicity.Finite.one_right (ha : Finite a 1) : multiplicity a 1 = 0 := by
  simp [ha.multiplicity_eq_iff, ha.not_dvd_of_one_right]

theorem multiplicity.Finite.not_of_unit_left (a : α) (u : αˣ) : ¬ Finite (u : α) a :=
  Finite.not_of_isUnit_left a u.isUnit

theorem emultiplicity_eq_zero :
    emultiplicity a b = 0 ↔ ¬a ∣ b := by
  by_cases hf : Finite a b
  · rw [← ENat.coe_zero, emultiplicity_eq_coe]
    simp
  · simpa [emultiplicity_eq_top.2 hf] using Finite.not_iff_forall.1 hf 1

theorem multiplicity_eq_zero :
    multiplicity a b = 0 ↔ ¬a ∣ b :=
  (emultiplicity_eq_iff_multiplicity_eq_of_ne_one zero_ne_one).symm.trans emultiplicity_eq_zero

theorem emultiplicity_ne_zero :
    emultiplicity a b ≠ 0 ↔ a ∣ b := by
  simp [emultiplicity_eq_zero]

theorem multiplicity_ne_zero :
    multiplicity a b ≠ 0 ↔ a ∣ b := by
  simp [multiplicity_eq_zero]

theorem multiplicity.Finite.exists_eq_pow_mul_and_not_dvd (hfin : Finite a b) :
    ∃ c : α, b = a ^ multiplicity a b * c ∧ ¬a ∣ c := by
  obtain ⟨c, hc⟩ := pow_multiplicity_dvd a b
  refine ⟨c, hc, ?_⟩
  rintro ⟨k, hk⟩
  rw [hk, ← mul_assoc, ← _root_.pow_succ] at hc
  have h₁ : a ^ (multiplicity a b + 1) ∣ b := ⟨k, hc⟩
  exact (hfin.multiplicity_eq_iff.1 (by simp)).2 h₁

theorem emultiplicity_le_emultiplicity_iff {c d : β} :
    emultiplicity a b ≤ emultiplicity c d ↔ ∀ n : ℕ, a ^ n ∣ b → c ^ n ∣ d := by classical
  constructor
  · exact fun h n hab ↦ pow_dvd_of_le_emultiplicity (le_trans (le_emultiplicity_of_pow_dvd hab) h)
  · intro h
    unfold emultiplicity
    -- aesop? says
    split
    next h_1 =>
      obtain ⟨w, h_1⟩ := h_1
      split
      next h_2 =>
        simp_all only [cast_le, le_find_iff, lt_find_iff, Decidable.not_not, le_refl,
          not_true_eq_false, not_false_eq_true, implies_true]
      next h_2 => simp_all only [not_exists, Decidable.not_not, le_top]
    next h_1 =>
      simp_all only [not_exists, Decidable.not_not, not_true_eq_false, top_le_iff,
        dite_eq_right_iff, ENat.coe_ne_top, imp_false, not_false_eq_true, implies_true]

theorem multiplicity.Finite.multiplicity_le_multiplicity_iff {c d : β} (hab : Finite a b)
    (hcd : Finite c d) : multiplicity a b ≤ multiplicity c d ↔ ∀ n : ℕ, a ^ n ∣ b → c ^ n ∣ d := by
  rw [← WithTop.coe_le_coe, ENat.some_eq_coe, ← hab.emultiplicity_eq_multiplicity,
    ← hcd.emultiplicity_eq_multiplicity]
  apply emultiplicity_le_emultiplicity_iff

theorem emultiplicity_eq_emultiplicity_iff {c d : β} :
    emultiplicity a b = emultiplicity c d ↔ ∀ n : ℕ, a ^ n ∣ b ↔ c ^ n ∣ d :=
  ⟨fun h n =>
    ⟨emultiplicity_le_emultiplicity_iff.1 h.le n, emultiplicity_le_emultiplicity_iff.1 h.ge n⟩,
    fun h => le_antisymm (emultiplicity_le_emultiplicity_iff.2 fun n => (h n).mp)
      (emultiplicity_le_emultiplicity_iff.2 fun n => (h n).mpr)⟩

theorem le_emultiplicity_map {F : Type*} [FunLike F α β] [MonoidHomClass F α β]
    (f : F) {a b : α} :
    emultiplicity a b ≤ emultiplicity (f a) (f b) :=
  emultiplicity_le_emultiplicity_iff.2 fun n ↦ by rw [← map_pow]; exact map_dvd f

theorem emultiplicity_map_eq {F : Type*} [EquivLike F α β] [MulEquivClass F α β]
    (f : F) {a b : α} : emultiplicity (f a) (f b) = emultiplicity a b := by
  simp [emultiplicity_eq_emultiplicity_iff, ← map_pow, map_dvd_iff]

theorem multiplicity_map_eq {F : Type*} [EquivLike F α β] [MulEquivClass F α β]
    (f : F) {a b : α} : multiplicity (f a) (f b) = multiplicity a b :=
  multiplicity_eq_of_emultiplicity_eq (emultiplicity_map_eq f)

theorem emultiplicity_le_emultiplicity_of_dvd_right {a b c : α} (h : b ∣ c) :
    emultiplicity a b ≤ emultiplicity a c :=
  emultiplicity_le_emultiplicity_iff.2 fun _ hb => hb.trans h

theorem emultiplicity_eq_of_associated_right {a b c : α} (h : Associated b c) :
    emultiplicity a b = emultiplicity a c :=
  le_antisymm (emultiplicity_le_emultiplicity_of_dvd_right h.dvd)
    (emultiplicity_le_emultiplicity_of_dvd_right h.symm.dvd)

theorem multiplicity_eq_of_associated_right {a b c : α} (h : Associated b c) :
    multiplicity a b = multiplicity a c :=
  multiplicity_eq_of_emultiplicity_eq (emultiplicity_eq_of_associated_right h)

theorem dvd_of_emultiplicity_pos {a b : α} (h : 0 < emultiplicity a b) : a ∣ b :=
  pow_one a ▸ pow_dvd_of_le_emultiplicity (Order.add_one_le_of_lt h)

theorem dvd_of_multiplicity_pos {a b : α} (h : 0 < multiplicity a b) : a ∣ b :=
  dvd_of_emultiplicity_pos (lt_emultiplicity_of_lt_multiplicity h)

theorem dvd_iff_multiplicity_pos {a b : α} : 0 < multiplicity a b ↔ a ∣ b :=
  ⟨dvd_of_multiplicity_pos, fun hdvd => Nat.pos_of_ne_zero (by simpa [multiplicity_eq_zero])⟩

theorem dvd_iff_emultiplicity_pos {a b : α} : 0 < emultiplicity a b ↔ a ∣ b :=
  emultiplicity_pos_iff.trans dvd_iff_multiplicity_pos

theorem Nat.multiplicity_finite_iff {a b : ℕ} : Finite a b ↔ a ≠ 1 ∧ 0 < b := by
  rw [← not_iff_not, Finite.not_iff_forall, not_and_or, Ne, Classical.not_not, not_lt,
    Nat.le_zero]
  exact
    ⟨fun h =>
      or_iff_not_imp_right.2 fun hb =>
        have ha : a ≠ 0 := fun ha => hb <| zero_dvd_iff.mp <| by rw [ha] at h; exact h 1
        Classical.by_contradiction fun ha1 : a ≠ 1 =>
          have ha_gt_one : 1 < a :=
            lt_of_not_ge fun _ =>
              match a with
              | 0 => ha rfl
              | 1 => ha1 rfl
              | b+2 => by omega
          not_lt_of_ge (le_of_dvd (Nat.pos_of_ne_zero hb) (h b)) (lt_pow_self ha_gt_one b),
      fun h => by cases h <;> simp [*]⟩

alias ⟨_, Dvd.multiplicity_pos⟩ := dvd_iff_multiplicity_pos

end Monoid

section CommMonoid

variable [CommMonoid α]

theorem multiplicity.Finite.mul_right {a b c : α} (hf : Finite a (b * c)) : Finite a c :=
  (mul_comm b c ▸ hf).mul_left

theorem emultiplicity_of_isUnit_right {a b : α} (ha : ¬IsUnit a)
    (hb : IsUnit b) : emultiplicity a b = 0 :=
  emultiplicity_eq_zero.mpr fun h ↦ ha (isUnit_of_dvd_unit h hb)

theorem multiplicity_of_isUnit_right {a b : α} (ha : ¬IsUnit a)
    (hb : IsUnit b) : multiplicity a b = 0 :=
  multiplicity_eq_zero.mpr fun h ↦ ha (isUnit_of_dvd_unit h hb)

theorem emultiplicity_of_one_right {a : α} (ha : ¬IsUnit a) : emultiplicity a 1 = 0 :=
  emultiplicity_of_isUnit_right ha isUnit_one

theorem multiplicity_of_one_right {a : α} (ha : ¬IsUnit a) : multiplicity a 1 = 0 :=
  multiplicity_of_isUnit_right ha isUnit_one

theorem emultiplicity_of_unit_right {a : α} (ha : ¬IsUnit a) (u : αˣ) : emultiplicity a u = 0 :=
  emultiplicity_of_isUnit_right ha u.isUnit

theorem multiplicity_of_unit_right {a : α} (ha : ¬IsUnit a) (u : αˣ) : multiplicity a u = 0 :=
  multiplicity_of_isUnit_right ha u.isUnit

theorem emultiplicity_le_emultiplicity_of_dvd_left {a b c : α} (hdvd : a ∣ b) :
    emultiplicity b c ≤ emultiplicity a c :=
  emultiplicity_le_emultiplicity_iff.2 fun n h => (pow_dvd_pow_of_dvd hdvd n).trans h

theorem emultiplicity_eq_of_associated_left {a b c : α} (h : Associated a b) :
    emultiplicity b c = emultiplicity a c :=
  le_antisymm (emultiplicity_le_emultiplicity_of_dvd_left h.dvd)
    (emultiplicity_le_emultiplicity_of_dvd_left h.symm.dvd)

theorem multiplicity_eq_of_associated_left {a b c : α} (h : Associated a b) :
    multiplicity b c = multiplicity a c :=
  multiplicity_eq_of_emultiplicity_eq (emultiplicity_eq_of_associated_left h)

theorem emultiplicity_mk_eq_emultiplicity {a b : α} :
    emultiplicity (Associates.mk a) (Associates.mk b) = emultiplicity a b := by
  simp [emultiplicity_eq_emultiplicity_iff, ← Associates.mk_pow, Associates.mk_dvd_mk]

end CommMonoid

section MonoidWithZero

variable [MonoidWithZero α]

theorem multiplicity.Finite.ne_zero {a b : α} (h : Finite a b) : b ≠ 0 :=
  let ⟨n, hn⟩ := h
  fun hb => by simp [hb] at hn

@[simp]
theorem emultiplicity_zero (a : α) : emultiplicity a 0 = ⊤ :=
  emultiplicity_eq_top.2 (fun v ↦ v.ne_zero rfl)

@[simp]
theorem emultiplicity_zero_eq_zero_of_ne_zero (a : α) (ha : a ≠ 0) : emultiplicity 0 a = 0 :=
  emultiplicity_eq_zero.2 <| mt zero_dvd_iff.1 ha

@[simp]
theorem multiplicity_zero_eq_zero_of_ne_zero (a : α) (ha : a ≠ 0) : multiplicity 0 a = 0 :=
  multiplicity_eq_zero.2 <| mt zero_dvd_iff.1 ha

end MonoidWithZero

<<<<<<< HEAD
section CommMonoidWithZero

variable [CommMonoidWithZero α]
variable [DecidableRel ((· ∣ ·) : α → α → Prop)]

open scoped Associates
theorem multiplicity_mk_eq_multiplicity
    [DecidableRel ((· ∣ ·) : Associates α → Associates α → Prop)] {a b : α} :
    multiplicity ⟦a⟧' ⟦b⟧ = multiplicity a b := by
  by_cases h : Finite a b
  · rw [← PartENat.natCast_get (finite_iff_dom.mp h)]
    refine
        (multiplicity.unique
            (show ⟦a⟧' ^ (multiplicity a b).get h ∣ ⟦b⟧' from ?_) ?_).symm <;>
      rw [← Associates.mk_pow, Associates.mk_dvd_mk]
    · exact pow_multiplicity_dvd h
    · exact is_greatest
          ((PartENat.lt_coe_iff _ _).mpr (Exists.intro (finite_iff_dom.mp h) (Nat.lt_succ_self _)))
  · suffices ¬Finite ⟦a⟧' ⟦b⟧' by
      rw [finite_iff_dom, PartENat.not_dom_iff_eq_top] at h this
      rw [h, this]
    refine
      not_finite_iff_forall.mpr fun n => by
        rw [← Associates.mk_pow, Associates.mk_dvd_mk]
        exact not_finite_iff_forall.mp h n

end CommMonoidWithZero

=======
>>>>>>> 66f63643
section Semiring

variable [Semiring α]

theorem multiplicity.Finite.or_of_add {p a b : α} (hf : Finite p (a + b)) :
    Finite p a ∨ Finite p b := by
  by_contra! nh
  obtain ⟨c, hc⟩ := hf
  simp_all [dvd_add]

theorem min_le_emultiplicity_add {p a b : α} :
    min (emultiplicity p a) (emultiplicity p b) ≤ emultiplicity p (a + b) := by
  cases hm : min (emultiplicity p a) (emultiplicity p b)
  · simp only [top_le_iff, min_eq_top, emultiplicity_eq_top] at hm ⊢
    contrapose hm
    simp only [not_and_or, not_not] at hm ⊢
    exact hm.or_of_add
  · apply le_emultiplicity_of_pow_dvd
    simp [dvd_add, pow_dvd_of_le_emultiplicity, ← hm]

end Semiring

section Ring

variable [Ring α]

@[simp]
theorem multiplicity.Finite.neg_iff {a b : α} : Finite a (-b) ↔ Finite a b := by
  unfold Finite
  congr! 3
  simp only [dvd_neg]

alias ⟨_, multiplicity.Finite.neg⟩ := Finite.neg_iff

@[simp]
theorem emultiplicity_neg (a b : α) : emultiplicity a (-b) = emultiplicity a b := by
  rw [emultiplicity_eq_emultiplicity_iff]
  simp

@[simp]
theorem multiplicity_neg (a b : α) : multiplicity a (-b) = multiplicity a b :=
  multiplicity_eq_of_emultiplicity_eq (emultiplicity_neg a b)

theorem Int.emultiplicity_natAbs (a : ℕ) (b : ℤ) :
    emultiplicity a b.natAbs = emultiplicity (a : ℤ) b := by
  cases' Int.natAbs_eq b with h h <;> conv_rhs => rw [h]
  · rw [Int.natCast_emultiplicity]
  · rw [emultiplicity_neg, Int.natCast_emultiplicity]

theorem Int.multiplicity_natAbs (a : ℕ) (b : ℤ) :
    multiplicity a b.natAbs = multiplicity (a : ℤ) b :=
  multiplicity_eq_of_emultiplicity_eq (Int.emultiplicity_natAbs a b)

theorem emultiplicity_add_of_gt {p a b : α} (h : emultiplicity p b < emultiplicity p a) :
    emultiplicity p (a + b) = emultiplicity p b := by
  have : Finite p b := finite_iff_emultiplicity_ne_top.2 (by simp [·] at h)
  rw [this.emultiplicity_eq_multiplicity] at *
  apply emultiplicity_eq_of_dvd_of_not_dvd
  · apply dvd_add
    · apply pow_dvd_of_le_emultiplicity
      exact h.le
    · simp
  · rw [dvd_add_right]
    · apply this.not_pow_dvd_of_multiplicity_lt
      simp
    apply pow_dvd_of_le_emultiplicity
    exact Order.add_one_le_of_lt h

theorem multiplicity.Finite.multiplicity_add_of_gt {p a b : α} (hf : Finite p b)
    (h : multiplicity p b < multiplicity p a) :
    multiplicity p (a + b) = multiplicity p b :=
  multiplicity_eq_of_emultiplicity_eq <| emultiplicity_add_of_gt (hf.emultiplicity_eq_multiplicity ▸
      (WithTop.coe_strictMono h).trans_le multiplicity_le_emultiplicity)

theorem emultiplicity_sub_of_gt {p a b : α} (h : emultiplicity p b < emultiplicity p a) :
    emultiplicity p (a - b) = emultiplicity p b := by
  rw [sub_eq_add_neg, emultiplicity_add_of_gt] <;> rw [emultiplicity_neg]; assumption

theorem multiplicity_sub_of_gt {p a b : α} (h : multiplicity p b < multiplicity p a)
    (hfin : Finite p b) : multiplicity p (a - b) = multiplicity p b := by
  rw [sub_eq_add_neg, hfin.neg.multiplicity_add_of_gt] <;> rw [multiplicity_neg]; assumption

theorem emultiplicity_add_eq_min {p a b : α}
    (h : emultiplicity p a ≠ emultiplicity p b) :
    emultiplicity p (a + b) = min (emultiplicity p a) (emultiplicity p b) := by
  rcases lt_trichotomy (emultiplicity p a) (emultiplicity p b) with (hab | _ | hab)
  · rw [add_comm, emultiplicity_add_of_gt hab, min_eq_left]
    exact le_of_lt hab
  · contradiction
  · rw [emultiplicity_add_of_gt hab, min_eq_right]
    exact le_of_lt hab

theorem multiplicity_add_eq_min {p a b : α} (ha : Finite p a) (hb : Finite p b)
    (h : multiplicity p a ≠ multiplicity p b) :
    multiplicity p (a + b) = min (multiplicity p a) (multiplicity p b) := by
  rcases lt_trichotomy (multiplicity p a) (multiplicity p b) with (hab | _ | hab)
  · rw [add_comm, ha.multiplicity_add_of_gt hab, min_eq_left]
    exact le_of_lt hab
  · contradiction
  · rw [hb.multiplicity_add_of_gt hab, min_eq_right]
    exact le_of_lt hab

end Ring

section CancelCommMonoidWithZero

variable [CancelCommMonoidWithZero α]

/- Porting note:
Pulled a b intro parameters since Lean parses that more easily -/
theorem multiplicity.finite_mul_aux {p : α} (hp : Prime p) {a b : α} :
    ∀ {n m : ℕ}, ¬p ^ (n + 1) ∣ a → ¬p ^ (m + 1) ∣ b → ¬p ^ (n + m + 1) ∣ a * b
  | n, m => fun ha hb ⟨s, hs⟩ =>
    have : p ∣ a * b := ⟨p ^ (n + m) * s, by simp [hs, pow_add, mul_comm, mul_assoc, mul_left_comm]⟩
    (hp.2.2 a b this).elim
      (fun ⟨x, hx⟩ =>
        have hn0 : 0 < n :=
          Nat.pos_of_ne_zero fun hn0 => by simp [hx, hn0] at ha
        have hpx : ¬p ^ (n - 1 + 1) ∣ x := fun ⟨y, hy⟩ =>
          ha (hx.symm ▸ ⟨y, mul_right_cancel₀ hp.1 <| by
            rw [tsub_add_cancel_of_le (succ_le_of_lt hn0)] at hy
            simp [hy, pow_add, mul_comm, mul_assoc, mul_left_comm]⟩)
        have : 1 ≤ n + m := le_trans hn0 (Nat.le_add_right n m)
        finite_mul_aux hp hpx hb
          ⟨s, mul_right_cancel₀ hp.1 (by
                rw [tsub_add_eq_add_tsub (succ_le_of_lt hn0), tsub_add_cancel_of_le this]
                simp_all [mul_comm, mul_assoc, mul_left_comm, pow_add])⟩)
      fun ⟨x, hx⟩ =>
        have hm0 : 0 < m :=
          Nat.pos_of_ne_zero fun hm0 => by simp [hx, hm0] at hb
        have hpx : ¬p ^ (m - 1 + 1) ∣ x := fun ⟨y, hy⟩ =>
          hb
            (hx.symm ▸
              ⟨y,
                mul_right_cancel₀ hp.1 <| by
                  rw [tsub_add_cancel_of_le (succ_le_of_lt hm0)] at hy
                  simp [hy, pow_add, mul_comm, mul_assoc, mul_left_comm]⟩)
        finite_mul_aux hp ha hpx
        ⟨s, mul_right_cancel₀ hp.1 (by
              rw [add_assoc, tsub_add_cancel_of_le (succ_le_of_lt hm0)]
              simp_all [mul_comm, mul_assoc, mul_left_comm, pow_add])⟩

theorem Prime.multiplicity_finite_mul {p a b : α} (hp : Prime p) :
    Finite p a → Finite p b → Finite p (a * b) :=
  fun ⟨n, hn⟩ ⟨m, hm⟩ => ⟨n + m, finite_mul_aux hp hn hm⟩

theorem multiplicity.Finite.mul_iff {p a b : α} (hp : Prime p) :
    Finite p (a * b) ↔ Finite p a ∧ Finite p b :=
  ⟨fun h => ⟨h.mul_left, h.mul_right⟩, fun h =>
    hp.multiplicity_finite_mul h.1 h.2⟩

theorem multiplicity.Finite.pow {p a : α} (hp : Prime p)
    (hfin : Finite p a) {k : ℕ} : Finite p (a ^ k) :=
  match k, hfin with
  | 0, _ => ⟨0, by simp [mt isUnit_iff_dvd_one.2 hp.2.1]⟩
  | k + 1, ha => by rw [_root_.pow_succ']; exact hp.multiplicity_finite_mul ha (ha.pow hp)

@[simp]
theorem multiplicity_self {a : α} : multiplicity a a = 1 := by
  by_cases ha : Finite a a
  · rw [ha.multiplicity_eq_iff]
    simp only [pow_one, dvd_refl, reduceAdd, true_and]
    rintro ⟨v, hv⟩
    nth_rw 1 [← mul_one a] at hv
    simp only [sq, mul_assoc, mul_eq_mul_left_iff] at hv
    obtain hv | rfl := hv
    · have : IsUnit a := isUnit_of_mul_eq_one a v hv.symm
      simpa [this] using ha.not_unit
    · simpa using ha.ne_zero
  · simp [ha]

@[simp]
theorem multiplicity.Finite.emultiplicity_self {a : α} (hfin : Finite a a) :
    emultiplicity a a = 1 := by
  simp [hfin.emultiplicity_eq_multiplicity]

theorem multiplicity_mul {p a b : α} (hp : Prime p) (hfin : Finite p (a * b)) :
    multiplicity p (a * b) = multiplicity p a + multiplicity p b := by
  have hdiva : p ^ multiplicity p a ∣ a := pow_multiplicity_dvd ..
  have hdivb : p ^ multiplicity p b ∣ b := pow_multiplicity_dvd ..
  have hdiv : p ^ (multiplicity p a + multiplicity p b) ∣ a * b := by
    rw [pow_add]; apply mul_dvd_mul <;> assumption
  have hsucc : ¬p ^ (multiplicity p a + multiplicity p b + 1) ∣ a * b :=
    fun h =>
    not_or_intro (hfin.mul_left.not_pow_dvd_of_multiplicity_lt (lt_succ_self _))
      (hfin.mul_right.not_pow_dvd_of_multiplicity_lt (lt_succ_self _))
      (_root_.succ_dvd_or_succ_dvd_of_succ_sum_dvd_mul hp hdiva hdivb h)
  rw [hfin.multiplicity_eq_iff]
  exact ⟨hdiv, hsucc⟩

theorem emultiplicity_mul {p a b : α} (hp : Prime p) :
    emultiplicity p (a * b) = emultiplicity p a + emultiplicity p b := by
  by_cases hfin : Finite p (a * b)
  · rw [hfin.emultiplicity_eq_multiplicity, hfin.mul_left.emultiplicity_eq_multiplicity,
      hfin.mul_right.emultiplicity_eq_multiplicity]
    norm_cast
    exact multiplicity_mul hp hfin
  · rw [emultiplicity_eq_top.2 hfin, eq_comm, WithTop.add_eq_top, emultiplicity_eq_top,
      emultiplicity_eq_top]
    simpa only [Finite.mul_iff hp, not_and_or] using hfin

theorem Finset.emultiplicity_prod {β : Type*} {p : α} (hp : Prime p) (s : Finset β) (f : β → α) :
    emultiplicity p (∏ x ∈ s, f x) = ∑ x ∈ s, emultiplicity p (f x) := by classical
    induction' s using Finset.induction with a s has ih h
    · simp only [Finset.sum_empty, Finset.prod_empty]
      exact emultiplicity_of_one_right hp.not_unit
    · simpa [has, ← ih] using emultiplicity_mul hp

theorem emultiplicity_pow {p a : α} (hp : Prime p) {k : ℕ} :
    emultiplicity p (a ^ k) = k * emultiplicity p a := by
  induction' k with k hk
  · simp [emultiplicity_of_one_right hp.not_unit]
  · simp [pow_succ, emultiplicity_mul hp, hk, add_mul]

protected theorem multiplicity.Finite.multiplicity_pow {p a : α} (hp : Prime p)
    (ha : Finite p a) {k : ℕ} : multiplicity p (a ^ k) = k * multiplicity p a := by
  exact_mod_cast (ha.pow hp).emultiplicity_eq_multiplicity ▸
    ha.emultiplicity_eq_multiplicity ▸ emultiplicity_pow hp

theorem emultiplicity_pow_self {p : α} (h0 : p ≠ 0) (hu : ¬IsUnit p) (n : ℕ) :
    emultiplicity p (p ^ n) = n := by
  apply emultiplicity_eq_of_dvd_of_not_dvd
  · rfl
  · rw [pow_dvd_pow_iff h0 hu]
    apply Nat.not_succ_le_self

theorem multiplicity_pow_self {p : α} (h0 : p ≠ 0) (hu : ¬IsUnit p) (n : ℕ) :
    multiplicity p (p ^ n) = n :=
  multiplicity_eq_of_emultiplicity_eq_some (emultiplicity_pow_self h0 hu n)

theorem emultiplicity_pow_self_of_prime {p : α} (hp : Prime p) (n : ℕ) :
    emultiplicity p (p ^ n) = n :=
  emultiplicity_pow_self hp.ne_zero hp.not_unit n

theorem multiplicity_pow_self_of_prime {p : α} (hp : Prime p) (n : ℕ) :
    multiplicity p (p ^ n) = n :=
  multiplicity_pow_self hp.ne_zero hp.not_unit n

end CancelCommMonoidWithZero

section Nat

open multiplicity

theorem multiplicity_eq_zero_of_coprime {p a b : ℕ} (hp : p ≠ 1)
    (hle : multiplicity p a ≤ multiplicity p b) (hab : Nat.Coprime a b) : multiplicity p a = 0 := by
  apply Nat.eq_zero_of_not_pos
  intro nh
  have da : p ∣ a := by simpa [multiplicity_eq_zero] using nh.ne.symm
  have db : p ∣ b := by simpa [multiplicity_eq_zero] using (nh.trans_le hle).ne.symm
  have := Nat.dvd_gcd da db
  rw [Coprime.gcd_eq_one hab, Nat.dvd_one] at this
  exact hp this

end Nat

theorem Int.multiplicity_finite_iff_natAbs_finite {a b : ℤ} :
    Finite a b ↔ Finite a.natAbs b.natAbs := by
  simp only [Finite.def, ← Int.natAbs_dvd_natAbs, Int.natAbs_pow]

theorem Int.multiplicity_finite_iff {a b : ℤ} : Finite a b ↔ a.natAbs ≠ 1 ∧ b ≠ 0 := by
  rw [multiplicity_finite_iff_natAbs_finite, Nat.multiplicity_finite_iff,
    pos_iff_ne_zero, Int.natAbs_ne_zero]

instance Nat.decidableMultiplicityFinite : DecidableRel fun a b : ℕ => Finite a b := fun _ _ =>
  decidable_of_iff' _ Nat.multiplicity_finite_iff

instance Int.decidableMultiplicityFinite : DecidableRel fun a b : ℤ => Finite a b := fun _ _ =>
  decidable_of_iff' _ Int.multiplicity_finite_iff<|MERGE_RESOLUTION|>--- conflicted
+++ resolved
@@ -485,37 +485,6 @@
 
 end MonoidWithZero
 
-<<<<<<< HEAD
-section CommMonoidWithZero
-
-variable [CommMonoidWithZero α]
-variable [DecidableRel ((· ∣ ·) : α → α → Prop)]
-
-open scoped Associates
-theorem multiplicity_mk_eq_multiplicity
-    [DecidableRel ((· ∣ ·) : Associates α → Associates α → Prop)] {a b : α} :
-    multiplicity ⟦a⟧' ⟦b⟧ = multiplicity a b := by
-  by_cases h : Finite a b
-  · rw [← PartENat.natCast_get (finite_iff_dom.mp h)]
-    refine
-        (multiplicity.unique
-            (show ⟦a⟧' ^ (multiplicity a b).get h ∣ ⟦b⟧' from ?_) ?_).symm <;>
-      rw [← Associates.mk_pow, Associates.mk_dvd_mk]
-    · exact pow_multiplicity_dvd h
-    · exact is_greatest
-          ((PartENat.lt_coe_iff _ _).mpr (Exists.intro (finite_iff_dom.mp h) (Nat.lt_succ_self _)))
-  · suffices ¬Finite ⟦a⟧' ⟦b⟧' by
-      rw [finite_iff_dom, PartENat.not_dom_iff_eq_top] at h this
-      rw [h, this]
-    refine
-      not_finite_iff_forall.mpr fun n => by
-        rw [← Associates.mk_pow, Associates.mk_dvd_mk]
-        exact not_finite_iff_forall.mp h n
-
-end CommMonoidWithZero
-
-=======
->>>>>>> 66f63643
 section Semiring
 
 variable [Semiring α]
