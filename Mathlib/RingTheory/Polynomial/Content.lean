--- conflicted
+++ resolved
@@ -204,11 +204,7 @@
     p.content = GCDMonoid.gcd p.leadingCoeff (eraseLead p).content := by
   by_cases h : p = 0
   · simp [h]
-<<<<<<< HEAD
-  rw [← leadingCoeff_eq_zero, leadingCoeff, ← Ne.eq_def, ← mem_support_iff] at h
-=======
   rw [← leadingCoeff_eq_zero, leadingCoeff, ← Ne, ← mem_support_iff] at h
->>>>>>> 252575a0
   rw [content, ← Finset.insert_erase h, Finset.gcd_insert, leadingCoeff, content,
     eraseLead_support]
   refine' congr rfl (Finset.gcd_congr rfl fun i hi => _)
