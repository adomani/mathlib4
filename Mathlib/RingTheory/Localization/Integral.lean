--- conflicted
+++ resolved
@@ -269,11 +269,7 @@
   have :=
     lifts_and_natDegree_eq_and_monic (IsLocalization.scaleRoots_commonDenom_mem_lifts M p ?_) ?_
   · obtain ⟨p', hp'₁, -, hp'₂⟩ := this
-<<<<<<< HEAD
-    refine' ⟨IsLocalization.commonDenom M p.support p.coeff, p', hp'₂, _⟩
-=======
     refine ⟨IsLocalization.commonDenom M p.support p.coeff, p', hp'₂, ?_⟩
->>>>>>> a60b09cd
     rw [IsScalarTower.algebraMap_eq R Rₘ S, ← Polynomial.eval₂_map, hp'₁, Submonoid.smul_def,
       Algebra.smul_def, IsScalarTower.algebraMap_apply R Rₘ S]
     exact Polynomial.scaleRoots_eval₂_eq_zero _ hp₂
