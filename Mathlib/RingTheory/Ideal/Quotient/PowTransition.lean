--- conflicted
+++ resolved
@@ -47,25 +47,6 @@
   · rcases mem_image_of_mem_map_of_surjective _ Ideal.Quotient.mk_surjective h with ⟨r, hr, eq⟩
     simpa [← eq, Ideal.Quotient.eq_zero_iff_mem] using hr
 
-<<<<<<< HEAD
-lemma Submodule.eq_factor_of_eq_factor_succ {p : ℕ → Submodule R M}
-    (hp : Antitone p) (x : (n : ℕ) → M ⧸ (p n)) (h : ∀ m, x m = factor (hp m.le_succ) (x (m + 1)))
-    (m n : ℕ) (g : m ≤ n) : x m = factor (hp g) (x n) := by
-  induction' hmn : n - m with k ih generalizing m n <;>
-  have : n = m + (n - m) := (Nat.add_sub_of_le g).symm
-  · rw [hmn, Nat.add_zero] at this
-    subst this
-    simp
-  · rw [hmn, ← add_assoc] at this
-    subst this
-    rw [ih m (m + k) (m.le_add_right k) (by simp), h]
-    simp
-
-lemma Ideal.Quotient.eq_factor_of_eq_factor_succ {I : ℕ → Ideal R} [∀ n, (I n).IsTwoSided]
-    (hI : Antitone I) (x : (n : ℕ) → R ⧸ (I n)) (h : ∀ m, x m = factor (hI m.le_succ) (x (m + 1)))
-    (m n : ℕ) (g : m ≤ n) : x m = factor (hI g) (x n) :=
-  Submodule.eq_factor_of_eq_factor_succ hI x h m n g
-=======
 lemma Ideal.map_mk_comap_factor [J.IsTwoSided] [K.IsTwoSided] (hIJ : J ≤ I) (hJK : K ≤ J) :
     (I.map (mk J)).comap (factor hJK) = I.map (mk K) := by
   ext x
@@ -78,7 +59,6 @@
     exact mem_map_of_mem (mk K) (Submodule.add_mem _ hr (hIJ hs))
   · rcases mem_image_of_mem_map_of_surjective (mk K) Quotient.mk_surjective h with ⟨r, hr, eq⟩
     simpa only [← eq] using mem_map_of_mem (mk J) hr
->>>>>>> 80bf3eae
 
 namespace Submodule
 
