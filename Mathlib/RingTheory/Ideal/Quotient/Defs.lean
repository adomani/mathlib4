--- conflicted
+++ resolved
@@ -91,11 +91,7 @@
 @[ext 1100]
 theorem ringHom_ext [NonAssocSemiring S] ⦃f g : R ⧸ I →+* S⦄ (h : f.comp (mk I) = g.comp (mk I)) :
     f = g :=
-<<<<<<< HEAD
-  RingHom.ext fun x => Quotient.inductionOn x <| (RingHom.congr_fun h : _)
-=======
-  RingHom.ext fun x => Quotient.inductionOn' x <| (RingHom.congr_fun h :)
->>>>>>> 2aa907ab
+  RingHom.ext fun x => Quotient.inductionOn x <| (RingHom.congr_fun h :)
 
 instance : Nonempty (R ⧸ I) :=
   ⟨mk I 37⟩
