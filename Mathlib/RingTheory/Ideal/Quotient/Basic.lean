/-
Copyright (c) 2018 Kenny Lau. All rights reserved.
Released under Apache 2.0 license as described in the file LICENSE.
Authors: Kenny Lau, Chris Hughes, Mario Carneiro, Anne Baanen
-/
import Mathlib.GroupTheory.QuotientGroup.Finite
import Mathlib.LinearAlgebra.Quotient.Defs
import Mathlib.RingTheory.Congruence.Basic
import Mathlib.RingTheory.Ideal.Basic
import Mathlib.RingTheory.Ideal.Quotient.Defs
import Mathlib.Tactic.FinCases

/-!
# Ideal quotients

This file defines ideal quotients as a special case of submodule quotients and proves some basic
results about these quotients.

See `Algebra.RingQuot` for quotients of semirings.

## Main definitions

 - `Ideal.Quotient.Ring`: the quotient of a ring `R` by a two-sided ideal `I : Ideal R`

-/


universe u v w

namespace Ideal

open Set

variable {R : Type u} [Ring R] (I J : Ideal R) {a b : R}
variable {S : Type v}

namespace Quotient

variable {I} {x y : R}

theorem zero_eq_one_iff : (0 : R ⧸ I) = 1 ↔ I = ⊤ :=
  eq_comm.trans <| (Submodule.Quotient.mk_eq_zero _).trans (eq_top_iff_one _).symm

theorem zero_ne_one_iff : (0 : R ⧸ I) ≠ 1 ↔ I ≠ ⊤ :=
  not_congr zero_eq_one_iff

protected theorem nontrivial (hI : I ≠ ⊤) : Nontrivial (R ⧸ I) :=
  ⟨⟨0, 1, zero_ne_one_iff.2 hI⟩⟩

theorem subsingleton_iff : Subsingleton (R ⧸ I) ↔ I = ⊤ := by
  rw [Submodule.Quotient.subsingleton_iff, eq_top_iff, SetLike.le_def]
  simp_rw [Submodule.mem_top, true_implies]

instance : Unique (R ⧸ (⊤ : Ideal R)) :=
  ⟨⟨0⟩, by rintro ⟨x⟩; exact Quotient.eq_zero_iff_mem.mpr Submodule.mem_top⟩

variable [I.IsTwoSided]

-- this instance is harder to find than the one via `Algebra α (R ⧸ I)`, so use a lower priority
instance (priority := 100) isScalarTower_right {α} [SMul α R] [IsScalarTower α R R] :
    IsScalarTower α (R ⧸ I) (R ⧸ I) :=
  (Quotient.ringCon I).isScalarTower_right

instance smulCommClass {α} [SMul α R] [IsScalarTower α R R] [SMulCommClass α R R] :
    SMulCommClass α (R ⧸ I) (R ⧸ I) :=
  (Quotient.ringCon I).smulCommClass

instance smulCommClass' {α} [SMul α R] [IsScalarTower α R R] [SMulCommClass R α R] :
    SMulCommClass (R ⧸ I) α (R ⧸ I) :=
  (Quotient.ringCon I).smulCommClass'

theorem eq_zero_iff_dvd {R} [CommRing R] (x y : R) :
    Ideal.Quotient.mk (Ideal.span ({x} : Set R)) y = 0 ↔ x ∣ y := by
  rw [Ideal.Quotient.eq_zero_iff_mem, Ideal.mem_span_singleton]

@[simp]
lemma mk_singleton_self (x : R) [(Ideal.span {x}).IsTwoSided] : mk (Ideal.span {x}) x = 0 :=
  (Submodule.Quotient.mk_eq_zero _).mpr (mem_span_singleton_self _)

variable (I)

instance noZeroDivisors [hI : I.IsPrime] : NoZeroDivisors (R ⧸ I) where
    eq_zero_or_eq_zero_of_mul_eq_zero {a b} := Quotient.inductionOn₂' a b fun {_ _} hab =>
      (hI.mem_or_mem (eq_zero_iff_mem.1 hab)).elim (Or.inl ∘ eq_zero_iff_mem.2)
        (Or.inr ∘ eq_zero_iff_mem.2)

instance isDomain [hI : I.IsPrime] : IsDomain (R ⧸ I) :=
  let _ := Quotient.nontrivial hI.1
  NoZeroDivisors.to_isDomain _

theorem isDomain_iff_prime : IsDomain (R ⧸ I) ↔ I.IsPrime := by
  refine ⟨fun H => ⟨zero_ne_one_iff.1 ?_, fun {x y} h => ?_⟩, fun h => inferInstance⟩
  · haveI : Nontrivial (R ⧸ I) := ⟨H.2.1⟩
    exact zero_ne_one
  · simp only [← eq_zero_iff_mem, (mk I).map_mul] at h ⊢
    haveI := @IsDomain.to_noZeroDivisors (R ⧸ I) _ H
    exact eq_zero_or_eq_zero_of_mul_eq_zero h

variable {I} in
theorem exists_inv [hI : I.IsMaximal] :
    ∀ {a : R ⧸ I}, a ≠ 0 → ∃ b : R ⧸ I, a * b = 1 := by
  apply exists_right_inv_of_exists_left_inv
  rintro ⟨a⟩ h
  rcases hI.exists_inv (mt eq_zero_iff_mem.2 h) with ⟨b, c, hc, abc⟩
  refine ⟨mk _ b, Quot.sound ?_⟩
  simp only [Submodule.quotientRel_def]
  rw [← eq_sub_iff_add_eq'] at abc
  rwa [abc, ← neg_mem_iff (G := R) (H := I), neg_sub] at hc

open Classical in
/-- The quotient by a maximal ideal is a group with zero. This is a `def` rather than `instance`,
since users will have computable inverses in some applications.

See note [reducible non-instances]. -/
protected noncomputable abbrev groupWithZero [hI : I.IsMaximal] :
    GroupWithZero (R ⧸ I) :=
  { inv := fun a => if ha : a = 0 then 0 else Classical.choose (exists_inv ha)
    mul_inv_cancel := fun a (ha : a ≠ 0) =>
      show a * dite _ _ _ = _ by rw [dif_neg ha]; exact Classical.choose_spec (exists_inv ha)
    inv_zero := dif_pos rfl
    __ := Quotient.nontrivial hI.out.1 }

/-- The quotient by a two-sided ideal that is maximal as a left ideal is a division ring.
This is a `def` rather than `instance`, since users
will have computable inverses (and `qsmul`, `ratCast`) in some applications.

See note [reducible non-instances]. -/
protected noncomputable abbrev divisionRing [I.IsMaximal] : DivisionRing (R ⧸ I) where
  __ := ring _
  __ := Quotient.groupWithZero _
  nnqsmul_def _ _ := rfl
  qsmul_def _ _ := rfl

/-- The quotient of a commutative ring by a maximal ideal is a field.
This is a `def` rather than `instance`, since users
will have computable inverses (and `qsmul`, `ratCast`) in some applications.

See note [reducible non-instances]. -/
protected noncomputable abbrev field {R} [CommRing R] (I : Ideal R) [I.IsMaximal] :
    Field (R ⧸ I) where
  __ := commRing _
  __ := Quotient.divisionRing I

/-- If the quotient by an ideal is a field, then the ideal is maximal. -/
theorem maximal_of_isField {R} [CommRing R] (I : Ideal R) (hqf : IsField (R ⧸ I)) :
    I.IsMaximal := by
  apply Ideal.isMaximal_iff.2
  constructor
  · intro h
    rcases hqf.exists_pair_ne with ⟨⟨x⟩, ⟨y⟩, hxy⟩
    exact hxy (Ideal.Quotient.eq.2 (mul_one (x - y) ▸ I.mul_mem_left _ h))
  · intro J x hIJ hxnI hxJ
    rcases hqf.mul_inv_cancel (mt Ideal.Quotient.eq_zero_iff_mem.1 hxnI) with ⟨⟨y⟩, hy⟩
    rw [← zero_add (1 : R), ← sub_self (x * y), sub_add]
    exact J.sub_mem (J.mul_mem_right _ hxJ) (hIJ (Ideal.Quotient.eq.1 hy))

/-- The quotient of a ring by an ideal is a field iff the ideal is maximal. -/
theorem maximal_ideal_iff_isField_quotient {R} [CommRing R] (I : Ideal R) :
    I.IsMaximal ↔ IsField (R ⧸ I) :=
  ⟨fun h =>
    let _i := @Quotient.field _ _ I h
    Field.toIsField _,
    maximal_of_isField _⟩

end Quotient

section Pi

variable (ι : Type v)

/-- `R^n/I^n` is a `R/I`-module. -/
<<<<<<< HEAD
instance modulePi [I.IsTwoSided] : Module (R ⧸ I) ((ι → R) ⧸ I.pi ι) where
=======
instance modulePi : Module (R ⧸ I) ((ι → R) ⧸ pi fun _ ↦ I) where
>>>>>>> b1178f18
  smul c m :=
    Quotient.liftOn₂' c m (fun r m ↦ Submodule.Quotient.mk <| r • m) <| by
      intro c₁ m₁ c₂ m₂ hc hm
      apply Ideal.Quotient.eq.2
      rw [Submodule.quotientRel_def] at hc hm
      intro i
      exact I.mul_sub_mul_mem hc (hm i)
  one_smul := by rintro ⟨a⟩; exact congr_arg _ (one_smul _ _)
  mul_smul := by rintro ⟨a⟩ ⟨b⟩ ⟨c⟩; exact congr_arg _ (mul_smul _ _ _)
  smul_add := by rintro ⟨a⟩ ⟨b⟩ ⟨c⟩; exact congr_arg _ (smul_add _ _ _)
  smul_zero := by rintro ⟨a⟩; exact congr_arg _ (smul_zero _)
  add_smul := by rintro ⟨a⟩ ⟨b⟩ ⟨c⟩; exact congr_arg _ (add_smul _ _ _)
  zero_smul := by rintro ⟨a⟩; exact congr_arg _ (zero_smul _ _)

/-- `R^n/I^n` is isomorphic to `(R/I)^n` as an `R/I`-module. -/
<<<<<<< HEAD
noncomputable def piQuotEquiv [I.IsTwoSided] : ((ι → R) ⧸ I.pi ι) ≃ₗ[R ⧸ I] ι → (R ⧸ I) where
  toFun := fun x ↦
      Quotient.liftOn' x (fun f i => Ideal.Quotient.mk I (f i)) fun _ _ hab =>
        funext fun i => (Submodule.Quotient.eq' _).2 (QuotientAddGroup.leftRel_apply.mp hab i)
=======
noncomputable def piQuotEquiv : ((ι → R) ⧸ pi fun _ ↦ I) ≃ₗ[R ⧸ I] ι → (R ⧸ I) where
  toFun x := Quotient.liftOn' x (fun f i ↦ Ideal.Quotient.mk I (f i)) fun _ _ hab ↦
    funext fun i ↦ (Submodule.Quotient.eq' _).2 (QuotientAddGroup.leftRel_apply.mp hab i)
>>>>>>> b1178f18
  map_add' := by rintro ⟨_⟩ ⟨_⟩; rfl
  map_smul' := by rintro ⟨_⟩ ⟨_⟩; rfl
  invFun x := Ideal.Quotient.mk _ (Quotient.out <| x ·)
  left_inv := by
    rintro ⟨x⟩
    exact Ideal.Quotient.eq.2 fun i ↦ Ideal.Quotient.eq.1 (Quotient.out_eq' _)
  right_inv x := funext fun i ↦ Quotient.out_eq' (x i)

/-- If `f : R^n → R^m` is an `R`-linear map and `I ⊆ R` is an ideal, then the image of `I^n` is
    contained in `I^m`. -/
theorem map_pi [I.IsTwoSided] {ι : Type*} [Finite ι] {ι' : Type w} (x : ι → R) (hi : ∀ i, x i ∈ I)
    (f : (ι → R) →ₗ[R] ι' → R) (i : ι') : f x i ∈ I := by
  classical
    cases nonempty_fintype ι
    rw [pi_eq_sum_univ x]
    simp only [Finset.sum_apply, smul_eq_mul, map_sum, Pi.smul_apply, map_smul]
    exact I.sum_mem fun j _ => I.mul_mem_right _ (hi j)

end Pi

open scoped Pointwise in
/-- A ring is made up of a disjoint union of cosets of an ideal. -/
lemma univ_eq_iUnion_image_add : (Set.univ (α := R)) = ⋃ x : R ⧸ I, x.out +ᵥ (I : Set R) :=
  QuotientAddGroup.univ_eq_iUnion_vadd I.toAddSubgroup

variable {I} in
lemma _root_.Finite.of_finite_quot_finite_ideal [hI : Finite I] [h : Finite (R ⧸ I)] : Finite R :=
  @Finite.of_finite_quot_finite_addSubgroup _ _ _ hI h

end Ideal<|MERGE_RESOLUTION|>--- conflicted
+++ resolved
@@ -169,11 +169,7 @@
 variable (ι : Type v)
 
 /-- `R^n/I^n` is a `R/I`-module. -/
-<<<<<<< HEAD
-instance modulePi [I.IsTwoSided] : Module (R ⧸ I) ((ι → R) ⧸ I.pi ι) where
-=======
-instance modulePi : Module (R ⧸ I) ((ι → R) ⧸ pi fun _ ↦ I) where
->>>>>>> b1178f18
+instance modulePi [I.IsTwoSided] : Module (R ⧸ I) ((ι → R) ⧸ pi fun _ ↦ I) where
   smul c m :=
     Quotient.liftOn₂' c m (fun r m ↦ Submodule.Quotient.mk <| r • m) <| by
       intro c₁ m₁ c₂ m₂ hc hm
@@ -189,16 +185,9 @@
   zero_smul := by rintro ⟨a⟩; exact congr_arg _ (zero_smul _ _)
 
 /-- `R^n/I^n` is isomorphic to `(R/I)^n` as an `R/I`-module. -/
-<<<<<<< HEAD
-noncomputable def piQuotEquiv [I.IsTwoSided] : ((ι → R) ⧸ I.pi ι) ≃ₗ[R ⧸ I] ι → (R ⧸ I) where
-  toFun := fun x ↦
-      Quotient.liftOn' x (fun f i => Ideal.Quotient.mk I (f i)) fun _ _ hab =>
-        funext fun i => (Submodule.Quotient.eq' _).2 (QuotientAddGroup.leftRel_apply.mp hab i)
-=======
-noncomputable def piQuotEquiv : ((ι → R) ⧸ pi fun _ ↦ I) ≃ₗ[R ⧸ I] ι → (R ⧸ I) where
+noncomputable def piQuotEquiv [I.IsTwoSided] : ((ι → R) ⧸ pi fun _ ↦ I) ≃ₗ[R ⧸ I] ι → (R ⧸ I) where
   toFun x := Quotient.liftOn' x (fun f i ↦ Ideal.Quotient.mk I (f i)) fun _ _ hab ↦
     funext fun i ↦ (Submodule.Quotient.eq' _).2 (QuotientAddGroup.leftRel_apply.mp hab i)
->>>>>>> b1178f18
   map_add' := by rintro ⟨_⟩ ⟨_⟩; rfl
   map_smul' := by rintro ⟨_⟩ ⟨_⟩; rfl
   invFun x := Ideal.Quotient.mk _ (Quotient.out <| x ·)
