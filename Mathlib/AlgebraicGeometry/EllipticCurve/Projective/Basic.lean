/-
Copyright (c) 2025 David Kurniadi Angdinata. All rights reserved.
Released under Apache 2.0 license as described in the file LICENSE.
Authors: David Kurniadi Angdinata
-/
import Mathlib.Algebra.MvPolynomial.PDeriv
import Mathlib.AlgebraicGeometry.EllipticCurve.Affine.Basic
import Mathlib.Data.Fin.Tuple.Reflection

/-!
# Weierstrass equations and the nonsingular condition in projective coordinates

A point on the unweighted projective plane over a commutative ring `R` is an equivalence class
`[x : y : z]` of triples `(x, y, z) ≠ (0, 0, 0)` of elements in `R` such that
`(x, y, z) ∼ (x', y', z')` if there is some unit `u` in `Rˣ` with `(x, y, z) = (ux', uy', uz')`.

Let `W` be a Weierstrass curve over a commutative ring `R` with coefficients `aᵢ`. A
*projective point* is a point on the unweighted projective plane over `R` satisfying the
*homogeneous Weierstrass equation* `W(X, Y, Z) = 0` in *projective coordinates*, where
`W(X, Y, Z) := Y²Z + a₁XYZ + a₃YZ² - (X³ + a₂X²Z + a₄XZ² + a₆Z³)`. It is *nonsingular* if its
partial derivatives `W_X(x, y, z)`, `W_Y(x, y, z)`, and `W_Z(x, y, z)` do not vanish simultaneously.

This file gives an explicit implementation of equivalence classes of triples up to scaling by units,
and defines polynomials associated to Weierstrass equations and the nonsingular condition in
projective coordinates. The group law on the actual type of nonsingular projective points will be
defined in `Mathlib/AlgebraicGeometry/EllipticCurve/Projective/Point.lean`, based on the formulae
for group operations in `Mathlib/AlgebraicGeometry/EllipticCurve/Projective/Formula.lean`.

## Main definitions

* `WeierstrassCurve.Projective.PointClass`: the equivalence class of a point representative.
* `WeierstrassCurve.Projective.Nonsingular`: the nonsingular condition on a point representative.
* `WeierstrassCurve.Projective.NonsingularLift`: the nonsingular condition on a point class.

## Main statements

* `WeierstrassCurve.Projective.polynomial_relation`: Euler's homogeneous function theorem.

## Implementation notes

All definitions and lemmas for Weierstrass curves in projective coordinates live in the namespace
`WeierstrassCurve.Projective` to distinguish them from those in other coordinates. This is simply an
abbreviation for `WeierstrassCurve` that can be converted using `WeierstrassCurve.toProjective`.
This can be converted into `WeierstrassCurve.Affine` using `WeierstrassCurve.Projective.toAffine`.

Whenever possible, all changes to documentation and naming of definitions and theorems should be
mirrored in `Mathlib/AlgebraicGeometry/EllipticCurve/Jacobian/Basic.lean`.

## References

[J Silverman, *The Arithmetic of Elliptic Curves*][silverman2009]

## Tags

elliptic curve, projective, Weierstrass equation, nonsingular
-/

local notation3 P " x" => Prod.fst P

local notation3 P " y" => Prod.fst (Prod.snd P)

local notation3 P " z" => Prod.snd (Prod.snd P)

local notation3 f " ∘ " P:51 => Prod.map f (Prod.map f f) P

open MvPolynomial

local macro "eval_simp" : tactic =>
  `(tactic| simp only [eval_C, eval_X, eval_add, eval_sub, eval_mul, eval_pow])

local macro "map_simp" : tactic =>
  `(tactic| simp only [map_ofNat, map_C, map_X, map_neg, map_add, map_sub, map_mul, map_pow,
    map_div₀, Prod.map_snd, Prod.map_fst, WeierstrassCurve.map])

local macro "pderiv_simp" : tactic =>
  `(tactic| simp only [map_ofNat, map_neg, map_add, map_sub, map_mul, pderiv_mul, pderiv_pow,
    pderiv_C, pderiv_X_self, pderiv_X_of_ne one_ne_zero, pderiv_X_of_ne one_ne_zero.symm,
    pderiv_X_of_ne (by decide : (2 : Fin 3) ≠ 0), pderiv_X_of_ne (by decide : 0 ≠ (2 : Fin 3)),
    pderiv_X_of_ne (by decide : (2 : Fin 3) ≠ 1), pderiv_X_of_ne (by decide : 1 ≠ (2 : Fin 3))])

universe r s u v

variable {R : Type r} {S : Type s} {A F : Type u} {B K : Type v}

namespace WeierstrassCurve

/-! ## Projective coordinates -/

variable (R) in
/-- An abbreviation for a Weierstrass curve in projective coordinates. -/
abbrev Projective : Type r :=
  WeierstrassCurve R

/-- The conversion from a Weierstrass curve to projective coordinates. -/
abbrev toProjective (W : WeierstrassCurve R) : Projective R :=
  W

namespace Projective

/-- The conversion from a Weierstrass curve in projective coordinates to affine coordinates. -/
abbrev toAffine (W' : Projective R) : Affine R :=
  W'

lemma map_eq (f : R → S) (P : R × R × R) : f ∘ P = (f (P x), f (P y), f (P z)) := by
  rfl

lemma map_fin3 (f : R → S) (P : R × R × R) :
    f ∘ ![P x, P y, P z] = ![f (P x), f (P y), f (P z)] := by
  ext n; fin_cases n <;> simp

variable [CommRing R] [CommRing S] [CommRing A] [CommRing B] [Field F] [Field K] {W' : Projective R}
  {W : Projective F}

<<<<<<< HEAD
lemma smul_eq (P : R × R × R) (u : R) : u • P = (u * P x, u * P y, u * P z) :=
  rfl
=======
lemma smul_fin3 (P : Fin 3 → R) (u : R) : u • P = ![u * P x, u * P y, u * P z] := by
  simp [← List.ofFn_inj, List.ofFn_succ]
>>>>>>> 4cf65066

protected lemma map_smul (f : R →* S) (P : R × R × R) (u : R) : f ∘ u • P = f u • f ∘ P := by
  simp_rw [map_eq, smul_eq, map_mul]

/-- The equivalence setoid for a projective point representative on a Weierstrass curve. -/
@[reducible]
scoped instance : Setoid <| R × R × R :=
  MulAction.orbitRel Rˣ <| R × R × R

variable (R) in
/-- The equivalence class of a projective point representative on a Weierstrass curve. -/
abbrev PointClass : Type r :=
  MulAction.orbitRel.Quotient Rˣ <| R × R × R

lemma smul_equiv (P : R × R × R) {u : R} (hu : IsUnit u) : u • P ≈ P :=
  ⟨hu.unit, rfl⟩

lemma mk_smul (P : R × R × R) {u : R} (hu : IsUnit u) : (⟦u • P⟧ : PointClass R) = ⟦P⟧ :=
  Quotient.eq.mpr <| smul_equiv P hu

lemma smul_equiv_smul (P Q : R × R × R) {u v : R} (hu : IsUnit u) (hv : IsUnit v) :
    u • P ≈ v • Q ↔ P ≈ Q := by
  rw [← Quotient.eq_iff_equiv, ← Quotient.eq_iff_equiv, mk_smul P hu, mk_smul Q hv]

lemma equiv_iff_eq_of_Z_eq' {P Q : R × R × R} (hz : P z = Q z) (hQz : Q z ∈ nonZeroDivisors R) :
    P ≈ Q ↔ P = Q := by
  refine ⟨?_, Quotient.exact.comp <| congrArg _⟩
  rintro ⟨u, rfl⟩
  simp_rw [Units.smul_def, (mul_cancel_right_mem_nonZeroDivisors hQz).mp <| one_mul (Q z) ▸ hz,
    one_smul]

lemma equiv_iff_eq_of_Z_eq [NoZeroDivisors R] {P Q : R × R × R} (hz : P z = Q z) (hQz : Q z ≠ 0) :
    P ≈ Q ↔ P = Q :=
  equiv_iff_eq_of_Z_eq' hz <| mem_nonZeroDivisors_of_ne_zero hQz

lemma Z_eq_zero_of_equiv {P Q : R × R × R} (h : P ≈ Q) : P z = 0 ↔ Q z = 0 := by
  rcases h with ⟨u, rfl⟩
  exact u.mul_right_eq_zero

lemma X_eq_of_equiv {P Q : R × R × R} (h : P ≈ Q) : P x * Q z = Q x * P z := by
  rcases h with ⟨u, rfl⟩
  simp_rw [Units.smul_def, smul_eq]
  ring1

lemma Y_eq_of_equiv {P Q : R × R × R} (h : P ≈ Q) : P y * Q z = Q y * P z := by
  rcases h with ⟨u, rfl⟩
  simp_rw [Units.smul_def, smul_eq]
  ring1

lemma not_equiv_of_Z_eq_zero_left {P Q : R × R × R} (hPz : P z = 0) (hQz : Q z ≠ 0) : ¬P ≈ Q :=
  fun h => hQz <| (Z_eq_zero_of_equiv h).mp hPz

lemma not_equiv_of_Z_eq_zero_right {P Q : R × R × R} (hPz : P z ≠ 0) (hQz : Q z = 0) : ¬P ≈ Q :=
  fun h => hPz <| (Z_eq_zero_of_equiv h).mpr hQz

lemma not_equiv_of_X_ne {P Q : R × R × R} (hx : P x * Q z ≠ Q x * P z) : ¬P ≈ Q :=
  hx.comp X_eq_of_equiv

lemma not_equiv_of_Y_ne {P Q : R × R × R} (hy : P y * Q z ≠ Q y * P z) : ¬P ≈ Q :=
  hy.comp Y_eq_of_equiv

lemma equiv_of_X_eq_of_Y_eq {P Q : F × F × F} (hPz : P z ≠ 0) (hQz : Q z ≠ 0)
    (hx : P x * Q z = Q x * P z) (hy : P y * Q z = Q y * P z) : P ≈ Q := by
  use Units.mk0 _ hPz / Units.mk0 _ hQz
  simp_rw [Units.smul_def, Units.val_div_eq_div_val, Units.val_mk0, smul_eq, mul_comm, mul_div,
    ← hx, ← hy, mul_div_cancel_right₀ _ hQz, mul_div_cancel_left₀ _ hQz]

lemma equiv_some_of_Z_ne_zero {P : F × F × F} (hPz : P z ≠ 0) : P ≈ (P x / P z, P y / P z, 1) :=
  equiv_of_X_eq_of_Y_eq hPz one_ne_zero (by linear_combination (norm := ring1) -P x * div_self hPz)
    (by linear_combination (norm := ring1) -P y * div_self hPz)

lemma X_eq_iff {P Q : F × F × F} (hPz : P z ≠ 0) (hQz : Q z ≠ 0) :
    P x * Q z = Q x * P z ↔ P x / P z = Q x / Q z :=
  (div_eq_div_iff hPz hQz).symm

lemma Y_eq_iff {P Q : F × F × F} (hPz : P z ≠ 0) (hQz : Q z ≠ 0) :
    P y * Q z = Q y * P z ↔ P y / P z = Q y / Q z :=
  (div_eq_div_iff hPz hQz).symm

/-! ## Weierstrass equations in projective coordinates -/

variable (W') in
/-- The polynomial `W(X, Y, Z) := Y²Z + a₁XYZ + a₃YZ² - (X³ + a₂X²Z + a₄XZ² + a₆Z³)` associated to a
Weierstrass curve `W` over a ring `R` in projective coordinates.

This is represented as a term of type `MvPolynomial (Fin 3) R`, where `X 0`, `X 1`, and `X 2`
represent `X`, `Y`, and `Z` respectively. -/
noncomputable def polynomial : MvPolynomial (Fin 3) R :=
  X 1 ^ 2 * X 2 + C W'.a₁ * X 0 * X 1 * X 2 + C W'.a₃ * X 1 * X 2 ^ 2
    - (X 0 ^ 3 + C W'.a₂ * X 0 ^ 2 * X 2 + C W'.a₄ * X 0 * X 2 ^ 2 + C W'.a₆ * X 2 ^ 3)

lemma eval_polynomial (P : R × R × R) : eval ![P x, P y, P z] W'.polynomial =
    P y ^ 2 * P z + W'.a₁ * P x * P y * P z + W'.a₃ * P y * P z ^ 2
      - (P x ^ 3 + W'.a₂ * P x ^ 2 * P z + W'.a₄ * P x * P z ^ 2 + W'.a₆ * P z ^ 3) := by
  rw [polynomial]
  eval_simp
  rfl

lemma eval_polynomial_of_Z_ne_zero {P : F × F × F} (hPz : P z ≠ 0) :
    eval ![P x, P y, P z] W.polynomial / P z ^ 3 =
      W.toAffine.polynomial.evalEval (P x / P z) (P y / P z) := by
  linear_combination (norm := (rw [eval_polynomial, Affine.evalEval_polynomial]; ring1))
    P y ^ 2 / P z ^ 2 * div_self hPz + W.a₁ * P x * P y / P z ^ 2 * div_self hPz
      + W.a₃ * P y / P z * div_self (pow_ne_zero 2 hPz) - W.a₂ * P x ^ 2 / P z ^ 2 * div_self hPz
      - W.a₄ * P x / P z * div_self (pow_ne_zero 2 hPz) - W.a₆ * div_self (pow_ne_zero 3 hPz)

variable (W') in
/-- The proposition that a projective point representative `(x, y, z)` lies in a Weierstrass curve
`W`.

In other words, it satisfies the homogeneous Weierstrass equation `W(X, Y, Z) = 0`. -/
def Equation (P : R × R × R) : Prop :=
  eval ![P x, P y, P z] W'.polynomial = 0

lemma equation_iff (P : R × R × R) : W'.Equation P ↔
    P y ^ 2 * P z + W'.a₁ * P x * P y * P z + W'.a₃ * P y * P z ^ 2
      - (P x ^ 3 + W'.a₂ * P x ^ 2 * P z + W'.a₄ * P x * P z ^ 2 + W'.a₆ * P z ^ 3) = 0 := by
  rw [Equation, eval_polynomial]

lemma equation_smul (P : R × R × R) {u : R} (hu : IsUnit u) : W'.Equation (u • P) ↔ W'.Equation P :=
  have hP (u : R) {P : R × R × R} (hP : W'.Equation P) : W'.Equation <| u • P := by
    rw [equation_iff] at hP ⊢
    linear_combination (norm := (rw [smul_eq]; ring1)) u ^ 3 * hP
  ⟨fun h => by convert hP ↑hu.unit⁻¹ h; rw [smul_smul, hu.val_inv_mul, one_smul], hP u⟩

lemma equation_of_equiv {P Q : R × R × R} (h : P ≈ Q) : W'.Equation P ↔ W'.Equation Q := by
  rcases h with ⟨u, rfl⟩
  exact equation_smul Q u.isUnit

lemma equation_of_Z_eq_zero {P : R × R × R} (hPz : P z = 0) : W'.Equation P ↔ P x ^ 3 = 0 := by
  simp_rw [equation_iff, hPz, sub_eq_zero, zero_pow <| OfNat.ofNat_ne_zero _, mul_zero, add_zero,
    eq_comm]

lemma equation_zero : W'.Equation (0, 1, 0) := by
  simp_rw [equation_of_Z_eq_zero, zero_pow three_ne_zero]

lemma equation_some (X Y : R) : W'.Equation (X, Y, 1) ↔ W'.toAffine.Equation X Y := by
  simp_rw [equation_iff, Affine.equation_iff', one_pow, mul_one]

lemma equation_of_Z_ne_zero {P : F × F × F} (hPz : P z ≠ 0) :
    W.Equation P ↔ W.toAffine.Equation (P x / P z) (P y / P z) :=
  (equation_of_equiv <| equiv_some_of_Z_ne_zero hPz).trans <| equation_some ..

lemma X_eq_zero_of_Z_eq_zero [NoZeroDivisors R] {P : R × R × R} (hP : W'.Equation P)
    (hPz : P z = 0) : P x = 0 :=
  pow_eq_zero <| (equation_of_Z_eq_zero hPz).mp hP

/-! ## The nonsingular condition in projective coordinates -/

variable (W') in
/-- The partial derivative `W_X(X, Y, Z)` with respect to `X` of the polynomial `W(X, Y, Z)`
associated to a Weierstrass curve `W` in projective coordinates. -/
noncomputable def polynomialX : MvPolynomial (Fin 3) R :=
  pderiv 0 W'.polynomial

lemma polynomialX_eq : W'.polynomialX =
    C W'.a₁ * X 1 * X 2 - (C 3 * X 0 ^ 2 + C (2 * W'.a₂) * X 0 * X 2 + C W'.a₄ * X 2 ^ 2) := by
  rw [polynomialX, polynomial]
  pderiv_simp
  ring1

lemma eval_polynomialX (P : R × R × R) : eval ![P x, P y, P z] W'.polynomialX =
    W'.a₁ * P y * P z - (3 * P x ^ 2 + 2 * W'.a₂ * P x * P z + W'.a₄ * P z ^ 2) := by
  rw [polynomialX_eq]
  eval_simp
  rfl

lemma eval_polynomialX_of_Z_ne_zero {P : F × F × F} (hPz : P z ≠ 0) :
    eval ![P x, P y, P z] W.polynomialX / P z ^ 2 =
      W.toAffine.polynomialX.evalEval (P x / P z) (P y / P z) := by
  linear_combination (norm := (rw [eval_polynomialX, Affine.evalEval_polynomialX]; ring1))
    W.a₁ * P y / P z * div_self hPz - 2 * W.a₂ * P x / P z * div_self hPz
      - W.a₄ * div_self (pow_ne_zero 2 hPz)

variable (W') in
/-- The partial derivative `W_Y(X, Y, Z)` with respect to `Y` of the polynomial `W(X, Y, Z)`
associated to a Weierstrass curve `W` in projective coordinates. -/
noncomputable def polynomialY : MvPolynomial (Fin 3) R :=
  pderiv 1 W'.polynomial

lemma polynomialY_eq : W'.polynomialY =
    C 2 * X 1 * X 2 + C W'.a₁ * X 0 * X 2 + C W'.a₃ * X 2 ^ 2 := by
  rw [polynomialY, polynomial]
  pderiv_simp
  ring1

lemma eval_polynomialY (P : R × R × R) :
    eval ![P x, P y, P z] W'.polynomialY = 2 * P y * P z + W'.a₁ * P x * P z + W'.a₃ * P z ^ 2 := by
  rw [polynomialY_eq]
  eval_simp
  rfl

lemma eval_polynomialY_of_Z_ne_zero {P : F × F × F} (hPz : P z ≠ 0) :
    eval ![P x, P y, P z] W.polynomialY / P z ^ 2 =
      W.toAffine.polynomialY.evalEval (P x / P z) (P y / P z) := by
  linear_combination (norm := (rw [eval_polynomialY, Affine.evalEval_polynomialY]; ring1))
    2 * P y / P z * div_self hPz + W.a₁ * P x / P z * div_self hPz
      + W.a₃ * div_self (pow_ne_zero 2 hPz)

variable (W') in
/-- The partial derivative `W_Z(X, Y, Z)` with respect to `Z` of the polynomial `W(X, Y, Z)`
associated to a Weierstrass curve `W` in projective coordinates. -/
noncomputable def polynomialZ : MvPolynomial (Fin 3) R :=
  pderiv 2 W'.polynomial

lemma polynomialZ_eq : W'.polynomialZ = X 1 ^ 2 + C W'.a₁ * X 0 * X 1 + C (2 * W'.a₃) * X 1 * X 2 -
    (C W'.a₂ * X 0 ^ 2 + C (2 * W'.a₄) * X 0 * X 2 + C (3 * W'.a₆) * X 2 ^ 2) := by
  rw [polynomialZ, polynomial]
  pderiv_simp
  ring1

lemma eval_polynomialZ (P : R × R × R) : eval ![P x, P y, P z] W'.polynomialZ =
    P y ^ 2 + W'.a₁ * P x * P y + 2 * W'.a₃ * P y * P z -
      (W'.a₂ * P x ^ 2 + 2 * W'.a₄ * P x * P z + 3 * W'.a₆ * P z ^ 2) := by
  rw [polynomialZ_eq]
  eval_simp
  rfl

/-- Euler's homogeneous function theorem in projective coordinates. -/
theorem polynomial_relation (P : R × R × R) : 3 * eval ![P x, P y, P z] W'.polynomial =
    P x * eval ![P x, P y, P z] W'.polynomialX + P y * eval ![P x, P y, P z] W'.polynomialY +
      P z * eval ![P x, P y, P z] W'.polynomialZ := by
  rw [eval_polynomial, eval_polynomialX, eval_polynomialY, eval_polynomialZ]
  ring1

variable (W') in
/-- The proposition that a projective point representative `(x, y, z)` on a Weierstrass curve `W` is
nonsingular.

In other words, either `W_X(x, y, z) ≠ 0`, `W_Y(x, y, z) ≠ 0`, or `W_Z(x, y, z) ≠ 0`.

Note that this definition is only mathematically accurate for fields. -/
-- TODO: generalise this definition to be mathematically accurate for a larger class of rings.
def Nonsingular (P : R × R × R) : Prop :=
  W'.Equation P ∧ (eval ![P x, P y, P z] W'.polynomialX ≠ 0 ∨
    eval ![P x, P y, P z] W'.polynomialY ≠ 0 ∨ eval ![P x, P y, P z] W'.polynomialZ ≠ 0)

lemma nonsingular_iff (P : R × R × R) : W'.Nonsingular P ↔ W'.Equation P ∧
    (W'.a₁ * P y * P z - (3 * P x ^ 2 + 2 * W'.a₂ * P x * P z + W'.a₄ * P z ^ 2) ≠ 0 ∨
      2 * P y * P z + W'.a₁ * P x * P z + W'.a₃ * P z ^ 2 ≠ 0 ∨
      P y ^ 2 + W'.a₁ * P x * P y + 2 * W'.a₃ * P y * P z
        - (W'.a₂ * P x ^ 2 + 2 * W'.a₄ * P x * P z + 3 * W'.a₆ * P z ^ 2) ≠ 0) := by
  rw [Nonsingular, eval_polynomialX, eval_polynomialY, eval_polynomialZ]

lemma nonsingular_smul (P : R × R × R) {u : R} (hu : IsUnit u) :
    W'.Nonsingular (u • P) ↔ W'.Nonsingular P :=
  have hP {u : R} (hu : IsUnit u) {P : R × R × R} (hP : W'.Nonsingular <| u • P) :
      W'.Nonsingular P := by
    rcases (nonsingular_iff _).mp hP with ⟨hP, hP'⟩
    refine (nonsingular_iff P).mpr ⟨(equation_smul P hu).mp hP, ?_⟩
    contrapose! hP'
    rw [smul_eq]
    exact ⟨by linear_combination (norm := ring1) u ^ 2 * hP'.left,
      by linear_combination (norm := ring1) u ^ 2 * hP'.right.left,
      by linear_combination (norm := ring1) u ^ 2 * hP'.right.right⟩
  ⟨hP hu, fun h => hP hu.unit⁻¹.isUnit <| by rwa [smul_smul, hu.val_inv_mul, one_smul]⟩

lemma nonsingular_of_equiv {P Q : R × R × R} (h : P ≈ Q) : W'.Nonsingular P ↔ W'.Nonsingular Q := by
  rcases h with ⟨u, rfl⟩
  exact nonsingular_smul Q u.isUnit

lemma nonsingular_of_Z_eq_zero {P : R × R × R} (hPz : P z = 0) :
    W'.Nonsingular P ↔
      W'.Equation P ∧ (3 * P x ^ 2 ≠ 0 ∨ P y ^ 2 + W'.a₁ * P x * P y - W'.a₂ * P x ^ 2 ≠ 0) := by
  simp_rw [nonsingular_iff, hPz, zero_pow <| OfNat.ofNat_ne_zero _, mul_zero, zero_sub, neg_ne_zero,
    add_zero, ne_self_iff_false, false_or]

lemma nonsingular_zero [Nontrivial R] : W'.Nonsingular (0, 1, 0) := by
  simp_rw [nonsingular_of_Z_eq_zero, equation_zero, true_and, ← not_and_or]
  exact fun h => one_ne_zero <| by linear_combination (norm := ring1) h.right

lemma nonsingular_some (X Y : R) : W'.Nonsingular (X, Y, 1) ↔ W'.toAffine.Nonsingular X Y := by
  simp_rw [nonsingular_iff, equation_some, Affine.nonsingular_iff', Affine.equation_iff',
    and_congr_right_iff, ← not_and_or, not_iff_not, one_pow, mul_one, and_congr_right_iff, Iff.comm,
    iff_self_and]
  intro h hX hY
  linear_combination (norm := ring1) 3 * h - X * hX - Y * hY

lemma nonsingular_of_Z_ne_zero {P : F × F × F} (hPz : P z ≠ 0) :
    W.Nonsingular P ↔ W.toAffine.Nonsingular (P x / P z) (P y / P z) :=
  (nonsingular_of_equiv <| equiv_some_of_Z_ne_zero hPz).trans <| nonsingular_some ..

lemma nonsingular_iff_of_Z_ne_zero {P : F × F × F} (hPz : P z ≠ 0) :
    W.Nonsingular P ↔ W.Equation P ∧
      (eval ![P x, P y, P z] W.polynomialX ≠ 0 ∨ eval ![P x, P y, P z] W.polynomialY ≠ 0) := by
  rw [nonsingular_of_Z_ne_zero hPz, Affine.Nonsingular, ← equation_of_Z_ne_zero hPz,
    ← eval_polynomialX_of_Z_ne_zero hPz, div_ne_zero_iff, and_iff_left <| pow_ne_zero 2 hPz,
    ← eval_polynomialY_of_Z_ne_zero hPz, div_ne_zero_iff, and_iff_left <| pow_ne_zero 2 hPz]

lemma Y_ne_zero_of_Z_eq_zero [NoZeroDivisors R] {P : R × R × R} (hP : W'.Nonsingular P)
    (hPz : P z = 0) : P y ≠ 0 := by
  intro hPy
  simp_rw [nonsingular_of_Z_eq_zero hPz, X_eq_zero_of_Z_eq_zero hP.left hPz, hPy,
    zero_pow two_ne_zero, mul_zero, add_zero, sub_zero, or_self, ne_self_iff_false, and_false] at hP

lemma isUnit_Y_of_Z_eq_zero {P : F × F × F} (hP : W.Nonsingular P) (hPz : P z = 0) : IsUnit (P y) :=
  (Y_ne_zero_of_Z_eq_zero hP hPz).isUnit

lemma equiv_of_Z_eq_zero {P Q : F × F × F} (hP : W.Nonsingular P) (hQ : W.Nonsingular Q)
    (hPz : P z = 0) (hQz : Q z = 0) : P ≈ Q := by
  have hPy : IsUnit <| P y := isUnit_Y_of_Z_eq_zero hP hPz
  have hQy : IsUnit <| Q y := isUnit_Y_of_Z_eq_zero hQ hQz
  use hPy.unit / hQy.unit
  simp_rw [Units.smul_def, smul_eq, X_eq_zero_of_Z_eq_zero hQ.left hQz, hQz, mul_zero,
    Units.val_div_eq_div_val, IsUnit.unit_spec, hQy.div_mul_cancel]
  congr! 2
  · exact (X_eq_zero_of_Z_eq_zero hP.left hPz).symm
  · exact hPz.symm

lemma equiv_zero_of_Z_eq_zero {P : F × F × F} (hP : W.Nonsingular P) (hPz : P z = 0) :
    P ≈ (0, 1, 0) :=
  equiv_of_Z_eq_zero hP nonsingular_zero hPz rfl

lemma map_equiv_map (f : F →+* K) {P Q : F × F × F} (hP : W.Nonsingular P) (hQ : W.Nonsingular Q) :
    f ∘ P ≈ f ∘ Q ↔ P ≈ Q := by
  refine ⟨fun h => ?_, fun h => ?_⟩
  · by_cases hz : f (P z) = 0
    · exact equiv_of_Z_eq_zero hP hQ ((map_eq_zero_iff f f.injective).mp hz) <|
        (map_eq_zero_iff f f.injective).mp <| (Z_eq_zero_of_equiv h).mp hz
    · refine equiv_of_X_eq_of_Y_eq ((map_ne_zero_iff f f.injective).mp hz)
        ((map_ne_zero_iff f f.injective).mp <| hz.comp (Z_eq_zero_of_equiv h).mpr) ?_ ?_
      all_goals apply f.injective; map_simp
      exacts [X_eq_of_equiv h, Y_eq_of_equiv h]
  · rcases h with ⟨u, rfl⟩
    exact ⟨Units.map f u, (WeierstrassCurve.Projective.map_smul ..).symm⟩

variable (W') in
/-- The proposition that a projective point class on a Weierstrass curve `W` is nonsingular.

If `P` is a projective point representative on `W`, then `W.NonsingularLift ⟦P⟧` is definitionally
equivalent to `W.Nonsingular P`.

Note that this definition is only mathematically accurate for fields. -/
def NonsingularLift (P : PointClass R) : Prop :=
  P.lift W'.Nonsingular fun _ _ => propext ∘ nonsingular_of_equiv

lemma nonsingularLift_iff (P : R × R × R) : W'.NonsingularLift ⟦P⟧ ↔ W'.Nonsingular P :=
  Iff.rfl

lemma nonsingularLift_zero [Nontrivial R] : W'.NonsingularLift ⟦(0, 1, 0)⟧ :=
  nonsingular_zero

lemma nonsingularLift_some (X Y : R) :
    W'.NonsingularLift ⟦(X, Y, 1)⟧ ↔ W'.toAffine.Nonsingular X Y :=
  nonsingular_some X Y

/-! ## Maps and base changes -/

variable (f : R →+* S) (P : R × R × R)

@[simp]
lemma map_polynomial : (W'.map f).toProjective.polynomial = MvPolynomial.map f W'.polynomial := by
  simp_rw [polynomial]
  map_simp

variable {P} in
lemma Equation.map (h : W'.Equation P) : (W'.map f).toProjective.Equation (f ∘ P) := by
  rw [Equation, map_polynomial, eval_map, map_eq, ← map_fin3, ← eval₂_comp, h, map_zero]

variable {f} in
@[simp]
lemma map_equation (hf : Function.Injective f) :
    (W'.map f).toProjective.Equation (f ∘ P) ↔ W'.Equation P := by
  simp_rw [Equation, map_polynomial, eval_map, map_eq, ← map_fin3, ← eval₂_comp,
    map_eq_zero_iff f hf]

@[simp]
lemma map_polynomialX :
    (W'.map f).toProjective.polynomialX = MvPolynomial.map f W'.polynomialX := by
  simp_rw [polynomialX, map_polynomial, pderiv_map]

@[simp]
lemma map_polynomialY :
    (W'.map f).toProjective.polynomialY = MvPolynomial.map f W'.polynomialY := by
  simp_rw [polynomialY, map_polynomial, pderiv_map]

@[simp]
lemma map_polynomialZ :
    (W'.map f).toProjective.polynomialZ = MvPolynomial.map f W'.polynomialZ := by
  simp_rw [polynomialZ, map_polynomial, pderiv_map]

variable {f} in
@[simp]
lemma map_nonsingular (hf : Function.Injective f) :
    (W'.map f).toProjective.Nonsingular (f ∘ P) ↔ W'.Nonsingular P := by
  simp_rw [Nonsingular, map_equation P hf, map_polynomialX, map_polynomialY, map_polynomialZ,
    eval_map, map_eq, ← map_fin3, ← eval₂_comp, map_ne_zero_iff f hf]

variable [Algebra R S] [Algebra R A] [Algebra S A] [IsScalarTower R S A] [Algebra R B] [Algebra S B]
  [IsScalarTower R S B] (f : A →ₐ[S] B) (P : A × A × A)

lemma baseChange_polynomial : (W'.baseChange B).toProjective.polynomial =
    MvPolynomial.map f (W'.baseChange A).toProjective.polynomial := by
  rw [← map_polynomial, map_baseChange]

variable {P} in
lemma Equation.baseChange (h : (W'.baseChange A).toProjective.Equation P) :
    (W'.baseChange B).toProjective.Equation (f ∘ P) := by
  convert Equation.map f.toRingHom h using 1
  rw [AlgHom.toRingHom_eq_coe, map_baseChange]

variable {f} in
lemma baseChange_equation (hf : Function.Injective f) :
    (W'.baseChange B).toProjective.Equation (f ∘ P) ↔
      (W'.baseChange A).toProjective.Equation P := by
  rw [← RingHom.coe_coe, ← map_equation P hf, AlgHom.toRingHom_eq_coe, map_baseChange]

lemma baseChange_polynomialX : (W'.baseChange B).toProjective.polynomialX =
    MvPolynomial.map f (W'.baseChange A).toProjective.polynomialX := by
  rw [← map_polynomialX, map_baseChange]

lemma baseChange_polynomialY : (W'.baseChange B).toProjective.polynomialY =
    MvPolynomial.map f (W'.baseChange A).toProjective.polynomialY := by
  rw [← map_polynomialY, map_baseChange]

lemma baseChange_polynomialZ : (W'.baseChange B).toProjective.polynomialZ =
    MvPolynomial.map f (W'.baseChange A).toProjective.polynomialZ := by
  rw [← map_polynomialZ, map_baseChange]

variable {f} in
lemma baseChange_nonsingular (hf : Function.Injective f) :
    (W'.baseChange B).toProjective.Nonsingular (f ∘ P) ↔
      (W'.baseChange A).toProjective.Nonsingular P := by
  rw [← RingHom.coe_coe, ← map_nonsingular P hf, AlgHom.toRingHom_eq_coe, map_baseChange]

end Projective

end WeierstrassCurve<|MERGE_RESOLUTION|>--- conflicted
+++ resolved
@@ -111,13 +111,8 @@
 variable [CommRing R] [CommRing S] [CommRing A] [CommRing B] [Field F] [Field K] {W' : Projective R}
   {W : Projective F}
 
-<<<<<<< HEAD
 lemma smul_eq (P : R × R × R) (u : R) : u • P = (u * P x, u * P y, u * P z) :=
   rfl
-=======
-lemma smul_fin3 (P : Fin 3 → R) (u : R) : u • P = ![u * P x, u * P y, u * P z] := by
-  simp [← List.ofFn_inj, List.ofFn_succ]
->>>>>>> 4cf65066
 
 protected lemma map_smul (f : R →* S) (P : R × R × R) (u : R) : f ∘ u • P = f u • f ∘ P := by
   simp_rw [map_eq, smul_eq, map_mul]
