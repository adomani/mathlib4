/-
Copyright (c) 2023 David Kurniadi Angdinata. All rights reserved.
Released under Apache 2.0 license as described in the file LICENSE.
Authors: David Kurniadi Angdinata
-/
import Mathlib.Algebra.Polynomial.Bivariate
import Mathlib.AlgebraicGeometry.EllipticCurve.Weierstrass
import Mathlib.AlgebraicGeometry.EllipticCurve.VariableChange

/-!
# Affine coordinates for Weierstrass curves

This file defines the type of points on a Weierstrass curve as an inductive, consisting of the point
at infinity and affine points satisfying a Weierstrass equation with a nonsingular condition. This
file also defines the negation and addition operations of the group law for this type, and proves
that they respect the Weierstrass equation and the nonsingular condition. The fact that they form an
abelian group is proven in `Mathlib/AlgebraicGeometry/EllipticCurve/Group.lean`.

## Mathematical background

Let `W` be a Weierstrass curve over a field `F`. A rational point on `W` is simply a point
$[X:Y:Z]$ defined over `F` in the projective plane satisfying the homogeneous cubic equation
$Y^2Z + a_1XYZ + a_3YZ^2 = X^3 + a_2X^2Z + a_4XZ^2 + a_6Z^3$. Any such point either lies in the
affine chart $Z \ne 0$ and satisfies the Weierstrass equation obtained by replacing $X/Z$ with $X$
and $Y/Z$ with $Y$, or is the unique point at infinity $0 := [0:1:0]$ when $Z = 0$. With this new
description, a nonsingular rational point on `W` is either $0$ or an affine point $(x, y)$ where
the partial derivatives $W_X(X, Y)$ and $W_Y(X, Y)$ do not vanish simultaneously. For a field
extension `K` of `F`, a `K`-rational point is simply a rational point on `W` base changed to `K`.

The set of nonsingular rational points forms an abelian group under a secant-and-tangent process.
 * The identity rational point is `0`.
 * Given a nonsingular rational point `P`, its negation `-P` is defined to be the unique third
    point of intersection between `W` and the line through `0` and `P`.
    Explicitly, if `P` is $(x, y)$, then `-P` is $(x, -y - a_1x - a_3)$.
 * Given two points `P` and `Q`, their addition `P + Q` is defined to be the negation of the unique
    third point of intersection between `W` and the line `L` through `P` and `Q`.
    Explicitly, let `P` be $(x_1, y_1)$ and let `Q` be $(x_2, y_2)$.
      * If $x_1 = x_2$ and $y_1 = -y_2 - a_1x_2 - a_3$, then `L` is vertical and `P + Q` is `0`.
      * If $x_1 = x_2$ and $y_1 \ne -y_2 - a_1x_2 - a_3$, then `L` is the tangent of `W` at `P = Q`,
        and has slope $\ell := (3x_1^2 + 2a_2x_1 + a_4 - a_1y_1) / (2y_1 + a_1x_1 + a_3)$.
      * Otherwise $x_1 \ne x_2$, then `L` is the secant of `W` through `P` and `Q`, and has slope
        $\ell := (y_1 - y_2) / (x_1 - x_2)$.

    In the latter two cases, the $X$-coordinate of `P + Q` is then the unique third solution of the
    equation obtained by substituting the line $Y = \ell(X - x_1) + y_1$ into the Weierstrass
    equation, and can be written down explicitly as $x := \ell^2 + a_1\ell - a_2 - x_1 - x_2$ by
    inspecting the $X^2$ terms. The $Y$-coordinate of `P + Q`, after applying the final negation
    that maps $Y$ to $-Y - a_1X - a_3$, is precisely $y := -(\ell(x - x_1) + y_1) - a_1x - a_3$.

The group law on this set is then uniquely determined by these constructions.

## Main definitions

 * `WeierstrassCurve.Affine.Equation`: the Weierstrass equation of an affine Weierstrass curve.
 * `WeierstrassCurve.Affine.Nonsingular`: the nonsingular condition on an affine Weierstrass curve.
 * `WeierstrassCurve.Affine.Point`: a nonsingular rational point on an affine Weierstrass curve.
 * `WeierstrassCurve.Affine.Point.neg`: the negation operation on an affine Weierstrass curve.
 * `WeierstrassCurve.Affine.Point.add`: the addition operation on an affine Weierstrass curve.

## Main statements

 * `WeierstrassCurve.Affine.equation_neg`: negation preserves the Weierstrass equation.
 * `WeierstrassCurve.Affine.equation_add`: addition preserves the Weierstrass equation.
 * `WeierstrassCurve.Affine.nonsingular_neg`: negation preserves the nonsingular condition.
 * `WeierstrassCurve.Affine.nonsingular_add`: addition preserves the nonsingular condition.
 * `WeierstrassCurve.Affine.nonsingular_of_Δ_ne_zero`: an affine Weierstrass curve is nonsingular at
    every point if its discriminant is non-zero.
 * `WeierstrassCurve.Affine.nonsingular`: an affine elliptic curve is nonsingular at every point.

## Notations

 * `W⟮K⟯`: the group of nonsingular rational points on `W` base changed to `K`.

## References

[J Silverman, *The Arithmetic of Elliptic Curves*][silverman2009]

## Tags

elliptic curve, rational point, affine coordinates
-/

open Polynomial
open scoped Polynomial.Bivariate

local macro "C_simp" : tactic =>
  `(tactic| simp only [map_ofNat, C_0, C_1, C_neg, C_add, C_sub, C_mul, C_pow])

local macro "derivative_simp" : tactic =>
  `(tactic| simp only [derivative_C, derivative_X, derivative_X_pow, derivative_neg, derivative_add,
    derivative_sub, derivative_mul, derivative_sq])

local macro "eval_simp" : tactic =>
  `(tactic| simp only [eval_C, eval_X, eval_neg, eval_add, eval_sub, eval_mul, eval_pow, evalEval])

local macro "map_simp" : tactic =>
  `(tactic| simp only [map_ofNat, map_neg, map_add, map_sub, map_mul, map_pow, map_div₀,
    Polynomial.map_ofNat, map_C, map_X, Polynomial.map_neg, Polynomial.map_add, Polynomial.map_sub,
    Polynomial.map_mul, Polynomial.map_pow, Polynomial.map_div, coe_mapRingHom,
    WeierstrassCurve.map])

universe r s u v w

/-! ## Weierstrass curves -/

/-- An abbreviation for a Weierstrass curve in affine coordinates. -/
abbrev WeierstrassCurve.Affine (R : Type u) : Type u :=
  WeierstrassCurve R

/-- The coercion to a Weierstrass curve in affine coordinates. -/
abbrev WeierstrassCurve.toAffine {R : Type u} (W : WeierstrassCurve R) : Affine R :=
  W

namespace WeierstrassCurve.Affine

variable {R : Type u} [CommRing R] (W : Affine R)

section Equation

/-! ### Weierstrass equations -/

/-- The polynomial $W(X, Y) := Y^2 + a_1XY + a_3Y - (X^3 + a_2X^2 + a_4X + a_6)$ associated to a
Weierstrass curve `W` over `R`. For ease of polynomial manipulation, this is represented as a term
of type `R[X][X]`, where the inner variable represents $X$ and the outer variable represents $Y$.
For clarity, the alternative notations `Y` and `R[X][Y]` are provided in the `Polynomial`
scope to represent the outer variable and the bivariate polynomial ring `R[X][X]` respectively. -/
noncomputable def polynomial : R[X][Y] :=
  Y ^ 2 + C (C W.a₁ * X + C W.a₃) * Y - C (X ^ 3 + C W.a₂ * X ^ 2 + C W.a₄ * X + C W.a₆)

lemma polynomial_eq : W.polynomial =
    Cubic.toPoly
      ⟨0, 1, Cubic.toPoly ⟨0, 0, W.a₁, W.a₃⟩, Cubic.toPoly ⟨-1, -W.a₂, -W.a₄, -W.a₆⟩⟩ := by
  simp only [polynomial, Cubic.toPoly]
  C_simp
  ring1

lemma polynomial_ne_zero [Nontrivial R] : W.polynomial ≠ 0 := by
  rw [polynomial_eq]
  exact Cubic.ne_zero_of_b_ne_zero one_ne_zero

@[simp]
lemma degree_polynomial [Nontrivial R] : W.polynomial.degree = 2 := by
  rw [polynomial_eq]
  exact Cubic.degree_of_b_ne_zero' one_ne_zero

@[simp]
lemma natDegree_polynomial [Nontrivial R] : W.polynomial.natDegree = 2 := by
  rw [polynomial_eq]
  exact Cubic.natDegree_of_b_ne_zero' one_ne_zero

lemma monic_polynomial : W.polynomial.Monic := by
  nontriviality R
  simpa only [polynomial_eq] using Cubic.monic_of_b_eq_one'

lemma irreducible_polynomial [IsDomain R] : Irreducible W.polynomial := by
  by_contra h
  rcases (W.monic_polynomial.not_irreducible_iff_exists_add_mul_eq_coeff W.natDegree_polynomial).mp
    h with ⟨f, g, h0, h1⟩
  simp only [polynomial_eq, Cubic.coeff_eq_c, Cubic.coeff_eq_d] at h0 h1
  apply_fun degree at h0 h1
  rw [Cubic.degree_of_a_ne_zero' <| neg_ne_zero.mpr <| one_ne_zero' R, degree_mul] at h0
  apply (h1.symm.le.trans Cubic.degree_of_b_eq_zero').not_lt
  rcases Nat.WithBot.add_eq_three_iff.mp h0.symm with h | h | h | h
  -- Porting note: replaced two `any_goals` proofs with two `iterate 2` proofs
  iterate 2 rw [degree_add_eq_right_of_degree_lt] <;> simp only [h] <;> decide
  iterate 2 rw [degree_add_eq_left_of_degree_lt] <;> simp only [h] <;> decide

lemma evalEval_polynomial (x y : R) : W.polynomial.evalEval x y =
    y ^ 2 + W.a₁ * x * y + W.a₃ * y - (x ^ 3 + W.a₂ * x ^ 2 + W.a₄ * x + W.a₆) := by
  simp only [polynomial]
  eval_simp
  rw [add_mul, ← add_assoc]

@[simp]
lemma evalEval_polynomial_zero : W.polynomial.evalEval 0 0 = -W.a₆ := by
  simp only [evalEval_polynomial, zero_add, zero_sub, mul_zero, zero_pow <| Nat.succ_ne_zero _]

/-- The proposition that an affine point $(x, y)$ lies in `W`. In other words, $W(x, y) = 0$. -/
def Equation (x y : R) : Prop :=
  W.polynomial.evalEval x y = 0

lemma equation_iff' (x y : R) : W.Equation x y ↔
    y ^ 2 + W.a₁ * x * y + W.a₃ * y - (x ^ 3 + W.a₂ * x ^ 2 + W.a₄ * x + W.a₆) = 0 := by
  rw [Equation, evalEval_polynomial]

lemma equation_iff (x y : R) :
    W.Equation x y ↔ y ^ 2 + W.a₁ * x * y + W.a₃ * y = x ^ 3 + W.a₂ * x ^ 2 + W.a₄ * x + W.a₆ := by
  rw [equation_iff', sub_eq_zero]

@[simp]
lemma equation_zero : W.Equation 0 0 ↔ W.a₆ = 0 := by
  rw [Equation, evalEval_polynomial_zero, neg_eq_zero]

lemma equation_iff_variableChange (x y : R) :
    W.Equation x y ↔ (W.variableChange ⟨1, x, 0, y⟩).toAffine.Equation 0 0 := by
  rw [equation_iff', ← neg_eq_zero, equation_zero, variableChange_a₆, inv_one, Units.val_one]
  congr! 1
  ring1

end Equation

section Nonsingular

/-! ### Nonsingular Weierstrass equations -/

/-- The partial derivative $W_X(X, Y)$ of $W(X, Y)$ with respect to $X$.

TODO: define this in terms of `Polynomial.derivative`. -/
noncomputable def polynomialX : R[X][Y] :=
  C (C W.a₁) * Y - C (C 3 * X ^ 2 + C (2 * W.a₂) * X + C W.a₄)

lemma evalEval_polynomialX (x y : R) :
    W.polynomialX.evalEval x y = W.a₁ * y - (3 * x ^ 2 + 2 * W.a₂ * x + W.a₄) := by
  simp only [polynomialX]
  eval_simp

@[simp]
lemma evalEval_polynomialX_zero : W.polynomialX.evalEval 0 0 = -W.a₄ := by
  simp only [evalEval_polynomialX, zero_add, zero_sub, mul_zero, zero_pow <| Nat.succ_ne_zero _]

/-- The partial derivative $W_Y(X, Y)$ of $W(X, Y)$ with respect to $Y$.

TODO: define this in terms of `Polynomial.derivative`. -/
noncomputable def polynomialY : R[X][Y] :=
  C (C 2) * Y + C (C W.a₁ * X + C W.a₃)

<<<<<<< HEAD
-- Porting note (#10619): removed `@[simp]` to avoid a `simpNF` linter error
lemma evalEval_polynomialY (x y : R) : W.polynomialY.evalEval x y = 2 * y + W.a₁ * x + W.a₃ := by
=======
lemma evalEval_polynomialY (x y : R) :
    W.polynomialY.evalEval x y = 2 * y + W.a₁ * x + W.a₃ := by
>>>>>>> d5bed454
  simp only [polynomialY]
  eval_simp
  rw [← add_assoc]

@[simp]
lemma evalEval_polynomialY_zero : W.polynomialY.evalEval 0 0 = W.a₃ := by
  simp only [evalEval_polynomialY, zero_add, mul_zero]

@[deprecated (since := "2024-06-19")] alias eval_polynomial := evalEval_polynomial
@[deprecated (since := "2024-06-19")] alias eval_polynomial_zero := evalEval_polynomial_zero
@[deprecated (since := "2024-06-19")] alias eval_polynomialX := evalEval_polynomialX
@[deprecated (since := "2024-06-19")] alias eval_polynomialX_zero := evalEval_polynomialX_zero
@[deprecated (since := "2024-06-19")] alias eval_polynomialY := evalEval_polynomialY
@[deprecated (since := "2024-06-19")] alias eval_polynomialY_zero := evalEval_polynomialY_zero

/-- The proposition that an affine point $(x, y)$ in `W` is nonsingular.
In other words, either $W_X(x, y) \ne 0$ or $W_Y(x, y) \ne 0$.

Note that this definition is only mathematically accurate for fields.
TODO: generalise this definition to be mathematically accurate for a larger class of rings. -/
def Nonsingular (x y : R) : Prop :=
  W.Equation x y ∧ (W.polynomialX.evalEval x y ≠ 0 ∨ W.polynomialY.evalEval x y ≠ 0)

lemma nonsingular_iff' (x y : R) : W.Nonsingular x y ↔ W.Equation x y ∧
    (W.a₁ * y - (3 * x ^ 2 + 2 * W.a₂ * x + W.a₄) ≠ 0 ∨ 2 * y + W.a₁ * x + W.a₃ ≠ 0) := by
  rw [Nonsingular, equation_iff', evalEval_polynomialX, evalEval_polynomialY]

lemma nonsingular_iff (x y : R) : W.Nonsingular x y ↔
    W.Equation x y ∧ (W.a₁ * y ≠ 3 * x ^ 2 + 2 * W.a₂ * x + W.a₄ ∨ y ≠ -y - W.a₁ * x - W.a₃) := by
  rw [nonsingular_iff', sub_ne_zero, ← sub_ne_zero (a := y)]
  congr! 3
  ring1

@[simp]
lemma nonsingular_zero : W.Nonsingular 0 0 ↔ W.a₆ = 0 ∧ (W.a₃ ≠ 0 ∨ W.a₄ ≠ 0) := by
  rw [Nonsingular, equation_zero, evalEval_polynomialX_zero, neg_ne_zero, evalEval_polynomialY_zero,
    or_comm]

lemma nonsingular_iff_variableChange (x y : R) :
    W.Nonsingular x y ↔ (W.variableChange ⟨1, x, 0, y⟩).toAffine.Nonsingular 0 0 := by
  rw [nonsingular_iff', equation_iff_variableChange, equation_zero, ← neg_ne_zero, or_comm,
    nonsingular_zero, variableChange_a₃, variableChange_a₄, inv_one, Units.val_one]
  simp only [variableChange]
  congr! 3 <;> ring1

variable {W} in
lemma equation_zero_iff_nonsingular_zero (hΔ : W.Δ ≠ 0) : W.Equation 0 0 ↔ W.Nonsingular 0 0 := by
  simp only [equation_zero, nonsingular_zero, iff_self_and]
  contrapose! hΔ
  simp only [b₂, b₄, b₆, b₈, Δ, hΔ]
  ring1

variable {W} in
/-- A Weierstrass curve is nonsingular at every point if its discriminant is non-zero. -/
lemma equation_iff_nonsingular {x y : R} (hΔ : W.Δ ≠ 0) : W.Equation x y ↔ W.Nonsingular x y := by
  rw [equation_iff_variableChange, nonsingular_iff_variableChange,
    equation_zero_iff_nonsingular_zero <| by
      rwa [variableChange_Δ, inv_one, Units.val_one, one_pow, one_mul]]

end Nonsingular

section Ring

/-! ### Group operation polynomials over a ring -/

/-- The polynomial $-Y - a_1X - a_3$ associated to negation. -/
noncomputable def negPolynomial : R[X][Y] :=
  -(Y : R[X][Y]) - C (C W.a₁ * X + C W.a₃)

lemma Y_sub_polynomialY : Y - W.polynomialY = W.negPolynomial := by
  rw [polynomialY, negPolynomial]; C_simp; ring

lemma Y_sub_negPolynomial : Y - W.negPolynomial = W.polynomialY := by
  rw [← Y_sub_polynomialY, sub_sub_cancel]

/-- The $Y$-coordinate of the negation of an affine point in `W`.

This depends on `W`, and has argument order: $x$, $y$. -/
@[simp]
def negY (x y : R) : R :=
  -y - W.a₁ * x - W.a₃

lemma negY_negY (x y : R) : W.negY x (W.negY x y) = y := by
  simp only [negY]
  ring1

lemma eval_negPolynomial (x y : R) : W.negPolynomial.evalEval x y = W.negY x y := by
  rw [negY, sub_sub, negPolynomial]
  eval_simp

/-- The polynomial $L(X - x) + y$ associated to the line $Y = L(X - x) + y$,
with a slope of $L$ that passes through an affine point $(x, y)$.

This does not depend on `W`, and has argument order: $x$, $y$, $L$. -/
noncomputable def linePolynomial (x y L : R) : R[X] :=
  C L * (X - C x) + C y

/-- The polynomial obtained by substituting the line $Y = L*(X - x) + y$, with a slope of $L$
that passes through an affine point $(x, y)$, into the polynomial $W(X, Y)$ associated to `W`.
If such a line intersects `W` at another point $(x', y')$, then the roots of this polynomial are
precisely $x$, $x'$, and the $X$-coordinate of the addition of $(x, y)$ and $(x', y')$.

This depends on `W`, and has argument order: $x$, $y$, $L$. -/
noncomputable def addPolynomial (x y L : R) : R[X] :=
  W.polynomial.eval <| linePolynomial x y L

lemma C_addPolynomial (x y L : R) : C (W.addPolynomial x y L) =
    (Y - C (linePolynomial x y L)) * (W.negPolynomial - C (linePolynomial x y L)) +
      W.polynomial := by
  rw [addPolynomial, linePolynomial, polynomial, negPolynomial]
  eval_simp
  C_simp
  ring1

lemma addPolynomial_eq (x y L : R) : W.addPolynomial x y L = -Cubic.toPoly
    ⟨1, -L ^ 2 - W.a₁ * L + W.a₂,
      2 * x * L ^ 2 + (W.a₁ * x - 2 * y - W.a₃) * L + (-W.a₁ * y + W.a₄),
      -x ^ 2 * L ^ 2 + (2 * x * y + W.a₃ * x) * L - (y ^ 2 + W.a₃ * y - W.a₆)⟩ := by
  rw [addPolynomial, linePolynomial, polynomial, Cubic.toPoly]
  eval_simp
  C_simp
  ring1

/-- The $X$-coordinate of the addition of two affine points $(x_1, y_1)$ and $(x_2, y_2)$ in `W`,
where the line through them is not vertical and has a slope of $L$.

This depends on `W`, and has argument order: $x_1$, $x_2$, $L$. -/
@[simp]
def addX (x₁ x₂ L : R) : R :=
  L ^ 2 + W.a₁ * L - W.a₂ - x₁ - x₂

/-- The $Y$-coordinate of the negated addition of two affine points $(x_1, y_1)$ and $(x_2, y_2)$,
where the line through them is not vertical and has a slope of $L$.

This depends on `W`, and has argument order: $x_1$, $x_2$, $y_1$, $L$. -/
@[simp]
def negAddY (x₁ x₂ y₁ L : R) : R :=
  L * (W.addX x₁ x₂ L - x₁) + y₁

/-- The $Y$-coordinate of the addition of two affine points $(x_1, y_1)$ and $(x_2, y_2)$ in `W`,
where the line through them is not vertical and has a slope of $L$.

This depends on `W`, and has argument order: $x_1$, $x_2$, $y_1$, $L$. -/
@[simp]
def addY (x₁ x₂ y₁ L : R) : R :=
  W.negY (W.addX x₁ x₂ L) (W.negAddY x₁ x₂ y₁ L)

lemma equation_neg_iff (x y : R) : W.Equation x (W.negY x y) ↔ W.Equation x y := by
  rw [equation_iff, equation_iff, negY]
  congr! 1
  ring1

lemma nonsingular_neg_iff (x y : R) : W.Nonsingular x (W.negY x y) ↔ W.Nonsingular x y := by
  rw [nonsingular_iff, equation_neg_iff, ← negY, negY_negY, ← @ne_comm _ y, nonsingular_iff]
  exact and_congr_right' <| (iff_congr not_and_or.symm not_and_or.symm).mpr <|
    not_congr <| and_congr_left fun h => by rw [← h]

lemma equation_add_iff (x₁ x₂ y₁ L : R) :
    W.Equation (W.addX x₁ x₂ L) (W.negAddY x₁ x₂ y₁ L) ↔
      (W.addPolynomial x₁ y₁ L).eval (W.addX x₁ x₂ L) = 0 := by
  rw [Equation, negAddY, addPolynomial, linePolynomial, polynomial]
  eval_simp

variable {W}

lemma equation_neg_of {x y : R} (h : W.Equation x <| W.negY x y) : W.Equation x y :=
  (W.equation_neg_iff ..).mp h

/-- The negation of an affine point in `W` lies in `W`. -/
lemma equation_neg {x y : R} (h : W.Equation x y) : W.Equation x <| W.negY x y :=
  (W.equation_neg_iff ..).mpr h

lemma nonsingular_neg_of {x y : R} (h : W.Nonsingular x <| W.negY x y) : W.Nonsingular x y :=
  (W.nonsingular_neg_iff ..).mp h

/-- The negation of a nonsingular affine point in `W` is nonsingular. -/
lemma nonsingular_neg {x y : R} (h : W.Nonsingular x y) : W.Nonsingular x <| W.negY x y :=
  (W.nonsingular_neg_iff ..).mpr h

lemma nonsingular_negAdd_of_eval_derivative_ne_zero {x₁ x₂ y₁ L : R}
    (hx' : W.Equation (W.addX x₁ x₂ L) (W.negAddY x₁ x₂ y₁ L))
    (hx : (W.addPolynomial x₁ y₁ L).derivative.eval (W.addX x₁ x₂ L) ≠ 0) :
    W.Nonsingular (W.addX x₁ x₂ L) (W.negAddY x₁ x₂ y₁ L) := by
  rw [Nonsingular, and_iff_right hx', negAddY, polynomialX, polynomialY]
  eval_simp
  contrapose! hx
  rw [addPolynomial, linePolynomial, polynomial]
  eval_simp
  derivative_simp
  simp only [zero_add, add_zero, sub_zero, zero_mul, mul_one]
  eval_simp
  linear_combination (norm := (norm_num1; ring1)) hx.left + L * hx.right

end Ring

section Field

/-! ### Group operation polynomials over a field -/

open Classical in
/-- The slope of the line through two affine points $(x_1, y_1)$ and $(x_2, y_2)$ in `W`.
If $x_1 \ne x_2$, then this line is the secant of `W` through $(x_1, y_1)$ and $(x_2, y_2)$,
and has slope $(y_1 - y_2) / (x_1 - x_2)$. Otherwise, if $y_1 \ne -y_1 - a_1x_1 - a_3$,
then this line is the tangent of `W` at $(x_1, y_1) = (x_2, y_2)$, and has slope
$(3x_1^2 + 2a_2x_1 + a_4 - a_1y_1) / (2y_1 + a_1x_1 + a_3)$. Otherwise, this line is vertical,
and has undefined slope, in which case this function returns the value 0.

This depends on `W`, and has argument order: $x_1$, $x_2$, $y_1$, $y_2$. -/
noncomputable def slope {F : Type u} [Field F] (W : Affine F) (x₁ x₂ y₁ y₂ : F) : F :=
  if x₁ = x₂ then if y₁ = W.negY x₂ y₂ then 0
    else (3 * x₁ ^ 2 + 2 * W.a₂ * x₁ + W.a₄ - W.a₁ * y₁) / (y₁ - W.negY x₁ y₁)
  else (y₁ - y₂) / (x₁ - x₂)

variable {F : Type u} [Field F] {W : Affine F}

@[simp]
lemma slope_of_Y_eq {x₁ x₂ y₁ y₂ : F} (hx : x₁ = x₂) (hy : y₁ = W.negY x₂ y₂) :
    W.slope x₁ x₂ y₁ y₂ = 0 := by
  rw [slope, if_pos hx, if_pos hy]

@[simp]
lemma slope_of_Y_ne {x₁ x₂ y₁ y₂ : F} (hx : x₁ = x₂) (hy : y₁ ≠ W.negY x₂ y₂) :
    W.slope x₁ x₂ y₁ y₂ =
      (3 * x₁ ^ 2 + 2 * W.a₂ * x₁ + W.a₄ - W.a₁ * y₁) / (y₁ - W.negY x₁ y₁) := by
  rw [slope, if_pos hx, if_neg hy]

@[simp]
lemma slope_of_X_ne {x₁ x₂ y₁ y₂ : F} (hx : x₁ ≠ x₂) :
    W.slope x₁ x₂ y₁ y₂ = (y₁ - y₂) / (x₁ - x₂) := by
  rw [slope, if_neg hx]

lemma slope_of_Y_ne_eq_eval {x₁ x₂ y₁ y₂ : F} (hx : x₁ = x₂) (hy : y₁ ≠ W.negY x₂ y₂) :
    W.slope x₁ x₂ y₁ y₂ = -W.polynomialX.evalEval x₁ y₁ / W.polynomialY.evalEval x₁ y₁ := by
  rw [slope_of_Y_ne hx hy, evalEval_polynomialX, neg_sub]
  congr 1
  rw [negY, evalEval_polynomialY]
  ring1

lemma Y_eq_of_X_eq {x₁ x₂ y₁ y₂ : F} (h₁ : W.Equation x₁ y₁) (h₂ : W.Equation x₂ y₂)
    (hx : x₁ = x₂) : y₁ = y₂ ∨ y₁ = W.negY x₂ y₂ := by
  rw [equation_iff] at h₁ h₂
  rw [← sub_eq_zero, ← sub_eq_zero (a := y₁), ← mul_eq_zero, negY]
  linear_combination (norm := (rw [hx]; ring1)) h₁ - h₂

lemma Y_eq_of_Y_ne {x₁ x₂ y₁ y₂ : F} (h₁ : W.Equation x₁ y₁) (h₂ : W.Equation x₂ y₂) (hx : x₁ = x₂)
    (hy : y₁ ≠ W.negY x₂ y₂) : y₁ = y₂ :=
  (Y_eq_of_X_eq h₁ h₂ hx).resolve_right hy

lemma addPolynomial_slope {x₁ x₂ y₁ y₂ : F} (h₁ : W.Equation x₁ y₁) (h₂ : W.Equation x₂ y₂)
    (hxy : x₁ = x₂ → y₁ ≠ W.negY x₂ y₂) : W.addPolynomial x₁ y₁ (W.slope x₁ x₂ y₁ y₂) =
      -((X - C x₁) * (X - C x₂) * (X - C (W.addX x₁ x₂ <| W.slope x₁ x₂ y₁ y₂))) := by
  rw [addPolynomial_eq, neg_inj, Cubic.prod_X_sub_C_eq, Cubic.toPoly_injective]
  by_cases hx : x₁ = x₂
  · rcases hx, Y_eq_of_Y_ne h₁ h₂ hx (hxy hx) with ⟨rfl, rfl⟩
    rw [equation_iff] at h₁ h₂
    rw [slope_of_Y_ne rfl <| hxy rfl]
    rw [negY, ← sub_ne_zero] at hxy
    ext
    · rfl
    · simp only [addX]
      ring1
    · field_simp [hxy rfl]
      ring1
    · linear_combination (norm := (field_simp [hxy rfl]; ring1)) -h₁
  · rw [equation_iff] at h₁ h₂
    rw [slope_of_X_ne hx]
    rw [← sub_eq_zero] at hx
    ext
    · rfl
    · simp only [addX]
      ring1
    · apply mul_right_injective₀ hx
      linear_combination (norm := (field_simp [hx]; ring1)) h₂ - h₁
    · apply mul_right_injective₀ hx
      linear_combination (norm := (field_simp [hx]; ring1)) x₂ * h₁ - x₁ * h₂

/-- The negated addition of two affine points in `W` on a sloped line lies in `W`. -/
lemma equation_negAdd {x₁ x₂ y₁ y₂ : F} (h₁ : W.Equation x₁ y₁) (h₂ : W.Equation x₂ y₂)
    (hxy : x₁ = x₂ → y₁ ≠ W.negY x₂ y₂) : W.Equation
      (W.addX x₁ x₂ <| W.slope x₁ x₂ y₁ y₂) (W.negAddY x₁ x₂ y₁ <| W.slope x₁ x₂ y₁ y₂) := by
  rw [equation_add_iff, addPolynomial_slope h₁ h₂ hxy]
  eval_simp
  rw [neg_eq_zero, sub_self, mul_zero]

/-- The addition of two affine points in `W` on a sloped line lies in `W`. -/
lemma equation_add {x₁ x₂ y₁ y₂ : F} (h₁ : W.Equation x₁ y₁) (h₂ : W.Equation x₂ y₂)
    (hxy : x₁ = x₂ → y₁ ≠ W.negY x₂ y₂) :
    W.Equation (W.addX x₁ x₂ <| W.slope x₁ x₂ y₁ y₂) (W.addY x₁ x₂ y₁ <| W.slope x₁ x₂ y₁ y₂) :=
  equation_neg <| equation_negAdd h₁ h₂ hxy

lemma derivative_addPolynomial_slope {x₁ x₂ y₁ y₂ : F} (h₁ : W.Equation x₁ y₁)
    (h₂ : W.Equation x₂ y₂) (hxy : x₁ = x₂ → y₁ ≠ W.negY x₂ y₂) :
    derivative (W.addPolynomial x₁ y₁ <| W.slope x₁ x₂ y₁ y₂) =
      -((X - C x₁) * (X - C x₂) + (X - C x₁) * (X - C (W.addX x₁ x₂ <| W.slope x₁ x₂ y₁ y₂)) +
          (X - C x₂) * (X - C (W.addX x₁ x₂ <| W.slope x₁ x₂ y₁ y₂))) := by
  rw [addPolynomial_slope h₁ h₂ hxy]
  derivative_simp
  ring1

/-- The negated addition of two nonsingular affine points in `W` on a sloped line is nonsingular. -/
lemma nonsingular_negAdd {x₁ x₂ y₁ y₂ : F} (h₁ : W.Nonsingular x₁ y₁) (h₂ : W.Nonsingular x₂ y₂)
    (hxy : x₁ = x₂ → y₁ ≠ W.negY x₂ y₂) : W.Nonsingular
      (W.addX x₁ x₂ <| W.slope x₁ x₂ y₁ y₂) (W.negAddY x₁ x₂ y₁ <| W.slope x₁ x₂ y₁ y₂) := by
  by_cases hx₁ : W.addX x₁ x₂ (W.slope x₁ x₂ y₁ y₂) = x₁
  · rwa [negAddY, hx₁, sub_self, mul_zero, zero_add]
  · by_cases hx₂ : W.addX x₁ x₂ (W.slope x₁ x₂ y₁ y₂) = x₂
    · by_cases hx : x₁ = x₂
      · subst hx
        contradiction
      · rwa [negAddY, ← neg_sub, mul_neg, hx₂, slope_of_X_ne hx,
          div_mul_cancel₀ _ <| sub_ne_zero_of_ne hx, neg_sub, sub_add_cancel]
    · apply nonsingular_negAdd_of_eval_derivative_ne_zero <| equation_negAdd h₁.1 h₂.1 hxy
      rw [derivative_addPolynomial_slope h₁.left h₂.left hxy]
      eval_simp
      simpa only [neg_ne_zero, sub_self, mul_zero, add_zero] using
        mul_ne_zero (sub_ne_zero_of_ne hx₁) (sub_ne_zero_of_ne hx₂)

/-- The addition of two nonsingular affine points in `W` on a sloped line is nonsingular. -/
lemma nonsingular_add {x₁ x₂ y₁ y₂ : F} (h₁ : W.Nonsingular x₁ y₁) (h₂ : W.Nonsingular x₂ y₂)
    (hxy : x₁ = x₂ → y₁ ≠ W.negY x₂ y₂) :
    W.Nonsingular (W.addX x₁ x₂ <| W.slope x₁ x₂ y₁ y₂) (W.addY x₁ x₂ y₁ <| W.slope x₁ x₂ y₁ y₂) :=
  nonsingular_neg <| nonsingular_negAdd h₁ h₂ hxy

variable {x₁ x₂ : F} (y₁ y₂ : F)

/-- The formula `x(P₁ + P₂) = x(P₁ - P₂) - ψ(P₁)ψ(P₂) / (x(P₂) - x(P₁))²`,
where `ψ(x,y) = 2y + a₁x + a₃`. -/
lemma addX_eq_addX_negY_sub (hx : x₁ ≠ x₂) :
    W.addX x₁ x₂ (W.slope x₁ x₂ y₁ y₂) = W.addX x₁ x₂ (W.slope x₁ x₂ y₁ (W.negY x₂ y₂))
      - (y₁ - W.negY x₁ y₁) * (y₂ - W.negY x₂ y₂) / (x₂ - x₁) ^ 2 := by
  simp_rw [slope_of_X_ne hx, addX, negY, ← neg_sub x₁, neg_sq]
  field_simp [sub_ne_zero.mpr hx]
  ring1

/-- The formula `y(P₁)(x(P₂) - x(P₃)) + y(P₂)(x(P₃) - x(P₁)) + y(P₃)(x(P₁) - x(P₂)) = 0`,
assuming that `P₁ + P₂ + P₃ = O`. -/
lemma cyclic_sum_Y_mul_X_sub_X (hx : x₁ ≠ x₂) :
    letI x₃ := W.addX x₁ x₂ (W.slope x₁ x₂ y₁ y₂)
    y₁ * (x₂ - x₃) + y₂ * (x₃ - x₁) + W.negAddY x₁ x₂ y₁ (W.slope x₁ x₂ y₁ y₂) * (x₁ - x₂) = 0 := by
  simp_rw [slope_of_X_ne hx, negAddY, addX]
  field_simp [sub_ne_zero.mpr hx]
  ring1

/-- The formula `ψ(P₁ + P₂) = (ψ(P₂)(x(P₁) - x(P₃)) - ψ(P₁)(x(P₂) - x(P₃))) / (x(P₂) - x(P₁))`,
where `ψ(x,y) = 2y + a₁x + a₃`. -/
lemma addY_sub_negY_addY (hx : x₁ ≠ x₂) :
    letI x₃ := W.addX x₁ x₂ (W.slope x₁ x₂ y₁ y₂)
    letI y₃ := W.addY x₁ x₂ y₁ (W.slope x₁ x₂ y₁ y₂)
    y₃ - W.negY x₃ y₃ =
      ((y₂ - W.negY x₂ y₂) * (x₁ - x₃) - (y₁ - W.negY x₁ y₁) * (x₂ - x₃)) / (x₂ - x₁) := by
  simp_rw [addY, negY, eq_div_iff (sub_ne_zero.mpr hx.symm)]
  linear_combination 2 * cyclic_sum_Y_mul_X_sub_X y₁ y₂ hx

end Field

section Group

/-! ### Nonsingular rational points -/

/-- A nonsingular rational point on a Weierstrass curve `W` in affine coordinates. This is either
the unique point at infinity `WeierstrassCurve.Affine.Point.zero` or the nonsingular affine points
`WeierstrassCurve.Affine.Point.some` $(x, y)$ satisfying the Weierstrass equation of `W`. -/
inductive Point
  | zero
  | some {x y : R} (h : W.Nonsingular x y)

/-- For an algebraic extension `S` of `R`, the type of nonsingular `S`-rational points on `W`. -/
scoped notation3:max W "⟮" S "⟯" => Affine.Point <| baseChange W S

variable {W}

/-- The equivalence between the nonsingular rational points on a Weierstrass curve `W` satisfying a
predicate `p` with the union of zero and the set of pairs `⟨x, y⟩` satisfying `W.Nonsingular x y`. -/
def pointEquivNonsingularSubtype {p : W.Point → Prop} (p0 : p .zero) : {P : W.Point // p P} ≃
    WithZero {xy : R × R // ∃ h : W.Nonsingular xy.fst xy.snd, p <| .some h} where
  toFun P := match P with
    | ⟨.zero, _⟩ => none
    | ⟨@Point.some _ _ _ x y h, ph⟩ => .some ⟨⟨x, y⟩, h, ph⟩
  invFun P := P.casesOn ⟨.zero, p0⟩ fun xy => ⟨.some xy.property.choose, xy.property.choose_spec⟩
  left_inv := by rintro (_ | _) <;> rfl
  right_inv := by rintro (_ | _) <;> rfl

@[simp]
lemma pointEquivNonsingularSubtype_zero {p : W.Point → Prop} (p0 : p .zero) :
    pointEquivNonsingularSubtype p0 ⟨.zero, p0⟩ = none :=
  rfl

@[simp]
lemma pointEquivNonsingularSubtype_some {x y : R} {h : W.Nonsingular x y} {p : W.Point → Prop}
    (p0 : p .zero) (ph : p <| .some h) :
    pointEquivNonsingularSubtype p0 ⟨.some h, ph⟩ = .some ⟨⟨x, y⟩, h, ph⟩ :=
  rfl

@[simp]
lemma pointEquivNonsingularSubtype_symm_none {p : W.Point → Prop} (p0 : p .zero) :
    (pointEquivNonsingularSubtype p0).symm none = ⟨.zero, p0⟩ :=
  rfl

@[simp]
lemma pointEquivNonsingularSubtype_symm_some {x y : R} {h : W.Nonsingular x y} {p : W.Point → Prop}
    (p0 : p .zero) (ph : p <| .some h) :
    (pointEquivNonsingularSubtype p0).symm (.some ⟨⟨x, y⟩, h, ph⟩) = ⟨.some h, ph⟩ :=
  rfl

variable (W) in
/-- The equivalence between the nonsingular rational points on a Weierstrass curve `W` with the
union of zero and the set of pairs `⟨x, y⟩` satisfying `W.Nonsingular x y`. -/
def pointEquivNonsingular : W.Point ≃ WithZero {xy : R × R // W.Nonsingular xy.fst xy.snd} :=
  (Equiv.Set.univ W.Point).symm.trans <| (pointEquivNonsingularSubtype trivial).trans
    (Equiv.setCongr <| Set.ext fun _ => exists_iff_of_forall fun _ => trivial).optionCongr

variable (W) in
@[simp]
lemma pointEquivNonsingular_zero : W.pointEquivNonsingular .zero = none :=
  rfl

@[simp]
lemma pointEquivNonsingular_some {x y : R} (h : W.Nonsingular x y) :
    W.pointEquivNonsingular (.some h) = .some ⟨⟨x, y⟩, h⟩ := by
  rfl

variable (W) in
@[simp]
lemma pointEquivNonsingular_symm_none : W.pointEquivNonsingular.symm none = .zero :=
  rfl

@[simp]
lemma pointEquivNonsingular_symm_some {x y : R} {h : W.Nonsingular x y} :
    W.pointEquivNonsingular.symm (.some ⟨⟨x, y⟩, h⟩) = .some h :=
  rfl

namespace Point

/-! ### Group operations -/

instance : Inhabited W.Point :=
  ⟨zero⟩

instance : Zero W.Point :=
  ⟨zero⟩

<<<<<<< HEAD
lemma zero_def : 0 = (zero : W.Point) :=
=======
lemma zero_def : (zero : W.Point) = 0 :=
>>>>>>> d5bed454
  rfl

lemma some_ne_zero {x y : R} (h : W.Nonsingular x y) : some h ≠ 0 := by rintro (_|_)

/-- The negation of a nonsingular rational point on `W`.

Given a nonsingular rational point `P` on `W`, use `-P` instead of `neg P`. -/
def neg : W.Point → W.Point
  | 0 => 0
  | some h => some <| nonsingular_neg h

instance : Neg W.Point :=
  ⟨neg⟩

<<<<<<< HEAD
lemma neg_def (P : W.Point) : -P = P.neg :=
=======
lemma neg_def (P : W.Point) : P.neg = -P :=
>>>>>>> d5bed454
  rfl

@[simp]
lemma neg_zero : (-0 : W.Point) = 0 :=
  rfl

@[simp]
lemma neg_some {x y : R} (h : W.Nonsingular x y) : -some h = some (nonsingular_neg h) :=
  rfl

instance : InvolutiveNeg W.Point :=
  ⟨by rintro (_ | _); rfl; simp only [neg_some, negY_negY]⟩

variable {F : Type u} [Field F] {W : Affine F}

open Classical in
/-- The addition of two nonsingular rational points on `W`.

Given two nonsingular rational points `P` and `Q` on `W`, use `P + Q` instead of `add P Q`. -/
noncomputable def add : W.Point → W.Point → W.Point
  | 0, P => P
  | P, 0 => P
  | @some _ _ _ x₁ y₁ h₁, @some _ _ _ x₂ y₂ h₂ =>
    if h : x₁ = x₂ ∧ y₁ = W.negY x₂ y₂ then 0
    else some (nonsingular_add h₁ h₂ fun hx hy ↦ h ⟨hx, hy⟩)

noncomputable instance : Add W.Point :=
  ⟨add⟩

<<<<<<< HEAD
lemma add_def (P Q : W.Point) : P + Q = P.add Q :=
=======
lemma add_def (P Q : W.Point) : P.add Q = P + Q :=
>>>>>>> d5bed454
  rfl

noncomputable instance : AddZeroClass W.Point :=
  ⟨by rintro (_ | _) <;> rfl, by rintro (_ | _) <;> rfl⟩

@[simp]
lemma add_of_Y_eq {x₁ x₂ y₁ y₂ : F} {h₁ : W.Nonsingular x₁ y₁} {h₂ : W.Nonsingular x₂ y₂}
    (hx : x₁ = x₂) (hy : y₁ = W.negY x₂ y₂) : some h₁ + some h₂ = 0 := by
  simpa only [add_def, add] using dif_pos ⟨hx, hy⟩

@[simp]
lemma add_self_of_Y_eq {x₁ y₁ : F} {h₁ : W.Nonsingular x₁ y₁} (hy : y₁ = W.negY x₁ y₁) :
    some h₁ + some h₁ = 0 :=
  add_of_Y_eq rfl hy

@[simp]
lemma add_of_imp {x₁ x₂ y₁ y₂ : F} {h₁ : W.Nonsingular x₁ y₁} {h₂ : W.Nonsingular x₂ y₂}
    (hxy : x₁ = x₂ → y₁ ≠ W.negY x₂ y₂) : some h₁ + some h₂ = some (nonsingular_add h₁ h₂ hxy) :=
  dif_neg fun hn ↦ hxy hn.1 hn.2

@[simp]
lemma add_of_Y_ne {x₁ x₂ y₁ y₂ : F} {h₁ : W.Nonsingular x₁ y₁} {h₂ : W.Nonsingular x₂ y₂}
    (hy : y₁ ≠ W.negY x₂ y₂) :
    some h₁ + some h₂ = some (nonsingular_add h₁ h₂ fun _ ↦ hy) :=
  add_of_imp fun _ ↦ hy

lemma add_of_Y_ne' {x₁ x₂ y₁ y₂ : F} {h₁ : W.Nonsingular x₁ y₁} {h₂ : W.Nonsingular x₂ y₂}
    (hy : y₁ ≠ W.negY x₂ y₂) :
    some h₁ + some h₂ = -some (nonsingular_negAdd h₁ h₂ fun _ ↦ hy) :=
  add_of_Y_ne hy

@[simp]
lemma add_self_of_Y_ne {x₁ y₁ : F} {h₁ : W.Nonsingular x₁ y₁} (hy : y₁ ≠ W.negY x₁ y₁) :
    some h₁ + some h₁ = some (nonsingular_add h₁ h₁ fun _ => hy) :=
  add_of_Y_ne hy

lemma add_self_of_Y_ne' {x₁ y₁ : F} {h₁ : W.Nonsingular x₁ y₁} (hy : y₁ ≠ W.negY x₁ y₁) :
    some h₁ + some h₁ = -some (nonsingular_negAdd h₁ h₁ fun _ => hy) :=
  add_of_Y_ne hy

@[simp]
lemma add_of_X_ne {x₁ x₂ y₁ y₂ : F} {h₁ : W.Nonsingular x₁ y₁} {h₂ : W.Nonsingular x₂ y₂}
    (hx : x₁ ≠ x₂) : some h₁ + some h₂ = some (nonsingular_add h₁ h₂ fun h => (hx h).elim) :=
  add_of_imp fun h ↦ (hx h).elim

lemma add_of_X_ne' {x₁ x₂ y₁ y₂ : F} {h₁ : W.Nonsingular x₁ y₁} {h₂ : W.Nonsingular x₂ y₂}
    (hx : x₁ ≠ x₂) : some h₁ + some h₂ = -some (nonsingular_negAdd h₁ h₂ fun h => (hx h).elim) :=
  add_of_X_ne hx

@[deprecated (since := "2024-06-03")] alias some_add_some_of_Yeq := add_of_Y_eq
@[deprecated (since := "2024-06-03")] alias some_add_self_of_Yeq := add_self_of_Y_eq
@[deprecated (since := "2024-06-03")] alias some_add_some_of_Yne := add_of_Y_ne
@[deprecated (since := "2024-06-03")] alias some_add_some_of_Yne' := add_of_Y_ne'
@[deprecated (since := "2024-06-03")] alias some_add_self_of_Yne := add_self_of_Y_ne
@[deprecated (since := "2024-06-03")] alias some_add_self_of_Yne' := add_self_of_Y_ne'
@[deprecated (since := "2024-06-03")] alias some_add_some_of_Xne := add_of_X_ne
@[deprecated (since := "2024-06-03")] alias some_add_some_of_Xne' := add_of_X_ne'

end Point

end Group

section Map

/-! ### Maps across ring homomorphisms -/

variable {S : Type v} [CommRing S] (f : R →+* S)

lemma map_polynomial : (W.map f).toAffine.polynomial = W.polynomial.map (mapRingHom f) := by
  simp only [polynomial]
  map_simp

lemma evalEval_baseChange_polynomial_X_Y :
    (W.baseChange R[X][Y]).toAffine.polynomial.evalEval (C X) Y = W.polynomial := by
  rw [baseChange, toAffine, map_polynomial, evalEval, eval_map, eval_C_X_eval₂_map_C_X]

variable {W} in
lemma Equation.map {x y : R} (h : W.Equation x y) : (W.map f).toAffine.Equation (f x) (f y) := by
  rw [Equation, map_polynomial, map_mapRingHom_evalEval, h, map_zero]

variable {f} in
lemma map_equation (hf : Function.Injective f) (x y : R) :
    (W.map f).toAffine.Equation (f x) (f y) ↔ W.Equation x y := by
  simp only [Equation, map_polynomial, map_mapRingHom_evalEval, map_eq_zero_iff f hf]

lemma map_polynomialX : (W.map f).toAffine.polynomialX = W.polynomialX.map (mapRingHom f) := by
  simp only [polynomialX]
  map_simp

lemma map_polynomialY : (W.map f).toAffine.polynomialY = W.polynomialY.map (mapRingHom f) := by
  simp only [polynomialY]
  map_simp

variable {f} in
lemma map_nonsingular (hf : Function.Injective f) (x y : R) :
    (W.map f).toAffine.Nonsingular (f x) (f y) ↔ W.Nonsingular x y := by
  simp only [Nonsingular, evalEval, W.map_equation hf, map_polynomialX, map_polynomialY,
    map_mapRingHom_evalEval, map_ne_zero_iff f hf]

lemma map_negPolynomial :
    (W.map f).toAffine.negPolynomial = W.negPolynomial.map (mapRingHom f) := by
  simp only [negPolynomial]
  map_simp

lemma map_negY (x y : R) : (W.map f).toAffine.negY (f x) (f y) = f (W.negY x y) := by
  simp only [negY]
  map_simp

lemma map_linePolynomial (x y L : R) :
    linePolynomial (f x) (f y) (f L) = (linePolynomial x y L).map f := by
  simp only [linePolynomial]
  map_simp

lemma map_addPolynomial (x y L : R) :
    (W.map f).toAffine.addPolynomial (f x) (f y) (f L) = (W.addPolynomial x y L).map f := by
  rw [addPolynomial, map_polynomial, eval_map, linePolynomial, addPolynomial, ← coe_mapRingHom,
    ← eval₂_hom, linePolynomial]
  map_simp

lemma map_addX (x₁ x₂ L : R) :
    (W.map f).toAffine.addX (f x₁) (f x₂) (f L) = f (W.addX x₁ x₂ L) := by
  simp only [addX]
  map_simp

lemma map_negAddY (x₁ x₂ y₁ L : R) :
    (W.map f).toAffine.negAddY (f x₁) (f x₂) (f y₁) (f L) = f (W.negAddY x₁ x₂ y₁ L) := by
  simp only [negAddY, map_addX]
  map_simp

lemma map_addY (x₁ x₂ y₁ L : R) :
    (W.map f).toAffine.addY (f x₁) (f x₂) (f y₁) (f L) = f (W.toAffine.addY x₁ x₂ y₁ L) := by
  simp only [addY, map_negAddY, map_addX, map_negY]

lemma map_slope {F : Type u} [Field F] (W : Affine F) {K : Type v} [Field K] (f : F →+* K)
    (x₁ x₂ y₁ y₂ : F) : (W.map f).toAffine.slope (f x₁) (f x₂) (f y₁) (f y₂) =
      f (W.slope x₁ x₂ y₁ y₂) := by
  by_cases hx : x₁ = x₂
  · by_cases hy : y₁ = W.negY x₂ y₂
    · rw [slope_of_Y_eq (congr_arg f hx) <| by rw [hy, map_negY], slope_of_Y_eq hx hy, map_zero]
    · rw [slope_of_Y_ne (congr_arg f hx) <| W.map_negY f x₂ y₂ ▸ fun h => hy <| f.injective h,
        map_negY, slope_of_Y_ne hx hy]
      map_simp
  · rw [slope_of_X_ne fun h => hx <| f.injective h, slope_of_X_ne hx]
    map_simp

end Map

section BaseChange

/-! ### Base changes across algebra homomorphisms -/

variable {R : Type r} [CommRing R] (W : Affine R) {S : Type s} [CommRing S] [Algebra R S]
  {A : Type u} [CommRing A] [Algebra R A] [Algebra S A] [IsScalarTower R S A]
  {B : Type v} [CommRing B] [Algebra R B] [Algebra S B] [IsScalarTower R S B] (f : A →ₐ[S] B)

lemma baseChange_polynomial : (W.baseChange B).toAffine.polynomial =
    (W.baseChange A).toAffine.polynomial.map (mapRingHom f) := by
  rw [← map_polynomial, map_baseChange]

<<<<<<< HEAD
variable {f} in
=======
>>>>>>> d5bed454
lemma baseChange_equation (hf : Function.Injective f) (x y : A) :
    (W.baseChange B).toAffine.Equation (f x) (f y) ↔ (W.baseChange A).toAffine.Equation x y := by
  erw [← map_equation _ hf, map_baseChange]
  rfl

lemma baseChange_polynomialX : (W.baseChange B).toAffine.polynomialX =
    (W.baseChange A).toAffine.polynomialX.map (mapRingHom f) := by
  rw [← map_polynomialX, map_baseChange]

lemma baseChange_polynomialY : (W.baseChange B).toAffine.polynomialY =
    (W.baseChange A).toAffine.polynomialY.map (mapRingHom f) := by
  rw [← map_polynomialY, map_baseChange]

variable {f} in
lemma baseChange_nonsingular (hf : Function.Injective f) (x y : A) :
    (W.baseChange B).toAffine.Nonsingular (f x) (f y) ↔
      (W.baseChange A).toAffine.Nonsingular x y := by
  erw [← map_nonsingular _ hf, map_baseChange]
  rfl

lemma baseChange_negPolynomial :
    (W.baseChange B).toAffine.negPolynomial =
      (W.baseChange A).toAffine.negPolynomial.map (mapRingHom f) := by
  rw [← map_negPolynomial, map_baseChange]

lemma baseChange_negY (x y : A) :
    (W.baseChange B).toAffine.negY (f x) (f y) = f ((W.baseChange A).toAffine.negY x y) := by
  erw [← map_negY, map_baseChange]
  rfl

lemma baseChange_addPolynomial (x y L : A) :
    (W.baseChange B).toAffine.addPolynomial (f x) (f y) (f L) =
      ((W.baseChange A).toAffine.addPolynomial x y L).map f := by
  rw [← map_addPolynomial, map_baseChange]
  rfl

lemma baseChange_addX (x₁ x₂ L : A) :
    (W.baseChange B).toAffine.addX (f x₁) (f x₂) (f L) =
      f ((W.baseChange A).toAffine.addX x₁ x₂ L) := by
  erw [← map_addX, map_baseChange]
  rfl

lemma baseChange_negAddY (x₁ x₂ y₁ L : A) :
    (W.baseChange B).toAffine.negAddY (f x₁) (f x₂) (f y₁) (f L) =
      f ((W.baseChange A).toAffine.negAddY x₁ x₂ y₁ L) := by
  erw [← map_negAddY, map_baseChange]
  rfl

lemma baseChange_addY (x₁ x₂ y₁ L : A) :
    (W.baseChange B).toAffine.addY (f x₁) (f x₂) (f y₁) (f L) =
      f ((W.baseChange A).toAffine.addY x₁ x₂ y₁ L) := by
  erw [← map_addY, map_baseChange]
  rfl

variable {F : Type u} [Field F] [Algebra R F] [Algebra S F] [IsScalarTower R S F]
  {K : Type v} [Field K] [Algebra R K] [Algebra S K] [IsScalarTower R S K] (f : F →ₐ[S] K)
  {L : Type w} [Field L] [Algebra R L] [Algebra S L] [IsScalarTower R S L] (g : K →ₐ[S] L)

lemma baseChange_slope (x₁ x₂ y₁ y₂ : F) :
    (W.baseChange K).toAffine.slope (f x₁) (f x₂) (f y₁) (f y₂) =
      f ((W.baseChange F).toAffine.slope x₁ x₂ y₁ y₂) := by
  erw [← map_slope, map_baseChange]
  rfl

namespace Point

/-- The function from `W⟮F⟯` to `W⟮K⟯` induced by an algebra homomorphism `f : F →ₐ[S] K`,
where `W` is defined over a subring of a ring `S`, and `F` and `K` are field extensions of `S`. -/
def mapFun : W⟮F⟯ → W⟮K⟯
  | 0 => 0
  | some h => some <| (W.baseChange_nonsingular f.injective ..).mpr h

/-- The group homomorphism from `W⟮F⟯` to `W⟮K⟯` induced by an algebra homomorphism `f : F →ₐ[S] K`,
where `W` is defined over a subring of a ring `S`, and `F` and `K` are field extensions of `S`. -/
def map : W⟮F⟯ →+ W⟮K⟯ where
  toFun := mapFun W f
  map_zero' := rfl
  map_add' := by
    rintro (_ | @⟨x₁, y₁, _⟩) (_ | @⟨x₂, y₂, _⟩)
    any_goals rfl
    have inj : Function.Injective f := f.injective
    by_cases h : x₁ = x₂ ∧ y₁ = negY (W.baseChange F) x₂ y₂
    · simp only [add_of_Y_eq h.1 h.2, mapFun]
      rw [add_of_Y_eq congr(f $(h.1))]
      rw [baseChange_negY, inj.eq_iff]
      exact h.2
    · simp only [add_of_imp fun hx hy ↦ h ⟨hx, hy⟩, mapFun]
      rw [add_of_imp]
      · simp only [some.injEq, ← baseChange_addX, ← baseChange_addY, ← baseChange_slope]
      · push_neg at h; rwa [baseChange_negY, inj.eq_iff, inj.ne_iff]

lemma map_zero : map W f (0 : W⟮F⟯) = 0 :=
  rfl

lemma map_some {x y : F} (h : (W.baseChange F).toAffine.Nonsingular x y) :
    map W f (some h) = some ((W.baseChange_nonsingular f.injective ..).mpr h) :=
  rfl

lemma map_id (P : W⟮F⟯) : map W (Algebra.ofId F F) P = P := by
  cases P <;> rfl

lemma map_map (P : W⟮F⟯) : map W g (map W f P) = map W (g.comp f) P := by
  cases P <;> rfl

lemma map_injective : Function.Injective <| map W f := by
  rintro (_ | _) (_ | _) h
  any_goals contradiction
  · rfl
  · simpa only [some.injEq] using ⟨f.injective (some.inj h).left, f.injective (some.inj h).right⟩

variable (F K) in
/-- The group homomorphism from `W⟮F⟯` to `W⟮K⟯` induced by the base change from `F` to `K`,
where `W` is defined over a subring of a ring `S`, and `F` and `K` are field extensions of `S`. -/
abbrev baseChange [Algebra F K] [IsScalarTower R F K] : W⟮F⟯ →+ W⟮K⟯ :=
  map W <| Algebra.ofId F K

lemma map_baseChange [Algebra F K] [IsScalarTower R F K] [Algebra F L] [IsScalarTower R F L]
    (f : K →ₐ[F] L) (P : W⟮F⟯) : map W f (baseChange W F K P) = baseChange W F L P := by
  have : Subsingleton (F →ₐ[F] L) := inferInstance
  convert map_map W (Algebra.ofId F K) f P

end Point

end BaseChange

@[deprecated (since := "2024-06-03")] alias addY' := negAddY
@[deprecated (since := "2024-06-03")] alias
  nonsingular_add_of_eval_derivative_ne_zero := nonsingular_negAdd_of_eval_derivative_ne_zero
@[deprecated (since := "2024-06-03")] alias slope_of_Yeq := slope_of_Y_eq
@[deprecated (since := "2024-06-03")] alias slope_of_Yne := slope_of_Y_ne
@[deprecated (since := "2024-06-03")] alias slope_of_Xne := slope_of_X_ne
@[deprecated (since := "2024-06-03")] alias slope_of_Yne_eq_eval := slope_of_Y_ne_eq_eval
@[deprecated (since := "2024-06-03")] alias Yeq_of_Xeq := Y_eq_of_X_eq
@[deprecated (since := "2024-06-03")] alias Yeq_of_Yne := Y_eq_of_Y_ne
@[deprecated (since := "2024-06-03")] alias equation_add' := equation_negAdd
@[deprecated (since := "2024-06-03")] alias nonsingular_add' := nonsingular_negAdd
@[deprecated (since := "2024-06-03")] alias baseChange_addY' := baseChange_negAddY
@[deprecated (since := "2024-06-03")] alias map_addY' := map_negAddY

/-! ## Elliptic curves -/

section EllipticCurve

<<<<<<< HEAD
variable {R : Type u} [Nontrivial R] [CommRing R] {E : EllipticCurve R}

lemma equation_iff_nonsingular {x y : R} : E.toAffine.Equation x y ↔ E.toAffine.Nonsingular x y :=
  E.toAffine.equation_iff_nonsingular <| E.coe_Δ' ▸ E.Δ'.ne_zero

/-- An affine point on an elliptic curve `E` over `R`. -/
def Point.mk {x y : R} (h : E.toAffine.Equation x y) : E.toAffine.Point :=
  .some <| equation_iff_nonsingular.mp h

/-- The equivalence between the rational points on an elliptic curve `E` satisfying a predicate `p`
with the union of zero and the set of pairs `⟨x, y⟩` satisfying `E.Equation x y`. -/
def pointEquivEquationSubtype {p : E.toAffine.Point → Prop} (p0 : p .zero) :
    {P : E.toAffine.Point // p P} ≃
      WithZero {xy : R × R // ∃ h : E.toAffine.Equation xy.fst xy.snd, p <| Point.mk h} :=
  (WeierstrassCurve.Affine.pointEquivNonsingularSubtype p0).trans
    (Equiv.setCongr <| by simpa only [equation_iff_nonsingular] using by rfl).optionCongr

@[simp]
lemma pointEquivEquationSubtype_zero {p : E.toAffine.Point → Prop} (p0 : p .zero) :
    pointEquivEquationSubtype p0 ⟨.zero, p0⟩ = none :=
  rfl

@[simp]
lemma pointEquivEquationSubtype_some {x y : R} {h : E.toAffine.Equation x y}
    {p : E.toAffine.Point → Prop} (p0 : p .zero) (ph : p <| Point.mk h) :
    pointEquivEquationSubtype p0 ⟨Point.mk h, ph⟩ = .some ⟨⟨x, y⟩, h, ph⟩ :=
  rfl

@[simp]
lemma pointEquivEquationSubtype_symm_none {p : E.toAffine.Point → Prop} (p0 : p .zero) :
    (pointEquivEquationSubtype p0).symm none = ⟨.zero, p0⟩ :=
  rfl

@[simp]
lemma pointEquivEquationSubtype_symm_some {x y : R} {h : E.toAffine.Equation x y}
    {p : E.toAffine.Point → Prop} (p0 : p .zero) (ph : p <| Point.mk h) :
    (pointEquivEquationSubtype p0).symm (.some ⟨⟨x, y⟩, h, ph⟩) = ⟨Point.mk h, ph⟩ :=
  rfl

variable (E) in
/-- The equivalence between the rational points on an elliptic curve `E` with the union of zero and
the set of pairs `⟨x, y⟩` satisfying `E.Equation x y`. -/
def pointEquivEquation :
    E.toAffine.Point ≃ WithZero {xy : R × R // E.toAffine.Equation xy.fst xy.snd} :=
  (Equiv.Set.univ E.toAffine.Point).symm.trans <| (pointEquivEquationSubtype trivial).trans
    (Equiv.setCongr <| Set.ext fun _ => exists_iff_of_forall fun _ => trivial).optionCongr

variable (E) in
@[simp]
lemma pointEquivEquation_zero : pointEquivEquation E .zero = none :=
  rfl

@[simp]
lemma pointEquivEquation_some {x y : R} (h : E.toAffine.Equation x y) :
    pointEquivEquation E (Point.mk h) = .some ⟨⟨x, y⟩, h⟩ := by
  rfl

variable (E) in
@[simp]
lemma pointEquivEquation_symm_none : (pointEquivEquation E).symm none = .zero :=
  rfl
=======
variable {R : Type u} [CommRing R] (E : WeierstrassCurve R) [E.IsElliptic]
>>>>>>> d5bed454

@[simp]
lemma pointEquivEquation_symm_some {x y : R} {h : E.toAffine.Equation x y} :
    (pointEquivEquation E).symm (.some ⟨⟨x, y⟩, h⟩) = Point.mk h :=
  rfl

end EllipticCurve

end WeierstrassCurve.Affine<|MERGE_RESOLUTION|>--- conflicted
+++ resolved
@@ -224,13 +224,7 @@
 noncomputable def polynomialY : R[X][Y] :=
   C (C 2) * Y + C (C W.a₁ * X + C W.a₃)
 
-<<<<<<< HEAD
--- Porting note (#10619): removed `@[simp]` to avoid a `simpNF` linter error
 lemma evalEval_polynomialY (x y : R) : W.polynomialY.evalEval x y = 2 * y + W.a₁ * x + W.a₃ := by
-=======
-lemma evalEval_polynomialY (x y : R) :
-    W.polynomialY.evalEval x y = 2 * y + W.a₁ * x + W.a₃ := by
->>>>>>> d5bed454
   simp only [polynomialY]
   eval_simp
   rw [← add_assoc]
@@ -603,7 +597,7 @@
 variable {W}
 
 /-- The equivalence between the nonsingular rational points on a Weierstrass curve `W` satisfying a
-predicate `p` with the union of zero and the set of pairs `⟨x, y⟩` satisfying `W.Nonsingular x y`. -/
+predicate `p` with the union of `0` and the set of pairs `⟨x, y⟩` satisfying `W.Nonsingular x y`. -/
 def pointEquivNonsingularSubtype {p : W.Point → Prop} (p0 : p .zero) : {P : W.Point // p P} ≃
     WithZero {xy : R × R // ∃ h : W.Nonsingular xy.fst xy.snd, p <| .some h} where
   toFun P := match P with
@@ -672,11 +666,7 @@
 instance : Zero W.Point :=
   ⟨zero⟩
 
-<<<<<<< HEAD
 lemma zero_def : 0 = (zero : W.Point) :=
-=======
-lemma zero_def : (zero : W.Point) = 0 :=
->>>>>>> d5bed454
   rfl
 
 lemma some_ne_zero {x y : R} (h : W.Nonsingular x y) : some h ≠ 0 := by rintro (_|_)
@@ -691,11 +681,7 @@
 instance : Neg W.Point :=
   ⟨neg⟩
 
-<<<<<<< HEAD
 lemma neg_def (P : W.Point) : -P = P.neg :=
-=======
-lemma neg_def (P : W.Point) : P.neg = -P :=
->>>>>>> d5bed454
   rfl
 
 @[simp]
@@ -707,7 +693,10 @@
   rfl
 
 instance : InvolutiveNeg W.Point :=
-  ⟨by rintro (_ | _); rfl; simp only [neg_some, negY_negY]⟩
+  ⟨by
+    rintro (_ | _)
+    · rfl
+    · simp only [neg_some, negY_negY]⟩
 
 variable {F : Type u} [Field F] {W : Affine F}
 
@@ -725,11 +714,7 @@
 noncomputable instance : Add W.Point :=
   ⟨add⟩
 
-<<<<<<< HEAD
 lemma add_def (P Q : W.Point) : P + Q = P.add Q :=
-=======
-lemma add_def (P Q : W.Point) : P.add Q = P + Q :=
->>>>>>> d5bed454
   rfl
 
 noncomputable instance : AddZeroClass W.Point :=
@@ -889,10 +874,7 @@
     (W.baseChange A).toAffine.polynomial.map (mapRingHom f) := by
   rw [← map_polynomial, map_baseChange]
 
-<<<<<<< HEAD
 variable {f} in
-=======
->>>>>>> d5bed454
 lemma baseChange_equation (hf : Function.Injective f) (x y : A) :
     (W.baseChange B).toAffine.Equation (f x) (f y) ↔ (W.baseChange A).toAffine.Equation x y := by
   erw [← map_equation _ hf, map_baseChange]
@@ -1036,15 +1018,11 @@
 
 section EllipticCurve
 
-<<<<<<< HEAD
-variable {R : Type u} [Nontrivial R] [CommRing R] {E : EllipticCurve R}
-
-lemma equation_iff_nonsingular {x y : R} : E.toAffine.Equation x y ↔ E.toAffine.Nonsingular x y :=
-  E.toAffine.equation_iff_nonsingular <| E.coe_Δ' ▸ E.Δ'.ne_zero
+variable {R : Type u} [Nontrivial R] [CommRing R] {E : WeierstrassCurve R} [E.IsElliptic]
 
 /-- An affine point on an elliptic curve `E` over `R`. -/
 def Point.mk {x y : R} (h : E.toAffine.Equation x y) : E.toAffine.Point :=
-  .some <| equation_iff_nonsingular.mp h
+  .some <| (equation_iff_nonsingular IsElliptic.isUnit.ne_zero).mp h
 
 /-- The equivalence between the rational points on an elliptic curve `E` satisfying a predicate `p`
 with the union of zero and the set of pairs `⟨x, y⟩` satisfying `E.Equation x y`. -/
@@ -1052,7 +1030,8 @@
     {P : E.toAffine.Point // p P} ≃
       WithZero {xy : R × R // ∃ h : E.toAffine.Equation xy.fst xy.snd, p <| Point.mk h} :=
   (WeierstrassCurve.Affine.pointEquivNonsingularSubtype p0).trans
-    (Equiv.setCongr <| by simpa only [equation_iff_nonsingular] using by rfl).optionCongr
+    (Equiv.setCongr <| by
+      simpa only [equation_iff_nonsingular IsElliptic.isUnit.ne_zero] using by rfl).optionCongr
 
 @[simp]
 lemma pointEquivEquationSubtype_zero {p : E.toAffine.Point → Prop} (p0 : p .zero) :
@@ -1098,9 +1077,6 @@
 @[simp]
 lemma pointEquivEquation_symm_none : (pointEquivEquation E).symm none = .zero :=
   rfl
-=======
-variable {R : Type u} [CommRing R] (E : WeierstrassCurve R) [E.IsElliptic]
->>>>>>> d5bed454
 
 @[simp]
 lemma pointEquivEquation_symm_some {x y : R} {h : E.toAffine.Equation x y} :
