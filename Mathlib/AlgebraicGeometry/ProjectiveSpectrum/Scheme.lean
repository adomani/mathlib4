--- conflicted
+++ resolved
@@ -55,7 +55,10 @@
     Hence we have a well defined function `Spec.T A⁰_f → Proj.T | (pbo f)`, this function is called
     `ProjIsoSpecTopComponent.FromSpec.toFun`. But to prove the continuity of this function, we need
     to prove `fromSpec ∘ toSpec` and `toSpec ∘ fromSpec` are both identities; these are achieved in
-<<<<<<< HEAD
+    `ProjIsoSpecTopComponent.fromSpec_toSpec` and `ProjIsoSpecTopComponent.toSpec_fromSpec`.
+
+    `ProjIsoSpecTopComponent.FromSpec.toFun`. But to prove the continuity of this function, we need
+    to prove `fromSpec ∘ toSpec` and `toSpec ∘ fromSpec` are both identities; these are achieved in
     `ProjIsoSpecTopComponent.fromSpecToSpec` and `ProjIsoSpecTopComponent.toSpecFromSpec`.
 3. We then construct a sheaf isomorphism between `φ _* Proj| pbo f` and `Spec A⁰_ f`.
   - `Spec A⁰_f` to `φ _* Proj | pbo f`: we need to construct a family of ring homomorphisms --- for
@@ -72,35 +75,19 @@
     `(Proj| pbo f)(φ⁻¹ V)`; see `ProjIsoSpecSheafComponent.FromSpec.isLocallyFraction`.
 ## Main Definitions and Statements
 
-For a homogeneous element `f` of degree `n`
-=======
-    `ProjIsoSpecTopComponent.fromSpec_toSpec` and `ProjIsoSpecTopComponent.toSpec_fromSpec`.
-
-## Main Definitions and Statements
-
 For a homogeneous element `f` of degree `m`
->>>>>>> 22afa0a4
 * `ProjIsoSpecTopComponent.toSpec`: the continuous map between `Proj.T| pbo f` and `Spec.T A⁰_f`
   defined by sending `x : Proj| (pbo f)` to `A⁰_f ∩ span {g / 1 | g ∈ x}`. We also denote this map
   as `ψ`.
 * `ProjIsoSpecTopComponent.ToSpec.preimage_eq`: for any `a: A`, if `a/f^m` has degree zero,
   then the preimage of `sbo a/f^m` under `to_Spec f` is `pbo f ∩ pbo a`.
 
-<<<<<<< HEAD
-If we further assume `n` is positive
-* `ProjIsoSpecTopComponent.fromSpec`: the continuous map between `Spec.T A⁰_f` and `Proj.T| pbo f`
-  defined by sending `q` to `{a | aᵢᵐ/fⁱ ∈ q}`. We also denote this map as `φ`
-* `projIsoSpecTopComponent`: the homeomorphism `Proj.T| pbo f ≅ Spec.T A⁰_f` obtained by `φ` and
-  `ψ`.
-* `ProjIsoSpecSheafComponent.fromSpec`: the sheaf morphism from `Spec A⁰_f` to `φ _* Proj | pbo f`.
-=======
 If we further assume `m` is positive
 * `ProjIsoSpecTopComponent.fromSpec`: the continuous map between `Spec.T A⁰_f` and `Proj.T| pbo f`
   defined by sending `q` to `{a | aᵢᵐ/fⁱ ∈ q}` where `aᵢ` is the `i`-th coordinate of `a`.
   We also denote this map as `φ`
 * `projIsoSpecTopComponent`: the homeomorphism `Proj.T| pbo f ≅ Spec.T A⁰_f` obtained by `φ` and
   `ψ`.
->>>>>>> 22afa0a4
 ## Reference
 * [Robin Hartshorne, *Algebraic Geometry*][Har77]: Chapter II.2 Proposition 2.5
 -/
@@ -254,13 +241,8 @@
   · intro z hz
     let k : ℕ := z.den_mem.choose
     have hk : f^k = z.den := z.den_mem.choose_spec
-<<<<<<< HEAD
-    suffices mem1 : z.num ∈ x.1.asHomogeneousIdeal
-    · refine Ideal.subset_span ⟨_, _, mem1, _, z.num_mem_deg, z.den_mem_deg, z.den_mem, ?_⟩
-=======
     suffices mem1 : z.num ∈ x.1.asHomogeneousIdeal by
       refine Ideal.subset_span ⟨_, _, mem1, _, z.num_mem_deg, z.den_mem_deg, z.den_mem, ?_⟩
->>>>>>> 22afa0a4
       rw [HomogeneousLocalization.ext_iff_val, HomogeneousLocalization.val_mk'',
         HomogeneousLocalization.eq_num_div_den]
 
@@ -271,15 +253,9 @@
     dsimp only [OneMemClass.coe_one] at eq1
     rw [one_mul, ← hk, ← mul_assoc, ← mul_assoc, ← pow_add, ← pow_add] at eq1
 
-<<<<<<< HEAD
-    suffices : f^(l + k) * ∑ i in c.support.attach, acd (c i) _ * i.1.2.choose ∈
-      x.1.asHomogeneousIdeal
-    · exact (x.1.isPrime.mem_or_mem (eq1.symm ▸ this)).resolve_left fun r ↦
-=======
     suffices f^(l + k) * ∑ i in c.support.attach, acd (c i) _ * i.1.2.choose ∈
       x.1.asHomogeneousIdeal from
       (x.1.isPrime.mem_or_mem (eq1.symm ▸ this)).resolve_left fun r ↦
->>>>>>> 22afa0a4
         (ProjectiveSpectrum.mem_basicOpen 𝒜 _ _).mp x.2 <| x.1.isPrime.mem_of_pow_mem _ r
     exact Ideal.mul_mem_left _ _ <| Ideal.sum_mem _ (fun ⟨j, hj⟩ _ ↦
       Ideal.mul_mem_left _ _ j.2.choose_spec.1)
@@ -676,13 +652,8 @@
 
 section toSpecFromSpec
 
-<<<<<<< HEAD
-lemma toSpecFromSpec {f : A} {m : ℕ} (hm : 0 < m) (f_deg : f ∈ 𝒜 m) (x : Spec.T (A⁰_ f)) :
-    toSpec (FromSpec.toFun f_deg hm x) = x := show _ = (_ : PrimeSpectrum _) by
-=======
 lemma toSpec_fromSpec {f : A} {m : ℕ} (f_deg : f ∈ 𝒜 m) (hm : 0 < m) (x : Spec.T (A⁰_ f)) :
     toSpec 𝒜 f (FromSpec.toFun f_deg hm x) = x := show _ = (_ : PrimeSpectrum _) by
->>>>>>> 22afa0a4
   ext (z : A⁰_ f); fconstructor <;> intro hz
   · change z ∈ ToSpec.carrier _ at hz
     erw [ToSpec.carrier_eq_span, mem_span_set] at hz
@@ -725,37 +696,19 @@
       · dsimp; congr 2
         rw [← k_spec, ← pow_mul, show z.deg = k * m from
           degree_eq_of_mem_mem 𝒜 (k_spec ▸ z.den_mem_deg) (SetLike.pow_mem_graded k f_deg) ineq]
-<<<<<<< HEAD
-    · simp only [CommRingCat.coe_of, GradedAlgebra.proj_apply, zero_pow hm,
-=======
     · simp only [CommRingCat.coe_of, GradedAlgebra.proj_apply, zero_pow (by linarith only [hm]),
->>>>>>> 22afa0a4
         DirectSum.decompose_of_mem_ne 𝒜 z.num_mem_deg ineq]
       convert x.asIdeal.zero_mem
       rw [HomogeneousLocalization.ext_iff_val, HomogeneousLocalization.val_mk'',
         HomogeneousLocalization.zero_val, Localization.mk_zero]
 
-<<<<<<< HEAD
-=======
 @[deprecated] -- 2024-03-02
 alias toSpecFromSpec := toSpec_fromSpec
 
->>>>>>> 22afa0a4
 end toSpecFromSpec
 
 section fromSpecToSpec
 
-<<<<<<< HEAD
-lemma fromSpecToSpec {f : A} {m : ℕ} (hm : 0 < m) (f_deg : f ∈ 𝒜 m) (x : Proj.T| pbo f) :
-    FromSpec.toFun f_deg hm (toSpec x) = x := by
-  classical
-  refine Subtype.ext <| ProjectiveSpectrum.ext _ _ <| HomogeneousIdeal.ext <| Ideal.ext fun z ↦ ?_
-  fconstructor <;> intro hz
-  · rw [← DirectSum.sum_support_decompose 𝒜 z]
-    refine Ideal.sum_mem _ fun i _ ↦ ?_
-    specialize hz i
-    obtain ⟨c, N, acd, eq1⟩ := ToSpec.MemCarrier.clear_denominator x hz
-=======
 lemma fromSpec_toSpec {f : A} {m : ℕ} (f_deg : f ∈ 𝒜 m) (hm : 0 < m) (x : Proj.T| pbo f) :
     FromSpec.toFun f_deg hm (toSpec 𝒜 f x) = x := by
   classical
@@ -764,20 +717,14 @@
   · rw [← DirectSum.sum_support_decompose 𝒜 z]
     refine Ideal.sum_mem _ fun i _ ↦ ?_
     obtain ⟨c, N, acd, eq1⟩ := ToSpec.MemCarrier.clear_denominator x (hz i)
->>>>>>> 22afa0a4
     rw [HomogeneousLocalization.val_mk'', smul_mk, ← mk_one_eq_algebraMap, mk_eq_mk_iff,
       r_iff_exists, OneMemClass.coe_one, one_mul] at eq1
     obtain ⟨⟨_, ⟨k, rfl⟩⟩, eq1⟩ := eq1
     dsimp at eq1
     rw [← mul_assoc, ← mul_assoc, ← pow_add, ← pow_add] at eq1
-<<<<<<< HEAD
-    suffices mem : f^(k + i) * ∑ i in c.support.attach, acd (c i) _ * _ ∈ x.1.asHomogeneousIdeal
-    · exact x.1.isPrime.mem_of_pow_mem _ <| x.1.isPrime.mem_or_mem (eq1.symm ▸ mem)
-=======
     suffices mem : f^(k + i) * ∑ i in c.support.attach, acd (c i) _ * _ ∈
       x.1.asHomogeneousIdeal from
       x.1.isPrime.mem_of_pow_mem _ <| x.1.isPrime.mem_or_mem (eq1.symm ▸ mem)
->>>>>>> 22afa0a4
         |>.resolve_left fun r ↦ ProjectiveSpectrum.mem_basicOpen 𝒜 _ _
         |>.mp x.2 <| x.1.isPrime.mem_of_pow_mem _ r
     exact Ideal.mul_mem_left _ _ <| Ideal.sum_mem _ fun i _ ↦
@@ -786,86 +733,12 @@
   · intro i
     erw [ToSpec.mem_carrier_iff, HomogeneousLocalization.val_mk'']
     dsimp only [GradedAlgebra.proj_apply]
-<<<<<<< HEAD
-    rw [show (mk (decompose 𝒜 z i ^ m) ⟨f^i, ⟨i, rfl⟩⟩: Away f) =
-=======
     rw [show (mk (decompose 𝒜 z i ^ m) ⟨f^i, ⟨i, rfl⟩⟩ : Away f) =
->>>>>>> 22afa0a4
       (decompose 𝒜 z i ^ m : A) • (mk 1 ⟨f^i, ⟨i, rfl⟩⟩ : Away f) by
       · rw [smul_mk, smul_eq_mul, mul_one], Algebra.smul_def]
     exact Ideal.mul_mem_right _ _ <|
       Ideal.subset_span ⟨_, ⟨Ideal.pow_mem_of_mem _ (x.1.asHomogeneousIdeal.2 i hz) _ hm, rfl⟩⟩
 
-<<<<<<< HEAD
-lemma toSpec_injective {f : A} {m : ℕ} (hm : 0 < m) (f_deg : f ∈ 𝒜 m):
-    Function.Injective (toSpec (𝒜 := 𝒜) (f := f)) := by
-  intro x₁ x₂ h
-  have := congr_arg (FromSpec.toFun f_deg hm) h
-  rwa [fromSpecToSpec, fromSpecToSpec] at this
-
-lemma toSpec_surjective {f : A} {m : ℕ} (hm : 0 < m) (f_deg : f ∈ 𝒜 m):
-    Function.Surjective (toSpec (𝒜 := 𝒜) (f := f)) :=
-  Function.surjective_iff_hasRightInverse |>.mpr
-    ⟨FromSpec.toFun f_deg hm, toSpecFromSpec 𝒜 hm f_deg⟩
-
-lemma toSpec_bijective {f : A} {m : ℕ} (hm : 0 < m) (f_deg : f ∈ 𝒜 m):
-    Function.Bijective (toSpec (𝒜 := 𝒜) (f := f)) :=
-  ⟨toSpec_injective 𝒜 hm f_deg, toSpec_surjective 𝒜 hm f_deg⟩
-
-end fromSpecToSpec
-
-variable {𝒜} in
-/--The continuous function `Spec A⁰_f → Proj|D(f)` by sending `q` to `{a | aᵢᵐ/fⁱ ∈ q}`.-/
-def fromSpec {f : A} {m : ℕ} (hm : 0 < m) (f_deg : f ∈ 𝒜 m) :
-    (Spec.T (A⁰_ f)) ⟶ (Proj.T| (pbo f)) where
-  toFun := FromSpec.toFun f_deg hm
-  continuous_toFun :=
-    (IsTopologicalBasis.continuous_iff <|
-      IsTopologicalBasis.inducing (α := Proj.T| (pbo f)) (β := Proj) (f := Subtype.val)
-        (hf := ⟨rfl⟩) (h := ProjectiveSpectrum.isTopologicalBasis_basic_opens 𝒜)).mpr fun s hs ↦ by
-    erw [Set.mem_preimage] at hs
-    obtain ⟨_, ⟨a, rfl⟩, rfl⟩ := hs
-    dsimp only [Spec.locallyRingedSpaceObj_toSheafedSpace, Spec.sheafedSpaceObj_carrier,
-      LocallyRingedSpace.restrict_carrier]
-
-    suffices o1 : IsOpen <| toSpec '' (Subtype.val ⁻¹' (pbo a).1 : Set (Proj.T| (pbo f)))
-    · convert o1
-      ext s x
-      simp only [Set.mem_preimage, LocallyRingedSpace.restrict_carrier,
-        Spec.locallyRingedSpaceObj_toSheafedSpace, Spec.sheafedSpaceObj_carrier, Set.mem_image]
-      constructor
-      · intro h; exact ⟨_, h, toSpecFromSpec 𝒜 hm f_deg _⟩
-      · rintro ⟨x, hx', rfl⟩; erw [fromSpecToSpec 𝒜 hm f_deg x]; exact hx'
-
-    rw [calc
-      Subtype.val ⁻¹' (pbo a).1
-      = {x  : Proj.T| (pbo f) | x.1 ∈ (pbo f) ⊓ pbo a} := by
-        ext ⟨x, (hx : x ∈ ProjectiveSpectrum.basicOpen _ _)⟩
-        show _ ↔ _ ∧ _
-        simp only [ProjectiveSpectrum.mem_basicOpen] at hx
-        simp [hx]
-    _ = {x | x.1 ∈ (pbo f) ⊓ (⨆ i : ℕ, pbo (decompose 𝒜 a i))} := by
-        simp_rw [ProjectiveSpectrum.basicOpen_eq_union_of_projection 𝒜 a]
-        rfl
-    _ = {x | x.1 ∈ ⨆ i : ℕ, (pbo f) ⊓ pbo (decompose 𝒜 a i)} := by rw [inf_iSup_eq]
-    _ = ⋃ i : ℕ, {x | x.1 ∈ (pbo f) ⊓ pbo (decompose 𝒜 a i)} := by
-      ext x
-      simp only [Opens.iSup_mk, Opens.carrier_eq_coe, Opens.coe_inf, Opens.mem_mk, Set.mem_iUnion,
-        Set.mem_inter_iff, Set.mem_compl_iff, SetLike.mem_coe]
-      rfl, Set.image_iUnion]
-    refine isOpen_iUnion fun i ↦ ?_
-
-    suffices : toSpec (f := f) '' {x | x.1 ∈ (pbo f) ⊓ pbo (decompose 𝒜 a i)} =
-      (PrimeSpectrum.basicOpen (R := A⁰_ f) <|
-        Quotient.mk'' ⟨m * i, ⟨decompose 𝒜 a i ^ m, SetLike.pow_mem_graded _ (Submodule.coe_mem _)⟩,
-          ⟨f^i, by rw [mul_comm]; exact SetLike.pow_mem_graded _ f_deg⟩, ⟨i, rfl⟩⟩).1
-    · erw [this]; exact (PrimeSpectrum.basicOpen _).2
-
-    apply_fun _ using Set.preimage_injective.mpr (toSpec_surjective 𝒜 hm f_deg)
-    erw [Set.preimage_image_eq _ (toSpec_injective 𝒜 hm f_deg), ToSpec.preimage_eq,
-      ProjectiveSpectrum.basicOpen_pow 𝒜 _ m hm]
-    rfl
-=======
 lemma toSpec_injective {f : A} {m : ℕ} (f_deg : f ∈ 𝒜 m) (hm : 0 < m) :
     Function.Injective (toSpec 𝒜 f) := by
   intro x₁ x₂ h
@@ -925,7 +798,6 @@
     rw [Set.preimage_equiv_eq_image_symm, h₁, Set.image_iUnion]
     exact isOpen_iUnion fun i ↦ toSpec.image_basicOpen_eq_basicOpen f_deg hm a i ▸
       PrimeSpectrum.isOpen_basicOpen
->>>>>>> 22afa0a4
 
 end ProjIsoSpecTopComponent
 
@@ -935,7 +807,6 @@
 - `φ : Proj|D(f) ⟶ Spec A⁰_f` by sending `x` to `A⁰_f ∩ span {g / 1 | g ∈ x}`
 - `ψ : Spec A⁰_f ⟶ Proj|D(f)` by sending `q` to `{a | aᵢᵐ/fⁱ ∈ q}`.
 -/
-<<<<<<< HEAD
 def projIsoSpecTopComponent {f : A} {m : ℕ} (hm : 0 < m) (f_deg : f ∈ 𝒜 m) :
     (Proj.T| (pbo f)) ≅ (Spec.T (A⁰_ f))  where
   hom := ProjIsoSpecTopComponent.toSpec
@@ -1242,15 +1113,5 @@
   naturality U V le := by aesop_cat
 
 end ProjIsoSpecSheafComponent
-=======
-def projIsoSpecTopComponent {f : A} {m : ℕ} (f_deg : f ∈ 𝒜 m) (hm : 0 < m) :
-    (Proj.T| (pbo f)) ≅ (Spec.T (A⁰_ f))  where
-  hom := ProjIsoSpecTopComponent.toSpec 𝒜 f
-  inv := ProjIsoSpecTopComponent.fromSpec f_deg hm
-  hom_inv_id := ConcreteCategory.hom_ext _ _
-    (ProjIsoSpecTopComponent.fromSpec_toSpec 𝒜 f_deg hm)
-  inv_hom_id := ConcreteCategory.hom_ext _ _
-    (ProjIsoSpecTopComponent.toSpec_fromSpec 𝒜 f_deg hm)
->>>>>>> 22afa0a4
 
 end AlgebraicGeometry