--- conflicted
+++ resolved
@@ -132,15 +132,8 @@
   swap
   · exact (D.U i).affineCover.map y
   constructor
-<<<<<<< HEAD
-  · -- Without removing `Spec.topObj_forget`, we need an `erw` in the following line.
-    dsimp [-Spec.topObj_forget]
-    rw [coe_comp, Set.range_comp]
+  · erw [TopCat.coe_comp, Set.range_comp] -- now `erw` after #13170
     refine Set.mem_image_of_mem _ ?_
-=======
-  · erw [TopCat.coe_comp, Set.range_comp] -- now `erw` after #13170
-    refine' Set.mem_image_of_mem _ _
->>>>>>> 27d70e94
     exact (D.U i).affineCover.Covers y
   · infer_instance
 #align algebraic_geometry.Scheme.glue_data.glued_Scheme AlgebraicGeometry.Scheme.GlueData.gluedScheme
