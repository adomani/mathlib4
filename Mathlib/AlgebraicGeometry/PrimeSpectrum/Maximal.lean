--- conflicted
+++ resolved
@@ -38,7 +38,6 @@
 
 namespace MaximalSpectrum
 
-<<<<<<< HEAD
 instance [Nontrivial R] : Nonempty <| MaximalSpectrum R :=
   let ⟨I, hI⟩ := Ideal.exists_maximal R
   ⟨⟨I, hI⟩⟩
@@ -52,8 +51,6 @@
   simpa only [MaximalSpectrum.mk.injEq] using PrimeSpectrum.ext_iff.mp h
 #align maximal_spectrum.to_prime_spectrum_injective MaximalSpectrum.toPrimeSpectrum_injective
 
-=======
->>>>>>> 4eb7373b
 open PrimeSpectrum Set
 
 theorem toPrimeSpectrum_range :
