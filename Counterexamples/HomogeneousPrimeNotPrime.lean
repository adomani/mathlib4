--- conflicted
+++ resolved
@@ -44,15 +44,8 @@
 instance : Fintype Two :=
   inferInstanceAs (Fintype (Option Unit))
 
-<<<<<<< HEAD
 instance : IsOrderedAddMonoid Two :=
-  { add_le_add_left := by
-      dsimp [Two, WithZero, · ≤ ·]; decide }
-=======
-instance : LinearOrderedAddCommMonoid Two :=
-  { (inferInstance : LinearOrder Two), (inferInstance : AddCommMonoid Two) with
-    add_le_add_left := by decide }
->>>>>>> d28737c0
+  { add_le_add_left := by decide }
 
 section
 
